# encoding: utf-8

# ***************************************************************************
#
# Copyright (c) 2002 - 2012 Novell, Inc.
# All Rights Reserved.
#
# This program is free software; you can redistribute it and/or
# modify it under the terms of version 2 of the GNU General Public License as
# published by the Free Software Foundation.
#
# This program is distributed in the hope that it will be useful,
# but WITHOUT ANY WARRANTY; without even the implied warranty of
# MERCHANTABILITY or FITNESS FOR A PARTICULAR PURPOSE.   See the
# GNU General Public License for more details.
#
# You should have received a copy of the GNU General Public License
# along with this program; if not, contact Novell, Inc.
#
# To contact Novell about this file by physical or electronic mail,
# you may find current contact information at www.novell.com
#
# ***************************************************************************
# File:	modules/Hostname.ycp
# Package:	yast2
# Summary:	Hostname manipulation routines
# Authors:	Michal Svec <msvec@suse.cz>
# Flags:	Stable
#
# $Id$
require "yast"

module Yast
  class HostnameClass < Module
    def main
      textdomain "base"

      Yast.import "IP"
      Yast.import "String"
      Yast.import "FileUtils"
      Yast.import "Stage"

      # i18n characters in domain names are still not allowed
      #
      # @note This is an unstable API function and may change in the future
      @ValidChars = "0123456789abcdefghijklmnopqrstuvwxyzABCDEFGHIJKLMNOPQRSTUVWXYZ-"
      @ValidCharsDomain = Ops.add(@ValidChars, ".")
      @ValidCharsFQ = @ValidCharsDomain
      @DefaultDomain = ""
    end

    # describe a valid domain name
    # @return description
    def ValidDomain
      # Translators: dot: ".", hyphen: "-"
      _(
        "A valid domain name consists of components separated by dots.\n" \
          "Each component contains letters, digits, and hyphens. A hyphen may not\n" \
          "start or end a component and the last component may not begin with a digit."
      )
    end

    # describe a valid host name
    # @return description
    def ValidHost
      # Translators: hyphen: "-"
      _(
        "A valid host name consists of letters, digits, and hyphens.\nA host name may not begin or end with a hyphen.\n"
      )
    end

    # describe a valid FQ host name
    # @return describe a valid FQ host name
    def ValidFQ
      ValidDomain()
    end

    # Check syntax of hostname entry
    # (that is a domain name component, unqualified, without dots)
    # @see rfc1123, rfc2396 and obsoleted rfc1034
    # @param [String] host hostname
    # @return true if correct
    def Check(host)
      if host.nil? || host == "" || Ops.greater_than(Builtins.size(host), 63)
        return false
      end
      Builtins.regexpmatch(host, "^[[:alnum:]]([[:alnum:]-]*[[:alnum:]])?$")
    end

    # Check syntax of domain entry
    # @param [String] domain domain name
    # @return true if correct
    def CheckDomain(domain)
      return false if domain.nil? || domain == ""
      # if "domain" contains "." character as last character remove it before validation (but it's valid)
      if Ops.greater_than(Builtins.size(domain), 1)
        if Builtins.substring(domain, Ops.subtract(Builtins.size(domain), 1), 1) == "."
          domain = Builtins.substring(
            domain,
            0,
            Ops.subtract(Builtins.size(domain), 1)
          )
        end
      end
      l = Builtins.splitstring(domain, ".")
      return false if Builtins.contains(Builtins.maplist(l) { |h| Check(h) }, false)
      !Builtins.regexpmatch(domain, "\\.[[:digit:]][^.]*$")
    end

    # Check syntax of fully qualified hostname
    # @param [String] host hostname
    # @return true if correct
    def CheckFQ(host)
      CheckDomain(host)
    end

    # Split FQ hostname to hostname and domain name
    #
    # If domain is not defined, returns empty string.
    #
    # @param [String] fqhostname FQ hostname
    # @return [Array] of hostname and domain name or empty in case of error
    # @example Hostname::SplitFQ("ftp.suse.cz") -> ["ftp", "suse.cz"]
    # @example Hostname::SplitFQ("ftp") -> ["ftp", ""]
    def SplitFQ(fqhostname)
      if fqhostname == "" || fqhostname.nil?
        Builtins.y2error("Bad FQ hostname: %1", fqhostname)
        return []
      end

      hn = ""
      dn = ""

      dot = Builtins.findfirstof(fqhostname, ".")
      if !dot.nil?
        hn = Builtins.substring(fqhostname, 0, dot)
        dn = Builtins.substring(fqhostname, Ops.add(dot, 1))
      else
        hn = fqhostname
      end

      [hn, dn]
    end

    # Merge short hostname and domain to full-qualified host name
    # @param [String] hostname short host name
    # @param [String] domain domain name
    # @return FQ hostname
    def MergeFQ(hostname, domain)
      return hostname if domain == "" || domain.nil?
      Ops.add(Ops.add(hostname, "."), domain)
    end

    # Retrieve currently set fully qualified hostname
    # (uses hostname --fqdn)
    # @return FQ hostname
    def CurrentFQ
      hostname_data = SCR.Execute(path(".target.bash_output"), "hostname --fqdn")

      if hostname_data.nil? || hostname_data["exit"] != 0 || invalid_hostname?(hostname_data["stdout"].to_s.strip)
        Builtins.y2warning("Using fallback hostname")

        fqhostname = SCR.Read(path(".target.string"), "/etc/hostname") || ""
        fqhostname = "linux.#{@DefaultDomain}" if fqhostname.empty?
      else
<<<<<<< HEAD
        fqhostname = hostname_data["stdout"] || ""
=======
        fqhostname = hostname_data["stdout"]
>>>>>>> 1ec8f7e3
      end

      fqhostname = String.FirstChunk(fqhostname, "\n")

      Builtins.y2milestone("Current FQDN: %1", fqhostname)
      fqhostname
    end

    # Retrieve currently set (short) hostname
    # @return hostname
    def CurrentHostname
      hostname = ""
      fqhostname = CurrentFQ()

      # current FQDN is IP address - it happens, esp. in inst-sys :)
      # so let's not cut it into pieces (#415109)
      if IP.Check(fqhostname)
        hostname = fqhostname
      else
        data = SplitFQ(fqhostname)

        hostname = Ops.get(data, 0, "") if data != []

        Builtins.y2debug("Current hostname: %1", hostname)
      end
      hostname
    end

    # Retrieve currently set domain name
    # @return domain
    def CurrentDomain
      domain = ""
      fqhostname = CurrentFQ()

      # the same as above, if FQDN is IP address
      # let's claim domainname as empty (#415109)
      if !IP.Check(fqhostname)
        data = SplitFQ(fqhostname)

        if data != [] && Ops.greater_than(Builtins.size(data), 1)
          domain = Ops.get(data, 1, "")
        end
      end

      Builtins.y2debug("Current domainname: %1", domain)
      domain
    end

    publish variable: :ValidChars, type: "string"
    publish variable: :ValidCharsDomain, type: "string"
    publish variable: :ValidCharsFQ, type: "string"
    publish variable: :DefaultDomain, type: "string"
    publish function: :ValidDomain, type: "string ()"
    publish function: :ValidHost, type: "string ()"
    publish function: :ValidFQ, type: "string ()"
    publish function: :Check, type: "boolean (string)"
    publish function: :CheckDomain, type: "boolean (string)"
    publish function: :CheckFQ, type: "boolean (string)"
    publish function: :SplitFQ, type: "list <string> (string)"
    publish function: :MergeFQ, type: "string (string, string)"
    publish function: :CurrentFQ, type: "string ()"
    publish function: :CurrentHostname, type: "string ()"
    publish function: :CurrentDomain, type: "string ()"

  private

    # It checks if the hostname cannot be used for setting default fqdn
    #
    # FIXME: Hotfix for bnc#946047. This should be dropped as part of fate#319639
    # implementation
    #
    # Basicaly, linuxrc sometimes resolves IP when querying "hostname --fqdn"
    def invalid_hostname?(hostname)
      Stage.initial && IP.Check(hostname)
    end
  end

  Hostname = HostnameClass.new
  Hostname.main
end<|MERGE_RESOLUTION|>--- conflicted
+++ resolved
@@ -163,11 +163,7 @@
         fqhostname = SCR.Read(path(".target.string"), "/etc/hostname") || ""
         fqhostname = "linux.#{@DefaultDomain}" if fqhostname.empty?
       else
-<<<<<<< HEAD
-        fqhostname = hostname_data["stdout"] || ""
-=======
         fqhostname = hostname_data["stdout"]
->>>>>>> 1ec8f7e3
       end
 
       fqhostname = String.FirstChunk(fqhostname, "\n")
