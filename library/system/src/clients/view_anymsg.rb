# encoding: utf-8

# ***************************************************************************
#
# Copyright (c) 2002 - 2012 Novell, Inc.
# All Rights Reserved.
#
# This program is free software; you can redistribute it and/or
# modify it under the terms of version 2 of the GNU General Public License as
# published by the Free Software Foundation.
#
# This program is distributed in the hope that it will be useful,
# but WITHOUT ANY WARRANTY; without even the implied warranty of
# MERCHANTABILITY or FITNESS FOR A PARTICULAR PURPOSE.   See the
# GNU General Public License for more details.
#
# You should have received a copy of the GNU General Public License
# along with this program; if not, contact Novell, Inc.
#
# To contact Novell about this file by physical or electronic mail,
# you may find current contact information at www.novell.com
#
# ***************************************************************************
# view_anymsg.ycp
#
# small script for easy /var/log/* and /proc/* viewing
#
# Author: Klaus Kaempf <kkaempf@suse.de>
#
# $Id$
#
# Reads a \n separated list of filenames from
# /var/lib/YaST2/filenames
# Lines starting with "#" are ignored (comments)
# A line starting with "*" is taken as the default filename, the "*" is stripped
#
# All files are listed in an editable combo box, where the user can
# easily switch between files and even add a new file
#
# At finish, the list of filenames is written back to
# /var/lib/YaST2/filenames
# adapting the default line (starting with "*") accordingly.
#
# The default is either given as WFM::Args(0) or is the file last viewed.
module Yast
  class ViewAnymsgClient < Client
    def main
      Yast.import "UI"
      textdomain "base"

      Yast.import "CommandLine"
      Yast.import "Directory"
      Yast.import "FileUtils"
      Yast.import "Label"

      @vardir = Directory.vardir

      # Check if the filename list is present
      if !FileUtils.Exists(Ops.add(@vardir, "/filenames"))
        SCR.Execute(
          path(".target.bash"),
          Ops.add(
            Ops.add(
              Ops.add(Ops.add("/bin/cp ", Directory.ydatadir), "/filenames "),
              @vardir
            ),
            "/filenames"
          )
        )
      end

      # get filename list
      @filenames = Convert.to_string(
        SCR.Read(path(".target.string"), Ops.add(@vardir, "/filenames"))
      )
      if !@filenames || @filenames.empty?
        @filenames = ""
        @filenames << "/var/log/boot.log\n"
        @filenames << "/var/log/messages\n"
      end

      # convert \n separated string to ycp list.

      @all_files = Builtins.splitstring(@filenames, "\n")

      @set_default = false
      @combo_files = []

      # check if default given as argument

      @filename = ""
      if Ops.greater_than(Builtins.size(WFM.Args), 0) &&
          Ops.is_string?(WFM.Args(0))
        @filename = Convert.to_string(WFM.Args(0))
        if @filename != ""
          @combo_files = [Item(Id(@filename), @filename, true)]
          @set_default = true
        end
      end

      # the command line description map
      @cmdline = { "id" => "view_anymsg" }
      return CommandLine.Run(@cmdline) if @filename == "help"

      # build up ComboBox

      Builtins.foreach(@all_files) do |name|
        # empty lines or lines starting with "#" are ignored
        if name != "" && Builtins.substring(name, 0, 1) != "#"
          # the default is either given via WFM::Args() -> filename != ""
          # or by a filename starting with "*"
          if Builtins.substring(name, 0, 1) == "*"
            name = Builtins.substring(name, 1) # strip leading "*"
            if name != @filename # do not add it twice
              @combo_files = Builtins.add(
                @combo_files,
                Item(Id(name), name, !@set_default)
              )
            end
            if !@set_default
              @filename = name if @filename == ""
              @set_default = true
            end
          elsif name != @filename # do not add it twice
            @combo_files = Builtins.add(@combo_files, Item(Id(name), name))
          end
        end
      end

      if !@set_default && @filename != ""
        @all_files = Builtins.add(@all_files, Ops.add("*", @filename))
        @combo_files = Builtins.add(
          @combo_files,
          Item(Id(@filename), @filename)
        )
      end

      # set up dialogue

      UI.OpenDialog(
        Opt(:decorated, :defaultsize),
        VBox(
          HSpacing(70), # force width
          HBox(
            HSpacing(1.0),
            ComboBox(
              Id(:custom_file),
              Opt(:editable, :notify, :hstretch),
              "",
              @combo_files
            ),
            HStretch()
          ),
          VSpacing(0.3),
          VWeight(
            1,
            HBox(
              VSpacing(18), # force height
              HSpacing(0.7),
              LogView(
                Id(:log),
                "",
                3, # height
                0
              ), # number of lines to show
              HSpacing(0.7)
            )
          ),
          VSpacing(0.3),
          PushButton(Id(:ok), Label.OKButton),
          VSpacing(0.3)
        )
      )

      @go_on = true

      # wait until user clicks "OK"
      # check if ComboBox selected and change view accordingly

      while @go_on

        # read file content
        file_content = SCR.Read(path(".target.string"), @filename)
<<<<<<< HEAD

        if file_content
          # remove ANSI color escape sequences
          file_content.gsub!(/\e\[(\d|;|\[)+m/, "")
          # remove remaining ASCII control characters (ASCII 0-31 and 127 (DEL))
          # (except new line, CR = 0xd)
          file_content.tr!("\u0000-\u000c\u000e-\u001f\u007f", "")
        else
          file_content = _("File not found.")
        end
=======
        file_content ||= _("File not found.")
>>>>>>> 0b029d7a


        # Fill the LogView with file content
        UI.ChangeWidget(Id(:log), :Value, file_content)

        heading = Builtins.sformat(_("System Log (%1)"), @filename)
        UI.ChangeWidget(Id(:log), :Label, heading)

        # wait for user input

        @ret = Convert.to_symbol(UI.UserInput)

        # clicked "OK" -> exit

        if @ret == :ok
          @go_on = false
        elsif @ret == :cancel # close window
          UI.CloseDialog
          return true
        elsif @ret == :custom_file
          # adapt to combo box settings

          @new_file = Convert.to_string(
            UI.QueryWidget(Id(:custom_file), :Value)
          )
          @filename = @new_file if !@new_file.nil?
        else
          Builtins.y2milestone("bad UserInput (%1)", @ret)
        end
      end

      # write new list of filenames

      @new_files = []
      @set_default = false

      # re-build list to get new default correct
      Builtins.foreach(@all_files) do |file|
        if Builtins.substring(file, 0, 1) == "*"
          old_default = Builtins.substring(file, 1) # strip leading "*"
          if old_default == @filename # default unchanged
            @new_files = Builtins.add(@new_files, file)
            @set_default = true # new default
          else
            @new_files = Builtins.add(@new_files, old_default)
          end
        elsif file != ""
          if file == @filename # mark new default
            @new_files = Builtins.add(@new_files, Ops.add("*", @filename))
            @set_default = true
          else
            @new_files = Builtins.add(@new_files, file)
          end
        end
      end
      # if we don't have a default by now, it wasn't in the list before
      # so add it here.

      if !@set_default && @filename != ""
        @new_files = Builtins.add(@new_files, Ops.add("*", @filename))
      end

      @new_files = Builtins.toset(@new_files)

      # convert ycp list back to \n separated string

      @filenames = Ops.add(Builtins.mergestring(@new_files, "\n"), "\n")

      SCR.Write(
        path(".target.string"),
        Ops.add(@vardir, "/filenames"),
        @filenames
      )

      UI.CloseDialog

      true
    end
  end
end

Yast::ViewAnymsgClient.new.main<|MERGE_RESOLUTION|>--- conflicted
+++ resolved
@@ -181,7 +181,6 @@
 
         # read file content
         file_content = SCR.Read(path(".target.string"), @filename)
-<<<<<<< HEAD
 
         if file_content
           # remove ANSI color escape sequences
@@ -192,9 +191,6 @@
         else
           file_content = _("File not found.")
         end
-=======
-        file_content ||= _("File not found.")
->>>>>>> 0b029d7a
 
 
         # Fill the LogView with file content
