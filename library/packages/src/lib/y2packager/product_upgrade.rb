# ------------------------------------------------------------------------------
# Copyright (c) 2018 SUSE LLC, All Rights Reserved.
#
# This program is free software; you can redistribute it and/or modify it under
# the terms of version 2 of the GNU General Public License as published by the
# Free Software Foundation.
#
# This program is distributed in the hope that it will be useful, but WITHOUT
# ANY WARRANTY; without even the implied warranty of MERCHANTABILITY or FITNESS
# FOR A PARTICULAR PURPOSE. See the GNU General Public License for more details.
# ------------------------------------------------------------------------------

require "y2packager/product"

module Y2Packager
  # Evaluate the installed and available products and find the new upgraded
  # product tp install.
  class ProductUpgrade
    include Yast::Logger

    Yast.import "Pkg"

    # mapping with upgraded products to handle some corner cases,
    # maps installed products to a new available base product
    MAPPING = {
      # SLES12 + HPC module => SLESHPC15
      # (a bit tricky, the module became a new base product!)
      ["SLES", "sle-module-hpc"]                                          => "SLE_HPC",
      ["SLES", "SUSE-Manager-Proxy"]                                      => "SUSE-Manager-Proxy",
      ["SLES", "SUSE-Manager-Server"]                                     => "SUSE-Manager-Server",
      ["SLES", "SUSE-Manager-Proxy", "SUSE-Manager-Retail-Branch-Server"] => "SUSE-Manager-Retail-Branch-Server",
      # this is an internal product so far...
      ["SLE-HPC"]                                                         => "SLE_HPC",
      # SLES11 => SLES15
      ["SUSE_SLES"]                                                       => "SLES",
      # SLED11 => SLED15
      ["SUSE_SLED"]                                                       => "SLED",
      # SLES4SAP11 => SLES4SAP15
      ["SUSE_SLES_SAP"]                                                   => "SLES_SAP",
      # (installed) openSUSE => (available) SLES,
      # this one is used when openSUSE is not available, e.g. booting SLE medium
      # (moreover the openSUSE medium should contain only one product so that
      # product should be used unconditionally)
      ["openSUSE"]                                                        => "SLES"
<<<<<<< HEAD
=======
    }.freeze

    # This maps uses a list of installed products as the key and the removed products as a value.
    # All products in key have to be installed.
    # It is used in special cases when the removed product is still available on the medium
    # and it is selected to upgrade automatically by the solver (not by YaST or the user).
    # However, the required behavior is to *uninstall* the product.
    UPGRADE_REMOVAL_MAPPING = {
      # the SLES + SUMA Proxy + SUMA Branch Server is upgraded to SUMA Branch Server
      # (see the definition above), but we need to explicitly remove the old SUMA Proxy
      # and the SLES product to avoid automatic upgrade by the solver
      ["SLES", "SUSE-Manager-Proxy", "SUSE-Manager-Retail-Branch-Server"] => ["SLES", "SUSE-Manager-Proxy"]
>>>>>>> 982e3560
    }.freeze

    class << self
      # Find a new available base product which upgrades the installed base product.
      #
      # The workflow to find the new base product is:
      #
      #  1) If there is only one available base product then just use it,
      #     there are no other options than to upgrade to this product.
      #
      #  2) TODO: Somehow evaluate the available and installed products and
      #     find the best upgrade candidate.
      #
      #     Note: We cannot use the solver here because it evaluates *all*
      #     packages, not just the products. Moreover some products
      #     (modules/extensions) might be added later which could change
      #     the best upgrade candidate.
      #
      #  3) Use a harcoded mapping with the list of installed products
      #     mapped to a new base product product. The static mapping is needed to
      #     handle some corner cases properly. This includes product renames or
      #     changing a module to a base product.
      #
      #  4) As the last attempt try to find the installed base product in the
      #     available base products. It is very likely that SLES will be upgraded
      #     to SLES, SLED to SLED and so on.
      #
      #  If no candidate product is found then it returns nil. That should happen
      #  only when using completely incompatible products.
      #
      # @return [Y2Packager::Product,nil] the new upgraded product
      def new_base_product
        available = Y2Packager::Product.available_base_products
        return nil if available.empty?

        # just one product?
        product = find_by_count(available)
        return product if product

        # found by hardcoded mapping?
        product = find_by_mapping(available)
        return product if product

        # just 1:1 product upgrade?
        find_by_name(available)
      end

      # Returns the product name which obsoletes the given product.
      # @param old_product_name <String> Product name which will be obsoleted
      # @return [<String>] Product names which obsoletes this product.
      def will_be_obsoleted_by(old_product_name)
        installed = Y2Packager::Product.installed_products.map(&:name)
<<<<<<< HEAD
        MAPPING.each_with_object([]) do |(products, obsoleted_by), a|
          if products.include?(old_product_name) && (products - installed).empty?
            a << obsoleted_by
          end
        end
=======
        selected_products = Y2Packager::Product.with_status(:selected).map(&:name)

        # the "sort_by(&:size).reverse" part ensures we try first the longer
        # mappings (more installed products) to find more specific matches
        old_products = MAPPING.keys.sort_by(&:size).reverse.find do |products|
          # the product is included in the mapping key and all product mapping key
          # products are installed and the replacement products are selected
          products.include?(old_product_name) && (products - installed).empty? &&
            selected_products.include?(MAPPING[products])
        end

        return [] unless old_products

        [MAPPING[old_products]]
      end

      # Returns the products which are upgraded by the solver but should be actually
      # removed from the system during upgrade. It uses an internal hardcoded
      # product mapping.
      # @return [<String>] Product names which should be uninstalled from the system
      def obsolete_upgrades
        system_installed = Y2Packager::Product.installed_products.map(&:name)
        UPGRADE_REMOVAL_MAPPING.each_with_object([]) do |(installed_products, obsolete_products), a|
          # all products from the mapping are installed and the obsolete one
          # is removed by the solver (i.e. not removed by YaST or user)
          next unless (installed_products - system_installed).empty? &&
              obsolete_products.all? { |p| removed_by_solver?(p) }

          a.concat(obsolete_products)
        end
      end

      # Removes (uninstalls) the obsolete products. It uses an internal hardcoded
      # product mapping.
      # @see .obsolete_upgrades
      def remove_obsolete_upgrades
        # deselect the upgraded obsolete products (bsc#1133215)
        obsolete_products = Y2Packager::ProductUpgrade.obsolete_upgrades
        log.info "Found obsolete products to uninstall: #{obsolete_products.inspect}"
        obsolete_products.each { |p| Yast::Pkg.ResolvableRemove(p, :product) }
>>>>>>> 982e3560
      end

    private

      # check the count of the new base products
      # @param available [Array<Y2Packager::Product>] the available base products
      # @return [Y2Packager::Product,nil] the new upgraded product
      def find_by_count(available)
        return nil unless available.size == 1

        # only one base product available, we can upgrade only to this product
        log.info("Only one base product available: #{available.first}")
        available.first
      end

      # find the upgrade product from the fallback mapping
      # @param available [Array<Y2Packager::Product>] the available base products
      # @return [Y2Packager::Product,nil] the new upgraded product
      def find_by_mapping(available)
        installed = Y2Packager::Product.installed_products

        # sort the keys by length, try more products first
        # to find the most specific upgrade, prefer the
        # SLES + sle-module-hpc => SLE_HPC upgrade to plain SLES => SLES upgrade
        # (if that would be in the list)
        upgrade = MAPPING.keys.sort_by(&:size).reverse.find do |keys|
          keys.all? { |name| installed.any? { |p| p.name == name } }
        end

        log.info("Fallback upgrade for products: #{upgrade.inspect}")
        return nil unless upgrade

        name = MAPPING[upgrade]
        product = available.find { |p| p.name == name }
        log.info("New product: #{product}")
        product
      end

      # find the upgrade product with the same identifier as the installed product
      # @param available [Array<Y2Packager::Product>] the available base products
      # @return [Y2Packager::Product,nil] the new upgraded product
      def find_by_name(available)
        installed_base = Y2Packager::Product.installed_base_product
        return nil unless installed_base

        product = available.find { |a| a.name == installed_base.name }
        log.info("New product: #{product}")
        product
      end

      # just a helper for logging the details for easier debugging
      def log_products
        products = Yast::Pkg.ResolvableProperties("", :product, "")
        log.debug("All products: #{products.inspect}")
        names = products.select { |p| p["status"] == :selected }.map { |p| p["name"] }
        log.info("Selected products: #{names.inspect}")
      end

      def removed_by_solver?(product_name)
        products = Yast::Pkg.ResolvableProperties(product_name, :product, "")
        # any item removed by the solver?
        products.any? { |p| p["status"] == :removed && p["transact_by"] == :solver }
      end
    end
  end
end<|MERGE_RESOLUTION|>--- conflicted
+++ resolved
@@ -42,8 +42,6 @@
       # (moreover the openSUSE medium should contain only one product so that
       # product should be used unconditionally)
       ["openSUSE"]                                                        => "SLES"
-<<<<<<< HEAD
-=======
     }.freeze
 
     # This maps uses a list of installed products as the key and the removed products as a value.
@@ -56,7 +54,6 @@
       # (see the definition above), but we need to explicitly remove the old SUMA Proxy
       # and the SLES product to avoid automatic upgrade by the solver
       ["SLES", "SUSE-Manager-Proxy", "SUSE-Manager-Retail-Branch-Server"] => ["SLES", "SUSE-Manager-Proxy"]
->>>>>>> 982e3560
     }.freeze
 
     class << self
@@ -109,13 +106,6 @@
       # @return [<String>] Product names which obsoletes this product.
       def will_be_obsoleted_by(old_product_name)
         installed = Y2Packager::Product.installed_products.map(&:name)
-<<<<<<< HEAD
-        MAPPING.each_with_object([]) do |(products, obsoleted_by), a|
-          if products.include?(old_product_name) && (products - installed).empty?
-            a << obsoleted_by
-          end
-        end
-=======
         selected_products = Y2Packager::Product.with_status(:selected).map(&:name)
 
         # the "sort_by(&:size).reverse" part ensures we try first the longer
@@ -156,7 +146,6 @@
         obsolete_products = Y2Packager::ProductUpgrade.obsolete_upgrades
         log.info "Found obsolete products to uninstall: #{obsolete_products.inspect}"
         obsolete_products.each { |p| Yast::Pkg.ResolvableRemove(p, :product) }
->>>>>>> 982e3560
       end
 
     private
