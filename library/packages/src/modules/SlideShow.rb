# ***************************************************************************
#
# Copyright (c) 2002 - 2012 Novell, Inc.
# All Rights Reserved.
#
# This program is free software; you can redistribute it and/or
# modify it under the terms of version 2 of the GNU General Public License as
# published by the Free Software Foundation.
#
# This program is distributed in the hope that it will be useful,
# but WITHOUT ANY WARRANTY; without even the implied warranty of
# MERCHANTABILITY or FITNESS FOR A PARTICULAR PURPOSE.   See the
# GNU General Public License for more details.
#
# You should have received a copy of the GNU General Public License
# along with this program; if not, contact Novell, Inc.
#
# To contact Novell about this file by physical or electronic mail,
# you may find current contact information at www.novell.com
#
# ***************************************************************************
# Module:    SlideShow.ycp
#
# Purpose:    Slide show during installation
#
# Author:    Stefan Hundhammer <sh@suse.de>
#      Stanislav Visnovsky <visnov@suse.cz>
#
# $Id$
#
# Usage:
# This is a generic module for handling global progress bar with optional slideshow/release notes etc.
#
# Global progress
# ===============
# The basic idea is that the progress consists of "stages" - during a new install,
# there are 3: disk preparation, image deployment and package installation.
#
# Before the first client using the unified progress, the stages need to be set
# up, e.g. :
#
# list< map<string,any> > stages = [
#     $[
#     "name" : "disk",
#     "description": _("Preparing disks..."),
#     "value" : Mode::update() ? 0 : 120, // 2 minutes, who needs more? ;-)
#     "units" : `sec,
#     ],
#     $[
#     "name" : "images",
#     "description": _("Deploying Images..."),
#     "value" : ImageInstallation::TotalSize() / 1024, // kilobytes
#     "units" : `kb,
#     ],
#     $[
#     "name" : "packages",
#     "description": _("Installing Packages..."),
#     // here, we do a hack, because until images are deployed, we cannot
# determine how many
#     // packages will be really installed additionally
#     "value" : (PackageSlideShow::total_size_to_install -
# ImageInstallation::TotalSize()) / 1024 , // kilobytes
#     "units" : `kb,
#     ],
#   ];
#
#   SlideShow::Setup( stages );
#
# The function will calculate the partitioning of the unified progress based on
# estimate of a needed time. A stage can provide the estimate of time or an
# amount of data to be transferred (the constants used are based on assumption
# of 15 min install time and that the data are downloaded and written to disk).
# The logic is no rocket science as the only goal for a progress bar is to have
# it move somewhat regularly. Also, the function resets timers and other
# progress status information, including which parts are shown. See \ref SlideShow::Reset.
#
# A client using the new unified progress will do basically 2 things:
#
# 1) calls SlideShow::MoveToStage( stage-id )
# - this will move the global progress to a proper position for start of the
# stage and updates also the label ("description" entry in the map)
#
# 2) calls regularly SlideShow::StageProgress( new_percent, new_label )
# - new_percent is the progress inside of the current stage, the library will
# recompute this to get a global progress percents.
# - if new_label is nil, label is not updated.
#
# SlideShow dialogs
# =================
# // SlideShow language must be set before opening the dialog
# SlideShow::SetLanguage( Language::language );
# SlideShow::OpenDialog ();
# ... <update stages, progress ...> ...
# SlideShow::CloseDialog ();
#
# More functionality
# ==================
# The SlideShow dialog contains the following functionality:
# - global progress (see above)
# - subprogress for the current action (e.g. download a package, format
# disk, ...)
# - installation log
# - slide show support
# - optional package table
# - release notes viewer
require "yast"
require "yast2/system_time"

module Yast
  class SlideShowClass < Module
    include Yast::Logger

    module UI_ID
      TOTAL_PROGRESS = :progressTotal
      CURRENT_PACKAGE = :progressCurrentPackage
    end

    def main
      Yast.import "UI"

      textdomain "base"

      Yast.import "Label"
      Yast.import "Stage"
      Yast.import "Wizard"
      Yast.import "Mode"
      Yast.import "Popup"
      Yast.import "Slides"

      @total_time_elapsed = 0
      @start_time = -1
      @initial_recalc_delay = 60 # const - seconds before initially calculating remaining times
      @recalc_interval = 30 # const - seconds between "remaining time" recalculations
      @next_recalc_time = Yast2::SystemTime.uptime

      @current_slide_no = 0
      @slide_start_time = 0
      @slide_interval = 30 # FIXME: constant
      @language = "en"
      @widgets_created = false
      @user_switched_to_details = false
      @opened_own_wizard = false
      @inst_log = ""
      @debug = false

      @user_abort = false

      # we need to remember the values for tab switching
      # these are the initial values
      @total_progress_label = _("Installing...")
      @sub_progress_label = _("Installing...")
      @total_progress_value = 0
      @sub_progress_value = 0
      @table_items = []

      @_show_table = false

      # properties of the current UI
      @textmode = false
      @display_width = 80

      @relnotes = nil # forward declaration

      @_stages = {} # list of the configured stages
      @_current_stage = nil # current stage

      @_rn_tabs = {} # tabs with release notes
      @_relnotes = {} # texts with release notes, product -> text
      @_base_product = "" # base product for release notes ordering
    end

    # Set the flag that user requested abort of the installation
    # @param [Boolean] abort  new state of the abort requested flag (true = abort requested)
    def SetUserAbort(abort)
      @user_abort = abort

      nil
    end

    # Get the status of the flag that user requested abort of the installation
    # @return [Boolean]   state of the abort requested flag (true = abort requested)
    def GetUserAbort
      @user_abort
    end

    # Start the internal (global) timer.
    #
    def StartTimer
      @start_time = Yast2::SystemTime.uptime

      nil
    end

    # Reset the internal (global) timer.
    #
    def ResetTimer
      @start_time = Yast2::SystemTime.uptime

      nil
    end

    # Stop the internal (global) timer and account elapsed time.
    #
    def StopTimer
      if Ops.less_than(@start_time, 0)
        Builtins.y2error("StopTimer(): No timer running.")
        return
      end

      elapsed = Ops.subtract(Yast2::SystemTime.uptime, @start_time)
      @start_time = -1
      @total_time_elapsed = Ops.add(@total_time_elapsed, elapsed)
      Builtins.y2debug(
        "StopTimer(): Elapsed this time: %1 sec; total: %2 sec (%3:%4)",
        elapsed,
        @total_time_elapsed,
        Ops.divide(@total_time_elapsed, 60),
        Ops.modulo(@total_time_elapsed, 60) # min
      ) # sec

      nil
    end

    # Check if currently the "Details" page is shown
    # @return true if showing details, false otherwise
    #
    def ShowingDetails
      @widgets_created && UI.WidgetExists(:detailsPage)
    end

    # Check if currently the "Slide Show" page is shown
    # @return true if showing details, false otherwise
    #
    def ShowingSlide
      @widgets_created && UI.WidgetExists(:slideShowPage)
    end

    # Check if currently the "Release Notes" page is shown
    # @return true if showing details, false otherwise
    #
    def ShowingRelNotes(id)
      @widgets_created && UI.WidgetExists(id)
    end

    def ProductRelNotesID(product)
      ("rn_" + product).to_sym
    end

    # Restart the subprogress of the slideshow. This means the
    # label will be set to given text, value to 0.
    # @param [String] text  new label for the subprogress
    def SubProgressStart(text)
      SubProgress(0, text)
    end

    # Updates status of the sub-progress in slide show. The new value and label
    # will be set to values given as parametes. If a given parameter contains *nil*,
    # respective value/label will not be updated.
    #
    # @param [Fixnum] value  new value for the subprogress
    # @param [String] label  new label for the subprogress
    def SubProgress(value, label)
      value ||= @sub_progress_value
      label ||= @sub_progress_label

      if UI.WidgetExists(UI_ID::CURRENT_PACKAGE)
        if @sub_progress_value != value
          @sub_progress_value = value
          UI.ChangeWidget(UI_ID::CURRENT_PACKAGE, :Value, value)
        end

        if @sub_progress_label != label
          @sub_progress_label = label
          UI.ChangeWidget(UI_ID::CURRENT_PACKAGE, :Label, label)
        end
      end

      nil
    end

    # Restart the global progress of the slideshow. This means the
    # label will be set to given text, value to 0.
    #
    # @param [String] text  new label for the global progress
    def GlobalProgressStart(text)
      UpdateGlobalProgress(0, text)
    end

    # Updates status of the global progress in slide show. The new value and label
    # will be set to values given as parametes. If a given parameter contains *nil*,
    # respective value/label will not be updated.
    #
    # @param [Fixnum] value  new value for the global progress
    # @param [String] label  new label for the global progress
    def UpdateGlobalProgress(value, label)
      value ||= @total_progress_value
      label ||= @total_progress_label

      if UI.WidgetExists(UI_ID::TOTAL_PROGRESS)
        if @total_progress_value != value
          @total_progress_value = value
          UI.ChangeWidget(UI_ID::TOTAL_PROGRESS, :Value, value)
        end

        if @total_progress_label != label
          @total_progress_label = label
          UI.ChangeWidget(UI_ID::TOTAL_PROGRESS, :Label, label)
        end
      else
        log.warn "progressTotal widget missing"
      end

      # update slide
      ChangeSlideIfNecessary() if ShowingSlide()

      nil
    end

    # Return the description for the current stage.
    # @return [String]  localized string description
    def CurrentStageDescription
      Ops.get_locale(@_current_stage, "description", _("Installing..."))
    end

    # Move the global progress to the beginning of the given stage.
    # @param [String] stage_name  id of the stage to move to
    def MoveToStage(stage_name)
      if !Builtins.haskey(@_stages, stage_name)
        Builtins.y2error("Unknown progress stage \"%1\"", stage_name)
        return
      end

      @_current_stage = Ops.get(@_stages, stage_name)

      Builtins.y2milestone(
        "Moving to stage %1 (%2)",
        stage_name,
        Ops.get_integer(@_stages, [stage_name, "start"], 0)
      )
      # translators: default global progress bar label
      UpdateGlobalProgress(
        Ops.get_integer(@_stages, [stage_name, "start"], 0),
        Ops.get_locale(@_current_stage, "description", _("Installing..."))
      )

      nil
    end

    # Update the global progress according to the progress in the current stage.
    # The new value will be set to the per cent of the current stage according to  \param value.The
    # value must be lower that 100 (or it's corrected to 100).
    # If the \text is not nil, the label will be updated
    # to this text as well. Otherwise label will not change.
    #
    # @param [Fixnum] value  new value for the stage progress in per cents
    # @param [String] text  new label for the global progress
    def StageProgress(value, text)
      if Ops.greater_than(value, 100)
        Builtins.y2error("Stage progress value larger than expected: %1", value)
        value = 100
      end

      UpdateGlobalProgress(
        Ops.add(
          Ops.get_integer(@_current_stage, "start", 0),
          Ops.divide(
            Ops.multiply(value, Ops.get_integer(@_current_stage, "size", 1)),
            100
          )
        ),
        text
      )

      nil
    end

    # Sets the current global progress label.
    #
    # @param [String]  new label
    def SetGlobalProgressLabel(text)
      UpdateGlobalProgress(nil, text)

      nil
    end

    # Append message to the installation log.
    # @param [String] msg  message to be added, without trailing eoln
    def AppendMessageToInstLog(msg)
      log_line = "#{msg}\n"

      @inst_log << log_line

      UI.ChangeWidget(:instLog, :LastLine, log_line) if ShowingDetails() && UI.WidgetExists(:instLog)

      nil
    end

    # Check if the dialog is currently set up so the user could switch to the slide page.
    #
    def HaveSlideWidget
      UI.WidgetExists(:dumbTab)
    end

    # Check if the slide show is available. This must be called before trying
    # to access any slides; some late initialization is done here.
    #
    def CheckForSlides
      Slides.CheckBasePath

      if Stage.initial || Stage.cont
        if Slides.HaveSlideSupport
          Builtins.y2milestone("Display OK for slide show, loading")
          Slides.LoadSlides(@language)
        else
          Builtins.y2warning(
            "Disabling slide show - insufficient display capabilities"
          )
        end
      end

      nil
    end

    # Set the slide show text.
    # @param [String] text
    #
    def SetSlideText(text)
      UI.ChangeWidget(:slideText, :Value, text) if UI.WidgetExists(:slideText)

      nil
    end

    # Set the curent language. Must be called once during initialization.
    #
    def SetLanguage(new_language)
      @language = new_language
      Builtins.y2milestone("New SlideShow language: %1", @language)

      nil
    end

    # Create one single item for the CD statistics table
    #
    def TableItem(id, col1, col2, col3, col4)
      Item(Id(id), col1, col2, col3, col4)
    end

    # Load a slide image + text.
    # @param [Fixnum] slide_no number of slide to load
    #
    def LoadSlide(slide_no)
      slide_no = 0 if slide_no >= Slides.slides.size
      log.info "load slide #{slide_no}"

      @current_slide_no = slide_no

      slide_name = Ops.get(Slides.slides, slide_no, "")
      @slide_start_time = Yast2::SystemTime.uptime

      SetSlideText(Slides.LoadSlideFile(slide_name))

      nil
    end

    # Check if the current slide needs to be changed and do that if
    # necessary.
    #
    def ChangeSlideIfNecessary
      LoadSlide(@current_slide_no + 1) if Yast2::SystemTime.uptime > (@slide_start_time + @slide_interval)

      nil
    end

    # Add widgets for progress bar etc. around a slide show page
    # @param [Symbol] page_id    ID to use for this page (for checking with UI::WidgetExists() )
    # @param [Yast::Term] page_contents  The inner widgets (the page contents)
    # @return      A term describing the widgets
    #
    def AddProgressWidgets(page_id, page_contents)
      page_contents = deep_copy(page_contents)
      widgets = HBox(
        Id(page_id),
        HSpacing(1),
        VBox(
          VWeight(
            1, # lower layout priority
            page_contents
          ), # intentionally omitting `Label(`nextMedia) -
          # too much flicker upon update (UI::RecalcLayout() ) on NCurses
          # Progress bar for overall progress of software package installation
          ProgressBar(
            Id(UI_ID::TOTAL_PROGRESS),
            @total_progress_label,
            100,
            @total_progress_value
          )
        ),
        HSpacing(0.5)
      )

      Builtins.y2debug("widget term: \n%1", widgets)
      deep_copy(widgets)
    end

    # Construct widgets describing a page with the real slide show
    # (the RichText / HTML page)
    #
    # @return  A term describing the widgets
    #
    def SlidePageWidgets
      widgets = AddProgressWidgets(:slideShowPage, RichText(Id(:slideText), ""))
      Builtins.y2debug("widget term: \n%1", widgets)
      deep_copy(widgets)
    end

    def DetailsTableWidget
      VWeight(
        1,
        Table(
          Id(:cdStatisticsTable),
          Opt(:keepSorting),
          Header(
            # Table headings for CD statistics during installation
            _("Media"),
            # Table headings for CD statistics during installation - keep as short as possible!
            Right(_("Remaining")),
            # Table headings for CD statistics during installation
            Right(_("Packages")),
            # Table headings for CD statistics during installation
            Right(_("Time"))
          ),
          @table_items
        )
      )
    end

    # Construct widgets for the "details" page
    #
    # @return  A term describing the widgets
    #
    def DetailsPageWidgets
      widgets = AddProgressWidgets(
        :detailsPage,
        VBox(
          @_show_table ? DetailsTableWidget() : Empty(),
          VWeight(1, LogView(Id(:instLog), _("Actions performed:"), 6, 0)),
          ProgressBar(
            Id(UI_ID::CURRENT_PACKAGE),
            @sub_progress_label,
            100,
            @sub_progress_value
          )
        )
      )

      Builtins.y2debug("widget term: \n%1", widgets)
      deep_copy(widgets)
    end

    # Construct widgets for the "release notes" page
    #
    # @return  A term describing the widgets
    #
    def RelNotesPageWidgets(id)
      # Release notes in plain text need to be escaped to be shown properly (bsc#1028721)
      rel_notes =
        if @_rn_tabs[id] =~ /<\/.*>/
          @_rn_tabs[id]
        else
          "<pre>#{String.EscapeTags(@_rn_tabs[id])}</pre>"
        end

      widgets = AddProgressWidgets(:relNotesPage, RichText(rel_notes))
      Builtins.y2debug("widget term: \n%1", widgets)
      deep_copy(widgets)
    end

    # Switch from the 'details' view to the 'slide show' view.
    #
    def SwitchToSlideView
      return if ShowingSlide()

      if UI.WidgetExists(:tabContents)
        UI.ChangeWidget(:dumbTab, :CurrentItem, :showSlide)
        UI.ReplaceWidget(:tabContents, SlidePageWidgets())
        # UpdateTotalProgress(false);    // FIXME: this breaks other stages!
      end

      nil
    end

    # Rebuild the details page.
    def RebuildDetailsView
      if UI.WidgetExists(:tabContents)
        UI.ChangeWidget(:dumbTab, :CurrentItem, :showDetails) if UI.WidgetExists(:dumbTab)
        UI.ReplaceWidget(:tabContents, DetailsPageWidgets())
        Builtins.y2milestone("Contents set to details")
      end

      UI.ChangeWidget(:instLog, :Value, @inst_log) if UI.WidgetExists(:instLog) && @inst_log != ""

      nil
    end

    # Switch from the 'slide show' view to the 'details' view.
    #
    def SwitchToDetailsView
      if ShowingDetails()
        Builtins.y2milestone("Already showing details")
        return
      end
      RebuildDetailsView()

      nil
    end

    # Switch to the 'release notes' view.
    #
    def SwitchToReleaseNotesView(id)
      return if ShowingRelNotes(id)

      if UI.WidgetExists(:tabContents)
        UI.ChangeWidget(:dumbTab, :CurrentItem, id)
        UI.ReplaceWidget(:tabContents, RelNotesPageWidgets(id))
        # UpdateTotalProgress(false);
      end

      nil
    end

    # Help text for the dialog
    def HelpText
      # Help text while software packages are being installed (displayed only in rare cases)
      help_text = _("<p>Packages are being installed.</p>") +
        _(
          "<P><B>Aborting Installation</B> Package installation can be aborted using the <B>Abort</B> button. However, the system then can be in an inconsistent or unusable state or it may not boot if the basic system component is not installed.</P>"
        )

      help_text
    end

    # set the release notes for slide show
    # @param [map<string,string>] map product name -> release notes text
    # @param [string] base product name
    def SetReleaseNotes(relnotes, base_product)
      @_relnotes = relnotes
      @_base_product = base_product
    end

    def add_relnotes_for_product(product, relnotes, tabs)
      id = ProductRelNotesID product
      # Translators: Tab name, keep short, %s is product name, e.g. SLES
      tabs << Item(Id(id), _("%s Release Notes") % product)
      @_rn_tabs[id] = relnotes
    end

    # Rebuild the dialog. Useful if slides become available post-creating the dialog.
    #
    # @param [Boolean] show_release_notes release notes tab will be shown.
    def RebuildDialog(show_release_notes = false)
      contents = Empty()

      show_slides = Slides.HaveSlideSupport && Slides.HaveSlides
      if UI.HasSpecialWidget(:DumbTab) && (show_slides || !@_relnotes.empty?)
        tabs = [
          # tab
          Item(Id(:showDetails), _("&Details"))
        ]
        if show_slides
          # tab
          tabs.unshift(Item(Id(:showSlide), _("Slide Sho&w")))
        end

<<<<<<< HEAD
        @_rn_tabs = {}
        add_relnotes_for_product @_base_product, @_relnotes[@_base_product], tabs if @_relnotes.key?(@_base_product)
        @_relnotes.each do |product, relnotes|
          add_relnotes_for_product product, relnotes, tabs if @_base_product != product
=======
        if show_release_notes
          @_rn_tabs = {}
          if @_relnotes.key?(@_base_product)
            add_relnotes_for_product @_base_product, @_relnotes[@_base_product], tabs
          end
          @_relnotes.each do |product, relnotes|
            if @_base_product != product
              add_relnotes_for_product product, relnotes, tabs
            end
          end
>>>>>>> 5d76c121
        end

        contents = DumbTab(
          Id(:dumbTab),
          tabs,
          VBox(
            VSpacing(0.4),
            VWeight(
              1, # lower layout priority
              HBox(
                HSpacing(1),
                ReplacePoint(Id(:tabContents), SlidePageWidgets()),
                HSpacing(0.5)
              )
            ),
            VSpacing(0.4)
          )
        )
      else
        # no tabs, but we need to modify hide cd statistics table, so add replace point
        contents = ReplacePoint(Id(:tabContents), DetailsPageWidgets())
      end

      Builtins.y2milestone("SlideShow contents: %1", contents)

      Wizard.SetContents(
        if Mode.update
          # Dialog heading - software packages are being upgraded
          _("Performing Upgrade")
        else
          # Dialog heading - software packages are being installed
          _("Performing Installation")
        end,
        contents,
        HelpText(),
        false, # no back button
        false  # no next button
      )

      @widgets_created = true

      # if no tabs, update the log
      RebuildDetailsView() if ShowingDetails()

      SwitchToDetailsView() if !Slides.HaveSlides && ShowingSlide()

      nil
    end

    # Open the slide show base dialog with empty work area (placeholder for
    # the image) and CD statistics.
    #
    def OpenSlideShowBaseDialog
      if !Wizard.IsWizardDialog # If there is no Wizard dialog open already, open one
        Wizard.OpenNextBackDialog
        @opened_own_wizard = true
      end

      UI.WizardCommand(term(:ProtectNextButton, false))
      Wizard.RestoreBackButton
      Wizard.RestoreAbortButton
      Wizard.EnableAbortButton
      Wizard.RestoreNextButton

      Wizard.SetContents(
        # Dialog heading while software packages are being installed
        _("Package Installation"),
        Empty(), # Wait until InitPkgData() is called from outside
        HelpText(),
        false,
        false
      ) # has_back, has_next

      RebuildDialog()

      # reset abort status
      SetUserAbort(false)

      nil
    end

    # Initialize generic data to default values
    def Reset
      @current_slide_no = -1
      @slide_start_time = 0
      @total_time_elapsed = 0
      @start_time = -1
      @next_recalc_time = -1

      @textmode = Ops.get_boolean(UI.GetDisplayInfo, "TextMode", false)
      @display_width = Ops.get_integer(UI.GetDisplayInfo, "Width", 0)

      nil
    end

    # Process (slide show) input (button press).
    #
    def HandleInput(button)
      button = deep_copy(button)
      if button == :showDetails && !ShowingDetails()
        Builtins.y2milestone("User asks to switch to details")
        @user_switched_to_details = true
        SwitchToDetailsView()
      elsif button == :showSlide && !ShowingSlide()
        if Slides.HaveSlides
          @user_switched_to_details = false
          SwitchToSlideView()
          LoadSlide(@current_slide_no)
        else
          UI.ChangeWidget(:dumbTab, :CurrentItem, :showDetails)
        end
      elsif @_rn_tabs.key?(button) && !ShowingRelNotes(button)
        @user_switched_to_details = false
        SwitchToReleaseNotesView(button)
      elsif button == :debugHotkey
        @debug = !@debug
        Builtins.y2milestone("Debug mode: %1", @debug)
      end
      # note: `abort is handled in SlideShowCallbacks::HandleInput()

      nil
    end

    # Check for user button presses and handle them. Generic handling to be used in the
    # progress handlers.
    #
    def GenericHandleInput
      button = UI.PollInput

      # in case of cancel ask user if he really wants to quit installation
      if [:abort, :cancel].include?(button)
        if Mode.normal
          SetUserAbort(
            Popup.AnyQuestion(
              Popup.NoHeadline,
              # popup yes-no
              _("Do you really want\nto quit the installation?"),
              Label.YesButton,
              Label.NoButton,
              :focus_no
            )
          )
        elsif Stage.initial
          SetUserAbort(Popup.ConfirmAbort(:unusable)) # Mode::update (), Stage::cont ()
        else
          SetUserAbort(Popup.ConfirmAbort(:incomplete))
        end

        AppendMessageToInstLog(_("Aborted")) if GetUserAbort()
      else
        HandleInput(button)
      end

      nil
    end

    # Open the slide show dialog.
    #
    def OpenDialog
      # call SlideShowCallbacks::InstallSlideShowCallbacks()
      WFM.call("wrapper_slideshow_callbacks", ["InstallSlideShowCallbacks"])

      # check for slides first, otherwise dialogs will be built without them
      CheckForSlides()

      OpenSlideShowBaseDialog()

      if Slides.HaveSlides
        LoadSlide(0)
      else
        SwitchToDetailsView()
      end

      nil
    end

    # Close the slide show dialog.
    #
    def CloseDialog
      Wizard.CloseDialog if @opened_own_wizard

      # call SlideShowCallbacks::RemoveSlideShowCallbacks()
      WFM.call("wrapper_slideshow_callbacks", ["RemoveSlideShowCallbacks"])

      nil
    end

    def ShowTable
      if ShowingDetails() && !@_show_table
        @_show_table = true
        RebuildDetailsView()
      end
      @_show_table = true

      nil
    end

    def HideTable
      if ShowingDetails() && @_show_table
        @_show_table = false
        RebuildDetailsView()
      end
      @_show_table = false

      nil
    end

    def UpdateTable(items)
      items = deep_copy(items)
      @table_items = deep_copy(items)
      UI.ChangeWidget(Id(:cdStatisticsTable), :Items, items) if ShowingDetails() && @_show_table

      nil
    end

    #  Prepare the stages for the global progressbar. Will compute the total estimate of time and
    #  partition the global 100% to given stages based on their estimates. Can compute out of
    #  time and size to download.
    #
    #  The stages description list example:
    #  [
    #      $[
    #    "name" : "disk",
    #    "description" : "Prepare disk...",
    #    "value" : 85,    // disk speed can be guessed by the storage, thus passing time
    #    "units" : `sec
    #       ],
    #      $[
    #    "name" : "images";
    #    "description" : "Deploying images...",
    #    "value" : 204800,  // amount of kb to be downloaded/installed
    #    "units" : `kb
    #       ],
    #  ]
    def Setup(stages)
      stages = deep_copy(stages)
      log.info "SlideShow stages: #{stages}"
      # initiliaze the generic counters
      Reset()

      # gather total amount of time need
      total_time = 0

      Builtins.foreach(stages) do |stage|
        total_time = if Ops.get_symbol(stage, "units", :sec) == :sec
          Ops.add(total_time, Ops.get_integer(stage, "value", 0)) # assume kilobytes
        else
          # assume 15 minutes for installation of openSUSE 11.0, giving 3495 as the constant for kb/s
          Ops.add(
            total_time,
            Ops.divide(Ops.get_integer(stage, "value", 0), 3495)
          )
        end
      end

      # avoid division by zero, set at least 1 second
      total_time = 1 if total_time == 0

      Builtins.y2milestone("Total estimated time: %1", total_time)

      start = 0 # value where the current stage starts

      @_stages = {} # prepare a new stages description

      total_size = 0
      # distribute the total time to stages as per cents
      Builtins.foreach(stages) do |stage|
        if Ops.get_symbol(stage, "units", :sec) == :sec
          Ops.set(
            stage,
            "size",
            Ops.divide(
              Ops.multiply(Ops.get_integer(stage, "value", 0), 100),
              total_time
            )
          )
          Ops.set(stage, "start", start)
        else
          # assume 15 minutes for installation of openSUSE 11.0, giving 3495 as the constant
          Ops.set(
            stage,
            "size",
            Ops.divide(
              Ops.divide(
                Ops.multiply(Ops.get_integer(stage, "value", 0), 100),
                3495
              ),
              total_time
            )
          )
          Ops.set(stage, "start", start)
          if Ops.greater_than(
            Ops.add(Ops.get_integer(stage, "size", 0), start),
            100
          )
            Ops.set(stage, "size", Ops.subtract(100, start))
          end
        end

        start = Ops.add(start, Ops.get_integer(stage, "size", 0))
        total_size += stage["size"]
        Ops.set(@_stages, Ops.get_string(stage, "name", ""), stage)
        # setup first stage
        @_current_stage = deep_copy(stage) if @_current_stage.nil?
      end

      # Because of using integers in the calculation above the sum of the sizes
      # might not be 100% due to rounding. Update the last stage so the
      # total installation progress is 100%.
      if total_size != 100
        log.info "Total global progress: #{total_size}%, adjusting to 100%..."

        # find the last stage and adjust it
        updated_stage_name = stages.last["name"]
        updated_stage = @_stages[updated_stage_name]

        new_size = 100 - total_size + updated_stage["size"]
        log.info "Updating '#{updated_stage_name}' stage size from " \
          "#{updated_stage["size"]}% to #{new_size}%"

        updated_stage["size"] = new_size
        @_stages[updated_stage_name] = updated_stage
      end

      Builtins.y2milestone("Global progress bar: %1", @_stages)

      nil
    end

    # Returns the current setup defined by Setup().
    #
    # @return [Hash <String, Hash{String => Object>}] stages
    # @see #Setup()
    #
    # **Structure:**
    #
    #     $[ stage_name : $[ stage_setup ], ... ]
    def GetSetup
      deep_copy(@_stages)
    end

    publish variable: :total_time_elapsed, type: "integer"
    publish variable: :start_time, type: "integer"
    publish variable: :initial_recalc_delay, type: "integer"
    publish variable: :recalc_interval, type: "integer"
    publish variable: :next_recalc_time, type: "integer"
    publish variable: :current_slide_no, type: "integer"
    publish variable: :slide_start_time, type: "integer"
    publish variable: :slide_interval, type: "integer"
    publish variable: :language, type: "string"
    publish variable: :widgets_created, type: "boolean"
    publish variable: :user_switched_to_details, type: "boolean"
    publish variable: :opened_own_wizard, type: "boolean"
    publish variable: :inst_log, type: "string"
    publish variable: :debug, type: "boolean"
    publish variable: :textmode, type: "boolean"
    publish variable: :display_width, type: "integer"
    publish variable: :relnotes, type: "string"
    publish function: :ChangeSlideIfNecessary, type: "void ()"
    publish function: :SetUserAbort, type: "void (boolean)"
    publish function: :GetUserAbort, type: "boolean ()"
    publish function: :StartTimer, type: "void ()"
    publish function: :ResetTimer, type: "void ()"
    publish function: :StopTimer, type: "void ()"
    publish function: :ShowingDetails, type: "boolean ()"
    publish function: :ShowingSlide, type: "boolean ()"
    publish function: :ShowingRelNotes, type: "boolean (symbol)"
    publish function: :SubProgressStart, type: "void (string)"
    publish function: :SubProgress, type: "void (integer, string)"
    publish function: :GlobalProgressStart, type: "void (string)"
    publish function: :CurrentStageDescription, type: "string ()"
    publish function: :MoveToStage, type: "void (string)"
    publish function: :StageProgress, type: "void (integer, string)"
    publish function: :SetGlobalProgressLabel, type: "void (string)"
    publish function: :AppendMessageToInstLog, type: "void (string)"
    publish function: :HaveSlideWidget, type: "boolean ()"
    publish function: :CheckForSlides, type: "void ()"
    publish function: :SetLanguage, type: "void (string)"
    publish function: :TableItem, type: "term (string, string, string, string, string)"
    publish function: :SwitchToSlideView, type: "void ()"
    publish function: :SwitchToDetailsView, type: "void ()"
    publish function: :SwitchToReleaseNotesView, type: "void (symbol)"
    publish function: :RebuildDialog, type: "void ()"
    publish function: :Reset, type: "void ()"
    publish function: :HandleInput, type: "void (any)"
    publish function: :GenericHandleInput, type: "void ()"
    publish function: :OpenDialog, type: "void ()"
    publish function: :CloseDialog, type: "void ()"
    publish function: :ShowTable, type: "void ()"
    publish function: :HideTable, type: "void ()"
    publish function: :UpdateTable, type: "void (list <term>)"
    publish function: :Setup, type: "void (list <map <string, any>>)"
    publish function: :GetSetup, type: "map <string, map <string, any>> ()"
    publish function: :SetReleaseNotes, type: "void (map<string, string>, string)"
  end

  SlideShow = SlideShowClass.new
  SlideShow.main
end<|MERGE_RESOLUTION|>--- conflicted
+++ resolved
@@ -671,23 +671,12 @@
           tabs.unshift(Item(Id(:showSlide), _("Slide Sho&w")))
         end
 
-<<<<<<< HEAD
-        @_rn_tabs = {}
-        add_relnotes_for_product @_base_product, @_relnotes[@_base_product], tabs if @_relnotes.key?(@_base_product)
-        @_relnotes.each do |product, relnotes|
-          add_relnotes_for_product product, relnotes, tabs if @_base_product != product
-=======
         if show_release_notes
           @_rn_tabs = {}
-          if @_relnotes.key?(@_base_product)
-            add_relnotes_for_product @_base_product, @_relnotes[@_base_product], tabs
+          add_relnotes_for_product @_base_product, @_relnotes[@_base_product], tabs if @_relnotes.key?(@_base_product)
+          @_relnotes.each do |product, relnotes|
+            add_relnotes_for_product product, relnotes, tabs if @_base_product != product
           end
-          @_relnotes.each do |product, relnotes|
-            if @_base_product != product
-              add_relnotes_for_product product, relnotes, tabs
-            end
-          end
->>>>>>> 5d76c121
         end
 
         contents = DumbTab(
