--- conflicted
+++ resolved
@@ -91,12 +91,8 @@
   lib/ui/dialog.rb \
   lib/ui/installation_dialog.rb \
   lib/ui/event_dispatcher.rb \
-<<<<<<< HEAD
-  lib/ui/service_status.rb
-=======
   lib/ui/service_status.rb \
   lib/ui/widgets.rb
->>>>>>> 70ac5bdf
 
 EXTRA_DIST = $(module_DATA) $(client_DATA) $(scrconf_DATA) $(agent_SCRIPTS) $(ydata_DATA) $(fillup_DATA) $(ylib_DATA) $(ylib2_DATA)
 
