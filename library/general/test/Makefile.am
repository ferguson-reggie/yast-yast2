--- conflicted
+++ resolved
@@ -12,10 +12,7 @@
   proposal_client_test.rb \
   service_status_test.rb \
   report_test.rb \
-<<<<<<< HEAD
-=======
   widgets_test.rb \
->>>>>>> 70ac5bdf
   agents_test/proc_meminfo_agent_test.rb
 
 TEST_EXTENSIONS = .rb
