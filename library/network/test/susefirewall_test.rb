--- conflicted
+++ resolved
@@ -1,8 +1,5 @@
-<<<<<<< HEAD
-=======
 #!/usr/bin/env rspec
 
->>>>>>> 2517c5fa
 require_relative "test_helper"
 
 Yast.import "Mode"
