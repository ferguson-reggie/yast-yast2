#!/usr/bin/env rspec

require_relative "test_helper"

Yast.import("NetworkInterfaces")

module Yast
  describe NetworkInterfaces do
    context "Parsing device name" do
      DEVICE_DESCS = [
        {
          name:          "",
          alias_id:      "",
          type_by_regex: ""
        },
        {
          name:          "eth0",
          alias_id:      "",
          type_by_regex: "eth"
        },
        {
          name:          "eth-pcmcia-0",
          alias_id:      "",
          type_by_regex: "eth"
        },
        {
          name:          "tr-pcmcia-1#0",
          alias_id:      "0",
          type_by_regex: "tr"
        },
        {
          name:          "enp0s3",
          alias_id:      "",
          type_by_regex: "enp"
        },
        {
          name:          "eth0#1",
          alias_id:      "1",
          type_by_regex: "eth"
        },
        {
          name:          "enp0s3#0",
          alias_id:      "0",
          type_by_regex: "enp"
        },
        {
          name:          "eth-id-00:07:e9:d5:8e:e8",
          alias_id:      "",
          type_by_regex: "eth"
        }
      ].freeze

      DEVICE_DESCS.each do |device_desc|
        device_name = device_desc[:name]
        alias_id = device_desc[:alias_id]
        type_by_regex = device_desc[:type_by_regex]

        describe "#alias_num" do
          it "returns alias_id: <#{alias_id}> for name: <#{device_name}>" do
            expect(NetworkInterfaces.alias_num(device_name)).to be_eql alias_id
          end
        end

        describe "#device_type" do
          it "returns type by regex: <#{type_by_regex}> for name: <#{device_name}>" do
            expect(NetworkInterfaces.device_type(device_name)).to be_eql type_by_regex
          end
        end
      end
    end

    describe "NetworkInterfaces#filter_interfacetype" do
      it "drops interface type if present and not set to \"lo\" or \"dummy\"" do
        devmap = { "INTERFACETYPE" => "eth" }

        expect(NetworkInterfaces.filter_interfacetype(devmap)).not_to include "INTERFACETYPE"
      end

      it "keeps interface type if present and is set to \"lo\" or \"dummy\"" do
        expect(NetworkInterfaces.filter_interfacetype("INTERFACETYPE" => "lo")).to include "INTERFACETYPE"
        expect(NetworkInterfaces.filter_interfacetype("INTERFACETYPE" => "dummy")).to include "INTERFACETYPE"
      end
    end

    describe "#get_devices" do
      let(:data_dir) { File.join(File.dirname(__FILE__), "data") }
      # MOCKED IN test/data/etc/sysconfig/ifcfg*
      let(:devices) do
        ["arc5", "bond0", "br1", "em1", "eth0", "eth1", "ppp0", "tr~", "vlan3"]
      end

      around do |example|
        change_scr_root(data_dir, &example)
      end

      before do
        subject.main
        allow(subject).to receive(:Read).and_return(true)
        allow(Yast::SCR).to receive(:Dir).with(Yast::Path.new(".network.section")).and_return(devices)
      end

      it "returns an array of configured interfaces filtered by regexp" do
        expect(subject.get_devices("1")).not_to include "em1", "eth1", "br1"
      end

      it "filters with <[~]> by default" do
        expect(subject.get_devices).not_to include "tr~"
      end

      it "returns an empty array with <.> argument" do
        expect(subject.get_devices(".")).to eql []
      end

      it "returns all devices filtering with <''>" do
        expect(subject.get_devices("")).to eql devices
      end

<<<<<<< HEAD
    end

    describe "#canonicalize_config" do
      let(:in_config_without_aliases) do
        {
          "IPADDR"    => "10.0.0.1/8",
          "other"     => "data",
          "STARTMODE" => "on"
        }
      end
      let(:out_config_without_aliases) do
        {
          "IPADDR"    => "10.0.0.1",
          "PREFIXLEN" => "8",
          "NETMASK"   => "255.0.0.0",
          "other"     => "data",
          "STARTMODE" => "auto"
        }
      end
      let(:in_config) do
        {
          "IPADDR"    => "10.0.0.1/8",
          "other"     => "data",
          "STARTMODE" => "on",
          "_aliases"  => {
            "0" => {
              "IPADDR"    => "192.168.0.1/24",
              "NETMASK"   => "255.255.0.0",
              "PREFIXLEN" => "8"

            }
          }
        }
      end
      let(:out_config) do
        {
          "IPADDR"    => "10.0.0.1",
          "PREFIXLEN" => "8",
          "NETMASK"   => "255.0.0.0",
          "other"     => "data",
          "STARTMODE" => "auto",
          "_aliases"  => {
            "0" => {
              "IPADDR"    => "192.168.0.1",
              "PREFIXLEN" => "24",
              "NETMASK"   => "255.255.255.0"
            }
          }
        }
      end

      it "returns the given config with canonicalized addresses" do
        expect(subject.canonicalize_config(in_config)).to eql(out_config)
        expect(subject.canonicalize_config(in_config_without_aliases))
          .to eql(out_config_without_aliases)
      end
    end

    describe "#GetEthTypeFromSysfs" do
      let(:data_dir) { File.join(File.dirname(__FILE__), "data") }

      # MOCKED IN test/data/etc/sysconfig/ifcfg*
      #
      around do |example|
        change_scr_root(data_dir, &example)
      end

      it "returns eth if not match any sysfs entry" do
        expect(subject.GetEthTypeFromSysfs("missing_dev")).to eql("eth")
      end

      NetworkStubs::MOCKUP_SYSFS_INTERFACES.each do |dev, v|
        it "returns <#{v[:eth_type]}> for <#{dev}> if <#{v[:sysfs]} exists" do
          allow(FileUtils).to receive(:Exists).with(anything).and_return false
          allow(FileUtils).to receive(:Exists).with(v[:sysfs].to_s).and_return true
          expect(subject.GetEthTypeFromSysfs(dev.to_s)).to eql(v[:eth_type])
        end
      end
    end

    describe "#GetIbTypeFromSysfs" do
      before do
        allow(FileUtils).to receive(:Exists).with(anything).and_return false
      end

      it "returns <bond> if </sys/class/net/bond> exists" do
        allow(FileUtils).to receive(:Exists).with("/sys/class/net/bond0/bonding").and_return true

        expect(subject.GetIbTypeFromSysfs("bond0")).to eql("bond")
      end

      it "returns <ib> if </sys/class/net/create_child> exists" do
        allow(FileUtils).to receive(:Exists).with("/sys/class/net/ib0/create_child").and_return true

        expect(subject.GetIbTypeFromSysfs("ib0")).to eql("ib")
      end

      it "returns <ibchild> otherwise" do
        expect(subject.GetIbTypeFromSysfs("ib0.8001")).to eql("ibchild")
=======
      it "does not crash with exception" do
        expect { subject.get_devices }.not_to raise_error
      end

      it "doesn't carry empty strings" do
        expect(subject.get_devices).not_to include ""
>>>>>>> 8dfd1fc2
      end
    end
  end
end<|MERGE_RESOLUTION|>--- conflicted
+++ resolved
@@ -115,7 +115,13 @@
         expect(subject.get_devices("")).to eql devices
       end
 
-<<<<<<< HEAD
+      it "does not crash with exception" do
+        expect { subject.get_devices }.not_to raise_error
+      end
+
+      it "doesn't carry empty strings" do
+        expect(subject.get_devices).not_to include ""
+      end
     end
 
     describe "#canonicalize_config" do
@@ -215,14 +221,6 @@
 
       it "returns <ibchild> otherwise" do
         expect(subject.GetIbTypeFromSysfs("ib0.8001")).to eql("ibchild")
-=======
-      it "does not crash with exception" do
-        expect { subject.get_devices }.not_to raise_error
-      end
-
-      it "doesn't carry empty strings" do
-        expect(subject.get_devices).not_to include ""
->>>>>>> 8dfd1fc2
       end
     end
   end
