--- conflicted
+++ resolved
@@ -122,10 +122,6 @@
       it "doesn't carry empty strings" do
         expect(subject.get_devices).not_to include ""
       end
-<<<<<<< HEAD
-
-=======
->>>>>>> 5e2d4774
     end
 
     describe "#canonicalize_config" do
