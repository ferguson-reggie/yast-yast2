--- conflicted
+++ resolved
@@ -35,108 +35,6 @@
  * the main NIC needs STARTMODE nfsroot instead of auto.
  * @return root dev over network: 1 iSCSI, 2 NFS
  */
-<<<<<<< HEAD
-global integer isDiskOnNetwork(string device){
- y2milestone("begin isDiskOnNetwork(%1) function", device);
- if (device=="nfs") return 2;
- if (size(device)==0) {
-	y2error("Empty parameter for isDiskOnNetwork() function");
-	return -1;
-	}
- integer network_based=0;
-
- // test for multipath
- if (network_based==0 && issubstring(device, "/dev/dm-")) {
-  y2warning("multipath detected!");
-  string dev_name = splitstring(device, "/")[2]:"";
-  y2milestone("Multipath device name %1", dev_name);
-  map<string, any> cmd = (map<string, any>)SCR::Execute(.target.bash_output, sformat("ls /sys/block/%1/slaves/", dev_name));
-  y2milestone("Show slaves command:%1", cmd);
-  if (cmd["exit"]:-1==0){
-    // FIXME: what about more slaves?
-    list<string> slaves = splitstring(cmd["stdout"]:"", "\n");
-    integer nb = isDiskOnNetwork(sformat("/dev/%1", slaves[0]:""));
-   if (nb>0) network_based=nb;
-  } else y2error("Error while executed show slaves commad:%1", cmd["stderr"]:"");
- }
-
- // test for LVM
- if (network_based==0 && issubstring(device, "/dev/mapper/")) {
-  y2warning("LVM detected!");
-  string group_name = splitstring(splitstring(device, "/")[3]:"", "-")[0]:"";
-  y2milestone("LVM group name %1", group_name);
-  map<string, any> command = (map<string, any>)SCR::Execute(.target.bash_output, sformat("pvs 2>/dev/null|grep %1", group_name));
-  foreach(string row, filter(string s, splitstring(command["stdout"]:"", "\n"), { return (size(s)>0);}), {
-   string lvm_device = filter(string s, splitstring(row, " "), { return (size(s)>0);})[0]:"";
-   y2milestone("LVM physical device: %1", lvm_device);
-   integer nb = isDiskOnNetwork(lvm_device);
-   if (nb>0) network_based=nb;
-  });
- }
-
- // test for RAID
- if (network_based==0 && issubstring(device, "/dev/md")){
-  y2warning("RAID detected!");
-  string raid = splitstring(device, "/")[2]:"";
-  y2milestone("RAID %1 detected", raid);
-  map<string, any> command = (map<string, any>)SCR::Execute(.target.bash_output, sformat("cat /proc/mdstat |grep %1|tr -d '\\n'", raid));
-  list<string> raid_devices = sublist(splitstring(command["stdout"]:"", " "), 4);
-  foreach(string dev, raid_devices, {
-   if (!issubstring(dev, "/dev/")) dev = sformat("/dev/%1", dev);
-   string raid_device = substring(dev, 0, findfirstof(dev, "["));
-   integer nb = isDiskOnNetwork(raid_device);
-   if (nb>0) network_based=nb;
-   }
-  );
- }
-
- //test for iSCSI
- if (network_based==0){
-  if (issubstring(device, "/dev/")){
-   device = splitstring(device, "/")[2]:"";
-  }
-  string sys=sformat("/sys/class/block/%1", device);
-  if (FileUtils::Exists(sys)){
-   if ((integer)SCR::Execute(.target.bash, sformat("ls -la %1 | grep -q session", sys))==0){
-    y2warning("iSCSI detected!");
-    network_based=1;
-   }
-  }
- }
-
- // test for nfs (bnc#384420)
- if (network_based==0) {
-  string space="[[:space:]]";
-  if (SCR::Execute(.target.bash, sformat("grep '%1%2%3*nfs%4' /proc/mounts ", space, device, space, space))==0){
-   y2milestone("device %1 is network based : %2", device, network_based);
-   network_based=2;
-  }
- }
-
- //test for FCoE
- if (network_based==0){
-  if (issubstring(device, "/dev/")){
-   device = splitstring(device, "/")[2]:"";
-  }
-  string sys=sformat("/sys/class/block/%1", device);
-  if (FileUtils::Exists(sys)){
-   if ((integer)SCR::Execute(.target.bash, sformat("ls -la %1 | grep -q target", sys))==0){
-    y2warning("FCoE detected!");
-    network_based=3;
-   }
-  }
- }
-
- return network_based;
-}
-
-global list<string> getiBFTDevices(){
- if (SCR::Execute(.target.bash, "ls /sys/firmware/ibft")==0){
-   map<string, any> output = (map<string, any>)SCR::Execute(.target.bash_output, "ls /sys/firmware/ibft/ethernet*/device/net/");
-   list<string> ifaces = filter(string row, splitstring(output["stdout"]:"", "\n"), { return (size(row)>0);});
-   return ifaces;
- } else return [];
-=======
 global integer isDiskOnNetwork(string device) {
     y2milestone("begin isDiskOnNetwork(%1) function", device);
     if (device=="nfs") {
@@ -252,7 +150,6 @@
     else {
         return [];
     }
->>>>>>> a5fd59a0
 }
 
 /* EOF */
