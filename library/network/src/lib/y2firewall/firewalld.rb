# encoding: utf-8
#
# ***************************************************************************
#
# Copyright (c) 2017 SUSE LLC.
# All Rights Reserved.
#
# This program is free software; you can redistribute it and/or
# modify it under the terms of version 2 or 3 of the GNU General
# Public License as published by the Free Software Foundation.
#
# This program is distributed in the hope that it will be useful,
# but WITHOUT ANY WARRANTY; without even the implied warranty of
# MERCHANTABILITY or FITNESS FOR A PARTICULAR PURPOSE.   See the
# GNU General Public License for more details.
#
# You should have received a copy of the GNU General Public License
# along with this program; if not, contact SUSE LLC.
#
# To contact SUSE about this file by physical or electronic mail,
# you may find current contact information at www.suse.com
#
# ***************************************************************************

require "y2firewall/firewalld/api"
require "y2firewall/firewalld/relations"
require "y2firewall/firewalld/service"
require "y2firewall/firewalld/zone"
require "y2firewall/firewalld/zone_reader"
require "y2firewall/firewalld/service_reader"
<<<<<<< HEAD
=======
require "yast2/system_service"
>>>>>>> da0dadb9
require "singleton"

Yast.import "PackageSystem"

module Y2Firewall
  # Main class to interact with Firewalld
  #
  # @example Enable the cluster service into the external zone
  #
  #   require "y2firewall/firewalld"
  #
  #   f = Y2Firewall::Firewalld.instance
  #   f.read
  #   external = f.find_zone("external")
  #   external.services #=> ["ssh", "dns", "samba-client"]
  #   external.add_service("cluster")
  #   f.write
  #
  #
  class Firewalld
    include Singleton
    include Yast::Logger
    extend Forwardable
    extend Relations

    attr_writer :api
    # @return [Array<Y2Firewall::Firewalld::Zone>] firewalld zones
    attr_accessor :zones
    # @return [Array<String>] current zone names.
    attr_accessor :current_zone_names
    # @return [Array<String>] current service names.
    attr_accessor :current_service_names
    # @return [Array<Y2Firewall::Firewalld::Service>] firewalld services. To
    #   avoid performance problems it is empty by default and the services are
    #   added when needed by the find_service method.
    attr_accessor :services

    PACKAGE = "firewalld".freeze
    SERVICE = "firewalld".freeze
    DEFAULT_ZONE = "public".freeze
    DEFAULT_LOG = "off".freeze

    def_delegators :api, :enable!, :disable!, :reload, :running?
<<<<<<< HEAD
    has_attribute :log_denied_packets, :default_zone, cache: true

    # Constructor
    def initialize
      @current_zone_names = []
      @current_service_names = []
      @zones = []
      @services = []
=======
    has_attributes :log_denied_packets, :default_zone, cache: true

    # Constructor
    def initialize
      load_defaults
      untouched!
>>>>>>> da0dadb9
      @read = false
    end

    # Read the current firewalld configuration initializing the zones and other
    # attributes as logging.
    #
    # @note when a minimal read is requested it neither parses the zones
    #   definition nor initializes any single value attributes
    #
    # @param minimal [Boolean] when true does a minimal object initialization
    # @return [Boolean] true
    def read(minimal: false)
      return false unless installed?
<<<<<<< HEAD
      @zones = zone_reader.read
      @current_zone_names = api.zones
      @current_service_names = api.services
      read_attributes
=======
      @current_zone_names = api.zones
      @current_service_names = api.services
      if minimal
        @zones = current_zone_names.map { |n| Zone.new(name: n) }
      else
        @zones = zone_reader.read
        read_attributes
      end
>>>>>>> da0dadb9
      # The list of services is not read or initialized because takes time and
      # affects to the performance and also the services are rarely touched.
      @read = true
    end

    # Given a zone name it will add a new Zone to the current list of defined
    # ones just in case it does not exist yet.
    #
    # @param name [String] zone name
    # @return [Boolean] true if the new zone was added; false in case the zone
    #   was alredy defined
    def add_zone(name)
      return false if find_zone(name)
      zones << Y2Firewall::Firewalld::Zone.new(name: name)
      true
    end

    # Remove the given zone from the list of zones
    #
    # @param name [String] zone name
    # @return [Boolean] true if it was removed; false otherwise
    def remove_zone(name)
      removed = zones.reject! { |z| z.name == name }
      !removed.nil?
    end

    # Return from the zones list the one which matches the given name
    #
    # @param name [String] the zone name
    # @return [Y2Firewall::Firewalld::Zone, nil] the firewalld zone with the
    #   given name
    def find_zone(name)
      zones.find { |z| z.name == name }
    end

    # Return from the services list the one which matches the given name
    #
    # @param name [String] the service name
    # @return [Y2Firewall::Firewalld::Service] the firewalld service with
    #   the given name
    def find_service(name)
      services.find { |s| s.name == name } || read_service(name)
    end

    # It reads the configuration of the given service or create it from scratch
    # if not exist. After read adds it to the list of touched services.
    #
    # @param name [String] the service name
    # @return [Y2Firewall::Firewalld::Service] the recently added service
    def read_service(name)
      raise(Service::NotFound, name) unless installed?
<<<<<<< HEAD
      service = service_reader.read(name)
=======
      service = ServiceReader.new.read(name)
>>>>>>> da0dadb9
      services << service
      service
    end

    # Return true if the logging config or any of the zones where modified
    # since read
    #
    # @return [Boolean] true if the config was modified; false otherwise
    def modified?(*item)
      return modified.include?(item.first) if !item.empty?

<<<<<<< HEAD
      !modified.empty? || zones_modified?
=======
      !modified.empty? || zones.any?(&:modified?)
>>>>>>> da0dadb9
    end

    # Apply the changes to the modified zones and sets the logging option
    def write
      write_only && reload
    end

    # Apply the changes to the modified zones and sets the logging option
    def write_only
      return false unless installed?
      read unless read?
      apply_zones_changes!
      apply_attributes_changes!
      untouched!
      true
    end

    # Apply the changes done in each of the modified zones. It will create or
    # delete all the new or removed zones depending on each case.
    def apply_zones_changes!
<<<<<<< HEAD
      zones.each do |zone|
        api.create_zone(zone.name) unless current_zone_names.include?(zone.name)
        zone.apply_changes! if zone.modified?
      end
      current_zone_names.each do |name|
        api.delete_zone(name) if !zones.any? { |z| z.name == name }
      end
    end

    # Return whether the current zones have been modified or not
    #
    # @return [Boolean] true if some zone have changed; false otherwise
    def zones_modified?
      (current_zone_names.sort != zones.map(&:name).sort) || zones.any?(&:modified?)
=======
      zones.select(&:modified?).each(&:apply_changes!)
>>>>>>> da0dadb9
    end

    # Return a map with current firewalld settings.
    #
    # @return [Hash] dump firewalld settings
    def export
      return {} unless installed?
      {
        "enable_firewall"    => enabled?,
        "start_firewall"     => running?,
        "default_zone"       => default_zone,
        "log_denied_packets" => log_denied_packets,
        "zones"              => zones.map(&:export)
      }
    end

    # Return whether the firewalld package is installed or not
    #
    # @return [Boolean] true if it is installed; false otherwise
    def installed?
      return true if @installed

      @installed = Yast::PackageSystem.Installed(PACKAGE)
    end

    # Check whether the firewalld service is enable or not
    #
    # @return [Boolean] true if it is enable; false otherwise
    def enabled?
      return false unless installed?

      Yast::Service.Enabled(SERVICE)
    end

    # Restart the firewalld service
    #
    # @return [Boolean] true if it has been restarted; false otherwise
    def restart
      return false unless installed?

      Yast::Service.Restart(SERVICE)
    end

    # Stop the firewalld service
    #
    # @return [Boolean] true if it has been stopped; false otherwise
    def stop
      return false if !installed? || !running?

      Yast::Service.Stop(SERVICE)
    end

    # Start the firewalld service
    #
    # @return [Boolean] true if it has been started; false otherwise
    def start
      return false if !installed? || running?

      Yast::Service.Start(SERVICE)
    end

    # Return whether the configuration has been read
    #
    # @return [Boolean] true if the configuration has been read; false
    #   otherwise
    def read?
      @read
    end

    # Convenience method to instantiate the firewalld API
<<<<<<< HEAD
=======
    #
    # @return [Y2Firewall::Firewalld::Api]
>>>>>>> da0dadb9
    def api
      @api ||= Api.new
    end

<<<<<<< HEAD
  private

=======
    # Convenience method to instantiate the firewalld system service
    #
    # @return [Yast2::SystemService, nil]
    def system_service
      @system_service ||= Yast2::SystemService.find(SERVICE)
    end

    # Reset all the changes done initializing the instance with the defaults
    def reset
      load_defaults
      untouched!
      @read = false
    end

  private

    # Modifies the instance with default values
    def load_defaults
      @current_zone_names = []
      @current_service_names = []
      @zones = []
      @services = []
      @log_denied_packets = DEFAULT_LOG
      @default_zone = DEFAULT_ZONE
    end

>>>>>>> da0dadb9
    # Convenience method to instantiate a new zone reader
    #
    # @return [ZoneReader]
    def zone_reader
<<<<<<< HEAD
      ZoneReader.new(api.zones, api.list_all_zones(verbose: true))
    end

    # Convenience method to instantiate a services reader
    #
    # @return [ServiceReader]
    def service_reader
      ServiceReader.new
=======
      ZoneReader.new(current_zone_names, api.list_all_zones(verbose: true))
>>>>>>> da0dadb9
    end
  end
end<|MERGE_RESOLUTION|>--- conflicted
+++ resolved
@@ -28,10 +28,7 @@
 require "y2firewall/firewalld/zone"
 require "y2firewall/firewalld/zone_reader"
 require "y2firewall/firewalld/service_reader"
-<<<<<<< HEAD
-=======
 require "yast2/system_service"
->>>>>>> da0dadb9
 require "singleton"
 
 Yast.import "PackageSystem"
@@ -75,23 +72,12 @@
     DEFAULT_LOG = "off".freeze
 
     def_delegators :api, :enable!, :disable!, :reload, :running?
-<<<<<<< HEAD
-    has_attribute :log_denied_packets, :default_zone, cache: true
-
-    # Constructor
-    def initialize
-      @current_zone_names = []
-      @current_service_names = []
-      @zones = []
-      @services = []
-=======
     has_attributes :log_denied_packets, :default_zone, cache: true
 
     # Constructor
     def initialize
       load_defaults
       untouched!
->>>>>>> da0dadb9
       @read = false
     end
 
@@ -105,12 +91,6 @@
     # @return [Boolean] true
     def read(minimal: false)
       return false unless installed?
-<<<<<<< HEAD
-      @zones = zone_reader.read
-      @current_zone_names = api.zones
-      @current_service_names = api.services
-      read_attributes
-=======
       @current_zone_names = api.zones
       @current_service_names = api.services
       if minimal
@@ -119,7 +99,6 @@
         @zones = zone_reader.read
         read_attributes
       end
->>>>>>> da0dadb9
       # The list of services is not read or initialized because takes time and
       # affects to the performance and also the services are rarely touched.
       @read = true
@@ -171,11 +150,7 @@
     # @return [Y2Firewall::Firewalld::Service] the recently added service
     def read_service(name)
       raise(Service::NotFound, name) unless installed?
-<<<<<<< HEAD
-      service = service_reader.read(name)
-=======
       service = ServiceReader.new.read(name)
->>>>>>> da0dadb9
       services << service
       service
     end
@@ -187,11 +162,7 @@
     def modified?(*item)
       return modified.include?(item.first) if !item.empty?
 
-<<<<<<< HEAD
-      !modified.empty? || zones_modified?
-=======
       !modified.empty? || zones.any?(&:modified?)
->>>>>>> da0dadb9
     end
 
     # Apply the changes to the modified zones and sets the logging option
@@ -212,24 +183,7 @@
     # Apply the changes done in each of the modified zones. It will create or
     # delete all the new or removed zones depending on each case.
     def apply_zones_changes!
-<<<<<<< HEAD
-      zones.each do |zone|
-        api.create_zone(zone.name) unless current_zone_names.include?(zone.name)
-        zone.apply_changes! if zone.modified?
-      end
-      current_zone_names.each do |name|
-        api.delete_zone(name) if !zones.any? { |z| z.name == name }
-      end
-    end
-
-    # Return whether the current zones have been modified or not
-    #
-    # @return [Boolean] true if some zone have changed; false otherwise
-    def zones_modified?
-      (current_zone_names.sort != zones.map(&:name).sort) || zones.any?(&:modified?)
-=======
       zones.select(&:modified?).each(&:apply_changes!)
->>>>>>> da0dadb9
     end
 
     # Return a map with current firewalld settings.
@@ -300,19 +254,12 @@
     end
 
     # Convenience method to instantiate the firewalld API
-<<<<<<< HEAD
-=======
     #
     # @return [Y2Firewall::Firewalld::Api]
->>>>>>> da0dadb9
     def api
       @api ||= Api.new
     end
 
-<<<<<<< HEAD
-  private
-
-=======
     # Convenience method to instantiate the firewalld system service
     #
     # @return [Yast2::SystemService, nil]
@@ -339,23 +286,11 @@
       @default_zone = DEFAULT_ZONE
     end
 
->>>>>>> da0dadb9
     # Convenience method to instantiate a new zone reader
     #
     # @return [ZoneReader]
     def zone_reader
-<<<<<<< HEAD
-      ZoneReader.new(api.zones, api.list_all_zones(verbose: true))
-    end
-
-    # Convenience method to instantiate a services reader
-    #
-    # @return [ServiceReader]
-    def service_reader
-      ServiceReader.new
-=======
       ZoneReader.new(current_zone_names, api.list_all_zones(verbose: true))
->>>>>>> da0dadb9
     end
   end
 end