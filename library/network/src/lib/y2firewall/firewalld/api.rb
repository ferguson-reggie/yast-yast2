--- conflicted
+++ resolved
@@ -61,15 +61,6 @@
 
       # Constructor
       #
-<<<<<<< HEAD
-      # @param permanent [Boolean] whether the configuration should be written
-      #   permanently or in runtime when firewalld is running.
-      # @param mode [Symbol, nil] defines which cmdline should be used if the
-      #   running or the offline one. Possible values are: :offline, :running
-      def initialize(mode: nil, permanent: true)
-        @mode = (mode || running? ? :running : :offline)
-        @permanent = permanent
-=======
       # @param mode [Symbol, nil] defines which cmdline should be used if the
       #   running or the offline one. Possible values are: :offline, :running
       # @param permanent [Boolean] whether the configuration should be written
@@ -77,7 +68,6 @@
       def initialize(mode: nil, permanent: true)
         @mode = mode || (running? ? :running : :offline)
         @permanent = !offline? && permanent
->>>>>>> da0dadb9
       end
 
       # Whether the mode is :offline or not
@@ -143,14 +133,8 @@
       # Set the default zone
       #
       # @param zone [String] The firewall zone
-<<<<<<< HEAD
-      # @return [Boolean] true if the default zone was modified correctly
-      def default_zone=(zone)
-        string_command("--set-default-zone=#{zone}") == "success"
-=======
       def modify_default_zone(zone)
         modify_command("--set-default-zone=#{zone}")
->>>>>>> da0dadb9
       end
 
       # Do a reload of the firewall if running. In offline mode just return
@@ -182,14 +166,8 @@
 
       # @param kind [String] Denied packets to log. Possible values are:
       #   all, unicast, broadcast, multicast and off
-<<<<<<< HEAD
-      # @return [Boolean] true if the type of packages to log was set correctly
-      def log_denied_packets=(kind)
-        string_command("--set-log-denied=#{kind}") == "success"
-=======
       def modify_log_denied_packets(kind)
         modify_command("--set-log-denied=#{kind}")
->>>>>>> da0dadb9
       end
 
       # @return [String] packet type which is being logged when denied
@@ -210,13 +188,8 @@
       # @see #command
       # @see Yast::Execute
       # @param args [Array<String>] list of command optional arguments
-<<<<<<< HEAD
-      # @param permanent [Boolean] if true it adds the --permanent option the
-      #   command to be executed
-=======
-      # @param permanent [Boolean] if true and firewalld is running it
-      #   operates over the permanent configuration
->>>>>>> da0dadb9
+      # @param permanent [Boolean] if true and firewalld is running it
+      #   operates over the permanent configuration
       # @param allowed_exitstatus [Fixnum, .include?, nil] allowed exit codes
       #   which do not cause an exception.
       def run_command(*args, permanent: false, allowed_exitstatus: nil)
@@ -234,14 +207,9 @@
       #
       # @see #run_command
       # @param args [Array<String>] list of command optional arguments
-<<<<<<< HEAD
-      # @param permanent [Boolean] if true it adds the --permanent option the
-      #   command to be executed
-=======
       # @param permanent [Boolean] if true and firewalld is running it
       #   operates over the permanent configuration
       # @return [String] the chomped output of the run command
->>>>>>> da0dadb9
       def string_command(*args, permanent: false)
         run_command(*args, permanent: permanent).to_s.chomp
       end
