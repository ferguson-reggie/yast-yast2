module  Y2Firewall
  class Firewalld
    # Extends the base class with metaprogramming methods which defines some
    # attributes common logic.
    module Relations
      def enable_modifications_cache
        # Return an array with all the modified attributes/relations
        define_method "modified" do
          @modified ||= []
        end

        # Mark the given attribute as modified.
        define_method "modified!" do |item|
          @modified << item unless modified.include?(item)
        end

        # Return whether the object has been modified or not. If an argument is
        # given then it returns whether the given attribute or relation has
        # been modififed.
        define_method "modified?" do |*item|
          return !modified.empty? if item.empty?

          modified.include?(item.first)
        end

        # Reset all the modifications
        define_method "untouched!" do
          @modified = []
        end
      end

      # Defines a set of methods to operate over single-value firewalld
      # attributes like name, description, default_zone... Bang! methods
      # apply the object modifications into the firewalld configuration
      # using the firewalld API.
      #
      # A modifications cache can be enable with the cache param.
      #
      # @example
      #
      #   class Zone
      #     extend Relations
      #
<<<<<<< HEAD
      #     has_attribute :short, :description, :target, cache: true
=======
      #     has_attributes :short, :description, :target, cache: true
>>>>>>> da0dadb9
      #   end
      #
      #   zone = Zone.new
      #
      #   # Return all the declared attributes
<<<<<<< HEAD
      #   zone.attributes #=> [:name, :description, :target]
=======
      #   zone.attributes #=> [:short, :description, :target]
>>>>>>> da0dadb9
      #   # Read all the attributes initializing the object
      #   zone.read_attributes
      #   # Obtain the configured zone name (not the object one)
      #   zone.current_short
<<<<<<< HEAD
      #   # Modifies the zone name
      #   zone.modified? #=> false
      #   zone.target = "DROP"
      #   zone.modified? #=> true
      #   zone.apply_attributes_changes!
      #
      # @param attributes [Array<Symbol] relation or attribute names
      # @param scope [String, nil] prepend some api calls with the given scope
      # @param cache [Boolean] if enabled will define some methods for caching
      #   the object modifications
      def has_attribute(*attributes, scope: nil, cache: false) # rubocop:disable Style/PredicateName
=======
      #   # Returns whether the zone has been modified since last read or write
      #   zone.modified? #=> false
      #   # Modifies the zone target
      #   zone.target = "DROP"
      #   zone.modified? #=> true
      #   # Apply all the attributes changes in firewalld
      #   zone.apply_attributes_changes!
      #   zone.modified? #=> false
      #   zone.target = "DROP"
      #   zone.modified? #=> true
      #   Reset all the modifications
      #   zone.untouched!
      #   zone.modified? #=> false
      #
      # @param attributes [Array<Symbol>] relation or attribute names
      # @param scope [String, nil] prepend some API calls with the given scope
      # @param cache [Boolean] if enabled will define some methods for caching
      #   the object modifications
      def has_attributes(*attributes, scope: nil, cache: false) # rubocop:disable Style/PredicateName
>>>>>>> da0dadb9
        scope_method = scope ? "#{scope}_" : ""
        enable_modifications_cache if cache
        define_method "attributes" do
          attributes
        end

        attributes.each do |attribute|
          attr_reader attribute

          define_method "#{attribute}=" do |item|
<<<<<<< HEAD
=======
            return item if public_send(attribute) == item
>>>>>>> da0dadb9
            instance_variable_set("@#{attribute}", item)

            modified!(attribute) if cache
          end

          define_method "current_#{attribute}" do
            params = ["#{scope_method}#{attribute}"]
            params << name if respond_to?("name")
            api.public_send(*params)
          end
        end

        define_method "read_attributes" do
          attributes.each { |a| instance_variable_set("@#{a}", public_send("current_#{a}")) }
          true
        end

        define_method "apply_attributes_changes!" do
          attributes.each do |attribute|
            next if cache && !modified?(attribute)
<<<<<<< HEAD
            params = ["#{scope_method}#{attribute}="]
=======
            params = ["modify_#{scope_method}#{attribute}"]
>>>>>>> da0dadb9
            params << name if respond_to?("name")
            params << public_send(attribute)
            api.public_send(*params)
          end
          true
        end
      end

      # Defines a set of methods to operate over array based firewalld
      # attributes like services, interfaces, protocols, ports... Bang! methods
      # apply the object modifications into the firewalld configuration
      # using the firewalld cmdline API.
      #
      # A modifications cache can be enable with the cache param.       #
      #
      # @example
      #
      #   class Zone
      #     extend Relations
      #
      #     has_many :services, cache: true
      #   end
      #
      #   zone = Zone.new
      #
      #   # Return all the declared relations
      #   zone.relations #=> [:services]
      #   # Read all the relations initializing the object
      #   zone.read_relations
      #   # Adds the "ssh" service into the zone object if not present
      #   zone.add_service("ssh")
      #   # Removes the "ssh" service from the zone object
      #   zone.remove_service("ssh")
      #   # List of current firewalld configured services
      #   zone.current_services
      #   # Adds the service "ssh" definitely into the firewalld zone
      #   zone.add_service!("ssh")
      #   # Removes the service "ssh" definitely from firewalld zone
      #   zone.remove_service!("ssh")
      #   Loop through all the services were added to the zone object since
      #   read adding them definitely to firewalld
      #   zone.add_services!
      #   Loop through all the services were removed from the zone object since
      #   read adding them to firewalld
      #   zone.remove_services!
      #   # Returns the list of services added after read
      #   zone.services_to_add
      #   # Returns the list of services removed after read
      #   zone.services_to_remove
      #   # Apply the changes (remove_services! && add_services!)
      #   zone.apply_services_changes!
      #   # Apply all the relations changes
      #   zone.apply_relations_changes!
      #
<<<<<<< HEAD
      # @param relations [Array<Symbol] relation or attribute names
      # @param scope [String, nil] prepend some api calls with the given scope
=======
      # @param relations [Array<Symbol>] relation or attribute names
      # @param scope [String, nil] prepend some API calls with the given scope
>>>>>>> da0dadb9
      # @param cache [Boolean] if enabled will define some methods for caching
      #   the object modifications
      def has_many(*relations, scope: nil, cache: false) # rubocop:disable Style/PredicateName
        scope = "#{scope}_" if scope
        enable_modifications_cache if cache

        define_method "relations" do
          relations
        end

        define_method "apply_relations_changes!" do
          relations.each { |r| public_send("apply_#{r}_changes!") }
          true
        end

        define_method "read_relations" do
          relations.each { |r| instance_variable_set("@#{r}", public_send("current_#{r}")) }
          true
        end

        relations.each do |relation|
          relation_singularized = relation.to_s.sub(/s$/, "")
          attr_reader relation

          define_method "#{relation}=" do |item|
            return item if public_send(relation) == item
            instance_variable_set("@#{relation}", item)

            modified!(relation) if cache
          end

          define_method "add_#{relation_singularized}" do |item|
            return public_send(relation) if public_send(relation).include?(item)
            modified!(relation) if cache
            public_send(relation) << item
          end

          define_method "remove_#{relation_singularized}" do |item|
            if public_send(relation).delete(item)
              modified!(relation) if cache
              return public_send(relation)
            end

            public_send(relation)
          end

          define_method "current_#{relation}" do
            if scope
              api.public_send("#{scope}#{relation}", name)
            else
              api.public_send("list_#{relation}", name)
            end
          end

          define_method "add_#{relation_singularized}!" do |item|
            api.public_send("add_#{scope}#{relation_singularized}", name, item)
          end

          define_method "remove_#{relation_singularized}!" do |item|
            api.public_send("remove_#{scope}#{relation_singularized}", name, item)
          end

          define_method "add_#{relation}!" do
            public_send("#{relation}_to_add").map { |i| public_send("add_#{relation_singularized}!", i) }
          end

          define_method "remove_#{relation}!" do
            public_send("#{relation}_to_remove").map { |i| public_send("remove_#{relation_singularized}!", i) }
          end

          define_method "#{relation}_to_add" do
            public_send(relation) - public_send("current_#{relation}")
          end

          define_method "#{relation}_to_remove" do
            public_send("current_#{relation}") - public_send(relation)
          end

          define_method "apply_#{relation}_changes!" do
            return if cache && !modified?(relation)
            public_send("remove_#{relation}!")
            public_send("add_#{relation}!")

            modified.delete(relation)
          end
        end
      end
    end
  end
end<|MERGE_RESOLUTION|>--- conflicted
+++ resolved
@@ -41,38 +41,17 @@
       #   class Zone
       #     extend Relations
       #
-<<<<<<< HEAD
-      #     has_attribute :short, :description, :target, cache: true
-=======
       #     has_attributes :short, :description, :target, cache: true
->>>>>>> da0dadb9
       #   end
       #
       #   zone = Zone.new
       #
       #   # Return all the declared attributes
-<<<<<<< HEAD
-      #   zone.attributes #=> [:name, :description, :target]
-=======
       #   zone.attributes #=> [:short, :description, :target]
->>>>>>> da0dadb9
       #   # Read all the attributes initializing the object
       #   zone.read_attributes
       #   # Obtain the configured zone name (not the object one)
       #   zone.current_short
-<<<<<<< HEAD
-      #   # Modifies the zone name
-      #   zone.modified? #=> false
-      #   zone.target = "DROP"
-      #   zone.modified? #=> true
-      #   zone.apply_attributes_changes!
-      #
-      # @param attributes [Array<Symbol] relation or attribute names
-      # @param scope [String, nil] prepend some api calls with the given scope
-      # @param cache [Boolean] if enabled will define some methods for caching
-      #   the object modifications
-      def has_attribute(*attributes, scope: nil, cache: false) # rubocop:disable Style/PredicateName
-=======
       #   # Returns whether the zone has been modified since last read or write
       #   zone.modified? #=> false
       #   # Modifies the zone target
@@ -92,7 +71,6 @@
       # @param cache [Boolean] if enabled will define some methods for caching
       #   the object modifications
       def has_attributes(*attributes, scope: nil, cache: false) # rubocop:disable Style/PredicateName
->>>>>>> da0dadb9
         scope_method = scope ? "#{scope}_" : ""
         enable_modifications_cache if cache
         define_method "attributes" do
@@ -103,10 +81,7 @@
           attr_reader attribute
 
           define_method "#{attribute}=" do |item|
-<<<<<<< HEAD
-=======
             return item if public_send(attribute) == item
->>>>>>> da0dadb9
             instance_variable_set("@#{attribute}", item)
 
             modified!(attribute) if cache
@@ -127,11 +102,7 @@
         define_method "apply_attributes_changes!" do
           attributes.each do |attribute|
             next if cache && !modified?(attribute)
-<<<<<<< HEAD
-            params = ["#{scope_method}#{attribute}="]
-=======
             params = ["modify_#{scope_method}#{attribute}"]
->>>>>>> da0dadb9
             params << name if respond_to?("name")
             params << public_send(attribute)
             api.public_send(*params)
@@ -186,13 +157,8 @@
       #   # Apply all the relations changes
       #   zone.apply_relations_changes!
       #
-<<<<<<< HEAD
-      # @param relations [Array<Symbol] relation or attribute names
-      # @param scope [String, nil] prepend some api calls with the given scope
-=======
       # @param relations [Array<Symbol>] relation or attribute names
       # @param scope [String, nil] prepend some API calls with the given scope
->>>>>>> da0dadb9
       # @param cache [Boolean] if enabled will define some methods for caching
       #   the object modifications
       def has_many(*relations, scope: nil, cache: false) # rubocop:disable Style/PredicateName
