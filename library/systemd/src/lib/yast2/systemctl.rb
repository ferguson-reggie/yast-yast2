--- conflicted
+++ resolved
@@ -32,13 +32,7 @@
         log.info("systemctl #{command}")
         command = SYSTEMCTL + command
         log.debug "Executing `systemctl` command: #{command}"
-<<<<<<< HEAD
-        result = ::Timeout.timeout(TIMEOUT) do
-          SCR.Execute(Path.new(".target.bash_output"), command)
-        end
-=======
-        result = timeout(TIMEOUT) { SCR.Execute(BASH_SCR_PATH, command) }
->>>>>>> ea65ee01
+        result = ::Timeout.timeout(TIMEOUT) { SCR.Execute(BASH_SCR_PATH, command) }
         OpenStruct.new(result.merge!(command: command))
       rescue ::Timeout::Error
         raise SystemctlError, "Timeout #{TIMEOUT} seconds: #{command}"
