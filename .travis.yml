sudo: required
language: ruby
services:
  - docker

before_install:
  - docker build -t yast-yast2-image .
<<<<<<< HEAD
=======
  # list the installed packages (just for easier debugging)
  - docker run --rm -it yast-yast2-image rpm -qa | sort

>>>>>>> 7e83f93d
script:
  # the "yast-travis-ruby" script is included in the base yastdevel/ruby image
  # see https://github.com/yast/docker-yast-ruby/blob/master/yast-travis-ruby
  - docker run -it -e TRAVIS=1 -e TRAVIS_JOB_ID="$TRAVIS_JOB_ID" yast-yast2-image yast-travis-ruby<|MERGE_RESOLUTION|>--- conflicted
+++ resolved
@@ -5,12 +5,9 @@
 
 before_install:
   - docker build -t yast-yast2-image .
-<<<<<<< HEAD
-=======
   # list the installed packages (just for easier debugging)
   - docker run --rm -it yast-yast2-image rpm -qa | sort
 
->>>>>>> 7e83f93d
 script:
   # the "yast-travis-ruby" script is included in the base yastdevel/ruby image
   # see https://github.com/yast/docker-yast-ruby/blob/master/yast-travis-ruby
