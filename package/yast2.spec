--- conflicted
+++ resolved
@@ -17,11 +17,7 @@
 
 
 Name:           yast2
-<<<<<<< HEAD
-Version:        3.2.8
-=======
-Version:        3.1.210.2
->>>>>>> 2bff540e
+Version:        3.2.9
 Release:        0
 Summary:        YaST2 - Main Package
 License:        GPL-2.0
