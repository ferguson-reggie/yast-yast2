#
# spec file for package yast2
#
# Copyright (c) 2015 SUSE LINUX GmbH, Nuernberg, Germany.
#
# All modifications and additions to the file contributed by third parties
# remain the property of their copyright owners, unless otherwise agreed
# upon. The license for this file, and modifications and additions to the
# file, is the same license as for the pristine package itself (unless the
# license for the pristine package is not an Open Source License, in which
# case the license is the MIT License). An "Open Source License" is a
# license that conforms to the Open Source Definition (Version 1.9)
# published by the Open Source Initiative.

# Please submit bugfixes or comments via http://bugs.opensuse.org/
#


Name:           yast2
<<<<<<< HEAD
Version:        3.1.173
=======
Version:        3.1.155.3
>>>>>>> 2466d77d
Release:        0
Url:            https://github.com/yast/yast-yast2

BuildRoot:      %{_tmppath}/%{name}-%{version}-build
Source0:        %{name}-%{version}.tar.bz2

Source1:        yast2-rpmlintrc

BuildRequires:  perl-XML-Writer
BuildRequires:  update-desktop-files
BuildRequires:  yast2-devtools >= 3.1.10
BuildRequires:  yast2-perl-bindings
BuildRequires:  yast2-testsuite
# Needed already in build time
BuildRequires:  yast2-core >= 2.18.12
BuildRequires:  yast2-pkg-bindings >= 2.20.3
BuildRequires:  yast2-ycp-ui-bindings >= 3.1.8

# Needed for tests
BuildRequires:  grep

# for symlinking yardoc duplicates
BuildRequires:  fdupes

# For running RSpec tests during build
BuildRequires:  rubygem(rspec)
# for defining abstract methods in libraries
BuildRequires:  rubygem(abstract_method)
# for running scripts
BuildRequires:  rubygem(cheetah)
# for file access using augeas
BuildRequires:  rubygem(cfa)

# To have Yast::CoreExt::AnsiString
BuildRequires:  yast2-ruby-bindings >= 3.1.36

# pre-requires for filling the sysconfig template (sysconfig.yast2)
PreReq:         %fillup_prereq

# ag_ini section_private
# ag_ini with (un)quoting support
Requires:       yast2-core >= 2.23.0
# for defining abstract methods in libraries
Requires:  rubygem(abstract_method)
# for running scripts
Requires:  rubygem(cheetah)
# for file access using augeas
Requires:  rubygem(cfa)
# new UI::SetApplicationIcon
Requires:       yast2-ycp-ui-bindings >= 3.1.8

# changed StartPackage callback signature
Requires:       yast2-pkg-bindings >= 2.20.3
Requires:       yui_backend
# For Cron Agent, Module
Requires:       perl-Config-Crontab
# for ag_tty (/bin/stty)
# for /usr/bin/md5sum
Requires:       coreutils
Requires:       sysconfig >= 0.80.0
Requires:       yast2-hardware-detection
Requires:       yast2-xml
# for SLPAPI.pm
Requires:       yast2-perl-bindings
# for ag_anyxml
Requires:       perl-XML-Simple
# for GPG.ycp
Requires:       gpg2

# for Punycode.rb (bnc#651893) - the idnconv tool is located in
# different packages (SLE12/Leap-42.1: bind-utils, TW/Factory: idnkit)
%if 0%{?suse_version} >= 1330
Requires:       idnkit
%else
Requires:       bind-utils
%endif

# xdg-su in .desktops
Recommends:     xdg-utils

# moved cfg_security.scr
Conflicts:      yast2-security <= 2.13.2
# moved ag_netd, cfg_netd.scr, cfg_xinetd.scr
Conflicts:      yast2-inetd <= 2.13.4
Conflicts:      yast2-tune < 2.15.6
Obsoletes:      yast2-mail-aliases <= 2.14.0
Conflicts:      yast2-storage < 2.16.4
Conflicts:      yast2-network < 2.16.6
Conflicts:      yast2-sshd < 2.16.1

# moved ag_content agent 
Conflicts:      yast2-instserver <= 2.16.3

# InstError
Conflicts:      yast2-installation < 2.18.5

Conflicts:      yast2-update < 2.16.1
# Older packager use removed API
Conflicts:      yast2-packager < 3.1.34
Conflicts:      yast2-mouse < 2.16.0
Conflicts:      autoyast2-installation < 2.16.2
# country_long.ycp and country.ycp moved to yast2
Conflicts:      yast2-country < 2.16.3
# SrvStatusComponent moved to yast2.rpm
Conflicts:      yast2-dns-server < 3.1.17

Provides:       yast2-lib-sequencer
Obsoletes:      yast2-lib-sequencer
Provides:       yast2-lib-wizard
Provides:       yast2-lib-wizard-devel
Provides:       yast2-trans-wizard
Obsoletes:      yast2-lib-wizard
Obsoletes:      yast2-lib-wizard-devel
Obsoletes:      yast2-trans-wizard
Provides:       y2t_menu
Provides:       yast2-trans-menu
Obsoletes:      y2t_menu
Obsoletes:      yast2-trans-menu

# moved here from another packages
Provides:       yast2-dns-server:/usr/share/YaST2/modules/DnsServerAPI.pm
Provides:       yast2-installation:/usr/share/YaST2/modules/Hotplug.ycp
Provides:       yast2-installation:/usr/share/YaST2/modules/HwStatus.ycp
Provides:       yast2-installation:/usr/share/YaST2/modules/Installation.ycp
Provides:       yast2-installation:/usr/share/YaST2/modules/Product.ycp
Provides:       yast2-mail-aliases
Provides:       yast2-network:/usr/share/YaST2/modules/Internet.ycp
Provides:       yast2-packager:/usr/lib/YaST2/servers_non_y2/ag_anyxml

Requires:       yast2-ruby-bindings >= 3.1.33

Summary:        YaST2 - Main Package
License:        GPL-2.0
Group:          System/YaST

%description
This package contains scripts and data needed for SUSE Linux
installation with YaST2

%package devel-doc
Requires:       yast2 = %version
Provides:       yast2-lib-sequencer-devel
Obsoletes:      yast2-devel
Obsoletes:      yast2-lib-sequencer-devel
Provides:       yast2-devel
Requires:       yast2-core-devel

Summary:        YaST2 - Development Scripts and Documentation
Group:          System/YaST

%description devel-doc
This package contains scripts and data needed for a SUSE Linux
installation with YaST2.

%prep
%setup -n %{name}-%{version}

%build
%yast_build

# removed explicit adding of translations to group desktop files, since it is covered by the general call (they are in a subdirectory) and it caused build fail

%install
%yast_install

mkdir -p "$RPM_BUILD_ROOT"%{yast_clientdir}
mkdir -p "$RPM_BUILD_ROOT"%{yast_desktopdir}
mkdir -p "$RPM_BUILD_ROOT"%{yast_imagedir}
mkdir -p "$RPM_BUILD_ROOT"%{yast_localedir}
mkdir -p "$RPM_BUILD_ROOT"%{yast_moduledir}
mkdir -p "$RPM_BUILD_ROOT"%{yast_scrconfdir}
mkdir -p "$RPM_BUILD_ROOT"%{yast_ybindir}
mkdir -p "$RPM_BUILD_ROOT"%{yast_ydatadir}
mkdir -p "$RPM_BUILD_ROOT"%{yast_yncludedir}
mkdir -p "$RPM_BUILD_ROOT"%{yast_libdir}
mkdir -p "$RPM_BUILD_ROOT"%{yast_vardir}
mkdir -p "$RPM_BUILD_ROOT"%{yast_vardir}/hooks
mkdir -p "$RPM_BUILD_ROOT"%{yast_schemadir}/control/rnc
mkdir -p "$RPM_BUILD_ROOT"%{yast_schemadir}/autoyast/rnc
mkdir -p "$RPM_BUILD_ROOT"/etc/YaST2

# symlink the yardoc duplicates, saves over 2MB in installed system
# (the RPM package size is decreased just by few kilobytes
# because of the compression)
%fdupes -s %buildroot/%_prefix/share/doc/packages/yast2

%post
%{fillup_only -n yast2}

%files
%defattr(-,root,root)

# basic directory structure

%dir %{yast_clientdir}
%dir %{yast_desktopdir}
%{yast_desktopdir}/groups
%dir %{yast_imagedir}
%dir %{yast_localedir}
%dir %{yast_moduledir}
%dir %{yast_scrconfdir}
%dir %{yast_ybindir}
%dir %{yast_ydatadir}
%dir %{yast_yncludedir}
%dir %{yast_vardir}
%dir %{yast_libdir}
%dir %{yast_schemadir}
%dir %{yast_schemadir}/control
%dir %{yast_schemadir}/control/rnc
%dir %{yast_schemadir}/autoyast
%dir %{yast_schemadir}/autoyast/rnc
%dir %{_sysconfdir}/YaST2
%dir %{yast_vardir}/hooks

# yast2

%{yast_ydatadir}/*.ycp
%{yast_clientdir}/*
%{yast_moduledir}/*
%{yast_libdir}/*
%{yast_scrconfdir}/*
%{yast_ybindir}/*
%{yast_agentdir}/ag_*
/var/adm/fillup-templates/sysconfig.yast2

# configuration files
%config %{_sysconfdir}/bash_completion.d/yast2*.sh
%config %{_sysconfdir}/YaST2/XVersion

# documentation (not included in devel subpackage)
%doc %dir %{yast_docdir}
%doc %{yast_docdir}/COPYING
%doc %{_mandir}/*/*
%doc %{yast_vardir}/hooks/README.md

/sbin/*
%{_sbindir}/*

# wizard
%dir %{yast_yncludedir}/wizard
%{yast_yncludedir}/wizard/*.rb

#packags
%dir %{yast_yncludedir}/packages
%{yast_yncludedir}/packages/*.rb

#system
%dir %{yast_yncludedir}/hwinfo
%{yast_yncludedir}/hwinfo/*.rb
%{yast_desktopdir}/messages.desktop

# documentation

%files devel-doc
%defattr(-,root,root)

%doc %{yast_docdir}/autodocs
%doc %{yast_docdir}/commandline
%doc %{yast_docdir}/control
%doc %{yast_docdir}/cron
%doc %{yast_docdir}/cwm
%doc %{yast_docdir}/desktop
%doc %{yast_docdir}/gpg
%doc %{yast_docdir}/log
%doc %{yast_docdir}/network
%doc %{yast_docdir}/packages
%doc %{yast_docdir}/runlevel
%doc %{yast_docdir}/sequencer
%doc %{yast_docdir}/system
%doc %{yast_docdir}/types
%doc %{yast_docdir}/wizard
%doc %{yast_docdir}/xml
%doc %{yast_docdir}/general

%changelog<|MERGE_RESOLUTION|>--- conflicted
+++ resolved
@@ -17,11 +17,7 @@
 
 
 Name:           yast2
-<<<<<<< HEAD
-Version:        3.1.173
-=======
-Version:        3.1.155.3
->>>>>>> 2466d77d
+Version:        3.1.174
 Release:        0
 Url:            https://github.com/yast/yast-yast2
 
