--- conflicted
+++ resolved
@@ -17,11 +17,7 @@
 
 
 Name:           yast2
-<<<<<<< HEAD
-Version:        3.1.210.1
-=======
-Version:        3.1.211
->>>>>>> 7cb0bd15
+Version:        3.1.210.2
 Release:        0
 Summary:        YaST2 - Main Package
 License:        GPL-2.0
