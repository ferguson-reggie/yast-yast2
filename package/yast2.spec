--- conflicted
+++ resolved
@@ -17,11 +17,7 @@
 
 
 Name:           yast2
-<<<<<<< HEAD
-Version:        4.2.0
-=======
-Version:        4.1.69
->>>>>>> 982e3560
+Version:        4.2.1
 Release:        0
 Summary:        YaST2 Main Package
 License:        GPL-2.0-only
