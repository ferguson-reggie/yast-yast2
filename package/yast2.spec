#
# spec file for package yast2
#
# Copyright (c) 2013 SUSE LINUX Products GmbH, Nuernberg, Germany.
#
# All modifications and additions to the file contributed by third parties
# remain the property of their copyright owners, unless otherwise agreed
# upon. The license for this file, and modifications and additions to the
# file, is the same license as for the pristine package itself (unless the
# license for the pristine package is not an Open Source License, in which
# case the license is the MIT License). An "Open Source License" is a
# license that conforms to the Open Source Definition (Version 1.9)
# published by the Open Source Initiative.

# Please submit bugfixes or comments via http://bugs.opensuse.org/
#


Name:           yast2
<<<<<<< HEAD
Version:        3.1.63
=======
Version:        3.1.92
>>>>>>> 69387ac3
Release:        0
URL:            https://github.com/yast/yast-yast2

BuildRoot:      %{_tmppath}/%{name}-%{version}-build
Source0:        %{name}-%{version}.tar.bz2

Group:          System/YaST
License:        GPL-2.0
Source1:        yast2-rpmlintrc

BuildRequires:  perl-XML-Writer update-desktop-files yast2-perl-bindings yast2-testsuite
BuildRequires:  yast2-devtools >= 3.1.10
# Needed already in build time
BuildRequires:  yast2-core >= 2.18.12 yast2-pkg-bindings >= 2.20.3 yast2-ycp-ui-bindings >= 2.18.4

# Needed for tests
BuildRequires:  rubygem-rspec grep

# for symlinking yardoc duplicates
BuildRequires:  fdupes

# For running RSpec tests during build
BuildRequires:  rubygem-rspec

# pre-requires for filling the sysconfig template (sysconfig.yast2)
PreReq:         %fillup_prereq

# ag_ini section_private
# ag_ini with (un)quoting support
Requires:       yast2-core >= 2.23.0
# Mod_UI
# new UI::OpenContextMenu
Requires:       yast2-ycp-ui-bindings >= 2.18.4

# changed StartPackage callback signature
Requires:       yast2-pkg-bindings >= 2.20.3
Requires:       yui_backend 
# For Cron Agent, Module
Requires:       perl-Config-Crontab
# for ag_tty (/bin/stty)
# for /usr/bin/md5sum
Requires:       coreutils sysconfig >= 0.80.0
Requires:       yast2-xml yast2-hardware-detection
# for SLPAPI.pm
Requires:       yast2-perl-bindings
# for ag_anyxml
Requires:       perl-XML-Simple
# RegistrationStatus.pm
Requires:       perl-XML-XPath
# for GPG.ycp
Requires:       gpg2
# for Punycode.ycp (bnc#651893)
Requires:       bind-utils
# xdg-su in .desktops
Recommends:     xdg-utils

# moved cfg_security.scr
Conflicts:      yast2-security <= 2.13.2
# moved ag_netd, cfg_netd.scr, cfg_xinetd.scr
Conflicts:      yast2-inetd <= 2.13.4
Conflicts:      yast2-tune < 2.15.6
Obsoletes:      yast2-mail-aliases <= 2.14.0
Conflicts:      yast2-storage < 2.16.4
Conflicts:      yast2-network < 2.16.6
Conflicts:      yast2-sshd < 2.16.1

# moved ag_content agent 
Conflicts:      yast2-instserver <= 2.16.3

# moved RegistrationStatus.pm here from wagon (fate#312712)
Conflicts:      yast2-wagon <= 2.22.2

# InstError
Conflicts:      yast2-installation < 2.18.5

Conflicts:      yast2-update < 2.16.1
# Older packager use removed API
Conflicts:      yast2-packager < 3.1.34
Conflicts:      yast2-mouse < 2.16.0
Conflicts:      autoyast2-installation < 2.16.2
# country_long.ycp and country.ycp moved to yast2
Conflicts:      yast2-country < 2.16.3
# DnsServerAPI moved to yast2.rpm (by mzugec)
Conflicts:      yast2-dns-server < 2.17.0

Provides:       yast2-lib-sequencer
Obsoletes:      yast2-lib-sequencer
Provides:       yast2-lib-wizard yast2-lib-wizard-devel yast2-trans-wizard
Obsoletes:      yast2-lib-wizard yast2-lib-wizard-devel yast2-trans-wizard
Provides:       yast2-trans-menu y2t_menu
Obsoletes:      yast2-trans-menu y2t_menu

# moved here from another packages
Provides:       yast2-installation:/usr/share/YaST2/modules/Installation.ycp
Provides:       yast2-installation:/usr/share/YaST2/modules/Product.ycp
Provides:       yast2-installation:/usr/share/YaST2/modules/Hotplug.ycp
Provides:       yast2-installation:/usr/share/YaST2/modules/HwStatus.ycp
Provides:       yast2-network:/usr/share/YaST2/modules/Internet.ycp
Provides:       yast2-packager:/usr/lib/YaST2/servers_non_y2/ag_anyxml
Provides:       yast2-dns-server:/usr/share/YaST2/modules/DnsServerAPI.pm
Provides:       yast2-mail-aliases

Requires:       yast2-ruby-bindings >= 1.0.0

Summary:        YaST2 - Main Package

%description
This package contains scripts and data needed for SuSE Linux
installation with YaST2

%package devel-doc
Requires:       yast2 = %version
Group:          System/YaST
Provides:       yast2-lib-sequencer-devel
Obsoletes:      yast2-lib-sequencer-devel
Obsoletes:      yast2-devel
Provides:       yast2-devel
Requires:       yast2-core-devel

Summary:        YaST2 - Development Scripts and Documentation

%description devel-doc
This package contains scripts and data needed for a SUSE Linux
installation with YaST2.

%prep
%setup -n %{name}-%{version}

%build
%yast_build

# removed explicit adding of translations to group desktop files, since it is covered by the general call (they are in a subdirectory) and it caused build fail

%install
%yast_install

mkdir -p "$RPM_BUILD_ROOT"%{yast_clientdir}
mkdir -p "$RPM_BUILD_ROOT"%{yast_desktopdir}
mkdir -p "$RPM_BUILD_ROOT"%{yast_imagedir}
mkdir -p "$RPM_BUILD_ROOT"%{yast_localedir}
mkdir -p "$RPM_BUILD_ROOT"%{yast_moduledir}
mkdir -p "$RPM_BUILD_ROOT"%{yast_scrconfdir}
mkdir -p "$RPM_BUILD_ROOT"%{yast_ybindir}
mkdir -p "$RPM_BUILD_ROOT"%{yast_ydatadir}
mkdir -p "$RPM_BUILD_ROOT"%{yast_yncludedir}
mkdir -p "$RPM_BUILD_ROOT"%{yast_libdir}
mkdir -p "$RPM_BUILD_ROOT"%{yast_vardir}
mkdir -p "$RPM_BUILD_ROOT"%{yast_vardir}/hooks
mkdir -p "$RPM_BUILD_ROOT"%{yast_schemadir}/control/rnc
mkdir -p "$RPM_BUILD_ROOT"%{yast_schemadir}/autoyast/rnc
mkdir -p "$RPM_BUILD_ROOT"/etc/YaST2

# symlink the yardoc duplicates, saves over 2MB in installed system
# (the RPM package size is decreased just by few kilobytes
# because of the compression)
%fdupes -s %buildroot/%_prefix/share/doc/packages/yast2


%post
%{fillup_only -n yast2}

%files
%defattr(-,root,root)

# basic directory structure

%dir %{yast_clientdir}
%dir %{yast_desktopdir}
%{yast_desktopdir}/groups
%dir %{yast_imagedir}
%dir %{yast_localedir}
%dir %{yast_moduledir}
%dir %{yast_scrconfdir}
%dir %{yast_ybindir}
%dir %{yast_ydatadir}
%dir %{yast_yncludedir}
%dir %{yast_vardir}
%dir %{yast_libdir}
%dir %{yast_schemadir}
%dir %{yast_schemadir}/control
%dir %{yast_schemadir}/control/rnc
%dir %{yast_schemadir}/autoyast
%dir %{yast_schemadir}/autoyast/rnc
%dir %{_sysconfdir}/YaST2
%dir %{yast_vardir}/hooks

# yast2

%{yast_ydatadir}/*.ycp
%{yast_clientdir}/*
%{yast_moduledir}/*
%{yast_libdir}/*
%{yast_scrconfdir}/*
%{yast_ybindir}/*
%{yast_agentdir}/ag_*
/var/adm/fillup-templates/sysconfig.yast2

# configuration files
%config %{_sysconfdir}/bash_completion.d/yast2*.sh
%config %{_sysconfdir}/YaST2/XVersion

# documentation (not included in devel subpackage)
%doc %dir %{yast_docdir}
%doc %{yast_docdir}/COPYING
%doc %{_mandir}/*/*
%doc %{yast_vardir}/hooks/README.md

/sbin/*
%{_sbindir}/*

# wizard
%dir %{yast_yncludedir}/wizard
%{yast_yncludedir}/wizard/*.rb

#packags
%dir %{yast_yncludedir}/packages
%{yast_yncludedir}/packages/*.rb

#system
%dir %{yast_yncludedir}/hwinfo
%{yast_yncludedir}/hwinfo/*.rb
%{yast_desktopdir}/messages.desktop

# documentation

%files devel-doc
%defattr(-,root,root)

%doc %{yast_docdir}/autodocs
%doc %{yast_docdir}/commandline
%doc %{yast_docdir}/control
%doc %{yast_docdir}/cron
%doc %{yast_docdir}/cwm
%doc %{yast_docdir}/desktop
%doc %{yast_docdir}/gpg
%doc %{yast_docdir}/log
%doc %{yast_docdir}/network
%doc %{yast_docdir}/packages
%doc %{yast_docdir}/runlevel
%doc %{yast_docdir}/sequencer
%doc %{yast_docdir}/system
%doc %{yast_docdir}/types
%doc %{yast_docdir}/wizard
%doc %{yast_docdir}/xml
%doc %{yast_docdir}/general

%changelog<|MERGE_RESOLUTION|>--- conflicted
+++ resolved
@@ -17,11 +17,7 @@
 
 
 Name:           yast2
-<<<<<<< HEAD
-Version:        3.1.63
-=======
-Version:        3.1.92
->>>>>>> 69387ac3
+Version:        3.1.93
 Release:        0
 URL:            https://github.com/yast/yast-yast2
 
