--- conflicted
+++ resolved
@@ -17,11 +17,7 @@
 
 
 Name:           yast2
-<<<<<<< HEAD
-Version:        3.1.148
-=======
-Version:        3.1.108.8
->>>>>>> e94d0ccd
+Version:        3.1.149
 Release:        0
 Url:            https://github.com/yast/yast-yast2
 
