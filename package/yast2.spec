#
# spec file for package yast2
#
# Copyright (c) 2013 SUSE LINUX Products GmbH, Nuernberg, Germany.
#
# All modifications and additions to the file contributed by third parties
# remain the property of their copyright owners, unless otherwise agreed
# upon. The license for this file, and modifications and additions to the
# file, is the same license as for the pristine package itself (unless the
# license for the pristine package is not an Open Source License, in which
# case the license is the MIT License). An "Open Source License" is a
# license that conforms to the Open Source Definition (Version 1.9)
# published by the Open Source Initiative.

# Please submit bugfixes or comments via http://bugs.opensuse.org/
#


Name:           yast2
<<<<<<< HEAD
Version:        3.1.33
=======
Version:        3.1.43
>>>>>>> 5d850873
Release:        0
URL:            https://github.com/yast/yast-yast2

BuildRoot:      %{_tmppath}/%{name}-%{version}-build
Source0:        %{name}-%{version}.tar.bz2

Group:          System/YaST
License:        GPL-2.0
Source1:        yast2-rpmlintrc

BuildRequires:  perl-XML-Writer update-desktop-files yast2-perl-bindings yast2-testsuite
BuildRequires:  yast2-devtools >= 3.1.10
# Needed already in build time
BuildRequires:  yast2-core >= 2.18.12 yast2-pkg-bindings >= 2.20.3 yast2-ycp-ui-bindings >= 2.18.4

# Needed for tests
BuildRequires:  rubygem-rspec grep

# for symlinking yardoc duplicates
BuildRequires:  fdupes

# For running RSpec tests during build
BuildRequires:  rubygem-rspec

# pre-requires for filling the sysconfig template (sysconfig.yast2)
PreReq:         %fillup_prereq

# ag_ini section_private
# ag_ini with (un)quoting support
Requires:       yast2-core >= 2.23.0
# Mod_UI
# new UI::OpenContextMenu
Requires:       yast2-ycp-ui-bindings >= 2.18.4

# changed StartPackage callback signature
Requires:       yast2-pkg-bindings >= 2.20.3
Requires:       yui_backend 
# For Cron Agent, Module
Requires:       perl-Config-Crontab
# for ag_tty (/bin/stty)
# for /usr/bin/md5sum
Requires:       coreutils sysconfig >= 0.80.0
Requires:       yast2-xml yast2-hardware-detection
# for SLPAPI.pm
Requires:       yast2-perl-bindings
# for ag_anyxml
Requires:       perl-XML-Simple
# RegistrationStatus.pm
Requires:       perl-XML-XPath
# for GPG.ycp
Requires:       gpg2
# for Punycode.ycp (bnc#651893)
Requires:       bind-utils
# xdg-su in .desktops
Recommends:     xdg-utils

# moved cfg_security.scr
Conflicts:      yast2-security <= 2.13.2
# moved ag_netd, cfg_netd.scr, cfg_xinetd.scr
Conflicts:      yast2-inetd <= 2.13.4
Conflicts:      yast2-tune < 2.15.6
Obsoletes:      yast2-mail-aliases <= 2.14.0
Conflicts:      yast2-storage < 2.16.4
Conflicts:      yast2-network < 2.16.6
Conflicts:      yast2-sshd < 2.16.1

# moved ag_content agent 
Conflicts:      yast2-instserver <= 2.16.3

# moved RegistrationStatus.pm here from wagon (fate#312712)
Conflicts:      yast2-wagon <= 2.22.2

# InstError
Conflicts:      yast2-installation < 2.18.5

Conflicts:      yast2-update < 2.16.1
# Modules 'Slides' and 'SlideShow' moved from yast2-packager to yast2
Conflicts:      yast2-packager < 2.17.12
Conflicts:      yast2-mouse < 2.16.0
Conflicts:      autoyast2-installation < 2.16.2
# country_long.ycp and country.ycp moved to yast2
Conflicts:      yast2-country < 2.16.3
# DnsServerAPI moved to yast2.rpm (by mzugec)
Conflicts:      yast2-dns-server < 2.17.0

Provides:       yast2-lib-sequencer
Obsoletes:      yast2-lib-sequencer
Provides:       yast2-lib-wizard yast2-lib-wizard-devel yast2-trans-wizard
Obsoletes:      yast2-lib-wizard yast2-lib-wizard-devel yast2-trans-wizard
Provides:       yast2-trans-menu y2t_menu
Obsoletes:      yast2-trans-menu y2t_menu

# moved here from another packages
Provides:       yast2-installation:/usr/share/YaST2/modules/Installation.ycp
Provides:       yast2-installation:/usr/share/YaST2/modules/Product.ycp
Provides:       yast2-installation:/usr/share/YaST2/modules/Hotplug.ycp
Provides:       yast2-installation:/usr/share/YaST2/modules/HwStatus.ycp
Provides:       yast2-network:/usr/share/YaST2/modules/Internet.ycp
Provides:       yast2-packager:/usr/lib/YaST2/servers_non_y2/ag_anyxml
Provides:       yast2-dns-server:/usr/share/YaST2/modules/DnsServerAPI.pm
Provides:       yast2-mail-aliases

Requires:       yast2-ruby-bindings >= 1.0.0

Summary:        YaST2 - Main Package

%description
This package contains scripts and data needed for SuSE Linux
installation with YaST2

%package devel-doc
Requires:       yast2 = %version
Group:          System/YaST
Provides:       yast2-lib-sequencer-devel
Obsoletes:      yast2-lib-sequencer-devel
Obsoletes:      yast2-devel
Provides:       yast2-devel
Requires:       yast2-core-devel

Summary:        YaST2 - Development Scripts and Documentation

%description devel-doc
This package contains scripts and data needed for a SUSE Linux
installation with YaST2.

%prep
%setup -n %{name}-%{version}

%build
%yast_build

# removed explicit adding of translations to group desktop files, since it is covered by the general call (they are in a subdirectory) and it caused build fail

%install
%yast_install

mkdir -p "$RPM_BUILD_ROOT"%{yast_clientdir}
mkdir -p "$RPM_BUILD_ROOT"%{yast_desktopdir}
mkdir -p "$RPM_BUILD_ROOT"%{yast_imagedir}
mkdir -p "$RPM_BUILD_ROOT"%{yast_localedir}
mkdir -p "$RPM_BUILD_ROOT"%{yast_moduledir}
mkdir -p "$RPM_BUILD_ROOT"%{yast_scrconfdir}
mkdir -p "$RPM_BUILD_ROOT"%{yast_ybindir}
mkdir -p "$RPM_BUILD_ROOT"%{yast_ydatadir}
mkdir -p "$RPM_BUILD_ROOT"%{yast_yncludedir}
mkdir -p "$RPM_BUILD_ROOT"%{yast_libdir}
mkdir -p "$RPM_BUILD_ROOT"%{yast_vardir}
mkdir -p "$RPM_BUILD_ROOT"%{yast_vardir}/hooks
mkdir -p "$RPM_BUILD_ROOT"%{yast_schemadir}/control/rnc
mkdir -p "$RPM_BUILD_ROOT"%{yast_schemadir}/autoyast/rnc
mkdir -p "$RPM_BUILD_ROOT"/etc/YaST2

# symlink the yardoc duplicates, saves over 2MB in installed system
# (the RPM package size is decreased just by few kilobytes
# because of the compression)
%fdupes -s %buildroot/%_prefix/share/doc/packages/yast2


%post
%{fillup_only -n yast2}

%files
%defattr(-,root,root)

# basic directory structure

%dir %{yast_clientdir}
%dir %{yast_desktopdir}
%{yast_desktopdir}/groups
%dir %{yast_imagedir}
%dir %{yast_localedir}
%dir %{yast_moduledir}
%dir %{yast_scrconfdir}
%dir %{yast_ybindir}
%dir %{yast_ydatadir}
%dir %{yast_yncludedir}
%dir %{yast_vardir}
%dir %{yast_libdir}
%dir %{yast_schemadir}
%dir %{yast_schemadir}/control
%dir %{yast_schemadir}/control/rnc
%dir %{yast_schemadir}/autoyast
%dir %{yast_schemadir}/autoyast/rnc
%dir %{_sysconfdir}/YaST2
%dir %{yast_vardir}/hooks

# yast2

%{yast_ydatadir}/*.ycp
%{yast_clientdir}/*
%{yast_moduledir}/*
%{yast_libdir}/*
%{yast_scrconfdir}/*
%{yast_ybindir}/*
%{yast_agentdir}/ag_*
/var/adm/fillup-templates/sysconfig.yast2

# configuration files
%config %{_sysconfdir}/bash_completion.d/yast2*.sh
%config %{_sysconfdir}/YaST2/XVersion

# documentation (not included in devel subpackage)
%doc %dir %{yast_docdir}
%doc %{yast_docdir}/COPYING
%doc %{_mandir}/*/*
%doc %{yast_vardir}/hooks/README.md

/sbin/*
%{_sbindir}/*

# wizard
%dir %{yast_yncludedir}/wizard
%{yast_yncludedir}/wizard/*.rb

#packags
%dir %{yast_yncludedir}/packages
%{yast_yncludedir}/packages/*.rb

#system
%dir %{yast_yncludedir}/hwinfo
%{yast_yncludedir}/hwinfo/*.rb
%{yast_desktopdir}/messages.desktop

# documentation

%files devel-doc
%defattr(-,root,root)

%doc %{yast_docdir}/autodocs
%doc %{yast_docdir}/commandline
%doc %{yast_docdir}/control
%doc %{yast_docdir}/cron
%doc %{yast_docdir}/cwm
%doc %{yast_docdir}/desktop
%doc %{yast_docdir}/gpg
%doc %{yast_docdir}/log
%doc %{yast_docdir}/network
%doc %{yast_docdir}/packages
%doc %{yast_docdir}/runlevel
%doc %{yast_docdir}/sequencer
%doc %{yast_docdir}/system
%doc %{yast_docdir}/types
%doc %{yast_docdir}/wizard
%doc %{yast_docdir}/xml
%doc %{yast_docdir}/general

%changelog<|MERGE_RESOLUTION|>--- conflicted
+++ resolved
@@ -17,11 +17,7 @@
 
 
 Name:           yast2
-<<<<<<< HEAD
-Version:        3.1.33
-=======
-Version:        3.1.43
->>>>>>> 5d850873
+Version:        3.1.44
 Release:        0
 URL:            https://github.com/yast/yast-yast2
 
