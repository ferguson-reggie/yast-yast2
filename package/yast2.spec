#
# spec file for package yast2
#
# Copyright (c) 2013-2014 SUSE LINUX Products GmbH, Nuernberg, Germany.
#
# All modifications and additions to the file contributed by third parties
# remain the property of their copyright owners, unless otherwise agreed
# upon. The license for this file, and modifications and additions to the
# file, is the same license as for the pristine package itself (unless the
# license for the pristine package is not an Open Source License, in which
# case the license is the MIT License). An "Open Source License" is a
# license that conforms to the Open Source Definition (Version 1.9)
# published by the Open Source Initiative.

# Please submit bugfixes or comments via http://bugs.opensuse.org/
#


Name:           yast2
<<<<<<< HEAD
Version:        3.1.109.1
=======
Version:        3.1.108.2
>>>>>>> bc19b426
Release:        0
URL:            https://github.com/yast/yast-yast2

BuildRoot:      %{_tmppath}/%{name}-%{version}-build
Source0:        %{name}-%{version}.tar.bz2

Group:          System/YaST
License:        GPL-2.0
Source1:        yast2-rpmlintrc

BuildRequires:  perl-XML-Writer update-desktop-files yast2-perl-bindings yast2-testsuite
BuildRequires:  yast2-devtools >= 3.1.10
# Needed already in build time
BuildRequires:  yast2-core >= 2.18.12 yast2-pkg-bindings >= 2.20.3 yast2-ycp-ui-bindings >= 2.18.4

# Needed for tests
BuildRequires:  grep

# for symlinking yardoc duplicates
BuildRequires:  fdupes

# For running RSpec tests during build
BuildRequires:  rubygem(rspec)

# pre-requires for filling the sysconfig template (sysconfig.yast2)
PreReq:         %fillup_prereq

# ag_ini section_private
# ag_ini with (un)quoting support
Requires:       yast2-core >= 2.23.0
# Mod_UI
# new UI::OpenContextMenu
Requires:       yast2-ycp-ui-bindings >= 2.18.4

# changed StartPackage callback signature
Requires:       yast2-pkg-bindings >= 2.20.3
Requires:       yui_backend 
# For Cron Agent, Module
Requires:       perl-Config-Crontab
# for ag_tty (/bin/stty)
# for /usr/bin/md5sum
Requires:       coreutils sysconfig >= 0.80.0
Requires:       yast2-xml yast2-hardware-detection
# for SLPAPI.pm
Requires:       yast2-perl-bindings
# for ag_anyxml
Requires:       perl-XML-Simple
# RegistrationStatus.pm
Requires:       perl-XML-XPath
# for GPG.ycp
Requires:       gpg2
# for Punycode.ycp (bnc#651893)
Requires:       bind-utils
# xdg-su in .desktops
Recommends:     xdg-utils

# moved cfg_security.scr
Conflicts:      yast2-security <= 2.13.2
# moved ag_netd, cfg_netd.scr, cfg_xinetd.scr
Conflicts:      yast2-inetd <= 2.13.4
Conflicts:      yast2-tune < 2.15.6
Obsoletes:      yast2-mail-aliases <= 2.14.0
Conflicts:      yast2-storage < 2.16.4
Conflicts:      yast2-network < 2.16.6
Conflicts:      yast2-sshd < 2.16.1

# moved ag_content agent 
Conflicts:      yast2-instserver <= 2.16.3

# moved RegistrationStatus.pm here from wagon (fate#312712)
Conflicts:      yast2-wagon <= 2.22.2

# InstError
Conflicts:      yast2-installation < 2.18.5

Conflicts:      yast2-update < 2.16.1
# Older packager use removed API
Conflicts:      yast2-packager < 3.1.34
Conflicts:      yast2-mouse < 2.16.0
Conflicts:      autoyast2-installation < 2.16.2
# country_long.ycp and country.ycp moved to yast2
Conflicts:      yast2-country < 2.16.3
# DnsServerAPI moved to yast2.rpm (by mzugec)
Conflicts:      yast2-dns-server < 2.17.0

Provides:       yast2-lib-sequencer
Obsoletes:      yast2-lib-sequencer
Provides:       yast2-lib-wizard yast2-lib-wizard-devel yast2-trans-wizard
Obsoletes:      yast2-lib-wizard yast2-lib-wizard-devel yast2-trans-wizard
Provides:       yast2-trans-menu y2t_menu
Obsoletes:      yast2-trans-menu y2t_menu

# moved here from another packages
Provides:       yast2-installation:/usr/share/YaST2/modules/Installation.ycp
Provides:       yast2-installation:/usr/share/YaST2/modules/Product.ycp
Provides:       yast2-installation:/usr/share/YaST2/modules/Hotplug.ycp
Provides:       yast2-installation:/usr/share/YaST2/modules/HwStatus.ycp
Provides:       yast2-network:/usr/share/YaST2/modules/Internet.ycp
Provides:       yast2-packager:/usr/lib/YaST2/servers_non_y2/ag_anyxml
Provides:       yast2-dns-server:/usr/share/YaST2/modules/DnsServerAPI.pm
Provides:       yast2-mail-aliases

Requires:       yast2-ruby-bindings >= 1.0.0

Summary:        YaST2 - Main Package

%description
This package contains scripts and data needed for SUSE Linux
installation with YaST2

%package devel-doc
Requires:       yast2 = %version
Group:          System/YaST
Provides:       yast2-lib-sequencer-devel
Obsoletes:      yast2-lib-sequencer-devel
Obsoletes:      yast2-devel
Provides:       yast2-devel
Requires:       yast2-core-devel

Summary:        YaST2 - Development Scripts and Documentation

%description devel-doc
This package contains scripts and data needed for a SUSE Linux
installation with YaST2.

%prep
%setup -n %{name}-%{version}

%build
%yast_build

# removed explicit adding of translations to group desktop files, since it is covered by the general call (they are in a subdirectory) and it caused build fail

%install
%yast_install

mkdir -p "$RPM_BUILD_ROOT"%{yast_clientdir}
mkdir -p "$RPM_BUILD_ROOT"%{yast_desktopdir}
mkdir -p "$RPM_BUILD_ROOT"%{yast_imagedir}
mkdir -p "$RPM_BUILD_ROOT"%{yast_localedir}
mkdir -p "$RPM_BUILD_ROOT"%{yast_moduledir}
mkdir -p "$RPM_BUILD_ROOT"%{yast_scrconfdir}
mkdir -p "$RPM_BUILD_ROOT"%{yast_ybindir}
mkdir -p "$RPM_BUILD_ROOT"%{yast_ydatadir}
mkdir -p "$RPM_BUILD_ROOT"%{yast_yncludedir}
mkdir -p "$RPM_BUILD_ROOT"%{yast_libdir}
mkdir -p "$RPM_BUILD_ROOT"%{yast_vardir}
mkdir -p "$RPM_BUILD_ROOT"%{yast_vardir}/hooks
mkdir -p "$RPM_BUILD_ROOT"%{yast_schemadir}/control/rnc
mkdir -p "$RPM_BUILD_ROOT"%{yast_schemadir}/autoyast/rnc
mkdir -p "$RPM_BUILD_ROOT"/etc/YaST2

# symlink the yardoc duplicates, saves over 2MB in installed system
# (the RPM package size is decreased just by few kilobytes
# because of the compression)
%fdupes -s %buildroot/%_prefix/share/doc/packages/yast2


%post
%{fillup_only -n yast2}

%files
%defattr(-,root,root)

# basic directory structure

%dir %{yast_clientdir}
%dir %{yast_desktopdir}
%{yast_desktopdir}/groups
%dir %{yast_imagedir}
%dir %{yast_localedir}
%dir %{yast_moduledir}
%dir %{yast_scrconfdir}
%dir %{yast_ybindir}
%dir %{yast_ydatadir}
%dir %{yast_yncludedir}
%dir %{yast_vardir}
%dir %{yast_libdir}
%dir %{yast_schemadir}
%dir %{yast_schemadir}/control
%dir %{yast_schemadir}/control/rnc
%dir %{yast_schemadir}/autoyast
%dir %{yast_schemadir}/autoyast/rnc
%dir %{_sysconfdir}/YaST2
%dir %{yast_vardir}/hooks

# yast2

%{yast_ydatadir}/*.ycp
%{yast_clientdir}/*
%{yast_moduledir}/*
%{yast_libdir}/*
%{yast_scrconfdir}/*
%{yast_ybindir}/*
%{yast_agentdir}/ag_*
/var/adm/fillup-templates/sysconfig.yast2

# configuration files
%config %{_sysconfdir}/bash_completion.d/yast2*.sh
%config %{_sysconfdir}/YaST2/XVersion

# documentation (not included in devel subpackage)
%doc %dir %{yast_docdir}
%doc %{yast_docdir}/COPYING
%doc %{_mandir}/*/*
%doc %{yast_vardir}/hooks/README.md

/sbin/*
%{_sbindir}/*

# wizard
%dir %{yast_yncludedir}/wizard
%{yast_yncludedir}/wizard/*.rb

#packags
%dir %{yast_yncludedir}/packages
%{yast_yncludedir}/packages/*.rb

#system
%dir %{yast_yncludedir}/hwinfo
%{yast_yncludedir}/hwinfo/*.rb
%{yast_desktopdir}/messages.desktop

# documentation

%files devel-doc
%defattr(-,root,root)

%doc %{yast_docdir}/autodocs
%doc %{yast_docdir}/commandline
%doc %{yast_docdir}/control
%doc %{yast_docdir}/cron
%doc %{yast_docdir}/cwm
%doc %{yast_docdir}/desktop
%doc %{yast_docdir}/gpg
%doc %{yast_docdir}/log
%doc %{yast_docdir}/network
%doc %{yast_docdir}/packages
%doc %{yast_docdir}/runlevel
%doc %{yast_docdir}/sequencer
%doc %{yast_docdir}/system
%doc %{yast_docdir}/types
%doc %{yast_docdir}/wizard
%doc %{yast_docdir}/xml
%doc %{yast_docdir}/general

%changelog<|MERGE_RESOLUTION|>--- conflicted
+++ resolved
@@ -17,11 +17,7 @@
 
 
 Name:           yast2
-<<<<<<< HEAD
-Version:        3.1.109.1
-=======
-Version:        3.1.108.2
->>>>>>> bc19b426
+Version:        3.1.109.2
 Release:        0
 URL:            https://github.com/yast/yast-yast2
 
