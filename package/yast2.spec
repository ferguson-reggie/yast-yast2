--- conflicted
+++ resolved
@@ -17,12 +17,7 @@
 
 
 Name:           yast2
-<<<<<<< HEAD
-Version:        4.2.83
-=======
-Version:        4.1.78
-
->>>>>>> e7e11c8c
+Version:        4.2.84
 Release:        0
 Summary:        YaST2 Main Package
 License:        GPL-2.0-only
