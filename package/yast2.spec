--- conflicted
+++ resolved
@@ -17,11 +17,7 @@
 
 
 Name:           yast2
-<<<<<<< HEAD
-Version:        3.1.210.6
-=======
-Version:        3.1.213
->>>>>>> 1311dbde
+Version:        3.1.213.1
 Release:        0
 Summary:        YaST2 - Main Package
 License:        GPL-2.0
