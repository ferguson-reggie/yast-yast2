#
# spec file for package yast2
#
# Copyright (c) 2018 SUSE LINUX GmbH, Nuernberg, Germany.
#
# All modifications and additions to the file contributed by third parties
# remain the property of their copyright owners, unless otherwise agreed
# upon. The license for this file, and modifications and additions to the
# file, is the same license as for the pristine package itself (unless the
# license for the pristine package is not an Open Source License, in which
# case the license is the MIT License). An "Open Source License" is a
# license that conforms to the Open Source Definition (Version 1.9)
# published by the Open Source Initiative.

# Please submit bugfixes or comments via http://bugs.opensuse.org/
#


Name:           yast2
<<<<<<< HEAD
Version:        4.1.71

=======
Version:        4.0.104
>>>>>>> 1e35a85d
Release:        0
Summary:        YaST2 - Main Package
License:        GPL-2.0-only
Group:          System/YaST
Url:            https://github.com/yast/yast-yast2
Source0:        %{name}-%{version}.tar.bz2
Source1:        yast2-rpmlintrc
# for symlinking yardoc duplicates
BuildRequires:  fdupes
# Needed for tests
BuildRequires:  grep
BuildRequires:  perl-XML-Writer
# for defining abstract methods in libraries
BuildRequires:  rubygem(%{rb_default_ruby_abi}:abstract_method)
# for file access using augeas
BuildRequires:  rubygem(%{rb_default_ruby_abi}:cfa)
# for running scripts
BuildRequires:  update-desktop-files
BuildRequires:  rubygem(%{rb_default_ruby_abi}:cheetah)
# For running RSpec tests during build
BuildRequires:  rubygem(%{rb_default_ruby_abi}:rspec)
# For converting to/from punycode strings
BuildRequires:  rubygem(%{rb_default_ruby_abi}:simpleidn)
# Needed already in build time
BuildRequires:  yast2-core >= 2.18.12
BuildRequires:  yast2-devtools >= 3.1.10
BuildRequires:  yast2-pkg-bindings >= 2.20.3
# To have Yast::WFM.scr_root
BuildRequires:  yast2-ruby-bindings >= 3.2.8
BuildRequires:  yast2-testsuite
# UI::.SetApplicationTitle
BuildRequires:  yast2-ycp-ui-bindings >= 3.2.0
# for the PackageExtractor tests, just make sure they are present,
# these should be installed in the default build anyway
BuildRequires:  cpio
BuildRequires:  rpm

# for ag_tty (/bin/stty)
# for /usr/bin/md5sum
Requires:       coreutils
# for GPG.ycp
Requires:       gpg2
# for ag_anyxml
Requires:       perl-XML-Simple
# for defining abstract methods in libraries
Requires:       rubygem(%{rb_default_ruby_abi}:abstract_method)
# for file access using augeas
Requires:       rubygem(%{rb_default_ruby_abi}:cfa)
# For converting to/from punycode strings
Requires:       rubygem(%{rb_default_ruby_abi}:simpleidn)
Requires:       sysconfig >= 0.80.0
# for running scripts
Requires:       rubygem(%{rb_default_ruby_abi}:cheetah)
# ag_ini section_private
# ag_ini with (un)quoting support
Requires:       yast2-core >= 2.23.0
Requires:       yast2-hardware-detection
# for SLPAPI.pm
Requires:       yast2-perl-bindings
# changed StartPackage callback signature
Requires:       yast2-pkg-bindings >= 2.20.3
# for y2start
Requires:       yast2-ruby-bindings >= 3.2.10
Requires:       yast2-xml
# new UI::SetApplicationTitle
Requires:       yast2-ycp-ui-bindings >= 3.2.0
Requires:       yui_backend
# scripts for collecting YAST logs
Requires:       yast2-logs
# pre-requires for filling the sysconfig template (sysconfig.yast2)
PreReq:         %fillup_prereq
# xdg-su in .desktops
Recommends:     xdg-utils
# SrvStatusComponent moved to yast2.rpm
Conflicts:      yast2-dns-server < 3.1.17
# InstError
Conflicts:      yast2-installation < 2.18.5
# moved export method
Conflicts:      yast2-installation < 4.1.8
# moved cfg_mail.scr
Conflicts:      yast2-mail < 3.1.7
# Older packager use removed API
Conflicts:      yast2-packager < 4.0.33
BuildRoot:      %{_tmppath}/%{name}-%{version}-build
Obsoletes:      yast2-devel-doc
# for the PackageExtractor class, just make sure they are present,
# these should be present even in a very minimal installation
Requires:       cpio
Requires:       rpm

%description
This package contains scripts and data needed for SUSE Linux
installation with YaST2

%prep
%setup -q

%build
%yast_build

# removed explicit adding of translations to group desktop files, since it is covered by the general call (they are in a subdirectory) and it caused build fail

%install
%yast_install

mkdir -p %{buildroot}%{yast_clientdir}
mkdir -p %{buildroot}%{yast_desktopdir}
mkdir -p %{buildroot}%{yast_imagedir}
mkdir -p %{buildroot}%{yast_localedir}
mkdir -p %{buildroot}%{yast_moduledir}
mkdir -p %{buildroot}%{yast_scrconfdir}
mkdir -p %{buildroot}%{yast_ybindir}
mkdir -p %{buildroot}%{yast_ydatadir}
mkdir -p %{buildroot}%{yast_yncludedir}
mkdir -p %{buildroot}%{yast_libdir}
mkdir -p %{buildroot}%{yast_vardir}
mkdir -p %{buildroot}%{yast_vardir}/hooks
mkdir -p %{buildroot}%{yast_schemadir}/control/rnc
mkdir -p %{buildroot}%{yast_schemadir}/autoyast/rnc
mkdir -p %{buildroot}%{_sysconfdir}/YaST2

# symlink the yardoc duplicates, saves over 2MB in installed system
# (the RPM package size is decreased just by few kilobytes
# because of the compression)
%fdupes -s %{buildroot}/%{_docdir}/yast2

%post
%{fillup_only -n yast2}

%files
%defattr(-,root,root)

# basic directory structure

%dir %{yast_clientdir}
%dir %{yast_desktopdir}
%{yast_desktopdir}/groups
%dir %{yast_imagedir}
%dir %{yast_localedir}
%dir %{yast_moduledir}
%dir %{yast_scrconfdir}
%dir %{yast_ybindir}
%dir %{yast_ydatadir}
%dir %{yast_yncludedir}
%dir %{yast_vardir}
%dir %{yast_libdir}
%dir %{yast_schemadir}
%dir %{yast_schemadir}/control
%dir %{yast_schemadir}/control/rnc
%dir %{yast_schemadir}/autoyast
%dir %{yast_schemadir}/autoyast/rnc
%dir %{_sysconfdir}/YaST2
%dir %{yast_vardir}/hooks

# yast2

%{yast_ydatadir}/*.ycp
%{yast_clientdir}/*
%{yast_moduledir}/*
%{yast_libdir}/*
%{yast_scrconfdir}/*
%{yast_ybindir}/*
%{yast_agentdir}/ag_*
%{_fillupdir}/sysconfig.yast2

%{_datadir}/bash-completion/completions/yast2*.sh
# configuration files
%config %{_sysconfdir}/YaST2/XVersion

# documentation (not included in devel subpackage)
%doc %dir %{yast_docdir}
%license %{yast_docdir}/COPYING
%{_mandir}/*/*
%doc %{yast_vardir}/hooks/README.md

/sbin/yast*
%{_sbindir}/yast*

# wizard
%dir %{yast_yncludedir}/wizard
%{yast_yncludedir}/wizard/*.rb

# packages
%dir %{yast_yncludedir}/packages
%{yast_yncludedir}/packages/*.rb

# system
%dir %{yast_yncludedir}/hwinfo
%{yast_yncludedir}/hwinfo/*.rb
%{yast_desktopdir}/messages.desktop

# icons
%{yast_icondir}

%package logs

Summary:        Collecting YAST information
Group:          System/YaST

Provides:       yast2:/usr/sbin/save_y2logs

Requires:       tar

%description logs
This package contains scripts for handling YAST logs.

%files logs
%defattr(-,root,root)
/usr/sbin/save_y2logs

%changelog<|MERGE_RESOLUTION|>--- conflicted
+++ resolved
@@ -17,12 +17,8 @@
 
 
 Name:           yast2
-<<<<<<< HEAD
-Version:        4.1.71
-
-=======
-Version:        4.0.104
->>>>>>> 1e35a85d
+Version:        4.1.72
+
 Release:        0
 Summary:        YaST2 - Main Package
 License:        GPL-2.0-only
