#
# spec file for package yast2
#
# Copyright (c) 2016 SUSE LINUX GmbH, Nuernberg, Germany.
#
# All modifications and additions to the file contributed by third parties
# remain the property of their copyright owners, unless otherwise agreed
# upon. The license for this file, and modifications and additions to the
# file, is the same license as for the pristine package itself (unless the
# license for the pristine package is not an Open Source License, in which
# case the license is the MIT License). An "Open Source License" is a
# license that conforms to the Open Source Definition (Version 1.9)
# published by the Open Source Initiative.

# Please submit bugfixes or comments via http://bugs.opensuse.org/
#


Name:           yast2
<<<<<<< HEAD
Version:        3.2.12
=======
Version:        3.1.210.5
>>>>>>> ee327956
Release:        0
Summary:        YaST2 - Main Package
License:        GPL-2.0
Group:          System/YaST
Url:            https://github.com/yast/yast-yast2
Source0:        %{name}-%{version}.tar.bz2
Source1:        yast2-rpmlintrc
# for symlinking yardoc duplicates
BuildRequires:  fdupes
# Needed for tests
BuildRequires:  grep
BuildRequires:  perl-XML-Writer
# for defining abstract methods in libraries
BuildRequires:  rubygem(%{rb_default_ruby_abi}:abstract_method)
# for file access using augeas
BuildRequires:  rubygem(%{rb_default_ruby_abi}:cfa)
# for running scripts
BuildRequires:  rubygem(%{rb_default_ruby_abi}:cheetah)
BuildRequires:  update-desktop-files
# For running RSpec tests during build
BuildRequires:  rubygem(%{rb_default_ruby_abi}:rspec)
# Needed already in build time
BuildRequires:  yast2-core >= 2.18.12
BuildRequires:  yast2-devtools >= 3.1.10
BuildRequires:  yast2-pkg-bindings >= 2.20.3
# To have Yast::CoreExt::AnsiString
BuildRequires:  yast2-ruby-bindings >= 3.1.36
BuildRequires:  yast2-testsuite
BuildRequires:  yast2-ycp-ui-bindings >= 3.1.8
# for ag_tty (/bin/stty)
# for /usr/bin/md5sum
Requires:       coreutils
# for GPG.ycp
Requires:       gpg2
# For Cron Agent, Module
Requires:       perl-Config-Crontab
# for ag_anyxml
Requires:       perl-XML-Simple
# for defining abstract methods in libraries
Requires:       rubygem(%{rb_default_ruby_abi}:abstract_method)
# for file access using augeas
Requires:       rubygem(%{rb_default_ruby_abi}:cfa)
Requires:       sysconfig >= 0.80.0
# for running scripts
Requires:       rubygem(%{rb_default_ruby_abi}:cheetah)
# ag_ini section_private
# ag_ini with (un)quoting support
Requires:       yast2-core >= 2.23.0
Requires:       yast2-hardware-detection
# for SLPAPI.pm
Requires:       yast2-perl-bindings
# changed StartPackage callback signature
Requires:       yast2-pkg-bindings >= 2.20.3
Requires:       yast2-ruby-bindings >= 3.1.33
Requires:       yast2-xml
# new UI::SetApplicationIcon
Requires:       yast2-ycp-ui-bindings >= 3.1.8
Requires:       yui_backend
# pre-requires for filling the sysconfig template (sysconfig.yast2)
PreReq:         %fillup_prereq
# xdg-su in .desktops
Recommends:     xdg-utils
# SrvStatusComponent moved to yast2.rpm
Conflicts:      yast2-dns-server < 3.1.17
# InstError
Conflicts:      yast2-installation < 2.18.5
# moved cfg_mail.scr
Conflicts:      yast2-mail < 3.1.7
# Older packager use removed API
Conflicts:      yast2-packager < 3.1.34
BuildRoot:      %{_tmppath}/%{name}-%{version}-build
# for Punycode.rb (bnc#651893) - the idnconv tool is located in
# different packages (SLE12/Leap-42.1: bind-utils, TW/Factory: idnkit)
%if 0%{?suse_version} >= 1330
Requires:       idnkit
%else
Requires:       bind-utils
%endif
Obsoletes:      yast2-devel-doc

%description
This package contains scripts and data needed for SUSE Linux
installation with YaST2

%prep
%setup -q

%build
%yast_build

# removed explicit adding of translations to group desktop files, since it is covered by the general call (they are in a subdirectory) and it caused build fail

%install
%yast_install

mkdir -p %{buildroot}%{yast_clientdir}
mkdir -p %{buildroot}%{yast_desktopdir}
mkdir -p %{buildroot}%{yast_imagedir}
mkdir -p %{buildroot}%{yast_localedir}
mkdir -p %{buildroot}%{yast_moduledir}
mkdir -p %{buildroot}%{yast_scrconfdir}
mkdir -p %{buildroot}%{yast_ybindir}
mkdir -p %{buildroot}%{yast_ydatadir}
mkdir -p %{buildroot}%{yast_yncludedir}
mkdir -p %{buildroot}%{yast_libdir}
mkdir -p %{buildroot}%{yast_vardir}
mkdir -p %{buildroot}%{yast_vardir}/hooks
mkdir -p %{buildroot}%{yast_schemadir}/control/rnc
mkdir -p %{buildroot}%{yast_schemadir}/autoyast/rnc
mkdir -p %{buildroot}%{_sysconfdir}/YaST2

# symlink the yardoc duplicates, saves over 2MB in installed system
# (the RPM package size is decreased just by few kilobytes
# because of the compression)
%fdupes -s %{buildroot}/%{_docdir}/yast2

%post
%{fillup_only -n yast2}

%files
%defattr(-,root,root)

# basic directory structure

%dir %{yast_clientdir}
%dir %{yast_desktopdir}
%{yast_desktopdir}/groups
%dir %{yast_imagedir}
%dir %{yast_localedir}
%dir %{yast_moduledir}
%dir %{yast_scrconfdir}
%dir %{yast_ybindir}
%dir %{yast_ydatadir}
%dir %{yast_yncludedir}
%dir %{yast_vardir}
%dir %{yast_libdir}
%dir %{yast_schemadir}
%dir %{yast_schemadir}/control
%dir %{yast_schemadir}/control/rnc
%dir %{yast_schemadir}/autoyast
%dir %{yast_schemadir}/autoyast/rnc
%dir %{_sysconfdir}/YaST2
%dir %{yast_vardir}/hooks

# yast2

%{yast_ydatadir}/*.ycp
%{yast_clientdir}/*
%{yast_moduledir}/*
%{yast_libdir}/*
%{yast_scrconfdir}/*
%{yast_ybindir}/*
%{yast_agentdir}/ag_*
%{_localstatedir}/adm/fillup-templates/sysconfig.yast2

# configuration files
%config %{_sysconfdir}/bash_completion.d/yast2*.sh
%config %{_sysconfdir}/YaST2/XVersion

# documentation (not included in devel subpackage)
%doc %dir %{yast_docdir}
%doc %{yast_docdir}/COPYING
%{_mandir}/*/*
%doc %{yast_vardir}/hooks/README.md

/sbin/*
%{_sbindir}/*

# wizard
%dir %{yast_yncludedir}/wizard
%{yast_yncludedir}/wizard/*.rb

#packags
%dir %{yast_yncludedir}/packages
%{yast_yncludedir}/packages/*.rb

#system
%dir %{yast_yncludedir}/hwinfo
%{yast_yncludedir}/hwinfo/*.rb
%{yast_desktopdir}/messages.desktop

%changelog<|MERGE_RESOLUTION|>--- conflicted
+++ resolved
@@ -17,11 +17,7 @@
 
 
 Name:           yast2
-<<<<<<< HEAD
-Version:        3.2.12
-=======
-Version:        3.1.210.5
->>>>>>> ee327956
+Version:        3.2.13
 Release:        0
 Summary:        YaST2 - Main Package
 License:        GPL-2.0
