--- conflicted
+++ resolved
@@ -17,12 +17,8 @@
 
 
 Name:           yast2
-<<<<<<< HEAD
-Version:        4.2.19
-=======
-Version:        4.1.74
-
->>>>>>> 4470cdfb
+Version:        4.2.20
+
 Release:        0
 Summary:        YaST2 Main Package
 License:        GPL-2.0-only
@@ -212,11 +208,6 @@
 %{_fillupdir}/sysconfig.yast2
 
 %{_datadir}/bash-completion/completions
-<<<<<<< HEAD
-=======
-# configuration files
-%config %{_sysconfdir}/YaST2/XVersion
->>>>>>> 4470cdfb
 
 # documentation (not included in devel subpackage)
 %doc %dir %{yast_docdir}
