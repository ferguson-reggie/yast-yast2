--- conflicted
+++ resolved
@@ -17,11 +17,7 @@
 
 
 Name:           yast2
-<<<<<<< HEAD
-Version:        4.1.14
-=======
-Version:        4.0.95
->>>>>>> 3aad6db5
+Version:        4.1.15
 Release:        0
 Summary:        YaST2 - Main Package
 License:        GPL-2.0-only
