--- conflicted
+++ resolved
@@ -17,11 +17,7 @@
 
 
 Name:           yast2
-<<<<<<< HEAD
-Version:        3.2.37.3
-=======
-Version:        3.1.217
->>>>>>> a42c114d
+Version:        3.2.38
 Release:        0
 Summary:        YaST2 - Main Package
 License:        GPL-2.0
