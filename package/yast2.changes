-------------------------------------------------------------------
<<<<<<< HEAD
Tue Sep  3 08:47:37 UTC 2013 - mfilka@suse.com

- bnc#837517
    - fixed misinterpreting IPv6 prefixes when converting to netmask
- 3.0.3 
=======
Thu Aug 29 05:57:29 UTC 2013 - jreidinger@suse.com

- use ruby builtin IP regexp and clean a bit code
- 3.0.7

-------------------------------------------------------------------
Wed Aug 28 08:13:21 UTC 2013 - jreidinger@suse.com

- removed output redirection for /sbin/yast2, now it ends up in
  ~/.xsession-errors like for every other X program (BNC#766555)
- 3.0.6

-------------------------------------------------------------------
Thu Aug 22 11:22:26 CEST 2013 - jsuchome@suse.cz

- prevent accessing /etc/os-release during tests from Product.rb
  constructor
- 3.0.5 

-------------------------------------------------------------------
Thu Aug 22 08:17:06 CEST 2013 - jsuchome@suse.cz

- replace SuSERelease with OSRelease, which uses /etc/os-release
  (bnc#833955,fate#316268)
- 3.0.4

-------------------------------------------------------------------
Tue Aug 13 16:45:59 CEST 2013 - locilka@suse.com

- Changed some y2milestone into y2debug in GetTypeFrom* in
  NetworkInterfaces to decrease overfilling Yast log
- 3.0.3
>>>>>>> 8011acf2

-------------------------------------------------------------------
Fri Aug  9 07:02:01 UTC 2013 - mfilka@suse.com

- bnc#798620
    - disabled starting firewall during second stage. It could
    cause deadlock in systemd initialization sequence.
- 3.0.2 

-------------------------------------------------------------------
Thu Aug  8 13:57:09 CEST 2013 - tgoettlicher@suse.de

- fixed navigation in yast2-cc without mouse (bnc#651350)

-------------------------------------------------------------------
Mon Aug  5 10:47:14 CEST 2013 - jsuchome@suse.cz

- added support for handling product profiles (port of fate#310730)
- 3.0.1 

-------------------------------------------------------------------
Wed Jul 31 08:45:41 UTC 2013 - yast-devel@opensuse.org

- converted from YCP to Ruby by YCP Killer
  (https://github.com/yast/ycp-killer)
- version 3.0.0

-------------------------------------------------------------------
Mon Jul 29 11:21:23 UTC 2013 - lslezak@suse.cz

- PackageSystem.ycp - do not initialize the target system in the
  first installation stage when running in instsys, there is no RPM
  DB in the RAM disk image (bnc#742420#c7)

-------------------------------------------------------------------
Thu Jul 18 11:57:12 UTC 2013 - mfilka@suse.com

- added net device type detection based on sysfs
- fixed type detection workflow
- 2.24.5 

-------------------------------------------------------------------
Fri Jul 12 08:20:12 UTC 2013 - mfilka@suse.com

- fixed device type detection when commiting new device into
  NetworkInterfaces' cache. Fixes bnc#809053.
- changes API for device type detection - incompatible to previous
  versions
- 2.24.4

-------------------------------------------------------------------
Fri Jun 28 12:08:50 UTC 2013 - mfilka@suse.com

- bnc#817797 
    - data imported into NetworkInterfaces cannot be overwritten by 
    subsequent Read anymore
- 2.24.3

-------------------------------------------------------------------
Thu Jun 27 16:10:13 CEST 2013 - jsuchome@suse.cz

- show gpg key info in a term that allows copying the text
  (bnc#611456)
 -2.24.2

-------------------------------------------------------------------
Thu Jun 13 06:24:11 UTC 2013 - lslezak@suse.cz

- updated the testsuite to make the transition to Ruby easier

-------------------------------------------------------------------
Mon May 27 14:16:53 CEST 2013 - locilka@suse.com

- Reverted resetting disabled steps (bnc#813072)
- 2.24.1

-------------------------------------------------------------------
Tue May 21 15:24:25 CEST 2013 - jsuchome@suse.cz

- do not propose desktop kernel for minimal installation
  (bnc#819335) 
- 2.24.0

-------------------------------------------------------------------
Thu May 16 12:41:09 UTC 2013 - jsrain@suse.cz

- handle GPG keys in AutoUpgrade the same as in AutoYaST
  (bnc#820166)
- 2.23.29

-------------------------------------------------------------------
Tue May 14 11:43:45 UTC 2013 - mfilka@suse.com

- bnc#819327
    - InfiniBand device is not available on s390 arch.
- 2.23.28

-------------------------------------------------------------------
Tue May 14 09:17:11 CEST 2013 - tgoettlicher@suse.de

- accept any version of libyui
- 2.23.27

-------------------------------------------------------------------
Mon May 13 12:43:33 CEST 2013 - locilka@suse.com

- Fixing resetting steps in installation (bnc#813072)
- 2.23.26

-------------------------------------------------------------------
Fri May  3 17:04:22 UTC 2013 - locilka@suse.com

- Added functionality for checking network entry with optional
  netmask in IP or CIDR format (bnc#800592).
- Using new IP::CheckNetwork in Firewall (bnc#800592).
- ValidNetwork definition moved to IP module.
- 2.23.25

-------------------------------------------------------------------
Thu May  2 10:32:13 UTC 2013 - locilka@suse.com

- Re-enabling all disabled items (steps, proposals) if stagemode
  has changed (bnc#813072)
- 2.23.24

-------------------------------------------------------------------
Thu May  2 10:04:01 UTC 2013 - lslezak@suse.cz

- correct function signature for Pkg::CallbackErrorScanDb()
  callback

-------------------------------------------------------------------
Fri Mar 15 16:35:14 CET 2013 - jsuchome@suse.cz

- testsuite adapted to previous change (new code in Enable call)

-------------------------------------------------------------------
Wed Mar  6 10:07:05 CET 2013 - tgoettlicher@suse.de

- applied lnussel's patch:
  Don't use Info function to check enable state (bnc#807507)
- 2.23.23

-------------------------------------------------------------------
Tue Mar  5 15:56:58 CET 2013 - mvidner@suse.cz

- Changed to use network.service alias link, that is installed by
  the NetworkManager.service while "systemctl enable" and obsoletes
  the NETWORKMANAGER=yes/no variable in /etc/sysconfig/network/config
  (bnc#764055,bnc#764336,bnc#798348, by mt@suse.com)
- Requires sysconfig >= 0.80.0
- 2.23.22

-------------------------------------------------------------------
Wed Feb 13 18:10:19 CET 2013 - aschnell@suse.de

- added CommandLine::PrintTable, String::Repeat and
  String::SuperPad
- 2.23.21

-------------------------------------------------------------------
Fri Feb  1 08:55:18 UTC 2013 - lslezak@suse.cz

- added perl-XML-XPath dependency (needed by RegistrationStatus.pm)
- 2.23.20

-------------------------------------------------------------------
Thu Jan 17 17:00:06 CET 2013 - locilka@suse.com

- Extended checking for service in Service module by also checking
  in /etc/init.d as a fallback (bnc#795929 comment#20).
- 2.23.19

-------------------------------------------------------------------
Wed Jan 16 10:57:28 CET 2013 - locilka@suse.com

- Testcase for Service module moved here from yast2-iscsi-client

-------------------------------------------------------------------
Mon Jan 14 10:17:53 UTC 2013 - locilka@suse.com

- Runlevel definitions (targets) are now in /usr/lib/systemd/system
  (bnc#795929)
- Checking for systemd scripts in more directories (bnc#795929)
- 2.23.18

-------------------------------------------------------------------
Mon Jan  7 08:10:08 UTC 2013 - locilka@suse.com

- SuSEfirewall2 has merged *_init and *_setup services into one
  systemd service (bnc#795929).
- 2.23.17

-------------------------------------------------------------------
Fri Jan 04 16:37:07 CET 2013 - aschnell@suse.de

- fixed path for get_kernel_version (bnc#794084)
- 2.23.16

-------------------------------------------------------------------
Tue Dec 18 14:34:07 UTC 2012 - locilka@suse.com

- Adapted Service module to use systemd directly instead of via
  init.d (FATE #312568)
- 2.23.15

-------------------------------------------------------------------
Fri Dec  7 12:08:58 UTC 2012 - lslezak@suse.cz

- allow some characters in URL password field (bnc#786757)

-------------------------------------------------------------------
Thu Nov 29 17:04:52 CET 2012 - tgoettlicher@suse.de

- fixed bnc#791294: frame for firewall settings 
- 2.23.14

-------------------------------------------------------------------
Tue Nov 27 12:15:32 CET 2012 - gs@suse.de

- Added sysconfig variables (solver options) PKGMGR_VERIFY_SYSTEM,
  PKGMGR_AUTO_CHECK, PKGMGR_REEVALUATE_RECOMMENDED

-------------------------------------------------------------------
Mon Nov 26 13:50:09 UTC 2012 - locilka@suse.com

- Dropped obsolete Runlevel YCP module

-------------------------------------------------------------------
Tue Nov 20 16:52:28 UTC 2012 - jdsn@suse.de

- move RegistrationStatus.pm from wagon to yast2 (fate#312712)
- new version for proper package dependencies in wagon
- 2.23.13

-------------------------------------------------------------------
Tue Nov 13 17:37:41 CET 2012 - tgoettlicher@suse.de

- confirmed license GPL v2
- 2.23.12

-------------------------------------------------------------------
Fri Nov  2 11:43:01 CET 2012 - jsuchome@suse.cz

- move Log Viewer client here from dropped repair module
  (bnc#787070)
- 2.23.11

-------------------------------------------------------------------
Tue Oct 30 08:26:28 CET 2012 - jsuchome@suse.cz

- Kernel::InformAboutKernelChange - always return boolean
- fixed build dependencies
- 2.23.10 

-------------------------------------------------------------------
Mon Oct 29 14:52:40 CET 2012 - jsuchome@suse.cz

- use Kernel::InformAboutKernelChange after package installation
- do not read SuSEconfig log 
- 2.23.9

-------------------------------------------------------------------
Thu Oct 25 14:12:12 CEST 2012 - jsuchome@suse.cz

- added Kernel::InformAboutKernelChange - replacement for only
  non-SuSEconfig part of inst_suseconfig
- 2.23.8 

-------------------------------------------------------------------
Fri Oct 19 11:36:26 CEST 2012 - jsuchome@suse.cz

- added Syslog module, simple API to write into system log 
- 2.23.7

-------------------------------------------------------------------
Thu Oct 11 14:49:04 CEST 2012 - jsuchome@suse.cz

- removed calls to /sbin/SuSEconfig, packages should care of 
  updating configurations on their own

-------------------------------------------------------------------
Mon Oct 01 06:17:16 UTC 2012 - mfilka@suse.com

- extended support for IPv6
- 2.23.6 

-------------------------------------------------------------------
Mon Sep 24 17:38:52 CEST 2012 - locilka@suse.com

- Fixed detection whether firewall is running (BNC #779455) and
  unified with starting and stopping the service via Service API.

-------------------------------------------------------------------
Tue Sep 18 22:32:59 CEST 2012 - jsuchome@suse.cz

- added San Marino to the list of countries (bnc#780639)
- 2.23.5 

-------------------------------------------------------------------
Mon Aug 27 08:51:54 CEST 2012 - tgoettlicher@suse.de

- fix bnc#776567 YaST doesn't support input method
- 2.23.4

-------------------------------------------------------------------
Fri Aug 17 15:47:42 CEST 2012 - locilka@suse.com

- Fixed a typo (BNC #766703)
- Added support for iSCSI Target into the Firewall proposal
  (BNC #766300)

-------------------------------------------------------------------
Tue Aug  7 14:53:33 CEST 2012 - jsuchome@suse.cz

- fixed checking for systemd status (bnc#774799)
- 2.23.3 

-------------------------------------------------------------------
Tue Jun 26 11:45:26 CEST 2012 - gs@suse.de

- added color schemes "highcontrast" and "inverted" to description
  of Y2NCURSES_COLOR_THEME in sysconfig.yast2 

-------------------------------------------------------------------
Fri Jun 22 11:25:10 UTC 2012 - tgoettlicher@suse.de

- search for UI plugins at new and old location
- 2.23.2 

-------------------------------------------------------------------
Thu May 10 07:17:40 UTC 2012 - mfilka@suse.com

- removed ShellSafeWrite as it is not needed anymore with new ag_ini - bnc#750325
- 2.23.0 

-------------------------------------------------------------------
Thu Mar 29 14:02:47 CEST 2012 - jsuchome@suse.cz

- merged proofed texts
- 2.22.6

-------------------------------------------------------------------
Wed Mar 28 11:58:34 CEST 2012 - gs@suse.de

- Revert the change in FileUtils::Exists() (change is not needed
  here but will cause failure of testsuites)
- 2.22.5 

-------------------------------------------------------------------
Wed Feb 22 12:57:01 UTC 2012 - mfilka@suse.com

- bnc#694582 - added @ as it is allowed in authority part of URI.
- improve Exists(), don't return 'true' if SCR::Read() returned nil
- fixed testsuite for WorkFlow.ycp - corrupted due to above Exists() fix
- added String::YesNo
- 2.22.4 

-------------------------------------------------------------------
Tue Jan 31 14:44:38 CET 2012 - tgoettlicher@suse.de

- Fixed typo

-------------------------------------------------------------------
Fri Jan 13 14:35:47 CET 2012 - mvidner@suse.cz

- Internet test: fail early if NetworkManager has crashed
  (bnc#739390).
- 2.22.3

-------------------------------------------------------------------
Fri Jan  6 15:06:00 CET 2012 - mvidner@suse.cz

- Relicensed ConfigHistory from GPL-2.0 to GPL-2.0+
  to match the rest of the package (bnc#728950).
- 2.22.2

-------------------------------------------------------------------
Fri Jan  6 14:57:57 CET 2012 - jreidinger@suse.com

- forbid appending to IPADDR additional suffix if there is already
  one. Original name have preference (bnc#735109).

-------------------------------------------------------------------
Fri Jan  6 14:56:00 CET 2012 - mvidner@suse.cz

- create user-unreadable ifcfg files without a race (bnc#713661, CVE-2011-3177)
- 2.22.1

-------------------------------------------------------------------
Fri Jan  6 14:47:16 CET 2012 - mvidner@suse.cz

- Moved NetworkStorage from yast2.rpm to yast2-network.rpm
  (bnc#726057)
- 2.22.0

-------------------------------------------------------------------
Wed Nov  2 14:49:31 CET 2011 - locilka@suse.cz

- Unified starting, stopping and checking for firewall status
  (bnc#727445)
- 2.21.25

-------------------------------------------------------------------
Tue Oct 25 15:45:33 CEST 2011 - locilka@suse.cz

- Added new function String::ReplaceWith that is a replacement for
  often used mergestring(splitstring(...))

-------------------------------------------------------------------
Thu Oct 20 11:54:34 CEST 2011 - locilka@suse.cz

- Fixed script for generating translations for firewall services
  defined by other packages
- Regenerated translations for firewall services defined by other
  packages (bnc#722877)

-------------------------------------------------------------------
Wed Oct  5 10:21:02 UTC 2011 - jsrain@suse.cz

- removed list of controller modules not to be included in ititrd
  (bnc#719696)
- 2.21.24

-------------------------------------------------------------------
Thu Sep 29 14:54:07 UTC 2011 - lslezak@suse.cz

- Service::RunInitScriptWithTimeOut() - fixed memory leak,
  release the process info at the end

-------------------------------------------------------------------
Mon Sep 26 10:58:19 UTC 2011 - jsrain@suse.cz

- simplify usage of save_y2logs (bnc#673990)

-------------------------------------------------------------------
Fri Sep 23 12:00:45 UTC 2011 - lslezak@suse.cz

- use Pkg::ResolvableProperties() instead of obsoleted
  Pkg::TargetProducts()
- removed obsoleted Pkg::CallbackAcceptNonTrustedGpgKey() and the
  related dialog
- 2.21.23

-------------------------------------------------------------------
Fri Sep 16 11:46:38 CEST 2011 - visnov@suse.de

- Added UIHelper library module - contains useful
  UI helpers from now obsolete Wizard_hw
- Drop Wizard_hw
- Added Wizard::SetDesktopTitleAndIcon
- Added Desktop::ParseSingleDesktopFile
- 2.21.22

-------------------------------------------------------------------
Thu Sep 15 15:23:50 CEST 2011 - mvidner@suse.cz

- Added the interface name patterns emN, pN and pNpM.
  It fixes recognizing them as configured (bnc#713644)
  and unbreaks the proposed bridged configuration (bnc#713048).
- 2.21.21

-------------------------------------------------------------------
Wed Sep 14 07:31:48 UTC 2011 - lslezak@suse.cz

- .etc.sysctl_conf agent - support also ';' comment character
- 2.21.20

-------------------------------------------------------------------
Tue Sep 13 10:39:42 CEST 2011 - locilka@suse.cz

- Fixed SuSEfirewall2 SCR agent to understand single-quoted and
  double-quoted, single and multi-line variables and also
  single-line variables without any quotes (bnc#716013).
- 2.21.19

-------------------------------------------------------------------
Fri Sep  9 15:56:48 CEST 2011 - locilka@suse.cz

- Using ButtonBox in Wizard where possible (bnc#571939)

-------------------------------------------------------------------
Thu Sep  8 16:13:26 UTC 2011 - lslezak@suse.cz

- adapted to systemd (bnc#664548)
- 2.21.18

-------------------------------------------------------------------
Thu Sep  8 11:33:46 CEST 2011 - jsuchome@suse.cz

- added agent for /etc/sysctl.conf (fate#312343)
- 2.21.17

-------------------------------------------------------------------
Thu Sep  8 09:29:27 UTC 2011 - lslezak@suse.cz

- GPG.ycp - fixed initialization after creating a new GPG key,
  fixed creating a GPG key in KDE desktop or after logging via
  plain "su" (gpg agent problem) (bnc#715242)

-------------------------------------------------------------------
Mon Sep  5 16:40:22 UTC 2011 - lslezak@suse.cz

- added new Systemd.ycp module for handling systemd configuration,
  (needed for bnc#707418)
- 2.21.16

-------------------------------------------------------------------
Thu Sep  1 06:40:43 UTC 2011 - jsrain@suse.cz

- enhanced the help command-line parameters (bnc#712271)
- 2.21.15

-------------------------------------------------------------------
Wed Aug 31 16:21:31 CEST 2011 - mvidner@suse.cz

- Update Deleted and OriginalDevices in NetworkInterfaces::Write.
  Thanks to Justus Winter
- 2.21.14

-------------------------------------------------------------------
Wed Aug 31 07:40:54 UTC 2011 - lslezak@suse.cz

- fixed trusting a GPG key (wrong id check) (bnc#713068)
- added String::FindMountPoint() function (moved from yast2-wagon
  to share it with other modules)
- 2.21.13

-------------------------------------------------------------------
Fri Aug 26 13:26:32 CEST 2011 - locilka@suse.cz

- Fixed handling of FW_SERVICES_ACCEPT_* in SuSEFirewall modules to
  understand flags as the fifth parameter (bnc#712670)
- Fixed SuSEfirewall2 SCR agent to parse the sysconfig file
  properly (bnc#712670)
- 2.21.12

-------------------------------------------------------------------
Mon Aug  8 11:07:38 UTC 2011 - lslezak@suse.cz

- improved GPG key import dialog: changed "Import" button to
  "Trust" (bnc#694213), display expiration warning for expired
  keys, better layout for displaying GPG key properties, hide
  additional help text in ncurses UI (so the GPG key properties are
  displayed completely)
- 2.21.11

-------------------------------------------------------------------
Fri Aug  5 12:35:57 CEST 2011 - tgoettlicher@suse.de

- fixed .desktop file (bnc #681249)

-------------------------------------------------------------------
Wed Aug  3 09:04:32 UTC 2011 - lslezak@suse.cz

- use term "Software manager" instead of "Package manager"
  (bnc#585679)
- 2.21.10

-------------------------------------------------------------------
Tue Aug  2 09:19:26 CEST 2011 - locilka@suse.cz

- Fixed Get/SetBroadcastAllowedPorts in SuSEFirewall to keep
  user-entered values instead of translating them magically into
  list of ports (bnc#694782).
- 2.21.9

-------------------------------------------------------------------
Thu Jul 28 16:23:46 CEST 2011 - mvidner@suse.cz

- Fixed NetworkInterfaces::GetTypeFromIfcfg to recognize bridges (bnc#704999).
- 2.21.8

-------------------------------------------------------------------
Wed Jul 27 09:29:36 UTC 2011 - lslezak@suse.cz

- command line - properly display multiline help texts (bnc#708553)
- 2.21.7

-------------------------------------------------------------------
Fri Jul 22 16:18:30 CEST 2011 - mvidner@suse.cz

- FCoE detection in NetworkStorage::isDiskOnNetwork (bnc#677251, FATE#306855).
- Added NetworkInterfaces::GetTypeFromIfcfg which knows
  ETHERDEVICE=>vlan (FATE#311380).
- 2.21.6

-------------------------------------------------------------------
Fri Jul 22 16:10:07 CEST 2011 - locilka@suse.cz

- Removed obsoleted X-KDE-SubstituteUID from desktop files
  (bnc#540627)

-------------------------------------------------------------------
Thu Jul 21 15:15:51 CEST 2011 - locilka@suse.cz

- Fixed SuSEfirewall2 config library: By default any unassigned
  network interface is automatically assigned to the external
  firewall zone (bnc#547309).
- Fixed CWM library for opening ports in firewall not to list any
  empty strings returned by network module, just interface names
  (bnc#547309).
- 2.21.5

-------------------------------------------------------------------
Mon Jul 18 08:26:12 CEST 2011 - jsrain@suse.cz

- fixed typo (bnc#702662)

-------------------------------------------------------------------
Tue Jun 28 13:50:16 UTC 2011 - lslezak@suse.cz

- Suppress decimal zeroes for kB sizes (e.g. display "743 kB"
  instead of "743.00 kB") (bnc#495045)
- 2.21.4

-------------------------------------------------------------------
Thu Jun 23 15:28:19 UTC 2011 - lslezak@suse.cz

- read GPG keys in UTF-8 locale to properly read non-ASCII
  characters, UTF-8 characters caused SLMS webyast module crashing
  (bnc#696312)
- 2.21.3

-------------------------------------------------------------------
Thu Jun 23 09:48:12 UTC 2011 - lslezak@suse.cz

- Fixed abort callback to abort installation completely
  (bnc#673629)
- 2.21.2

-------------------------------------------------------------------
Tue Jun 21 15:39:34 CEST 2011 - locilka@suse.cz

- Fixed group desktop files by adding Exec=/sbin/yast2 (BNC#470482)

-------------------------------------------------------------------
Thu Jun 16 17:40:28 CEST 2011 - tgoettlicher@suse.de

- Fixed crushed progress bar (bnc #675443)
- Version bump
- 2.21.1

-------------------------------------------------------------------
Thu Jun 16 14:55:22 CEST 2011 - locilka@suse.cz

- Fixed regexp in Custom broadcast definition in
  SuSEFirewallExpertRules (BNC #676972).
- 2.20.15

-------------------------------------------------------------------
Thu May 19 14:40:07 CEST 2011 - mvidner@suse.cz

- Don't assume YaST has crashed (and scare the user with a pop-up)
  simply if a YCP script returns false (bnc#645434).
- 2.20.14

-------------------------------------------------------------------
Wed Mar 16 10:46:07 CET 2011 - tgoettlicher@suse.de

- Fixed dependencies (bnc #667938)
- 2.20.13

-------------------------------------------------------------------
Tue Feb  8 16:37:35 CET 2011 - jsrain@suse.cz

- do not define splash screen resolution to mkinitrd if boot splash
  is not installed (bnc#670225)
- 2.20.12

-------------------------------------------------------------------
Wed Jan 19 13:49:18 CET 2011 - jsrain@suse.cz

- adaptations for unattended migration (fate#310481)
- 2.20.11

-------------------------------------------------------------------
Tue Jan 18 16:37:53 CET 2011 - aschnell@suse.de

- call snapper from yast2 script

-------------------------------------------------------------------
Tue Jan  4 13:42:54 UTC 2011 - lslezak@suse.cz

- check PackageKit status, suggest to quit the daemon if it is
  running (bnc#659522)
- 2.20.10

-------------------------------------------------------------------
Mon Jan  3 17:25:36 UTC 2011 - lslezak@suse.cz

- fixed VLAN config type detection (wrong regexp)
- 2.20.9

-------------------------------------------------------------------
Mon Jan  3 16:49:18 UTC 2011 - lslezak@suse.cz

- don't abort when package checksum verification failes, ask to
  download the file again (bnc#657608)
- 2.20.8

-------------------------------------------------------------------
Wed Dec 22 18:58:19 CET 2010 - mzugec@suse.cz

- ifcfg-ethX.Y style config files for VLAN(fate#309240)
- 2.20.7 

-------------------------------------------------------------------
Mon Dec 20 11:27:17 CET 2010 - mzugec@suse.cz

- fate#306855: FCoE boot support
- 2.20.6 

-------------------------------------------------------------------
Tue Nov 16 15:45:30 CET 2010 - mzugec@suse.cz

- save log file into home directory by default (bnc#653601)
- 2.20.5 

-------------------------------------------------------------------
Fri Nov 12 15:42:50 CET 2010 - mzugec@suse.cz

- FileChanges: fixed testsuite 

-------------------------------------------------------------------
Fri Nov 12 11:03:58 CET 2010 - mzugec@suse.cz

- yast2 added bind-utils dependency (bnc#651893)
- 2.20.4 

-------------------------------------------------------------------
Fri Nov 12 10:23:17 CET 2010 - mzugec@suse.cz

- FileChanges: test rpm command exit value 

-------------------------------------------------------------------
Fri Nov  5 12:40:03 UTC 2010 - lslezak@suse.cz

- PackageCallbacks: removed the retry/abort/skip dialog from
  DoneProvide callback - the user is asked via MediaChange
  callback, don't ask twice when aborting.
- 2.20.3

-------------------------------------------------------------------
Tue Nov  2 15:09:00 UTC 2010 - lslezak@suse.cz

- updated to match the changed StartPackage callback signature
- 2.20.2

-------------------------------------------------------------------
Mon Oct 18 15:04:37 UTC 2010 - lslezak@suse.cz

- don't display extra error popup when a download fails, the error
  is reported later via MediaChange callback anyway (bnc#625987)
- 2.20.1

-------------------------------------------------------------------
Wed Oct 13 10:07:55 CEST 2010 - jsuchome@suse.cz

- open LongError popup instead of Error if the message is too long 
  (bnc#611596)

-------------------------------------------------------------------
Thu Oct  7 07:21:57 UTC 2010 - lslezak@suse.cz

- just log problemDeltaDownload callbacks - libzypp automatically
  tries full rpm if patch/delta cannot be downloaded, displaying 
  error popup breaks unattended installation (bnc#377569)
- 2.20.0

-------------------------------------------------------------------
Mon Jul 19 14:56:51 CEST 2010 - mzugec@suse.cz

- yast2 bash completion - show all yast modules (bnc#621848)
- thanks to Andrea Florio

-------------------------------------------------------------------
Fri Apr 30 13:32:22 CEST 2010 - jsuchome@suse.cz

- ag_anyxml: do not die on broken XML (bnc#600928)
- 2.19.13 

-------------------------------------------------------------------
Thu Apr 29 12:15:50 CEST 2010 - jsrain@suse.cz

- fixed typo (bnc#594384)

-------------------------------------------------------------------
Mon Apr 19 07:49:25 UTC 2010 - lslezak@suse.cz

- URLRecode.pm - fixed "deprecated defined(%hash)" warning
  (bnc#596920)
- 2.19.12

-------------------------------------------------------------------
Thu Apr  8 13:11:14 CEST 2010 - gs@suse.de

- yast2 start script: don't start YaST on console in UTF-8 mode
  by default and don't fix settings, but respect and trust the 
  locale ('testutf8' is removed, see bnc#556555 and bnc#436378).
- 2.19.11  

-------------------------------------------------------------------
Fri Mar 26 02:19:19 EDT 2010 - cmeng@novell.com

- Add a new category High Availability (bnc #575787)

-------------------------------------------------------------------
Mon Mar 22 09:12:32 CET 2010 - mzugec@suse.cz

- L3: autoinstallation with manual setup (bnc#568653)
- 2.19.10 

-------------------------------------------------------------------
Tue Mar 16 15:28:33 CET 2010 - jsuchome@suse.cz

- SERVICES.pm moved to webyast-services-ws (bnc#587876) 
- 2.19.9

-------------------------------------------------------------------
Wed Mar 10 16:32:25 CET 2010 - locilka@suse.cz

- Added special comments for translators to RTL languages
  (BNC #584466).

-------------------------------------------------------------------
Wed Mar 10 15:43:17 CET 2010 - mvidner@suse.cz

- Mode::test(): check getenv instead of the UI
  so that it works also in WebYaST (bnc#243624#c13).
- 2.19.8

-------------------------------------------------------------------
Wed Mar  3 23:08:31 CET 2010 - jsuchome@suse.cz

- SERVICES.pm: added support for enabling/disabling service 
- 2.19.7

-------------------------------------------------------------------
Wed Feb 17 10:09:00 CET 2010 - jsrain@suse.cz

- do not save unmodified interfaces (fate#308978)

-------------------------------------------------------------------
Thu Feb 11 16:10:40 CET 2010 - juhliarik@suse.cz

- added fix for deleting splash from initrd (bnc#292013)

-------------------------------------------------------------------
Mon Feb  8 16:13:49 CET 2010 - locilka@suse.cz

- Fixed SuSEFirewall::ActivateConfiguration to return a boolean
  value in all scenarios (BNC #577932).

-------------------------------------------------------------------
Mon Feb  8 15:23:54 CET 2010 - locilka@suse.cz

- Showing also zone of interface for 'Open Port in Firewall'
  details (BNC #483455).
- 2.19.6

-------------------------------------------------------------------
Tue Feb  2 17:20:29 CET 2010 - locilka@suse.cz

- Fixed generating unique step IDs for Wizard too keep the same
  durign one YaST run (BNC #575092).

-------------------------------------------------------------------
Mon Jan 18 14:36:37 CET 2010 - jsuchome@suse.cz

- SERVICES.pm: read descriptions (bnc#570298); get single service
  status from the Read function (bnc#570968)
- 2.19.5

-------------------------------------------------------------------
Fri Jan 15 11:44:39 CET 2010 - aschnell@suse.de

- extended Report and Popup module (needed for fate #304500)
- 2.19.4

-------------------------------------------------------------------
Thu Jan 14 17:53:48 CET 2010 - mzugec@suse.cz

- NetworkStorage: adapt functions needed for iBFT (bnc#551380)
- 2.19.3 

-------------------------------------------------------------------
Thu Jan 14 16:48:19 CET 2010 - kmachalkova@suse.cz

- Added Recommends: xdg-utils. xdg-su is now used in .desktop files
  of root-only YaST modules (bnc#540627) 
- 2.19.2

-------------------------------------------------------------------
Tue Jan 12 11:15:45 UTC 2010 - lslezak@suse.cz

- GPG.ycp - run gpg in C locale (bnc#544680)
- GPG.ycp - return success/error result in GPG::Init() and
  GPG::CreateKey() functions (bnc#544682)

-------------------------------------------------------------------
Thu Jan  7 14:26:21 CET 2010 - jsrain@suse.cz

- updated start-up script to behave correctly if QT CC is to be
  used without QT back-end (bnc#545331)

-------------------------------------------------------------------
Tue Jan  5 15:07:54 UTC 2010 - lslezak@suse.cz

- added missing UI::SetProductName() call - display the proper
  product name in help texts (using &product; macro) (bnc#535483)
- 2.19.1

-------------------------------------------------------------------
Mon Dec  7 13:03:25 CET 2009 - jsrain@suse.cz

- translate module names properly in NCurses CC (bnc#553644)

-------------------------------------------------------------------
Thu Nov 26 19:40:24 CET 2009 - locilka@suse.cz

- Fixed access rights for /etc/install.inf (bnc #500124)

-------------------------------------------------------------------
Thu Nov 26 18:10:42 CET 2009 - kmachalkova@suse.cz

- Fixed striping trailing \n from Hostname::CurrentHostname() 
  (bnc#553213)
- 2.19.0

-------------------------------------------------------------------
Thu Nov 26 07:51:09 UTC 2009 - lslezak@suse.cz

- PackageLock - use "Software Management" term consistently
  (bnc#558625)

-------------------------------------------------------------------
Thu Nov 19 16:51:55 CET 2009 - locilka@susue.cz

- REGISTERPRODUCT from content file moved to control file to
  globals->require_registration (FATE #305578)
- Extended SuSEFirewallServices module (FATE #306804)

-------------------------------------------------------------------
Tue Nov 10 10:07:01 CET 2009 - jsuchome@suse.cz

- SERVICES.pm: use ruby-bindings to read yml file (bnc#551276)

-------------------------------------------------------------------
Fri Nov  6 14:05:03 CET 2009 - jsrain@suse.cz

- issue an error message instead of trying to start YaST in
  NCurses without a terminal available (bnc#502688)

-------------------------------------------------------------------
Mon Oct 26 16:53:20 CET 2009 - mzugec@suse.cz

- NetworkPopup: display link state (FaTE#307166)
- 2.18.28 

-------------------------------------------------------------------
Wed Oct 21 15:02:15 CEST 2009 - mzugec@suse.cz

- Internet.ycp: skip interface status test in case of NM (bnc#535837)
- 2.18.27 

-------------------------------------------------------------------
Mon Oct 19 16:53:58 CEST 2009 - lslezak@suse.cz

- added explicit gpg2 Requires (bnc#544683)

-------------------------------------------------------------------
Fri Sep 25 17:52:49 CEST 2009 - mzugec@suse.cz

- separation of netmask and prefix validation in Netmask module
- 2.18.26 

-------------------------------------------------------------------
Mon Sep 14 13:46:56 CEST 2009 - mvidner@suse.cz

- YaST would not start from the GNOME menu (Unknown option -S) bnc#537470.
- 2.18.25

-------------------------------------------------------------------
Mon Sep  7 15:20:03 CEST 2009 - jsuchome@suse.cz

- package new YaPI file SERVICES.pm (fate #306696)
- 2.18.24 

-------------------------------------------------------------------
Fri Sep  4 18:29:35 CEST 2009 - kmachalkova@suse.cz

- ProductControl: support for disabling AC sub-items and sub-proposals
  (related to FaTE #303859 and bnc#534862)
- 2.18.23

-------------------------------------------------------------------
Mon Aug 10 14:12:33 CEST 2009 - mvidner@suse.cz

- save_y2logs: print usage to stderr (bnc#522842).
  This is to notify users who use "$0 > l.tgz" instead of "$0 l.tgz"

-------------------------------------------------------------------
Wed Jul 29 14:44:48 CEST 2009 - jsrain@suse.cz

- select kernel-desktop by default if exists
- 2.18.22

-------------------------------------------------------------------
Thu Jul 16 14:06:37 CEST 2009 - jsuchome@suse.cz

- Wizard.ycp: use Fancy UI for 1024x576 screen size (fate#306298)
- 2.18.21

-------------------------------------------------------------------
Thu Jul  9 13:55:26 CEST 2009 - lslezak@suse.cz

- Call UI::RecalcLayout() after changing push button label
  (bnc#510282)
- Improved automatic retry after download failure (more attepts,
  logarithmic back-off, retry download in more cases) (bnc#119813)
- 2.18.20

-------------------------------------------------------------------
Wed Jul 08 11:29:44 CEST 2009 - aschnell@suse.de

- added GetIntegerFeature() and SetIntegerFeature() to
  ProductFeatures module
- 2.18.19

-------------------------------------------------------------------
Fri Jun 19 13:01:19 CEST 2009 - jsrain@suse.cz

- removed cyclic dependency between YCP modules preventing from
  correct build
- 2.18.18

-------------------------------------------------------------------
Tue Jun 16 16:44:49 CEST 2009 - mvidner@suse.cz

- Using autodocs-ycp.ami, which contains a fix for automake 1.11.

-------------------------------------------------------------------
Thu Jun 11 18:09:25 CEST 2009 - lslezak@suse.cz

- use float::tolstring() function in String::FormatSize() and
  String::FormatSizeWithPrecision() to use the current
  locale decimal separator (bnc#372671)

-------------------------------------------------------------------
Thu Jun 11 15:55:55 CEST 2009 - jsrain@suse.cz

- Getting hostname info from /etc/HOSTNAME only if the file exists.

-------------------------------------------------------------------
Wed Jun  3 12:25:28 CEST 2009 - jsrain@suse.cz

- prefer Gtk front-end when running xfce (bnc#509121)

-------------------------------------------------------------------
Mon Jun  1 11:52:53 CEST 2009 - mzugec@suse.cz

- new variable Internet::test to store status of test (bnc#506721)
- 2.18.17 

-------------------------------------------------------------------
Tue May 26 19:02:36 CEST 2009 - juhliarik@suse.cz

- added fix for problem with parsing command line (bnc#462276) 

-------------------------------------------------------------------
Fri May 22 10:47:43 CEST 2009 - mvidner@suse.cz

- yast2-completion.sh: removed <(process substitution) so that it
  works even with POSIXLY_CORRECT=1 (bnc#504844).

-------------------------------------------------------------------
Wed May 20 12:45:47 CEST 2009 - aschnell@suse.de

- moved .proc.mounts agent from yast2-installation to yast2 (bnc
  #504429)

-------------------------------------------------------------------
Tue May  5 14:18:28 CEST 2009 - jsrain@suse.cz
 
- remove all passwords from install.inf in save_y2log (bnc#500130)

-------------------------------------------------------------------
Wed Apr 29 09:15:49 CEST 2009 - lslezak@suse.cz

- media change popup - display also the URL in the short summary
  (bnc#439069)
- 2.18.15

-------------------------------------------------------------------
Tue Apr 28 15:18:49 CEST 2009 - lslezak@suse.cz

- URL.ycp - escape also non-ASCII characters in URL, added
  URLRecode.pm module (bnc#446395)
- URL.ycp - fixed processing of smb:// URLs (bnc#495109)

-------------------------------------------------------------------
Mon Apr 20 16:11:35 CEST 2009 - jsrain@suse.cz

- at start-up, check that /sys, /proc and /dev are not empty and
  prevent YaST from start if they are (bnc#450643)

-------------------------------------------------------------------
Thu Apr  9 10:04:19 CEST 2009 - lslezak@suse.cz

- PackageSystem.ycp - check nil result of Pkg::PkgCommit() call
  which indicates an error (bnc#157551)

-------------------------------------------------------------------
Wed Apr  8 11:27:13 CEST 2009 - lslezak@suse.cz

- PackageCallbacks.ycp - don't read non existing y2logRPM file
  (bnc#456446)

-------------------------------------------------------------------
Tue Apr  7 15:31:35 CEST 2009 - jreidinger@suse.cz

- Add to CWM widget for unified table CWMTable
- 2.18.14 

-------------------------------------------------------------------
Fri Apr  3 13:26:58 CEST 2009 - lslezak@suse.cz

- Do not display "No package source" popup, just log a warning
  (bnc#485587)

-------------------------------------------------------------------
Fri Apr  3 12:29:54 CEST 2009 - jsrain@suse.cz

- save_y2logs additionally collects /var/log/zypper.log and
  /var/log/pk_backend_zypp

-------------------------------------------------------------------
Wed Mar 25 16:41:53 CET 2009 - lslezak@suse.cz

- Fixed layout of the authentication popup

-------------------------------------------------------------------
Tue Mar 17 20:05:45 CET 2009 - lslezak@suse.cz

- moved functions RunCommandWithTimeout() and RunDumbTimeout()
  from SourceManager.ycp to Misc.ycp

-------------------------------------------------------------------
Tue Mar 17 12:42:56 CET 2009 - jsrain@suse.cz

- fixed typo (bnc #483915)
- report when GTK UI is wanted but not installed (bnc #472448)

-------------------------------------------------------------------
Mon Mar 16 10:03:31 CET 2009 - ug@suse.de

- docu for Popup::ShowTextTimed fixed

-------------------------------------------------------------------
Fri Mar 06 12:15:09 CET 2009 - aschnell@suse.de

- added Event.ycp to easy use of UI events
- 2.18.13

-------------------------------------------------------------------
Fri Mar  6 09:03:14 CET 2009 - jsrain@suse.cz

- fixed textdomain

-------------------------------------------------------------------
Thu Mar  5 09:23:43 CET 2009 - jsuchome@suse.cz

- GPG.ycp: --batch option is needed for hiding password popup

-------------------------------------------------------------------
Tue Feb 24 18:24:42 CET 2009 - mzugec@suse.cz

- - NetworkInterfaces - possible to not use LABEL for aliases
(bnc#471253)
- 2.18.12 

-------------------------------------------------------------------
Tue Feb 24 14:34:50 CET 2009 - locilka@suse.cz

- Added support for `reboot_same_step return value (bnc #475650).
- 2.18.11

-------------------------------------------------------------------
Mon Feb 23 12:43:46 CET 2009 - locilka@suse.cz

- Fixing ProductControl to avoid leaving a workflow with the `auto
  result - reruns the very first dialog (bnc #468677).

-------------------------------------------------------------------
Wed Feb 18 18:05:49 CET 2009 - mzugec@suse.cz

- NetworkInterfaces.GetDeviceTypes-added bond for s390 (bnc#476490) 
- 2.18.10

-------------------------------------------------------------------
Wed Feb 18 15:37:29 CET 2009 - jsrain@suse.cz

- use PAE kernel only if there is >3GB of RAM or NX flag is present
  (bnc#467328)

-------------------------------------------------------------------
Mon Feb 16 10:45:05 CET 2009 - mzugec@suse.cz

- assign to GetInstArgs.args first map, not first argument (bnc#475169)
- 2.18.9 

-------------------------------------------------------------------
Thu Feb 12 12:52:47 CET 2009 - coolo@suse.de

- add dummy Exec line to the group desktop files to shutup kbuildsycoca
- 2.18.8

-------------------------------------------------------------------
Fri Feb  6 12:27:50 CET 2009 - ug@suse.de

- read X-SuSE-DocTeamID from desktop files
- 2.18.7

-------------------------------------------------------------------
Fri Feb  6 10:40:17 CET 2009 - locilka@suse.cz

- InstError module moved here from yast2-installation-2.18.5
- 2.18.6

-------------------------------------------------------------------
Wed Feb 04 17:02:01 CET 2009 - aschnell@suse.de

- avoid broken pipe in scripts (bnc #467891)
- 2.18.5

-------------------------------------------------------------------
Tue Feb  3 09:27:34 CET 2009 - mvidner@suse.cz

- Fixed prefix detection if called "bash -x yast2" (bnc#458385 c12).

-------------------------------------------------------------------
Fri Jan 30 11:14:42 CET 2009 - jsrain@suse.cz

- fixed bash completion (bnc #470544)

-------------------------------------------------------------------
Wed Jan 28 11:55:29 CET 2009 - lslezak@suse.cz

- PackagesUI - removed textdomain switches

-------------------------------------------------------------------
Tue Jan 27 17:36:15 CET 2009 - locilka@suse.cz

- Added ag_freespace - SCR agent for checking free space in
  directories (mounted partitions) (bnc #460477).
- 2.18.4

-------------------------------------------------------------------
Tue Jan 27 16:35:14 CET 2009 - aschnell@suse.de

- added String::StartsWith() function
- 2.18.3

-------------------------------------------------------------------
Mon Jan 26 14:09:34 CET 2009 - mzugec@suse.cz

- new Wizard::OpenCancelOKDialog() function
- 2.18.2 

-------------------------------------------------------------------
Mon Jan 26 13:08:55 CET 2009 - locilka@suse.cz

- Fixing ProductControl to avoid leaving a workflow by with the
  `back result - reruns the very first dialog (bnc #468677).

-------------------------------------------------------------------
Thu Jan 22 18:41:41 CET 2009 - lslezak@suse.cz

- added String::FormatTime() for formatting time in seconds to
  a printable string (HH:MM:SS or MM:SS format)
- PackagesUI - added installation summary dialog (bnc#431854)
- added PKGMGR_ACTION_AT_EXIT sysconfig variable for configuring
  the default package manager behavior at exit
- 2.18.1

-------------------------------------------------------------------
Mon Jan 19 17:38:12 CET 2009 - lslezak@suse.cz

- URL.ycp - fixed parsing and building IPv6 URLs, testsuite update
  (bnc#465820)

-------------------------------------------------------------------
Tue Jan  6 12:12:09 CET 2009 - jsrain@suse.cz

- added String::RemoveShortcut to allow using widget labels in help
  texts to ensure translations are in sync (bnc #307220)
- 2.18.0

-------------------------------------------------------------------
Tue Dec 30 14:37:45 CET 2008 - lslezak@suse.cz

- use "Installed Size" label in the summary table during package
  installation (bnc#355326)
- better help text for package installation progress dialog
  (bnc#443142)

-------------------------------------------------------------------
Tue Dec 23 08:38:26 CET 2008 - lslezak@suse.cz

- CommandLine.ycp - fixed handling of multiline help texts in
  'xmlhelp' command (bnc#430848)

-------------------------------------------------------------------
Mon Dec 22 13:02:28 CET 2008 - lslezak@suse.cz

- PackageCallbacks.ycp - do not log a password in URL (bnc#460978)

-------------------------------------------------------------------
Wed Dec 17 14:35:22 CET 2008 - lslezak@suse.cz

- PackageSystem::DoInstallAndRemove() - check the system and offer
  to fix it when there are inconsistencies, do not commit the
  changes if there are unresolved dependencies (bnc#439373)

-------------------------------------------------------------------
Wed Dec 17 14:16:19 CET 2008 - locilka@suse.cz

- Escaping parameters when calling /usr/bin/genDDNSkey
  (bnc #459739)

-------------------------------------------------------------------
Mon Dec 15 13:20:41 CET 2008 - lslezak@suse.cz

- PackageSystem::DoInstallAndRemove() - reset the fixsystem solver
  flag and do not install extra (unrelated) packages (bnc#439373)
- 2.17.60

-------------------------------------------------------------------
Mon Dec  8 12:33:02 CET 2008 - jsuchome@suse.cz

- menu.ycp: do not wait for integer return value of YOU (bnc#457167)
- 2.17.59

-------------------------------------------------------------------
Fri Dec  5 15:32:57 CET 2008 - lslezak@suse.cz

- PackagesUI.ycp - properly pass the mode parameter to the packager
  widget (bnc#456472)
- 2.17.58

-------------------------------------------------------------------
Fri Dec  5 09:34:54 CET 2008 - lslezak@suse.cz

- PackageSystem::DoInstallAndRemove() - updated to API change in
  pkg-bindings (bnc#450528)
- 2.17.57

-------------------------------------------------------------------
Wed Dec  3 15:55:44 CET 2008 - kmachalkova@suse.cz

- Take translations of group and module names in ncurses CC from
  system-wide desktop_translations.mo - they are not part of YaST
  .desktop files anymore (bnc#450494) 

-------------------------------------------------------------------
Wed Dec 03 14:39:30 CET 2008 - aschnell@suse.de

- save xorg conf and log in save_y2logs
- 2.17.56

-------------------------------------------------------------------
Wed Dec  3 10:28:01 CET 2008 - lslezak@suse.cz

- PackageSystem::DoInstallAndRemove() - do not install recommended
  packages for already installed packages (bnc#445476)
- 2.17.55

-------------------------------------------------------------------
Tue Dec  2 15:18:00 CET 2008 - mzugec@suse.cz

- NetworkStorage:: for LVM detection use pvs instead of pvscan 

-------------------------------------------------------------------
Tue Dec  2 14:05:30 CET 2008 - mzugec@suse.cz

- improved rootfs on network-based disk detection (bnc#445004)
- 2.17.54 

-------------------------------------------------------------------
Mon Dec  1 11:44:18 CET 2008 - mzugec@suse.cz

- Confirm::Detection() - exception for s390 (bnc#429562) 

-------------------------------------------------------------------
Fri Nov 28 16:55:00 CET 2008 - locilka@suse.cz

- Fixed the ag_netd agent to reset the STDOUT handler to :raw just
  for itself, otherwise UTF-8 chars read from disk are broken
  (bnc #447487).
- 2.17.53

-------------------------------------------------------------------
Thu Nov 27 17:15:15 CET 2008 - locilka@suse.cz

- Fixed counting the current overall SlideShow progress status
  (bnc #449792).

-------------------------------------------------------------------
Tue Nov 25 12:38:23 CET 2008 - lslezak@suse.cz

- reverted back the kernel-maxcpus change (bnc#444658)
- 2.17.52

-------------------------------------------------------------------
Tue Nov 18 19:10:22 CET 2008 - lslezak@suse.cz

- select kernel-maxcpus on x86_64 when there are more than 128
  processors (bnc#444658)
- register AcceptUnknownGpgKey callback (bnc#445664)
- 2.17.51

-------------------------------------------------------------------
Fri Nov 14 16:26:33 CET 2008 - sh@suse.de

- Consistent behaviour for Wizard::HideAbortButton() (bnc #444176)
  Still broken usability-wise, but now broken in a consistent way
- V 2.17.50 

-------------------------------------------------------------------
Wed Nov 12 18:28:46 CET 2008 - jdsn@suse.de

- revert change to disable x11 setup on Itanium(ia64) (bnc#439612)
- 2.17.49

-------------------------------------------------------------------
Fri Nov  7 17:37:50 CET 2008 - locilka@suse.cz

- Checking downloaded files signatures (WorkflowManager)
  (bnc #409927).
- 2.17.48

-------------------------------------------------------------------
Fri Nov  7 12:40:08 CET 2008 - lslezak@suse.cz

- added URL::HidePassword() and URL::HidePasswordToken() functions
  (bnc#441944)
- 2.17.47

-------------------------------------------------------------------
Thu Nov  6 18:45:38 CET 2008 - jdsn@suse.de

- disable x11 setup on Itanium/ia64 (bnc#439612) 
- 2.17.46

-------------------------------------------------------------------
Wed Nov 05 19:14:39 CET 2008 - aschnell@suse.de

- added Integer::Clamp (also used for #429908)
- 2.17.45

-------------------------------------------------------------------
Wed Nov 05 14:25:37 CET 2008 - aschnell@suse.de

- added Integer::Min and Integer::Max (needed for bnc #429908)
- 2.17.44

-------------------------------------------------------------------
Tue Nov  4 16:02:34 CET 2008 - mzugec@suse.cz

- UI::TimeoutUserInput() instead of UI::UserInput() for Hardware 
  Detection (bnc#429562)
- 2.17.43 

-------------------------------------------------------------------
Thu Oct 30 16:44:23 CET 2008 - lslezak@suse.cz

- added .sysconfig.services agent for reading/writing
  /etc/sysconfig/services file (bnc#440243)
- 2.17.42

-------------------------------------------------------------------
Mon Oct 27 13:00:20 CET 2008 - visnov@suse.cz

- SlideShow: check stage progress against overflow 
- 2.17.41

-------------------------------------------------------------------
Mon Oct 20 17:59:57 CEST 2008 - lslezak@suse.cz

- moved PackagesUI.ycp from yast2-packager, added
  RunPackageSelector() and RunPatternSelector() functions
  (bnc#435479)
- 2.17.40

-------------------------------------------------------------------
Mon Oct 20 12:33:54 CEST 2008 - kmachalkova@suse.cz

- bash ag_showexports moved from yast2-nfs-client package here 
  (bnc#257910) 

-------------------------------------------------------------------
Thu Oct 16 15:15:02 CEST 2008 - locilka@suse.cz

- Enhancing ProductControl to show internal steps names if debug
  mode is enabled (needed for WAGON);

-------------------------------------------------------------------
Wed Oct 15 14:59:02 CEST 2008 - locilka@suse.cz

- Removing SetFocus from Popup::AnyQuestion (bnc #435399).

-------------------------------------------------------------------
Mon Oct 13 12:53:12 CEST 2008 - lslezak@suse.cz

- fixed syntax error in media change callback (bnc#434721)
- 2.17.39

-------------------------------------------------------------------
Mon Oct 13 10:37:58 CEST 2008 - locilka@suse.cz

- Used Ricardo's patch for Popup dialog layout (bnc #433183).

-------------------------------------------------------------------
Wed Oct  8 09:33:20 CEST 2008 - lslezak@suse.cz

- display "Skip Autorefresh" button instead of "Abort" when an
  error occurs during autorefresh (bnc#427017)

-------------------------------------------------------------------
Tue Oct  7 17:48:31 CEST 2008 - lslezak@suse.cz

- fixed reference markers (%1) in a popup message (bnc#432518)
- 2.17.38

-------------------------------------------------------------------
Mon Oct  6 14:38:59 CEST 2008 - locilka@suse.cz

- Module PackagesProposal extended to handle also patterns
  (bnc #431580, bnc #431503)

-------------------------------------------------------------------
Mon Oct  6 13:23:09 CEST 2008 - visnov@suse.cz

- Added icon to hardware detection confirmation (bnc #431276)
- 2.17.37

-------------------------------------------------------------------
Fri Oct  3 00:26:13 CEST 2008 - locilka@suse.cz

- Fixed Makefiles by using [[:upper:]]*.ycp where needed.
- 2.17.36

-------------------------------------------------------------------
Thu Oct  2 22:15:31 CEST 2008 - locilka@suse.cz

- Added new PackagesProposal module which provides unified API for
  YaST modules in installation that want to select resolvables for
  installation (bnc #431580).

-------------------------------------------------------------------
Thu Oct  2 14:31:38 CEST 2008 - mzugec@suse.de

- Service  - log output in case of error 

-------------------------------------------------------------------
Thu Oct  2 11:31:35 CEST 2008 - kmachalkova@suse.cz

- Hostname.ycp: Improved FQDN lookup - read /etc/HOSTNAME and use 
  'linux.site' if all else fails (bnc#429792) 

-------------------------------------------------------------------
Wed Oct  1 17:07:00 CEST 2008 - visnov@suse.cz

- Show old action logs when rebuilding slideshow dialog (bnc #431261)

-------------------------------------------------------------------
Tue Sep 30 15:27:45 CEST 2008 - tgoettlicher@suse.de

- Fixed forgotten unregister from agent

-------------------------------------------------------------------
Mon Sep 29 16:52:39 CEST 2008 - visnov@suse.cz

- updated man page with exit codes
- save also zypp history in save_y2logs
- 2.17.35

-------------------------------------------------------------------
Fri Sep 29 14:55:50 CEST 2008 - tgoettlicher@suse.de

- Fixed bnc #418443: Yast modules windows have no title 
- 2.17.34

-------------------------------------------------------------------
Mon Sep 29 10:38:07 CEST 2008 - locilka@suse.cz

- Added possibility to restart YaST from any module by checking for
  /var/lib/YaST2/restart_yast (FATE #304118).
- 2.17.33

-------------------------------------------------------------------
Fri Sep 26 12:15:53 CEST 2008 - locilka@suse.cz

- Disabling firewall functions in Stage::initial (bnc #429861).
- 2.17.32

-------------------------------------------------------------------
Fri Sep 26 10:24:15 CEST 2008 - lslezak@suse.cz

- SlideShow.ycp - fixed division by zero when the installed
  packages are very small (bnc#429933)

-------------------------------------------------------------------
Thu Sep 25 17:20:38 CEST 2008 - jdsn@suse.de

- added new control center group: support (fate#303458)
- 2.17.31

-------------------------------------------------------------------
Thu Sep 25 15:03:02 CEST 2008 - lslezak@suse.cz

- reverted back the base product detection, fixed in pkg-bindings
  (bnc#413444)
- display the affected repository while importing a GPG key,
  updated GPG callbacks (bnc#370223)
- 2.17.30

-------------------------------------------------------------------
Thu Sep 25 13:30:01 CEST 2008 - locilka@suse.cz

- Fixed VNC handling in Firewall Proposal (bnc #427708).

-------------------------------------------------------------------
Tue Sep 23 11:37:32 CEST 2008 - locilka@suse.cz

- Fixed Popup::ErrorDetails (bnc #429068).
- 2.17.29

-------------------------------------------------------------------
Tue Sep 23 10:17:23 CEST 2008 - kmachalkova@suse.cz

- Added Service::Find function - return the first of the list of 
  services which is available (has init script)
  (needed for bnc#423026)
- 2.17.28

-------------------------------------------------------------------
Mon Sep 22 12:58:46 CEST 2008 - visnov@suse.cz

- don't initialize UI in SlideShow.ycp if not necessary (bnc#427345)

-------------------------------------------------------------------
Thu Sep 18 12:44:25 CEST 2008 - lslezak@suse.cz

- fixed base product detection (use /etc/products.d/baseproduct
  symlink) (bnc#413444)
- 2.17.27

-------------------------------------------------------------------
Wed Sep 17 18:51:08 CEST 2008 - locilka@suse.cz

- Handling new 'add_on_mode' key in product control file
  (bnc #427002).

-------------------------------------------------------------------
Wed Sep 17 16:14:08 CEST 2008 - locilka@suse.cz

- Fixed aborting the installation/upgrade (bnc #406401).

-------------------------------------------------------------------
Wed Sep 17 15:57:00 CEST 2008 - lslezak@suse.cz

- PackageCallbacks.ycp - fixed `ButtonBox definition (bnc#426965)

-------------------------------------------------------------------
Wed Sep 17 14:07:08 CEST 2008 - lslezak@suse.cz

- Progress.ycp - check whether widget `progress_replace_point
  exists (bnc#412453)
- display a link to Yast Bug Reporting Howto page in the "crash"
  dialog (bnc#421805)
- 2.17.26

-------------------------------------------------------------------
Tue Sep 16 17:22:42 CEST 2008 - lslezak@suse.cz

- added Service::EnabledServices() and .sysconfig.cron agent
  (access to /etc/sysconfig/cron file) (bnc#425864)
- 2.17.25

-------------------------------------------------------------------
Tue Sep 16 08:46:18 CEST 2008 - locilka@suse.cz

- Fixed ncurses menu (bnc #426507).
- 2.17.24

-------------------------------------------------------------------
Mon Sep 15 12:36:02 CEST 2008 - locilka@suse.cz

- Ignoring backslashes at ends of lines in SuSEfirewall
  configuration file (bnc #426000).
- Using one-record-perl-line style in SuSEfirewall for some
  variables to keep them human-readable (bnc #426000).

-------------------------------------------------------------------
Fri Sep 12 15:50:25 CEST 2008 - lslezak@suse.cz

- display a warning when a package installation or download error
  is ignored, suggest verification of the system (fate#303527)
- 2.17.23

-------------------------------------------------------------------
Thu Sep 11 15:35:45 CEST 2008 - jsrain@suse.cz

- require yast2-branding instead of yast2-theme (fate #301794)
- 2.17.22

-------------------------------------------------------------------
Thu Sep 11 07:55:19 CEST 2008 - jsrain@suse.cz

- merged texts from proofread

-------------------------------------------------------------------
Wed Sep 10 14:47:48 CEST 2008 - aschnell@suse.de

- allow whitespace at line-end in /etc/fstab (see bnc #401521)

-------------------------------------------------------------------
Wed Sep 10 07:24:35 CEST 2008 - lslezak@suse.cz

- fixed UI definition in MediaChange callback (incorrectly defined
  ButtonBox widget) (bnc#424349)
- 2.17.21

-------------------------------------------------------------------
Tue Sep  9 15:38:57 CEST 2008 - locilka@suse.cz

- .barexml SCR agent dropped (bnc #424263).

-------------------------------------------------------------------
Tue Sep  9 15:26:12 CEST 2008 - mzugec@suse.de

- fixed NetworkInterfaces::FreeDevice() function
- 2.17.20 

-------------------------------------------------------------------
Tue Sep  9 10:24:41 CEST 2008 - locilka@suse.cz

- Modules 'Slides' and 'SlideShow' moved here from packager.
- 2.17.19

-------------------------------------------------------------------
Mon Sep  8 10:02:12 CEST 2008 - mzugec@suse.cz

- fix for testsuite 

-------------------------------------------------------------------
Fri Sep  5 14:23:55 CEST 2008 - mzugec@suse.cz

- added support for InfiniBand network devices (fate#304870), 
  (fate#304115)
- 2.17.18 

-------------------------------------------------------------------
Thu Sep  4 17:48:02 CEST 2008 - locilka@suse.cz

- Adding question icon for ModuleLoading::Load (bnc #421002).
- Fixed Confirm module (bnc #423272).

-------------------------------------------------------------------
Thu Sep  4 14:31:14 CEST 2008 - locilka@suse.cz

- Fixing Popup YCP module to workaround a UI Syntax Error while
  using ButtonBox widget (bnc #422612).
- Checking UI::OpenDialog return value and closing the dialog only
  if successful (bnc #422612).
- 2.17.17

-------------------------------------------------------------------
Thu Sep  4 12:26:33 CEST 2008 - jsuchome@suse.cz

- InstExtensionImage.ycp: added function for unloading image;
  LoadExtension and UnLoadExtension have argument for progress text

-------------------------------------------------------------------
Thu Sep  4 10:37:53 CEST 2008 - locilka@suse.cz

- One more `ButtonBox in SignatureCheckDialogs (bnc #392171).

-------------------------------------------------------------------
Tue Sep  2 11:18:36 CEST 2008 - locilka@suse.cz

- Extended control file handling to accept 'execute' module
  parameter to be called instead of 'name'/inst_'name'
  (BNC #401319).
- 2.17.16

-------------------------------------------------------------------
Thu Aug 28 11:55:05 CEST 2008 - locilka@suse.cz

- Adapted Popup, Confirm, CWM, ALog, GPGWidgets, NetworkPopup,
  PackageCallbacks, SignatureCheckDialogs, FileChanges, Initrd,
  and ModuleLoading libraries to use new YButtonBox widget
  (FATE #303446).
- Adjusted RPM dependencies.
- 2.17.15

-------------------------------------------------------------------
Wed Aug 27 10:03:54 CEST 2008 - jsrain@suse.cz

- added configuration files changes tracking in SNV as preview

-------------------------------------------------------------------
Mon Aug 25 14:10:23 CEST 2008 - ug@suse.de

- post-patterns for autoyast added
- 2.17.14

-------------------------------------------------------------------
Fri Aug 22 10:18:51 CEST 2008 - jsrain@suse.cz

- remove 'usbhid' from blacklisted modules for initrd (bnc #398420)

-------------------------------------------------------------------
Wed Aug 20 12:46:23 CEST 2008 - ug@suse.de

- fixed the Linuxrc::SaveInstallInf function to copy the 
  install.inf
- 2.17.13

-------------------------------------------------------------------
Tue Aug 19 15:55:31 CEST 2008 - mvidner@suse.cz

- Use zenity or kdialog instead of xmessage if available, for
  accessibility (bnc#418032, bnc#343903).

-------------------------------------------------------------------
Mon Aug 18 13:05:54 CEST 2008 - jsrain@suse.cz

- fixed bash completion (bnc #417755)
- 2.17.12

-------------------------------------------------------------------
Tue Aug 12 17:44:57 CEST 2008 - mvidner@suse.cz

- /sbin/yast, network.scr: Fedora portability, thanks to Oracle.
- Added Distro, a module to distinguish between distributions,
  to facilitate porting YaST.

-------------------------------------------------------------------
Mon Aug 11 13:54:29 CEST 2008 - kmachalkova@suse.cz

- Hostname::Current.*: Do not split FQDN into pieces if it is of the 
  form of IP address (bnc#415109)
- CWMFirewallInterfaces: widget-exists check added
- 2.17.11

-------------------------------------------------------------------
Mon Aug 11 12:42:18 CEST 2008 - locilka@suse.cz

- Fixing PortAliases to recover from faulty data.

-------------------------------------------------------------------
Fri Aug  8 13:19:03 CEST 2008 - locilka@suse.cz

- Fixed the latest Progress patch to pass the testsuite.
- 2.17.10

-------------------------------------------------------------------
Fri Aug  8 10:28:38 CEST 2008 - jsuchome@suse.cz

- anyxml agent documentation added to anyxml.scr (bnc#405291) 

-------------------------------------------------------------------
Wed Aug  6 14:23:14 CEST 2008 - tgoettlicher@suse.de

- Fixed bnc #413516: HideBackButton() always hides back button
  in wizard

-------------------------------------------------------------------
Wed Aug  6 10:34:07 CEST 2008 - locilka@suse.cz

- Converting old built-in allowed services configuration in
  firewall to services defined by packages (bnc #399217).

-------------------------------------------------------------------
Wed Jul 30 11:53:35 CEST 2008 - lslezak@suse.cz

- PackageLock::Connect() - display more details about owner of the
  zypp lock (bnc#280537)

-------------------------------------------------------------------
Fri Jul 25 16:00:44 CEST 2008 - mzugec@suse.cz

- support for tunnel devices in NetworkInterfaces (FaTE#302184)
- 2.17.9

-------------------------------------------------------------------
Tue Jul 22 20:12:41 CEST 2008 - locilka@suse.cz

- Added new DnsServerAPI::GetReverseIPforIPv6 function.
- 2.17.8

-------------------------------------------------------------------
Thu Jul 17 12:25:25 CEST 2008 - jsuchome@suse.cz

- ag_anyxml: return every value as string (bnc#409491) 

-------------------------------------------------------------------
Wed Jul 16 18:41:13 CEST 2008 - locilka@suse.cz

- Support for conflicting services has been dropped from
  SuSEFirewall* modules (replaced by services defined by packages).

-------------------------------------------------------------------
Tue Jul 15 13:37:09 CEST 2008 - locilka@suse.cz

- Fixed Linuxrc::SaveInstallInf function to really copy the
  /etc/install.inf at the end of the installation.
- Fixed ycpdoc warnings for SuSEFirewall*.ycp (added/fixed docu.)

-------------------------------------------------------------------
Fri Jul 11 11:11:11 CEST 2008 - locilka@suse.cz

- Unified icons in Popup library using Icon library.
- Extended Icon library with 'question' icon.
- 2.17.7

-------------------------------------------------------------------
Thu Jul 10 19:02:22 CEST 2008 - mvidner@suse.cz

- CWMTab: Added a nesting stack (bnc#406138); added LastTab() so
  that some modules continue to work (bnc#134386).

-------------------------------------------------------------------
Wed Jul  9 15:22:52 CEST 2008 - locilka@suse.cz

- Making ProductControl::InitAutomaticConfiguration public to make
  it possible to call it directly from first stage installation
  worker (bnc #404122).

-------------------------------------------------------------------
Tue Jul  8 11:28:39 CEST 2008 - locilka@suse.cz

- By default, firewall packages are just checked whether they are
  installed. CWM Firewall Interfaces does not offer to install them
  (bnc #388773).
- 2.17.6

-------------------------------------------------------------------
Mon Jul  7 17:05:37 CEST 2008 - locilka@suse.cz

- Dropped deprecated functions from Wizard module:
  ReplaceNextButton, ReplaceBackButton, ReplaceAbortButton.
- Added more documentation (examples).

-------------------------------------------------------------------
Sun Jul  6 22:18:42 CEST 2008 - mzugec@suse.de

- possibility to disable FileChanges popup (bnc#383718)

-------------------------------------------------------------------
Tue Jul  1 17:43:02 CEST 2008 - mzugec@suse.de

- new function is NetworkService::Networkv6Running()
- rewrite IP/PREFIXLEN for aliases in NetworkInterfaces
- 2.17.5 

-------------------------------------------------------------------
Fri Jun 27 10:53:23 CEST 2008 - lslezak@suse.cz

- adapted to the new patch messages and patch scripts callbacks
  (bnc#401220)
- 2.17.4

-------------------------------------------------------------------
Thu Jun 19 11:05:22 CEST 2008 - aschnell@suse.de

- added Integer::RangeFrom, Integer::IsPowerOfTwo and Integer::Sum
- 2.17.3

-------------------------------------------------------------------
Wed Jun 18 12:42:14 CEST 2008 - mzugec@suse.de

- moved DnsServerAPI testsuites to yast2-dns-server
- 2.17.2

-------------------------------------------------------------------
Wed Jun 18 10:19:41 CEST 2008 - mzugec@suse.de

- use PREFIXLEN in NetworkInterfaces
- fixed testsuites (added IPv6 tests)
- 2.17.1

-------------------------------------------------------------------
Mon Jun 16 12:42:24 CEST 2008 - locilka@suse.cz

- Added "ellipsis" to the "Firewall Details" generic button
  (bnc #395433).

-------------------------------------------------------------------
Fri Jun 13 16:57:42 CEST 2008 - aschnell@suse.de

- added Integer.ycp module with Range function
- 2.17.0

-------------------------------------------------------------------
Fri Jun 13 15:02:15 CEST 2008 - locilka@suse.cz

- Opening fallback ports in case of SSH and / or VNC installation
  when firewall services (defined by packages) are not installed
  (bnc #398855).
- DnsServerAPI testsuites moved here from yast2-dns-server.
- Adjusted RPM dependencies (Conflicts: yast2-dns-server < 2.17.0).

-------------------------------------------------------------------
Wed Jun 11 12:01:02 CEST 2008 - locilka@suse.cz

- All SUSEFirewallServices were dropped, since now we only support
  services defined by packages.

-------------------------------------------------------------------
Mon Jun  9 16:52:24 CEST 2008 - mzugec@suse.cz

- DnsServerApi.pm moved from dns-server (bnc#392606)

-------------------------------------------------------------------
Fri Jun  6 17:27:09 CEST 2008 - mzugec@suse.cz

- installation onto nfs - STARTMODE='nfsroot' (bnc#397410)

-------------------------------------------------------------------
Fri Jun  6 12:50:02 CEST 2008 - locilka@suse.cz

- Fixed Progress stages layout, stage-mark has a reseved space now
  (bnc #395752).
- Using 'rpmqpack' in PackageSystem::PackageInstalled because it is
  a way faster than 'rpm' itself.

-------------------------------------------------------------------
Wed Jun  4 16:32:13 CEST 2008 - lslezak@suse.cz

- added PackageLock::Connect() - similar to PackageLock::Check()
  but [Abort] is always displayed and [Continue] is optional
  (bnc#293356)

-------------------------------------------------------------------
Tue Jun  3 16:49:06 CEST 2008 - locilka@suse.cz

- Always calling NetworkInterfaces::Read in SuSEFirewall::Read
  (bnc #396646)

-------------------------------------------------------------------
Fri May 23 12:23:25 CEST 2008 - jsrain@suse.cz

- adjusted button handling in CWM (bnc#392983)
- 2.16.71

-------------------------------------------------------------------
Thu May 22 15:53:55 CEST 2008 - lslezak@suse.cz

- Added Product::ReadProducts() to explicitly read products from
  the package manager (bnc#390738)
- 2.16.70

-------------------------------------------------------------------
Thu May 22 10:56:19 CEST 2008 - mzugec@suse.cz

- test if disk is network based in NetworkStorage (bnc#384420)
- 2.16.69

-------------------------------------------------------------------
Tue May 20 13:51:55 CEST 2008 - locilka@suse.cz

- Updated SuSEfirewall2 service-translations (generated from PDB).

-------------------------------------------------------------------
Fri May 16 16:40:22 CEST 2008 - jsrain@suse.cz

- added categories Settings and System into desktop file
  (bnc #382778)

-------------------------------------------------------------------
Fri May 16 16:27:19 CEST 2008 - sh@suse.de

- Fixed bnc #374704: Missing wizard icons
  Now providing a default icon until the YCP app sets one
- V 2.16.68

-------------------------------------------------------------------
Wed May 14 09:47:19 CEST 2008 - jsrain@suse.cz

- propagate the yast2 --gtk and --qt switches from control center
  to running individual modules (bnc #389714)
- 2.16.67

-------------------------------------------------------------------
Tue May 13 13:49:40 CEST 2008 - mzugec@suse.cz

- isDiskOnNetwork::NetworkStorage added test for nfs (bnc#384420)
- 2.16.66

-------------------------------------------------------------------
Tue May 13 12:41:55 CEST 2008 - lslezak@suse.cz

- PackageSystem::EnsureSourceInit() - do not display "No package
  source defined" when installing from liveCD (bnc#389688)
- 2.16.65

-------------------------------------------------------------------
Mon May 12 13:42:11 CEST 2008 - mvidner@suse.cz

- Report::{Long,}{Message,Warning,Error}: log the text before popping
  up a dialog so that eager bug reporters have the last message in the
  log (bnc#381594#c15).

-------------------------------------------------------------------
Fri May 09 12:19:58 CEST 2008 - aschnell@suse.de

- Fixed keyboard on PPC during installation (bnc #387567)
- 2.16.64

-------------------------------------------------------------------
Fri May  9 10:03:05 CEST 2008 - locilka@suse.cz

- Fixed TSIG key generation (bnc #387099).
- 2.16.63

-------------------------------------------------------------------
Wed May  7 09:52:21 CEST 2008 - lslezak@suse.cz

- Progress:: store the current values correctly when a nested
  progress is started

-------------------------------------------------------------------
Mon May  5 14:52:54 CEST 2008 - mvidner@suse.cz

- Pass client arguments as literal strings, not YCP values.
  It broke for "/tmp/windomain\theuser-tmpdir" (bnc#382883).
- Fixed the bnc#382216 fix for non-/usr prefix.
- 2.16.62

-------------------------------------------------------------------
Fri May  2 14:07:24 CEST 2008 - lslezak@suse.cz

- Mode::test(), PakageCallbacks - do not call UI:: functions in
  command line mode (do not initialize UI) (another fix for
  bnc#374259)
- 2.16.61

-------------------------------------------------------------------
Wed Apr 30 12:02:38 CEST 2008 - lslezak@suse.cz

- Product.ycp - properly set 'name' and 'short_name' (bnc#368104)

-------------------------------------------------------------------
Tue Apr 29 15:26:54 CEST 2008 - lslezak@suse.cz

- moved ag_content agent (.content_file path) from yast2-instserver
  package here so it can be shared by yast2-instserver and
  yast2-product-creator (bnc#339126)
- 2.16.60

-------------------------------------------------------------------
Mon Apr 28 15:35:47 CEST 2008 - lslezak@suse.cz

- Abort completete autorefresh when [Abort] is pressed after
  a download problem (bnc #382377)
- 2.16.59

-------------------------------------------------------------------
Fri Apr 25 11:18:24 CEST 2008 - lslezak@suse.cz

- do not use UI:: call while importing PackageCallbaks module
  (initializes UI even in command line mode) (bnc#374259)
- 2.16.58

-------------------------------------------------------------------
Thu Apr 24 09:55:15 CEST 2008 - jsuchome@suse.cz

- added missing anyxml.scr
- 2.16.57

-------------------------------------------------------------------
Wed Apr 23 14:59:43 CEST 2008 - locilka@suse.cz

- Fixing CWMFirewallInterfaces to appropriately handle interfaces
  in unprotected internal zone (bnc #382686).
- 2.16.56

-------------------------------------------------------------------
Wed Apr 23 13:27:18 CEST 2008 - mvidner@suse.cz

- Make the yast2 script work even with trailing slashes in $PATH
  (bnc#382216).

-------------------------------------------------------------------
Wed Apr 23 11:50:23 CEST 2008 - lslezak@suse.cz

- PackageSystem.ycp - do not initialize the package callbacks,
  they are already initialized in PackageCallbacks constructor
- Product.ycp - do not initialize the package manager, read the
  installed product from /etc/SuSE-relase file instead (bnc#380652)
- 2.16.55

-------------------------------------------------------------------
Tue Apr 22 15:15:59 CEST 2008 - jsrain@suse.cz

- rename MODLIST variable to YAST_MODLIST to prevent conflicts
  with zypper (bnc #382097)

-------------------------------------------------------------------
Mon Apr 21 12:20:01 CEST 2008 - jsrain@suse.cz

- fixed CWM testsuite
- 2.16.54

-------------------------------------------------------------------
Fri Apr 18 15:29:46 CEST 2008 - lslezak@suse.cz

- Kernel.ycp - check XEN detection result for nil, nil means XEN
  was not found

-------------------------------------------------------------------
Thu Apr 17 20:31:39 CEST 2008 - locilka@suse.cz

- Using `InputFiled instead of obsolete `TextEntry (in CWM).
- Adjusted CWM testsuite.
- 2.16.53

-------------------------------------------------------------------
Wed Apr 16 13:30:31 CEST 2008 - kmachalkova@suse.cz

- Wizard.ycp: Generic tree dialog introduced - left help panel
  might be removed, but menu tree must stay (FaTE #303291 related)

-------------------------------------------------------------------
Tue Apr 15 11:13:04 CEST 2008 - lslezak@suse.cz

- PackageCallbacks.ycp - added RegisterEmptyProgressCallbacks() and
  RestorePreviousProgressCallbacks() functions for disabling and
  restoring progress callbacks (bnc#377919)
- 2.16.52

-------------------------------------------------------------------
Mon Apr 14 16:42:44 CEST 2008 - sh@suse.de

- Open wizard dialogs with `opt(`wizardDialog) in Wizard.ycp
- V 2.16.51

-------------------------------------------------------------------
Mon Apr 14 14:16:55 CEST 2008 - lslezak@suse.cz

- Products.ycp - the target and the sources must be initialized
  and the solver must be run to obtain the list of installed
  products (bnc #368104)

-------------------------------------------------------------------
Mon Apr 14 11:44:17 CEST 2008 - locilka@suse.cz

- Enhanced firewall-services translations script to generate a bit
  more usefule output for translators.

-------------------------------------------------------------------
Mon Apr 14 08:49:05 CEST 2008 - jsrain@suse.cz

- regenerated yast2-services-translations (bnc #373969)
- 2.16.50

-------------------------------------------------------------------
Sun Apr 13 14:42:01 CEST 2008 - aschnell@suse.de

- refactoring and fixing LogView.ycp (bnc #371983)
- 2.16.49

-------------------------------------------------------------------
Fri Apr 11 18:38:02 CEST 2008 - locilka@suse.cz

- New Wizard::OpenOKDialog() (FATE #120373).

-------------------------------------------------------------------
Fri Apr 11 10:50:20 CEST 2008 - mvidner@suse.cz

- FileChanges::FileChangedFromPackage: fixed to actually consider the
  file parameter

-------------------------------------------------------------------
Thu Apr 10 13:55:25 CEST 2008 - kmachalkova@suse.cz

- Hostname.ycp: new functions for retrieving current FQDN, hostname
  and domain name (for FaTE #302863)
- 2.16.48

-------------------------------------------------------------------
Thu Apr 10 10:09:20 CEST 2008 - kmachalkova@suse.cz

- Progress.ycp: use UI::GetDisplay info only when it is really
  needed, not on global level (it instantiates UI and makes CLI
  deaf-dumb in ncurses which set terminal echo to off) (bnc #374259)

-------------------------------------------------------------------
Wed Apr  9 14:57:17 CEST 2008 - jsrain@suse.cz

- use only one 'tail' command in LogView if not using grep to
  filter a log in order to avoid buffering (bnc #371983)
- 2.16.47

-------------------------------------------------------------------
Wed Apr  9 10:33:04 CEST 2008 - locilka@suse.cz

- Added support for Samba Broadcast Reply (FATE #300970).
- Updated Firewall Services translations.
- Renamed SuSEfirewall2 SCR agent to help to make SCR lazy.

-------------------------------------------------------------------
Tue Apr  8 12:14:52 CEST 2008 - lslezak@suse.cz

- call Pkg::TargetInit() in PackageSystem::EnsureTargetInit()
  to load installed packages
- only PAE version of kernel-xen is shipped (kernel-xenpae is now
  kernel-xen)

-------------------------------------------------------------------
Fri Apr  4 15:16:13 CEST 2008 - locilka@suse.cz

- Added GetInstArgs::automatic_configuration for easier handling
  of the automatic configuration process.
- InstExtensionImage changed to use new 'extend' command
  (bnc #376870).
- Function AddXenSupport doesn't change FW_FORWARD_ALWAYS_INOUT_DEV
  anymore. The whole functionality is handled by SuSEfirewall2
  itself (bnc #375482).
- 2.16.46

-------------------------------------------------------------------
Fri Apr  4 14:54:19 CEST 2008 - jsrain@suse.cz

- avoid calling PackageCallbacksInit::InitPackageCallbacks () to
  prevent testsuites of other packages from failing
- 2.16.45

-------------------------------------------------------------------
Thu Apr  3 07:53:51 CEST 2008 - lslezak@suse.cz

- fixed build (missing in -M option in Makefile.am)
- 2.16.44

-------------------------------------------------------------------
Wed Apr  2 22:10:10 CET 2008 - mzugec@suse.de

- added type "password" into CWM
- 2.16.43

-------------------------------------------------------------------
Wed Apr  2 16:31:13 CEST 2008 - lslezak@suse.cz

- moved package callbacks implementation from yast2-packager
  to yast2 (to break cyclic dependency) (fate#302296)
- 2.16.42

-------------------------------------------------------------------
Wed Apr  2 16:21:09 CEST 2008 - locilka@suse.cz

- SCR Agent for managing /etc/ssh/sshd_config has been moved here
  from yast2-sshd.
- Adjusted RPM dependencies.
- 2.16.41

-------------------------------------------------------------------
Tue Apr 01 20:49:22 CEST 2008 - aschnell@suse.de

- let String::FormatSizeWithPrecision return "1 MB" instead of
  "1024 kB" and alike
- fixed String::FormatSizeWithPrecision to return a unit for small
  values

-------------------------------------------------------------------
Tue Apr  1 09:46:44 CEST 2008 - jsrain@suse.cz

- merged texts from proofread

-------------------------------------------------------------------
Mon Mar 31 15:55:25 CEST 2008 - mvidner@suse.cz

- Don't document a feature that is unclear and was never there
  (bnc#373187).

-------------------------------------------------------------------
Wed Mar 26 16:19:46 CET 2008 - jsuchome@suse.cz

- added new anyxml agent, now using perl-XML-Simple library
  (bnc #366867)
- 2.16.40

-------------------------------------------------------------------
Wed Mar 19 17:22:30 CET 2008 - locilka@suse.cz

- anyxml agent renamed to barexml (bnc #366867)
- 2.16.39

-------------------------------------------------------------------
Wed Mar 19 15:36:55 CET 2008 - jsrain@suse.cz

- fixed efika detection (bnc #369045)

-------------------------------------------------------------------
Tue Mar 18 13:22:01 CET 2008 - locilka@suse.cz

- Changed the default value for use-automatic-configuration in
  ProductControl module, now it's false (Also because of AutoYaST).
- Better logging.
- 2.16.38

-------------------------------------------------------------------
Mon Mar 17 14:50:16 CET 2008 - aschnell@suse.de

- added LogViewCore.ycp
- added WaitForEvent to Wizard.ycp
- 2.16.37

-------------------------------------------------------------------
Mon Mar 17 12:43:32 CET 2008 - jsrain@suse.cz

- added 'StartupNotify=true' to the desktop file (bnc #304964)

-------------------------------------------------------------------
Fri Mar 14 12:26:39 CET 2008 - locilka@suse.cz

- Several changes in ProductControl modules for automatic
  configuration and easies enabling and disabling modules.
- DisabledModules and DisabledProposals were made local and acces
  to them is available via functional API only. Both for
  (fate #303396).
- 2.16.36

-------------------------------------------------------------------
Fri Mar 14 11:29:13 CET 2008 - jsrain@suse.cz

- fixed textdomain

-------------------------------------------------------------------
Wed Mar 12 17:16:20 CET 2008 - locilka@suse.cz

- Adjusted ProductControl to evaluate `accept and `ok as if it was
  `next (bnc #369846).
- 2.16.35

-------------------------------------------------------------------
Tue Mar 11 16:14:30 CET 2008 - jsrain@suse.cz

- added infrastructure to detect configuration files changed not
  by YaST and warn users about such changes possibly getting lost
  (fate #303374)

-------------------------------------------------------------------
Tue Mar 11 13:00:07 CET 2008 - lslezak@suse.cz

- improved String::FormatRateMessage() (needed for bnc #168935)
- 2.16.34

-------------------------------------------------------------------
Wed Mar  5 17:37:15 CET 2008 - lslezak@suse.cz

- register Refresh callbacks (required for FATE #30962, bnc #231745)
- 2.16.33

-------------------------------------------------------------------
Wed Mar 05 16:39:25 CET 2008 - aschnell@suse.de

- set Qt style during installation

-------------------------------------------------------------------
Wed Mar  5 15:37:35 CET 2008 - locilka@suse.cz

- Do not try to change the Wizard widget if no such widget exists
  (ncurses) reuse the Back button instead (bnc #367213).
- 2.16.31

-------------------------------------------------------------------
Tue Mar  4 13:53:43 CET 2008 - locilka@suse.cz

- Replacing obsolete ag_background with new ag_process in Service
  YCP module.
- Adjusted RPM dependencies.

-------------------------------------------------------------------
Wed Feb 27 14:38:42 CET 2008 - coolo@suse.de

- new version
- V 2.16.30

-------------------------------------------------------------------
Fri Feb 22 15:34:10 CET 2008 - jsuchome@suse.cz

- added ProductControl::EnableModule, ProductControl::DisabledModule

-------------------------------------------------------------------
Thu Feb 21 18:09:33 CET 2008 - sh@suse.de

- Added new UI packages to Requires/BuildRequires in .spec file
- No more fullscreen for sw_single (coolo's wish)
- V 2.16.29

-------------------------------------------------------------------
Mon Feb 18 20:51:30 CET 2008 - coolo@suse.de

- fix build
- 2.16.28

-------------------------------------------------------------------
Mon Feb 18 17:10:17 CET 2008 - mzugec@suse.de

- NetworkService::NetworkRunningPopup() changed to confirmation

-------------------------------------------------------------------
Mon Feb 18 14:13:07 CET 2008 - lslezak@suse.cz

- URL::Parse() - parse "dir:///" correctly

-------------------------------------------------------------------
Fri Feb 15 13:53:34 CET 2008 - jsrain@suse.cz

- added variables to define whether installing from RPM packages
  or images

-------------------------------------------------------------------
Thu Feb 14 11:59:42 CET 2008 - mzugec@suse.de

- added Confirm::RunningNetwork() for bnc#360571
- 2.16.27

-------------------------------------------------------------------
Wed Feb 13 12:15:22 CET 2008 - jsrain@suse.cz

- Defined filename of file to force update instead of installation

-------------------------------------------------------------------
Fri Feb  8 10:40:25 CET 2008 - locilka@suse.cz

- Umounts performed by InstExtensionImage use -f -l -d (force,
  lazy, free the used loop device as well).

-------------------------------------------------------------------
Thu Feb  7 15:50:24 CET 2008 - locilka@suse.cz

- Module InstExtensionImage moved here from installation.
- Added possibility to disintegrate extensions integrated by
  InstExtensionImage module.
- 2.16.26

-------------------------------------------------------------------
Wed Feb  6 16:51:28 CET 2008 - locilka@suse.cz

- Restoring buttons in ProductControl after every single client
  call to prevent from breaking the installation workflow.

-------------------------------------------------------------------
Tue Feb  5 10:36:52 CET 2008 - kmachalkova@suse.cz

- Progress.ycp: Use the presence of progress bar widget to determine
  whether some progress is running (querying progress counter is not
  enough, previous modules might have failed to reset it correctly)

-------------------------------------------------------------------
Mon Feb  4 18:07:47 CET 2008 - mzugec@suse.de

- Confirm::RunningNetwork() moved to
  NetworkService::NetworkRunningPopup()

-------------------------------------------------------------------
Fri Feb  1 13:00:18 CET 2008 - locilka@suse.cz

- Added new functions into the URL module: MakeMapFromParams and
  MakeParamsFromMap.
- Fixed deprecated find() calls in URL module.
- 2.16.25

-------------------------------------------------------------------
Mon Jan 28 16:28:34 CET 2008 - locilka@suse.cz

- Adjusted SCR agent for SuSEfirewall2 sysconfig file. Values can
  use also single quotes, not only double-quotes (bnc#327565).

-------------------------------------------------------------------
Mon Jan 28 13:14:13 CET 2008 - locilka@suse.cz

- Removing useless Wizard() calls in ProductControl to minimize the
  Wizard redrawing.

-------------------------------------------------------------------
Mon Jan 28 13:00:19 CET 2008 - aschnell@suse.de

- support Qt and Gtk frontend in startup scripts
- 2.16.24

-------------------------------------------------------------------
Sun Jan 27 21:22:06 CET 2008 - coolo@suse.de

- fixing changelog

-------------------------------------------------------------------
Thu Jan 24 15:16:44 CET 2008 - mzugec@suse.cz

- replace deprecated NetworkDevices by NetworkInterfaces
- 2.16.23

-------------------------------------------------------------------
Thu Jan 24 10:09:37 CET 2008 - lslezak@suse.cz

- Fixed testing UI::WidgetExists() call result (it can return nil,
  it must be explicitly compared to true)
- Added pre-requires for fillup into .spec file (for filling up
  sysconfig.yast2 template)
- 2.16.23

-------------------------------------------------------------------
Tue Jan 22 13:25:44 CET 2008 - lslezak@suse.cz

- Progress::New() can be called recursively - a nested progress
  can run inside the main progress (part of bug #352007)
- added wizard/doc/examples/progress_*.ycp examples how to use
  this feature
- 2.16.22

-------------------------------------------------------------------
Mon Jan 21 14:49:30 CET 2008 - locilka@suse.cz

- Disabled HTTP and HTTPS services in list of hard-coded
  SuSEfirewall2 services (replaced with services defined by pkgs).
- Disabled also SSH, DHCP server/client, NIS client.
- Function GetFilenameFromServiceDefinedByPackage has been made
  global.
- Fixed SuSEFirewall testsuite and possibly conflicting services.

-------------------------------------------------------------------
Fri Jan 18 18:04:57 CET 2008 - kmachalkova@suse.cz

- Re-enabled threading in ncurses UI (bug #164999, FaTE #301899)

-------------------------------------------------------------------
Thu Jan 17 13:15:45 CET 2008 - lslezak@suse.cz

- use `BusyIndicator widget for `tick subprogress in Progress::
  (#351933)
- register AcceptWrongDigest AcceptUnknownDigest callbacks
- 2.16.21

-------------------------------------------------------------------
Fri Jan 11 14:11:16 CET 2008 - mzugec@suse.de

- remove ocurrences of deprecated NetworkInterfaces::device_name

-------------------------------------------------------------------
Tue Jan  8 17:20:27 CET 2008 - mzugec@suse.cz

- added NetworkInterfaces module (NetworkDevices will be deprecated)
- 2.16.20

-------------------------------------------------------------------
Tue Jan  8 13:06:46 CET 2008 - jsrain@suse.cz

- disable tab-completion after -i, --install, --remove and
  -- update (#341706)

-------------------------------------------------------------------
Tue Jan  8 11:40:54 CET 2008 - kmachalkova@suse.cz

- Fixed crash when running text-mode menu as non-root user (new
  libyui throws an exception if SelectionBox entry is nil)

-------------------------------------------------------------------
Tue Jan  8 10:42:05 CET 2008 - jsrain@suse.cz

- offer possibility to define UI via cmdline parameter (#348817)

-------------------------------------------------------------------
Fri Jan  4 10:47:10 CET 2008 - lslezak@suse.cz

- Progress:: do not replace the subprocess widget, try to reuse the
  existing widget if possible (avoids screen flickering) (#350584)
- 2.16.19

-------------------------------------------------------------------
Thu Dec 13 17:47:39 CET 2007 - mzugec@suse.de

- NetworkDevices::CleanCacheRead() to reset and re-read
.sysconfig.network.ifcfg* because of network proposal (#170558)
- NetworkDevices::GetDeviceTypes() - list of netcard devices for
this architecture
- NetworkDevices::GetDevTypeDescription() moved from network module
(routines/summary device_types, routines/complex device_names)
- 2.16.18

-------------------------------------------------------------------
Mon Dec 10 12:31:44 CET 2007 - locilka@suse.cz

- Adjusted RPM dependencies:
    * Conflicts yast2-country < 2.16.3 because of moving some files
      from that package here.
    * yast2-pkg-bindings >= 2.16.5 needed already in build-time.

-------------------------------------------------------------------
Fri Dec  7 13:34:11 CET 2007 - lslezak@suse.cz

- Progress:: - added support for subprogress
  (see Progress::Subprogress*() functions)
- InitPackageCallbacks() - register Process* callbacks
- 2.16.17

-------------------------------------------------------------------
Fri Dec  7 13:22:17 CET 2007 - jsuchome@suse.cz

- country.ycp and country_long.ycp moved here from yast2-country
  to remove a dependency on yast2-country by some packages

-------------------------------------------------------------------
Fri Dec  7 11:18:01 CET 2007 - jsrain@suse.cz

- fixed validation of CWM tab widget (#346751)

-------------------------------------------------------------------
Thu Dec  6 17:36:11 CET 2007 - mzugec@suse.cz

- added vlan into device types list

-------------------------------------------------------------------
Wed Dec  5 17:32:22 CET 2007 - sh@suse.de

- Dropped obsolete --noborder option for /sbin/yast2

-------------------------------------------------------------------
Mon Dec  3 16:43:50 CET 2007 - locilka@suse.cz

- Adjusted RPM dependencies: mod_UI in yast2-core.
- Updated Progress with icons to rather use Image-Dimm support
  if available.
- Added new Icon YCP module to provide basic acces to icon files.
- Popup::ConfirmAbort now uses Icons.
- 2.16.16

-------------------------------------------------------------------
Mon Dec  3 14:24:02 CET 2007 - ug@suse.de

- XMLToYCPString added to convert an XML string to
  YCP data

-------------------------------------------------------------------
Thu Nov 29 15:35:40 CET 2007 - locilka@suse.cz

- Progress module has been extended to show icons for stages.
  Function NewProgressIcons() just extends the New() function
  with list of images to be shown.

-------------------------------------------------------------------
Thu Nov 29 13:19:11 CET 2007 - mzugec@suse.cz

- for AY Confirm::Detection popup has timeout 10 seconds (#192181)
- 2.16.15

-------------------------------------------------------------------
Tue Nov 27 19:13:03 CET 2007 - sh@suse.de

- Require yast2-core >= 2.16.10 in .spec
- 2.16.14

-------------------------------------------------------------------
Tue Nov 27 16:48:57 CET 2007 - mvidner@suse.cz

- Wizard::ShowReleaseNotesButton id is string, not any.
- 2.16.13

-------------------------------------------------------------------
Tue Nov 27 13:47:41 CET 2007 - mvidner@suse.cz

- /sbin/yast2: Factored out the y2base loop. Exit it on failure (#343258).

-------------------------------------------------------------------
Fri Nov 23 16:21:28 CET 2007 - mzugec@suse.cz

- fixed URL module for "smb" type
- 2.16.12

-------------------------------------------------------------------
Thu Nov 22 17:45:45 CET 2007 - locilka@suse.cz

- Fixed URL.ycp documentation, added some examples.

-------------------------------------------------------------------
Wed Nov 21 15:36:03 CET 2007 - mzugec@suse.cz

- title-style capitalization of GetDeviceType() (#223873)

-------------------------------------------------------------------
Tue Nov 20 10:50:24 CET 2007 - locilka@suse.cz

- Added new Internet::ShutdownAllLocalDHCPClients function
  for killing dhcpcd (#308577).

-------------------------------------------------------------------
Mon Nov 19 17:58:09 CET 2007 - kmachalkova@suse.cz

- Initialize locale variables (UTF-8 or not) properly to prevent
  displaying garbled characters in console (#335246) (thanks, mfabian
  and werner)

-------------------------------------------------------------------
Fri Nov 16 11:03:43 CET 2007 - locilka@suse.cz

- SCR agent for any_XML has been moved from yast2-packager-2.16.5
  to yast2-2.16.11 (#332187).
- Adjusted RPM dependencies.
- 2.16.11

-------------------------------------------------------------------
Fri Nov  9 12:23:00 CET 2007 - jsrain@suse.cz

- added manpage for yast (#336004)
- initialize product name during live installation properly
  (#297609)
- changed labels of software confirmation popup to Install/Cancel,
  resp. Uninstall/Cancel (#215195)
- 2.16.10

-------------------------------------------------------------------
Wed Nov  7 20:59:53 CET 2007 - mzugec@suse.cz

- added new function ListDevicesExcept(string)
- 2.16.9

-------------------------------------------------------------------
Tue Nov  6 18:22:47 CET 2007 - locilka@suse.cz

- Added new YCP module AutoinstData (which holds all data shared
  between Autoinstallation and other YaST modules) to break cyclic
  dependencies.
- Adjusted RPM dependencies.
- 2.16.8

-------------------------------------------------------------------
Mon Nov  5 11:19:38 CET 2007 - locilka@suse.cz

- Dirinstall-related global data added to Installation YCP module.
- 2.16.7

-------------------------------------------------------------------
Fri Nov  2 14:27:14 CET 2007 - locilka@suse.cz

- YCP module Internet moved from yast2-network to yast2 to remove
  RPM dependencies.
- Adjusted RPM dependencies.
- Added some more texts for firewall services defined by packages.
- Some functions from Internet were moved to newly created
  InternetDevices because of dependency on Provirer module.
- 2.16.6

-------------------------------------------------------------------
Thu Nov  1 16:44:07 CET 2007 - locilka@suse.cz

- Update/backup-related variables were moved from  Update::* to
  Installation::update_* to remove RPM dependencies.
- 2.16.5

-------------------------------------------------------------------
Wed Oct 31 13:19:42 CET 2007 - locilka@suse.cz

- installedVersion and updateVersion moved from 'Update' to
  'Installation' YCP module to remove dependencies.
- 2.16.4

-------------------------------------------------------------------
Tue Oct 30 17:24:06 CET 2007 - locilka@suse.cz

- Modules Hotplug and HwStatus moved here from yast2-installation
  to remove yast2-storage dependency on yast2-installation.
- Adjusted RPM dependencies.
- 2.16.3

-------------------------------------------------------------------
Tue Oct 23 08:10:22 CEST 2007 - jsrain@suse.cz

- kernel-bigsmp renamed to kernel-pae
- 2.16.2

-------------------------------------------------------------------
Thu Oct 11 11:52:23 CEST 2007 - locilka@suse.cz

- New function FileUtils::MD5sum.
- Merging every single workflow only once, skipping duplicate
  additional workflows even if provided by a different file name
  (#332436).
- Merging control-file texts in WorkflowManager as well (#271608).

-------------------------------------------------------------------
Thu Oct  4 16:29:01 CEST 2007 - jsrain@suse.cz

- install bigsmp kernel regardless the memory size (Fate #159006)
- 2.16.1

-------------------------------------------------------------------
Wed Oct  3 09:39:45 CEST 2007 - mvidner@suse.cz

- Do not try to package COPYRIGHT.english, it is gone from
  devtools (#299144).
- 2.16.0

-------------------------------------------------------------------
Wed Sep 26 18:06:50 CEST 2007 - kmachalkova@suse.cz

- Text-mode control center: do not show groups containing no modules
  to the user (#309452)

-------------------------------------------------------------------
Wed Sep 12 11:24:50 CEST 2007 - jsrain@suse.cz

- reverted Fate #159006 (always using bigsmp kernel if PAE detected)
  (#309468)
- 2.15.58

-------------------------------------------------------------------
Tue Sep 11 10:23:08 CEST 2007 - varkoly@suse.de

- Fixed Provides list (#309420)

-------------------------------------------------------------------
Mon Sep 10 11:41:49 CEST 2007 - locilka@suse.cz

- Fixed agent for /content file to correctly identify the key and
  the value (#305495).
- 2.15.57

-------------------------------------------------------------------
Thu Sep  6 14:30:06 CEST 2007 - tgoettlicher@suse.de

- fixed mouse cursor for links (#304679)
- 2.15.56

-------------------------------------------------------------------
Wed Sep  5 12:48:58 CEST 2007 - jsrain@suse.cz

- handle missing /usr/bin/id properly (#307375)
- 2.15.55

-------------------------------------------------------------------
Mon Sep  3 14:25:19 CEST 2007 - mvidner@suse.cz

- Mail via AutoYaST: do not omit the colon separator in /etc/aliases;
  fixed warnings about undefined variables (#304190).
- 2.15.54

-------------------------------------------------------------------
Mon Sep  3 13:08:17 CEST 2007 - lslezak@suse.cz

- added fallback for "kernel-iseries64" - use "kernel-ppc64",
  when it's not available (#302246)
- properly check whether a kernel package is available (use package
  name instead of 'provides' capability), fixed check in 'repair'
  mode (#302246, #299683)
- added Package::PackageAvailable() and Package::PackageInstaled()
  functions to check whether a package is available or installed
  (they check package name in contrast to Package::IsAvailable()
  and Package::IsInstalled() which check 'provides' capability)
- 2.15.53

-------------------------------------------------------------------
Mon Sep  3 08:24:32 CEST 2007 - mvidner@suse.cz

- Use xmessage only if y2base fails. Don't use it for harmless
  warnings (#265263#c59).
- 2.15.52

-------------------------------------------------------------------
Fri Aug 31 10:34:10 CEST 2007 - locilka@suse.cz

- Fixing evaluation of unreadable cpuflags in Kernel.ycp (#303842).
- 2.15.51

-------------------------------------------------------------------
Thu Aug 30 11:25:02 CEST 2007 - jsrain@suse.cz

- removed the -s/--style option from manpage and help (#300362)

-------------------------------------------------------------------
Thu Aug 30 10:51:17 CEST 2007 - jsrain@suse.cz

- updated list of fallback kernels (no longer kernel-smp) (#304646)
- 2.15.50

-------------------------------------------------------------------
Thu Aug 30 10:23:29 CEST 2007 - jsrain@suse.cz

- updated list of modules not to add to initrd (#298726)
- 2.15.49

-------------------------------------------------------------------
Tue Aug 28 15:54:17 CEST 2007 - mzugec@suse.cz

- add filter and log for output of NetworkDevices::List() (#303858)

-------------------------------------------------------------------
Tue Aug 28 12:12:49 CEST 2007 - locilka@suse.cz

- Fixed SuSEFirewall to better handle erroneous data from
  NetworkDevices module (#303858).

-------------------------------------------------------------------
Mon Aug 27 11:59:50 CEST 2007 - sh@suse.de

- Fixed bug #304776: save_y2logs usage message

-------------------------------------------------------------------
Fri Aug 24 13:21:57 CEST 2007 - mzugec@suse.cz

- add "ath" into "netcard" macro in NetworkDevices (#288450)
- 2.15.48

-------------------------------------------------------------------
Sun Aug 12 12:13:36 CEST 2007 - coolo@suse.de

- avoid conflicts without version

-------------------------------------------------------------------
Fri Aug 10 13:56:42 CEST 2007 - locilka@suse.cz

- Preselect "Add Online Repositories Before Installation" check-box
  in the "Installation Mode" dialog (#299207).
- 2.15.47

-------------------------------------------------------------------
Fri Aug 10 12:28:27 CEST 2007 - jsrain@suse.cz

- conflict older versions of packages which files were moved here
  from (#294054)
- 2.15.46

-------------------------------------------------------------------
Fri Aug 10 11:10:34 CEST 2007 - locilka@suse.cz

- Updated firewall-related texts for services defined by packages.

-------------------------------------------------------------------
Thu Aug  2 14:54:01 CEST 2007 - lslezak@suse.cz

- register download callbacks (#292629)
- 2.15.45

-------------------------------------------------------------------
Mon Jul 30 13:08:04 CEST 2007 - jsrain@suse.cz

- install bigsmp kernel regardless the memory size (Fate #159006)
- 2.15.42

-------------------------------------------------------------------
Thu Jul 26 10:07:51 CEST 2007 - jsrain@suse.cz

- added Provides: yast2-devel to yast2-devel-doc
- 2.15.43

-------------------------------------------------------------------
Wed Jul 25 14:46:56 CEST 2007 - locilka@suse.cz

- Renamed yast2-devel to yast2-devel-doc (FATE #302461).
- 2.15.42

-------------------------------------------------------------------
Sun Jul 22 10:02:08 CEST 2007 - mzugec@suse.de

- don't use getcfg in IsConnected function
- 2.15.41

-------------------------------------------------------------------
Wed Jul 18 16:56:45 CEST 2007 - lslezak@suse.cz

- PackageCallbacksInit.ycp - register ProgressReport callbacks
- 2.15.40

-------------------------------------------------------------------
Thu Jul 12 15:01:28 CEST 2007 - jsrain@suse.cz

- disabled rpmlint checks for .desktop files in order to build
- 2.15.39

-------------------------------------------------------------------
Wed Jul  4 11:47:40 CEST 2007 - locilka@suse.cz

- Fixed initrd testsuite
- 2.15.38

-------------------------------------------------------------------
Mon Jul  2 15:16:20 CEST 2007 - locilka@suse.cz

- Fixed adding of firewall custom rules in case of empty
  destination port but source port set (#284998).

-------------------------------------------------------------------
Thu Jun 28 21:33:42 CEST 2007 - jsrain@suse.cz

- added mode for live CD installation
- several updates for live CD installation

-------------------------------------------------------------------
Thu Jun 21 17:35:48 CEST 2007 - adrian@suse.de

- fix changelog entry order

-------------------------------------------------------------------
Wed Jun 20 11:56:36 CEST 2007 - locilka@suse.cz

- Extending Installation module to provide persistent information
  in Instalaltion Mode dialog.

-------------------------------------------------------------------
Tue Jun 19 13:02:27 CEST 2007 - kmachalkova@suse.cz

- Respect user's choice and never unset LANG (yast2-funcs)
- Do not append .UTF-8 suffix to POSIX and C locale (/sbin/yast2)
  (#285178)
- 2.15.37

-------------------------------------------------------------------
Tue Jun 19 08:28:57 CEST 2007 - locilka@suse.cz

- Allowing to go back in the installation workflow even if the
  workflow has changed. The condition must be explicitly set in
  the control file.

-------------------------------------------------------------------
Mon Jun 18 17:13:55 CEST 2007 - jsrain@suse.cz

- check patch lenght before calling substring (#283146)

-------------------------------------------------------------------
Thu Jun 14 15:57:58 CEST 2007 - kmachalkova@suse.cz

- Enable setting color theme of ncurses UI (Y2NCURSES_COLOR_THEME
  variable added to sysconfig, exported by /sbin/yast2 if defined)
  (FaTE #301893))

-------------------------------------------------------------------
Tue Jun 12 18:05:51 CEST 2007 - mzugec@suse.cz

- fixed CheckDomain function - allow "." character at the end
of domain name (suse.cz.)
- 2.15.36

-------------------------------------------------------------------
Thu Jun  7 10:14:06 CEST 2007 - lslezak@suse.cz

- speed up PackageSystem::InstallKernel() - call rpm directly
  instead of starting the package manager
- display licenses in the command line mode properly,
  fixed prompt when removing packages (#270910)

-------------------------------------------------------------------
Tue Jun  5 21:22:50 CEST 2007 - locilka@suse.cz

- Extended PackageLock::Check function to allow to 'Retry' getting
  the package management lock (#280383).

-------------------------------------------------------------------
Fri Jun  1 09:51:24 CEST 2007 - mzugec@suse.cz

- add function NetworkService::isNetworkRunning()
- NetworkStorage moved here from yast2-network
- 2.15.35

-------------------------------------------------------------------
Wed May 30 13:48:27 CEST 2007 - sh@suse.de

- Fixed bug #278790: save_y2logs complains about missing RPM DB

-------------------------------------------------------------------
Tue May 29 15:53:15 CEST 2007 - lslezak@suse.cz

- updated metadata in the sysconfig file (#278612)

-------------------------------------------------------------------
Fri May 25 10:59:56 CEST 2007 - jsrain@suse.cz

- fixed spec file (removed duplicate .desktop files translations)
- removed translations from .desktop-files (#271209)
- 2.15.34

-------------------------------------------------------------------
Mon May 21 16:04:31 CEST 2007 - kmachalkova@suse.cz

- Do not show empty xmessage window if nothing is printed to stderr
  after yast module has exited (mvidner's patch for #265263)

-------------------------------------------------------------------
Mon May 21 13:39:58 CEST 2007 - jsrain@suse.cz

- fixed chrp board detection (PPC) (#273606)
- do not check UI mode when enabling the 'Use LDAP' widget in
  service dialog (#274649)

-------------------------------------------------------------------
Thu May 17 17:57:17 CEST 2007 - lslezak@suse.cz

- Fixed testsuite for String.ycp
- 2.15.33

-------------------------------------------------------------------
Thu May 17 17:08:57 CEST 2007 - kmachalkova@suse.cz

- Do not request link state of network devices from ethtool (ask
  sysfs instead) so that yast2 does not require ethtool (#256382)

-------------------------------------------------------------------
Wed May 16 11:52:52 CEST 2007 - locilka@suse.cz

- Added checking for allowed "ssh" TCP port into
  SuSEFirewallProposal module additionaly to "service:sshd"
  (related to #274761).

-------------------------------------------------------------------
Wed May  9 13:47:10 CEST 2007 - lslezak@suse.cz

- fixed units - use "kB" instead of "KB" in strings (#270935)

-------------------------------------------------------------------
Mon May  7 14:47:41 CEST 2007 - mvidner@suse.cz

- save_y2logs: do not query the RPM database if there is none, as
  in the inst-sys (#270321).

-------------------------------------------------------------------
Fri May  4 15:28:26 CEST 2007 - locilka@suse.cz

- Added new refresh-srv-def-by-pkgs-trans.sh script that creates
  a YCP file containing translations for services defined by
  packages (FATE #30068).
- Added yast2-services-translations.ycp file with translations,
  textdomain is "firewall-services".
- Changed SuSEFirewallProposal to use new definition of services
  instead the old one from SuSEFirewallServices.
- Fixed BuildRequires (yast2-perl-bindings) after moving
  Mail-related perl modules to yast2 package.
- 2.15.32

-------------------------------------------------------------------
Thu May  3 14:44:05 CEST 2007 - varkoly@suse.de

- Add new module file MailAlias.ycp (269867 - build cycle between
  yast2-users and yast2-mail)
- 2.15.31

-------------------------------------------------------------------
Thu May  3 14:20:41 CEST 2007 - locilka@suse.cz

- Present more information to the user when calling a YaST client
  fails (#267886).

-------------------------------------------------------------------
Thu Apr 19 16:30:05 CEST 2007 - mzugec@suse.cz

- added GetIP(device) function to get first+additional addresses (#264393)
- 2.15.30

-------------------------------------------------------------------
Thu Apr 19 11:09:13 CEST 2007 - jsrain@suse.cz

- fixed path to GNOME control center (#245970)

-------------------------------------------------------------------
Wed Apr 18 08:33:37 CEST 2007 - locilka@suse.cz

- FileUtils::CheckAndCreatePatch function has been fixed not to
  turn "/" into empty string (#203363).
- 2.15.29

-------------------------------------------------------------------
Fri Apr 13 16:36:09 CEST 2007 - locilka@suse.cz

- Added 'modified' flag into SuSEFirewallServices module. This
  makes SuSEFirewall module to restart SuSEfirewall2 in case of
  changed only SuSEFirewallServices settings.

-------------------------------------------------------------------
Thu Apr 12 14:05:24 CEST 2007 - locilka@suse.cz

- Added new SetNeededPortsAndProtocols() function into
  SuSEFirewallServices module. It allows to modify services defined
  by packages described in FATE #300687.
- 2.15.28

-------------------------------------------------------------------
Thu Apr 12 13:09:40 CEST 2007 - mvidner@suse.cz

- Detect Efika board type, handle it like Pegasos (#259827).
- Fixed /sbin/yast2 to pass on the return value of y2base and of the
  control center (#263412).
- Let /sbin/yast2 redirect its output to xmessage if appropriate
  (#211392).
- 2.15.27

-------------------------------------------------------------------
Wed Apr 11 10:14:42 CEST 2007 - lslezak@suse.cz

- properly detect PV/FV Xen machine (#255217)
- 2.15.26

-------------------------------------------------------------------
Fri Apr  6 15:34:36 CEST 2007 - locilka@suse.cz

- Adding new Installation::reboot_net_settings that will point to
  a file storing current nework services settings when rebooting
  a computer during installation (#258742).
- Adding comments for Installation::* variables
- 2.15.25

-------------------------------------------------------------------
Fri Apr  6 11:18:10 CEST 2007 - lslezak@suse.cz

- register Pkg::CallbackAuthentication() callback (#190609)
- 2.15.24

-------------------------------------------------------------------
Mon Apr  2 14:15:53 CEST 2007 - jsuchome@suse.cz

- fixed restarting after Patch CD update (#259825)
- 2.15.23

-------------------------------------------------------------------
Mon Apr  2 14:11:12 CEST 2007 - lslezak@suse.cz

- register new callbacks Pkg::CallbackSourceCreateInit/Destroy()
  and Pkg::CallbackSourceReportInit/Destroy() (#251726)

-------------------------------------------------------------------
Mon Apr  2 10:59:49 CEST 2007 - locilka@suse.cz

- Changed Firewall proposal to be unified with other network
  proposals, e.g., "Firewall is enabled (disable)" (#259778).

-------------------------------------------------------------------
Fri Mar 30 08:23:46 CEST 2007 - locilka@suse.cz

- SCR agent proc_meminfo.scr moved from yast2-storage to yast2

-------------------------------------------------------------------
Thu Mar 29 15:45:49 CEST 2007 - locilka@suse.cz

- Added new WorkflowManager testsuite
- Added some debugging functions into WorkflowManager
- Changed ProductControl for easier testing

-------------------------------------------------------------------
Wed Mar 28 17:09:39 CEST 2007 - locilka@suse.cz

- Some testsuites have been moved from yast2-packager to yast2
- 2.15.22

-------------------------------------------------------------------
Wed Mar 28 15:59:03 CEST 2007 - locilka@suse.cz

- A new YCP module WorkflowManager has been created in order to
  unifys Add-On and Patterns in their possibility to influence the
  installation and configuration workflow (FATE #129).
- 2.15.21

-------------------------------------------------------------------
Fri Mar 23 12:47:17 CET 2007 - jsrain@suse.cz

- use Qt control center instead of Gtk and vice versa if the preffered
  one doesn't exist, fixed path to Gtk control center (#255745)
- fixed focus switching when changing dialogs in tree dialog (#239775)

-------------------------------------------------------------------
Wed Mar 21 16:12:54 CET 2007 - locilka@suse.cz

- Using SuSEFirewall::SuSEFirewallIsInstalled also internally in
  some SuSEFirewall functions.

-------------------------------------------------------------------
Wed Mar 21 07:50:59 CET 2007 - lslezak@suse.cz

- added hwinfo/classnames.ycp (from yast2-tune) (#253486)
- 2.15.20

-------------------------------------------------------------------
Mon Mar 19 16:37:40 CET 2007 - jsrain@suse.cz

- fixed selecting proper dialog in DialogTree in case of widget
  validation failed (#253488)

-------------------------------------------------------------------
Tue Mar 13 10:07:05 CET 2007 - jsrain@suse.cz

- added yast2-perl-bindings to Requires (#253514)

-------------------------------------------------------------------
Mon Mar 12 11:54:18 CET 2007 - mzugec@suse.cz

- sysconfig/network: use IPADDR/PREFIXLEN as default instead of NETMASK (#231997)
- 2.15.19

-------------------------------------------------------------------
Mon Mar 12 08:42:07 CET 2007 - locilka@suse.cz

- Modules 'Product' and 'Installation' (installation settings) were
  moved from 'yast2-installation' to 'yast2' to minimize
  cross-package dependencies.
- Adjusted package-conflicts.
- 2.15.18

-------------------------------------------------------------------
Fri Mar  9 08:57:01 CET 2007 - locilka@suse.cz

- Changing 'xenbr0' in SuSEfirewall2's FW_FORWARD_ALWAYS_INOUT_DEV
  to 'xenbr+' to match all XEN bridges. XEN bridge name is newly
  dependent on network interface number (#233934).

-------------------------------------------------------------------
Thu Mar  8 18:21:35 CET 2007 - jsuchome@suse.cz

- added SLPAPI.pm, Perl API for SLP agent (#238680)
- 2.15.17

-------------------------------------------------------------------
Thu Mar  8 16:57:17 CET 2007 - locilka@suse.cz

- Module GetInstArgs moved from yast2-installation to yast2, many
  clients required yast2-installation only because of this module.
- Added documentation of functions into that module.

-------------------------------------------------------------------
Thu Mar  8 16:30:09 CET 2007 - jsrain@suse.cz

- added xinetd support to the CWM service start widget

-------------------------------------------------------------------
Wed Mar  7 13:26:03 CET 2007 - jsrain@suse.cz

- build correctly URL in case of multiple leading slashes in the
  path (#179623)

-------------------------------------------------------------------
Tue Mar  6 22:25:24 CET 2007 - locilka@suse.cz

- Adding more documentation into the FileUtils module (examples).

-------------------------------------------------------------------
Tue Mar  6 13:49:56 CET 2007 - locilka@suse.cz

- When updating the SuSEfirewall2 network interfaces, consider that
  interfaces needn't be assigned to zones only by SuSEFirewall but
  also by network modules. Do not change assignments which have
  been made already.

-------------------------------------------------------------------
Mon Mar  5 10:57:48 CET 2007 - locilka@suse.cz

- fixed SuSEFirewall testsuite
- 2.15.16

-------------------------------------------------------------------
Mon Mar  5 10:42:34 CET 2007 - jsrain@suse.cz

- fixed testsuite

-------------------------------------------------------------------
Fri Mar  2 08:54:41 CET 2007 - lslezak@suse.cz

- install Xen paravirtual drivers (xen-kmp-* package) if running in
  a fully virtualized guest (#241564)
- register new yast agents when a patch or a package has been
  installed (#250179)
- 2.15.15

-------------------------------------------------------------------
Thu Mar  1 17:58:14 CET 2007 - kmachalkova@suse.cz

- Added checking for root user into ncurses menu. If the user is not
  root, show notify popup and list only the modules that do not need
  root privileges (#246015)

-------------------------------------------------------------------
Thu Mar  1 16:43:01 CET 2007 - jsuchome@suse.cz

- Added command line help text describing format of the [string]
  type options (#248201)

-------------------------------------------------------------------
Wed Feb 28 15:20:00 CET 2007 - locilka@suse.cz

- Making yast2.rpm independent on SuSEfirewall2. The package is
  checked and installed in SuSEFirewall::Read() function. If user
  decides not to install it, Firewall functionality is disabled.
  Installing the SuSEfirewall2 package is possible only on the
  running system (#245506).
- Checking for firewall definitions installed during one YaST run.
  This check is forced when something tries to use unknown service
  definition.
- Disabling possibility to configure firewall in Installation in
  Network proposal when SuSEfirewall2 package is not installed.
- Changing directory of service definitions to
  /etc/sysconfig/SuSEfirewall2.d/services (bugzilla #247352
  comment #13).

-------------------------------------------------------------------
Wed Feb 28 11:26:14 CET 2007 - lslezak@suse.cz

- ProductControl::Run() - return `abort also in the firstboot
  stage (#247552)
- 2.15.14

-------------------------------------------------------------------
Tue Feb 27 12:47:36 CET 2007 - locilka@suse.cz

- Added and fixed support for Firewall Custom Rules (FATE #100068,
  FATE #120042).
- 2.15.13

-------------------------------------------------------------------
Fri Feb 23 11:30:05 CET 2007 - lslezak@suse.cz

- error handling in Package::Available*() - return nil if no
  installation source is available (#225484)
- 2.15.12

-------------------------------------------------------------------
Mon Feb 19 14:04:18 CET 2007 - lslezak@suse.cz

- NetworkPopup - fixed NFS browsing (the same problem was
  in #71064), display scan results in a simple popup
- 2.15.11

-------------------------------------------------------------------
Fri Feb 16 12:50:35 CET 2007 - lslezak@suse.cz

- added String::FormatFilename() and URL::FormatUrl() - functions
  for removing the middle part of an URL/file name (#221163)
- 2.15.10

-------------------------------------------------------------------
Thu Feb 15 09:24:32 CET 2007 - aosthof@suse.de

- Fixed ComputePackage() in library/system/src/Kernel.ycp to be
  able to check provided kernel packages in installed system

-------------------------------------------------------------------
Thu Feb 15 07:31:47 CET 2007 - lslezak@suse.cz

- register ScanDB callbacks (#219953)
- String.ycp - functions for formatting dowload rate string
  (required for #168935)
- /sbin/yast2 - added control center switching, configurable via
  sysconfig (fate #301082) (mmeeks)
- 2.15.9

-------------------------------------------------------------------
Tue Feb 13 17:17:43 CET 2007 - mvidner@suse.cz

- ModulesConf::RunDepmod: do it also on s390 (#192120).

-------------------------------------------------------------------
Mon Feb 12 13:08:46 CET 2007 - lslezak@suse.cz

- register TrustGpgKey() callback handler (#242087, #240771)
- 2.15.8

-------------------------------------------------------------------
Mon Feb 12 11:00:53 CET 2007 - jsrain@suse.cz

- added control center switching, configurable via sysconfig
  (fate #301082) (mmeeks)

-------------------------------------------------------------------
Fri Feb  9 14:55:20 CET 2007 - mvidner@suse.cz

- Set Mode::testMode () == "testsuite" automatically when running with
  yast2-testsuite (#243624).
- Adjusted SuSEFirewall testsuite to match the current
  Mode::testMode () implementation
- 2.15.7

-------------------------------------------------------------------
Fri Feb  9 13:14:43 CET 2007 - locilka@suse.cz

- Using SCR::UnregisterAgent() instead of SCR::UnmountAgent in
  SetDesktopIcon() in Wizard.ycp (#244046).

-------------------------------------------------------------------
Thu Feb  8 16:46:18 CET 2007 - locilka@suse.cz

- Tuning firewall services defined by packages (FATE #300687).
- Added a lot of documentation and examples and comments into the
  SuSEFirewall YCP module.
- 2.15.6

-------------------------------------------------------------------
Thu Feb  8 11:06:41 CET 2007 - kmachalkova@suse.cz

- Use UI::RunInTerminal in menu.ycp for text-mode only. In all other
  cases run appropriate module in Qt(Gtk)
- 2.15.5

-------------------------------------------------------------------
Wed Feb  7 16:15:41 CET 2007 - locilka@suse.cz

- Added support for firewall services defined by packages
  (FATE #300687).
- Adjusted SuSEFirewall testsuite.

-------------------------------------------------------------------
Mon Jan 29 16:10:53 CET 2007 - mzugec@suse.de

- Internet connection test fails on s390 (#238246)
- 2.15.4

-------------------------------------------------------------------
Tue Jan 23 10:03:01 CET 2007 - jsrain@suse.cz

- use --whatprovides when quering for an installed package (#76181)

-------------------------------------------------------------------
Mon Jan 22 17:53:17 CET 2007 - mzugec@suse.cz

- 2.15.3
- #237353 - use cache to avoid multiple confirmations for the same purpose

-------------------------------------------------------------------
Fri Jan 19 10:16:05 CET 2007 - jsuchome@suse.cz

- added new API to Popup: MessageDetails, WarningDetails, ErrorDetails,
  NotifyDetails (popup with text and Details button for extra info)

-------------------------------------------------------------------
Fri Jan 19 09:09:33 CET 2007 - locilka@suse.cz

- Added two new remarkable functions GetFirewallKernelModules and
  SetFirewallKernelModules into the SuSEFirewall module. They will
  allow to open FTP service in SuSEfirewall2.
- Adjusted testsuite on Firewall

-------------------------------------------------------------------
Thu Jan 18 15:16:45 CET 2007 - kmachalkova@suse.cz

- Avoid displaying empty strings in NetworkPopup (#220813, #223498)

-------------------------------------------------------------------
Tue Jan  9 11:23:04 CET 2007 - mzugec@suse.cz

- add bond device

-------------------------------------------------------------------
Mon Jan  8 18:09:00 CET 2007 - locilka@suse.cz

- Fixed handling Y2_GEOMETRY="-geometry XxY[+OffsX+OffsY]" and
  "--geometry XxY[+OffsX+OffsY]" in /sbin/yast2 call (#232568).

-------------------------------------------------------------------
Fri Jan  5 13:20:26 CET 2007 - lslezak@suse.cz

- gpg library: fixed export of a key, export key in ASCII or
  binary format, added passphrase widget/popup, API documentation,
  example code
- 2.15.2

-------------------------------------------------------------------
Thu Jan  4 15:45:00 CET 2007 - locilka@suse.cz

- Changed y2error() to y2warning() when using default value is
  Misc::SysconfigRead() (#231744).

-------------------------------------------------------------------
Thu Dec 21 10:19:00 CET 2006 - lslezak@suse.cz

- added a gpg library - a wrapper for gpg binary (GPG.ycp),
  CWM widgets (GPGWidgets.ycp)  (initial version)

-------------------------------------------------------------------
Thu Dec 14 15:06:25 CET 2006 - lslezak@suse.cz

- added Label::SkipButton() (#228370)

-------------------------------------------------------------------
Wed Dec 13 09:11:24 CET 2006 - lslezak@suse.cz

- URL.ycp: fixed url building and checking in Estonian locale
  (use [[:alpha:]] instead of [a-z] in regexps) (#227256)
- 2.15.1

-------------------------------------------------------------------
Thu Dec  7 15:30:30 CET 2006 - lslezak@suse.cz

- menu.ycp: `restart_menu is not needed anymore (#148683)

-------------------------------------------------------------------
Tue Dec  5 11:20:10 CET 2006 - kmachalkova@suse.cz

- Adapt ncurses menu.ycp for running yast modules as separate
  processes (#148683, #221254, #222547)
- Do not change LANG and LC_CTYPE when stdin does not support
  utf8 (testutf8 returns 0) (partly #179989)
- 2.15.0

-------------------------------------------------------------------
Tue Nov 28 09:04:31 CET 2006 - jsrain@suse.cz

- fixed board detection on PPC (#223872)
- 2.14.15

-------------------------------------------------------------------
Tue Nov 21 11:16:27 CET 2006 - mvidner@suse.cz

- Implemented yast2 --remove and yast2 --update (#222757).
  (It needs yast2-packager-2.14.8 to work.)
- 2.14.14

-------------------------------------------------------------------
Tue Nov 14 10:49:04 CET 2006 - kmachalkova@suse.cz

- Better selection of fastest available network device (checking
  for cable connection and status for NICs) (#214897)
- 2.14.13

-------------------------------------------------------------------
Mon Nov 13 17:26:19 CET 2006 - locilka@suse.cz

- Tuning the previous change not to use .target.tmpdir but using
  "/var/lib/YaST2" instead.
- 2.14.12

-------------------------------------------------------------------
Mon Nov 13 14:27:39 CET 2006 - locilka@suse.cz

- Calling /sbin/SuSEfirewall2 (start|stop) instead of
  Service::Start()/Service::Stop() for SuSEfirewall2_(init && setup)
  (#215416).
- Extended testsuite of SuSEFirewall module.
- 2.14.11

-------------------------------------------------------------------
Wed Nov  8 09:44:03 CET 2006 - mvidner@suse.cz

- Resubmitting to fix the build.
- 2.14.10

-------------------------------------------------------------------
Mon Nov  6 15:20:34 CET 2006 - mzugec@suse.cz

- #177560 - fixed corrupting sysconfig files after setting locale to et_EE
- set value to boolean if contains "yes" or "no"
- 2.14.9

-------------------------------------------------------------------
Fri Nov  3 15:37:06 CET 2006 - locilka@suse.cz

- Fixed handling of missign SuSE-release files (partly #217013).

-------------------------------------------------------------------
Fri Nov  3 10:58:21 CET 2006 - mvidner@suse.cz

- Manual page: documented the command line interface (jfriedl).

-------------------------------------------------------------------
Mon Oct 30 09:29:21 CET 2006 - locilka@suse.cz

- Stopping/Starting and/or Enabling/Disabling all SuSEfirewall2
  services even if one of them fails. Partly preventing from not
  writing the new status of services (bugzilla #215416).
- Restarting firewall in SuSEFirewall::ActivateConfiguration() even
  if the configuration is not changed but there are some RPC
  services in the configuration (bugzilla #186186).
- 2.14.8

-------------------------------------------------------------------
Wed Oct 25 11:13:38 CEST 2006 - locilka@suse.cz

- Writing the client's return value to the log (ProductControl)
  for easier debugging (#214886).

-------------------------------------------------------------------
Tue Oct 24 15:50:54 CEST 2006 - lslezak@suse.cz

- .etc.policykit agent - added documentation
- fixed script callback registration

-------------------------------------------------------------------
Tue Oct 24 09:44:20 CEST 2006 - jsrain@suse.cz

- lazy initialization of list of YaST modules for bash completion
  (#212928)

-------------------------------------------------------------------
Mon Oct 23 17:14:04 CEST 2006 - lslezak@suse.cz

- added .etc.policykit agent (reads/writes
  /etc/PolicyKit/privilege.d/*.privilege files), used for
  handling powermanagement permissions (fate #301180, bug #214272)
- 2.14.7

-------------------------------------------------------------------
Wed Oct 18 15:12:08 CEST 2006 - locilka@suse.cz

- Returning `abort from ProductControl::Run in case of Abort button
  pressed during the second stage installation (FATE #300422).
- 2.14.6

-------------------------------------------------------------------
Wed Oct 18 13:47:50 CEST 2006 - kmachalkova@suse.cz

- NetworkDevices: return device type (e.g. netcard, modem,..) in
  human readable form
- NetworkPopup: display more information (besides device id also
  type, name and IP address)
- Moved NetworkPopup.ycp from library/wizard to library/network
- 2.14.5

-------------------------------------------------------------------
Mon Oct 16 16:34:58 CEST 2006 - lslezak@suse.cz

- register script callbacks (feature #100233)
- 2.14.4

-------------------------------------------------------------------
Mon Oct 16 11:23:48 CEST 2006 - mvidner@suse.cz

- /sbin/yast2: make ldd "not found" messages visible so that there is
  a hint about why a UI plugin is not working (#211392).

-------------------------------------------------------------------
Tue Oct 10 18:02:17 CEST 2006 - mvidner@suse.cz

- It is now configurable whether to use Qt or GTK GUI,
  see "man yast2" (F#301083).
- 2.14.3

-------------------------------------------------------------------
Tue Oct  3 12:38:46 CEST 2006 - jsrain@suse.cz

- reverted bigsmp kernel usage
- 2.14.2

-------------------------------------------------------------------
Mon Oct  2 16:38:20 CEST 2006 - jsrain@suse.cz

- merged texts from proofread
- install bigsmp kernel regardless the memory size
- 2.14.1

-------------------------------------------------------------------
Wed Sep 27 11:02:10 CEST 2006 - jsrain@suse.cz

- merged 10.2-only patches to SVN repository
- fixed Cell detection (#206539)
- 2.14.0

-------------------------------------------------------------------
Mon Sep 18 16:35:26 CEST 2006 - lslezak@suse.cz

- use the new source callbacks (feature #1466),
  require yast2-pkg-bindigs >= 2.13.95
- 2.13.81

-------------------------------------------------------------------
Fri Sep 15 10:02:49 CEST 2006 - mvidner@suse.cz

- Refactored Progress.ycp (but reverted the interface change).
- 2.13.80

-------------------------------------------------------------------
Wed Aug 30 16:31:11 CEST 2006 - sh@suse.de

- Added output of "rpm -qa" to save_y2logs
  upon request at all-hands meeting 2006-08-29
- 2.13.79

-------------------------------------------------------------------
Wed Aug 30 15:23:33 CEST 2006 - locilka@suse.cz

- DnsServerPunycode module moved from yast2-dns-server to yast2
  as Punycode module.
- 2.13.78

-------------------------------------------------------------------
Wed Aug 23 16:27:16 CEST 2006 - jsrain@suse.cz

- added release-specific Xvnc parameters
- 2.13.77

-------------------------------------------------------------------
Wed Aug 23 09:59:40 CEST 2006 - jsrain@suse.cz

- kernel-smp package is dropped for 10.2
- simplified kernel package detection for PPC for 10.2 (#195049)
- 2.13.76

-------------------------------------------------------------------
Tue Aug 22 19:24:18 CEST 2006 - mvidner@suse.cz

- CWM::ShowAndRun: documented disable_buttons.

-------------------------------------------------------------------
Thu Aug 17 16:40:58 CEST 2006 - jsrain@suse.cz

- initialize patch/delta RPM callbacks
- 2.13.75

-------------------------------------------------------------------
Thu Aug 10 15:25:59 CEST 2006 - locilka@suse.cz

- Moved (x)inetd agent from yast2-inetd to yast2
- 2.13.74

-------------------------------------------------------------------
Wed Aug  9 15:37:45 CEST 2006 - jsrain@suse.cz

- fixed recognizing pegasos, cell and maple boot requirements (PPC)
  (#192957)

-------------------------------------------------------------------
Wed Aug  9 14:19:23 CEST 2006 - kmachalkova@suse.cz

- Added new Address::CheckMAC() and Address::ValidMAC() functions.
- 2.13.73

-------------------------------------------------------------------
Mon Aug  7 11:07:31 CEST 2006 - locilka@suse.cz

- Added new IP::IPv4ToBits() and IP::BitsToIPv4() functions.

-------------------------------------------------------------------
Fri Aug  4 16:21:43 CEST 2006 - jsrain@suse.cz

- added mode X-version-specific paths
- 2.13.72

-------------------------------------------------------------------
Thu Aug  3 14:51:46 CEST 2006 - mvidner@suse.cz

- Start-up speed-up: don't read all desktop files to find our icon.
  Thanks to Michael Meeks for profiling.
- 2.13.71

-------------------------------------------------------------------
Wed Aug  2 16:00:12 CEST 2006 - jsrain@suse.cz

- Added more X-version-specific paths
- 2.13.70

-------------------------------------------------------------------
Wed Aug  2 10:08:50 CEST 2006 - locilka@suse.cz

- Added new module SuSEFirewallExpertRules managing expert ACCEPT
  rules of SuSEfirewall2.
- Port-ranges-related functionality in SuSEFirewall module moved
  to new module PortRanges.

-------------------------------------------------------------------
Tue Aug  1 16:10:01 CEST 2006 - jsrain@suse.cz

- Added module and data file specifying X11 paths

-------------------------------------------------------------------
Wed Jul 26 11:40:32 CEST 2006 - locilka@suse.cz

- Added new FileUtils::CheckAndCreatePath function that checks the
  current system for path existency and offers its creation if it
  doesn't exist.
- 2.13.69

-------------------------------------------------------------------
Tue Jul 25 15:50:15 CEST 2006 - jsrain@suse.cz

- fixed error popup if log of mkinitrd could not be run (#156762)
- prevent from crash in DialogTree.ycp (#191237)

-------------------------------------------------------------------
Mon Jul 24 09:42:55 CEST 2006 - locilka@suse.cz

- Fixed handling of multiline entries in the SuSEfirewall2
  sysconfig file. Newline characters were removed when joining
  multiline entries together. By now, .sysconfig.SuSEfirewall2
  returns values as it reads them, newlines are replaced with
  spaces in SuSEFirewall::Read() (#194419).

-------------------------------------------------------------------
Tue Jul 18 16:02:46 CEST 2006 - jsrain@suse.cz

- fixed handling of translated strings in control file (eg.
  congratulate string)
- 2.13.68

-------------------------------------------------------------------
Tue Jul 18 10:24:24 CEST 2006 - locilka@suse.cz

- Fixed proposal to reflect the current status better. Network
  interfaces might be assigned to the zone with 'any' in 'EXT'.
  If there are no network interfaces but SSH port is open, proposal
  informs about it (#154401).
- If there are only dial-up interfaces, SSH port can be also
  enabled and correctly informs about the current state.

-------------------------------------------------------------------
Sun Jul 16 08:54:55 CEST 2006 - olh@suse.de

- introduce a Linuxrc::display_ip and use it instead of Arch::s390
- 2.13.67

-------------------------------------------------------------------
Fri Jul 14 17:09:02 CEST 2006 - locilka@suse.cz

- Added better checking for wrong port-ranges. Invalid ones are
  stored in the configuration but ignored for firewall functions,
  such as joining port ranges.
- Joining ranges is possible only for TCP and UDP because other
  protocols don't support port ranges.
- Removing notes about NetworkManager from the SuSEFirewall
  documentation because it isn't needed to mention it there.
- 2.13.66

-------------------------------------------------------------------
Sat Jun 24 22:23:08 CEST 2006 - locilka@suse.cz

- Adding special Xen interface "xenbr0" into the
  FW_FORWARD_ALWAYS_INOUT_DEV variable in the Network Proposal in
  case of "kernel-xenpae" package installed (#154133) (Similar to
  change in 2.13.43).
- 2.13.65

-------------------------------------------------------------------
Tue Jun 13 13:27:35 CEST 2006 - jsrain@suse.cz

- fixed encoding/decoding query part of URL (#179913)
- 2.13.64

-------------------------------------------------------------------
Mon Jun 12 17:16:34 CEST 2006 - mvidner@suse.cz

- Moved cfg_security.scr from yast2-security.rpm to yast2.rpm
- Do not sit in a networked directory when reconfiguring network
  (#61055, reapplied lost fix).
- 2.13.63

-------------------------------------------------------------------
Mon Jun 12 11:48:12 CEST 2006 - locilka@suse.cz

- Do not register Signature Callbacks in case of AutoInst (#183821)
- 2.13.62

-------------------------------------------------------------------
Fri Jun  2 12:42:04 CEST 2006 - jsrain@suse.cz

- Marked global API of following modules as stable:
    ProductFeatures, WizardHW
- 2.13.61

-------------------------------------------------------------------
Thu Jun  1 14:49:53 CEST 2006 - locilka@suse.cz

- Global API or parts of these modules were marked as Stable:
    Address, Arch, Confirm, Crash, FileUtils, Hostname, HTML,
    HWConfig, IP, Label, Map, Message, Mode, Netmask, Package,
    PackageAI, PackageSystem, Popup, Report, RichText, Sequencer,
    Service, Stage, TypeRepository, URL and Wizard
- Added some more documentation into the Wizard module
- Fixing documentation of global modules (for generated docu.)
- 2.13.60

-------------------------------------------------------------------
Thu May 18 12:28:09 CEST 2006 - locilka@suse.cz

- Fixing exporting the $QT_HOME_DIR according to $user's home
  directory (#162114).
- 2.13.59

-------------------------------------------------------------------
Mon May 15 15:18:56 CEST 2006 - locilka@suse.cz

- Fixed CWMFirewallInterfaces behavior in the basic view for all
  interfaces at once. When the status of the firewall checkbox is
  changed, the current configuration is checked and possible errors
  are reported to user (#158520 c17).
- 2.13.58

-------------------------------------------------------------------
Mon May 15 12:58:42 CEST 2006 - jsrain@suse.cz

- provide more information about restart of YaST during
  installation from ProductControl (#167561)

-------------------------------------------------------------------
Thu May 11 09:23:29 CEST 2006 - lslezak@suse.cz

- select kernel-xenpae package if Xen PAE kernel is running
  (#172978)
- 2.13.57

-------------------------------------------------------------------
Wed May 10 16:30:02 CEST 2006 - locilka@suse.cz

- Added more logging into the Service.ycp module (for bug #173418)

-------------------------------------------------------------------
Thu May  4 14:15:31 CEST 2006 - jsrain@suse.cz

- read texts from control file (#170881)
- 2.13.56

-------------------------------------------------------------------
Wed May  3 17:45:59 CEST 2006 - locilka@suse.cz

- Properly handle special string 'any' in 'EXT' zone in CWM for
  firewall. Creating special functions in SuSEFirewall module for
  that (#158520).
- 2.13.55

-------------------------------------------------------------------
Tue Apr 25 20:38:04 CEST 2006 - jsrain@suse.de

- properly parse FTP URL (#166248, many others)
- 2.13.54

-------------------------------------------------------------------
Tue Apr 25 14:24:45 CEST 2006 - visnov@suse.cz

- ensure importing trusted RPM keys before initializing sources (#169121)
- 2.13.53

-------------------------------------------------------------------
Thu Apr 20 22:47:03 CEST 2006 - jsrain@suse.de

- handle installation restart with repeating last step (#167561)
- 2.13.52

-------------------------------------------------------------------
Wed Apr 19 15:02:44 CEST 2006 - jsuchome@suse.cz

- menu.ycp: check for `restart_menu possible return value (#162966)
- scripts/yast2: enable restarting curses menu
- 2.13.51

-------------------------------------------------------------------
Tue Apr 18 15:13:32 CEST 2006 - jsuchome@suse.cz

- menu.ycp: better check if menu should exit after online-update
- 2.13.50

-------------------------------------------------------------------
Fri Apr 14 19:21:11 CEST 2006 - jsrain@suse.de

- fixed handling of disabling back button (#165832)
- 2.13.49

-------------------------------------------------------------------
Fri Apr 14 14:29:17 CEST 2006 - jsuchome@suse.cz

- restart online update if there are some selected patches left to
  installation (#165540)
- 2.13.48

-------------------------------------------------------------------
Tue Apr 11 10:08:09 CEST 2006 - locilka@suse.cz

- Registering callback Pkg::CallbackAcceptFileWithoutChecksum
- 2.13.47

-------------------------------------------------------------------
Fri Apr  7 22:40:56 CEST 2006 - jsrain@suse.de

- fixed content file parser (#163702)
- 2.13.46

-------------------------------------------------------------------
Wed Apr  5 15:59:36 CEST 2006 - locilka@suse.cz

- Registered new Pkg:: callbacks
  - Pkg::CallbackAcceptUnsignedFile
  - Pkg::CallbackAcceptUnknownGpgKey
  - Pkg::CallbackImportGpgKey
  - Pkg::CallbackAcceptVerificationFailed
  - Pkg::CallbackTrustedKeyAdded
  - Pkg::CallbackTrustedKeyRemoved
- 2.13.45

-------------------------------------------------------------------
Wed Apr  5 15:09:52 CEST 2006 - sh@suse.de

- V 2.13.44
- Fixed bug #116356: save_y2logs saves into a different directory

-------------------------------------------------------------------
Wed Apr  5 11:36:03 CEST 2006 - fehr@suse.de

- changed some very verbose debug output in AsciiFile.ycp
- 2.13.43

-------------------------------------------------------------------
Wed Apr  5 11:11:44 CEST 2006 - locilka@suse.cz

- Adding special Xen interface "xenbr0" into the
  FW_FORWARD_ALWAYS_INOUT_DEV variable in the Network Proposal in
  case of "kernel-xen" package installed (#154133).

-------------------------------------------------------------------
Wed Apr  5 10:49:47 CEST 2006 - mvidner@suse.cz

- Added CWM::DisableButtons (jsuchome, #157125).

-------------------------------------------------------------------
Wed Apr  5 09:44:25 CEST 2006 - locilka@suse.cz

- Fixed wrong handling of special 'any' string in the internal
  function ArePortsOrServicesAllowed(). This part was forgotten
  from the first implementation of NetworkManager support (#162512).
- Adding FW_FORWARD_ALWAYS_INOUT_DEV variable into the Read()
  function to prepare fix for Xen handling (#154133).

-------------------------------------------------------------------
Tue Apr  4 15:31:08 CEST 2006 - locilka@suse.cz

- Added mapping for Pkg::CallbackAcceptUnsignedFile() callback
  (#162858)
- 2.13.42

-------------------------------------------------------------------
Wed Mar 29 17:04:09 CEST 2006 - mvidner@suse.cz

- Added PackageLock, a module to handle the big Zypp lock (#160319).
- 2.13.41

-------------------------------------------------------------------
Mon Mar 27 10:24:51 CEST 2006 - locilka@suse.cz

- TERM=raw -> TERM=dumb in Service::RunInitScriptWithTimeOut()

-------------------------------------------------------------------
Wed Mar 22 13:00:10 CET 2006 - locilka@suse.cz

- better testing of UTF-8 support using the testutf8 binary
  (#158001)
- 2.13.40

-------------------------------------------------------------------
Mon Mar 20 11:17:11 CET 2006 - locilka@suse.cz

- removed yast2 starting script from /usr/lib/YaST2/bin/, leaving
  it only in /sbin/ (#144237).
- replacing relative paths in /sbin/yast2 with absolute ones.
- 2.13.39

-------------------------------------------------------------------
Wed Mar 15 16:15:35 CET 2006 - jsrain@suse.de

- changed the name of kernel package on S/390 (#157605)
- 2.13.38

-------------------------------------------------------------------
Wed Mar 15 09:03:47 CET 2006 - locilka@suse.cz

- checking for testutf8 binary before running it in /sbin/yast2
  starting script (#158001)
- 2.13.37

-------------------------------------------------------------------
Mon Mar 13 14:07:54 CET 2006 - jsuchome@suse.cz

- fixed long buttons (#157420)
- 2.13.36

-------------------------------------------------------------------
Fri Mar 10 23:17:46 CET 2006 - jsrain@suse.de

- store all installation options in /etc/YaST2/Productfeatures
  (#156388)
- 2.13.35

-------------------------------------------------------------------
Fri Mar 10 17:12:00 CET 2006 - mvidner@suse.cz

- Start ncurses UI in non-threaded mode to enable spawning of
  interactive processes (like w3m for suseRegister, #150799).
- Added String::Random (#157107).
- 2.13.34

-------------------------------------------------------------------
Mon Feb 27 14:04:10 CET 2006 - lslezak@suse.cz

- Arch::is_xen0() and Arch::is_xenU() (#153235)
- 2.13.33

-------------------------------------------------------------------
Thu Feb 23 13:10:38 CET 2006 - mvidner@suse.cz

- ag_initscripts: no need to use absolute paths to awk and friends
  (#152840)
- 2.13.32

-------------------------------------------------------------------
Mon Feb 20 16:08:07 CET 2006 - mvidner@suse.cz

- Added Arch::is_laptop as a better alternative to
  Arch::has_pcmcia (#151813).
- 2.13.31

-------------------------------------------------------------------
Thu Feb 16 19:45:58 CET 2006 - olh@suse.de

- fix two typos in error path in Mode.ycp

-------------------------------------------------------------------
Tue Feb 14 17:57:57 CET 2006 - jsrain@suse.de

- added possibility to disable individual proposals
- 2.13.30

-------------------------------------------------------------------
Tue Feb 14 13:30:19 CET 2006 - olh@suse.de

- remove nubus support

-------------------------------------------------------------------
Mon Feb 13 13:06:25 CET 2006 - lslezak@suse.cz

- don't try to install kernel-*-nongpl packages
- 2.13.29

-------------------------------------------------------------------
Mon Feb 13 12:17:02 CET 2006 - locilka@suse.cz

- Killing the .background agent in the
  Service::RunInitScriptWithTimeOut function to prevent from
  undefined behavior when calling this function one by one
  without any sleep (#144891).
- Ignoring all 'skeleton' and 'skeleton.*' init scripts in the
  Rulevel editor since they are not a real init scripts.

-------------------------------------------------------------------
Mon Feb 13 09:49:13 CET 2006 - locilka@suse.cz

- Removing obsolete support for NetworkManager which have changed
  its behavior again (#149075). Changing firewall, firewall
  proposal and CWM firewall.
- 2.13.28

-------------------------------------------------------------------
Thu Feb  9 17:04:13 CET 2006 - locilka@suse.cz

- Added support for the iscsi-target (#149548) into the Firewall
  services

-------------------------------------------------------------------
Wed Feb  8 17:33:40 CET 2006 - jsrain@suse.de

- added support for localization of workflows updated from add-on
  products

-------------------------------------------------------------------
Tue Feb  7 19:33:38 CET 2006 - mvidner@suse.cz

- Use rcnetwork restart insted of rcnetwork start to handle the switch
  between ifup and NetworkManager (#148263).
- Use BuildRequires, but without openslp-devel, popt-devel.
- 2.13.27

-------------------------------------------------------------------
Thu Jan 26 09:36:21 CET 2006 - locilka@suse.cz

- Added new function String::WrapAt() to ease wrapping texts in
  dialogs and pop-up windows.
  Useful particulary for translated strings with unknown length.

-------------------------------------------------------------------
Mon Jan 23 17:36:06 CET 2006 - locilka@suse.cz

- Added new function NetworkService::ConfirmNetworkManager() to be
  called in the Read dialogs of services configuration. User has to
  confirm continuing the configuration when NetworkManager is
  enabled.
- Merged texts from proofreading.
- 2.13.26

-------------------------------------------------------------------
Mon Jan 23 17:06:18 CET 2006 - mvidner@suse.cz

- Start the network using rcnetwork start, not rcnetwork status.
  Fixes the internet test (#144829).
- 2.13.25

-------------------------------------------------------------------
Sun Jan 15 17:56:00 CET 2006 - mvidner@suse.cz

- NetworkService: use /etc/sysconfig/network/config:NETWORKMANAGER
  instead of rcnetworkmanager (#135595).
- 2.13.24

-------------------------------------------------------------------
Fri Jan 13 16:46:36 CET 2006 - jsrain@suse.cz

- hide disabled steps from installation workflow
- 2.13.23

-------------------------------------------------------------------
Fri Jan 13 15:20:02 CET 2006 - locilka@suse.cz

- Added missing function Progress::status()
  Returning whether progress 'is' on or 'off'

-------------------------------------------------------------------
Wed Jan 11 18:31:17 CET 2006 - mvidner@suse.cz

- CWMTab::CleanUp: do not reset current_tab_id, the caller may want to
  remember it for revisiting the dialog (#134386).
- Added String::NonEmpty (stringlist) and NewlineItems (string).
- Added XML::XmlError () (ug).
- 2.13.22

-------------------------------------------------------------------
Wed Jan 11 13:47:24 CET 2006 - jsrain@suse.cz

- added possibility to hide Edit button in Table/Popup
- 2.13.21

-------------------------------------------------------------------
Wed Jan 11 11:10:38 CET 2006 - locilka@suse.cz

- Fixing bug #142502
  Firewall still reported 'closed' SSH port when the Network Manager
  was used.
  Added more debugging logs.
- 2.13.20

-------------------------------------------------------------------
Mon Jan  9 17:54:49 CET 2006 - locilka@suse.cz

- Teaching SuSEFirewallProposal to work well with Network Manager
  enabled.
- 2.13.19

-------------------------------------------------------------------
Fri Jan  6 10:18:56 CET 2006 - locilka@suse.cz

- Tuning SuSEFirewall known Services
  Adding "TCP: 427" and "Broadcast: 427" to the definition of
  SLP-daemon by the feature #117 "SLP configuration module"

-------------------------------------------------------------------
Thu Jan  5 16:57:00 CET 2006 - mvidner@suse.cz

- CWM: implemented valid_chars property; added InitNull and StoreNull.
- CWM::Run: generate a fake event to allow a handler to enable/disable
  widgets before the first real UserInput takes place
- Dropped commandline.ycp, really now.
- 2.13.18

-------------------------------------------------------------------
Thu Jan  5 10:01:17 CET 2006 - locilka@suse.cz

- Adjusting environment for bugfix #129679
  Preventing Service::RunInitScript() from stuck by adding a new
  function Service::RunInitScriptWithTimeOut() using the
  .background agent
- Fixing bug #139587
  Firewall Functions IsEnabled() and IsStarted() expected that the
  firewall is not enabled or started by default in the
  installation. The [Back] button from the connection test (and
  changing firewall "enabled" to "disabled") has broken this
  expectation.

-------------------------------------------------------------------
Wed Jan  4 11:12:18 CET 2006 - visnov@suse.cz

- Dropped Require.ycp, long time obsolete library
- Dropped commandline.ycp obsolete wrapper

-------------------------------------------------------------------
Wed Jan  4 10:22:51 CET 2006 - locilka@suse.cz

- Adding Network Manager support into
        - SuSEFirewall Proposal
        - SuSEFirewall itself
        - CWM Firewall Interfaces (for other modules)
- 2.13.17

-------------------------------------------------------------------
Tue Jan  3 15:22:12 CET 2006 - visnov@suse.cz

- Show progress in command-line mode (F300349)

-------------------------------------------------------------------
Tue Jan  3 10:29:58 CET 2006 - mvidner@suse.cz

- Prevented NetworkService::Managed() from returning nil.

-------------------------------------------------------------------
Thu Dec 22 08:46:07 CET 2005 - visnov@suse.cz

- ignore .desktop comments starting with #

-------------------------------------------------------------------
Tue Dec 20 11:13:26 CET 2005 - visnov@suse.cz

- Include bash completion script
- 2.13.16

-------------------------------------------------------------------
Mon Dec 19 17:20:03 CET 2005 - mvidner@suse.cz

- Consider also NetworkManager if there are no ifcfgs during the
  firewall proposal (#139402).
- 2.13.15

-------------------------------------------------------------------
Mon Dec 19 15:34:37 CET 2005 - jsuchome@suse.cz

- merged texts from proofreading
- 2.13.14

-------------------------------------------------------------------
Wed Dec 14 16:08:39 CET 2005 - mvidner@suse.cz

- Added a bash completion script, thanks to choeger.

-------------------------------------------------------------------
Wed Dec  7 10:02:18 CET 2005 - locilka@suse.cz

- Changing firewall summary texts due to the bug/enhancement
  #119810. A bit misleading text "SSH is enabled" was changed to
  the "SSH port is open" etc. Also translatios should be now much
  more clearer.

-------------------------------------------------------------------
Tue Nov 29 14:41:40 CET 2005 - locilka@suse.cz

- Adding feature #5998 from FaTE: Port ranges
  Port ranges are supported in the whole configuration of
  SuSEFirewall2 for TCP, UDP and Broadcast. Port range has a higher
  priority than a port itsef, which means that adding a port which
  is already mentioned in some port alias will not add it again. If
  there is some port range next to the new port it will join it
  with the port range. Port ranges can be flatten when one is a
  neighbor of any other or if one covers any other. Removing a port
  from the port range will split the port range up into two port
  ranges.
- Adding port range support into port aliases
- Changing searching for port alias from grep-regexp to the
  perl-regexp (because of buggy behaviour with the 'mysql' port).
- Fixing variable types in documentation of some functions
- 2.13.13

-------------------------------------------------------------------
Thu Nov 24 12:51:20 CET 2005 - locilka@suse.cz

- Fixed the misleading documentation for GetEnableService()
  function in the SuSEFirewall module, thanks to jsmeix

-------------------------------------------------------------------
Wed Nov 23 13:41:53 CET 2005 - mvidner@suse.cz

- CWM::ProcessTerm now handles all container widgets
  (added `MarginBox, `MinWidth, `MinHeight, `MinSize).

-------------------------------------------------------------------
Wed Nov 23 12:36:26 CET 2005 - visnov@suse.cz

- 2.13.12

-------------------------------------------------------------------
Tue Nov 22 15:50:21 CET 2005 - lslezak@suse.cz

- do not log passwords (#134886)

-------------------------------------------------------------------
Wed Nov 16 15:03:58 CET 2005 - jsrain@suse.cz

- read list of modules to clone at the end of installation from
  control file

-------------------------------------------------------------------
Wed Nov 16 07:40:38 CET 2005 - lslezak@suse.cz

- Kernel.ycp - some PPC kernel RPMs have been dropped, kernel
  package selection updated (#64206)
- 2.13.11

-------------------------------------------------------------------
Tue Nov 15 18:49:54 CET 2005 - mvidner@suse.cz

- CWM:
 - added `menu_button
 - explicitly specifying an empty help produces no errors, like no_help
 - actually implemented validate_help
 - added validate_type: `function_no_popup so that the function bodies
   can be shared and only validate_help needs to differ
- CWMTab:
 - widget_names is now optional
 - generate a fake event when switching to a new tab to allow a handler
   to enabled/disable widgets before the first real UserInput takes place
 - prevent double tab initialization at tab set initialization
- 2.13.10

-------------------------------------------------------------------
Fri Nov 11 10:05:46 CET 2005 - jsrain@suse.cz

- initialize package source only if needed when installing kernel
  modules package (#132458)

-------------------------------------------------------------------
Tue Nov  8 13:37:34 CET 2005 - lslezak@suse.cz

- add %2f when the begining of FTP URL path starts with /
- 2.13.9

-------------------------------------------------------------------
Tue Nov  8 09:28:22 CET 2005 - lslezak@suse.cz

- The reserved characters can be part of URL (#96960),
  properly handle the escape sequences in parsing/building of URL
- 2.13.8

-------------------------------------------------------------------
Wed Nov  2 18:33:12 CET 2005 - mvidner@suse.cz

- CWM
 - PrepareDialog recognizes *Squash and alignment widgets.
 - "widget_names" can be omitted in ShowAndRun.
 - Added section: Widget Description Map Reference.
 - Factored out rules to format the docbook documentation.
- CWMTab
 - CreateWidget recognizes "fallback_functions" in the main map
   and the tab maps.
 - Also call "clean_up" functions for widgets inside the tabs.

-------------------------------------------------------------------
Wed Nov  2 10:54:54 CET 2005 - locilka@suse.cz

- Removing TCP port 135 from samba-server firewall definition.
- Adding "Portable Batch System (PBS)" definition into firewall
- Adding MySQL definition into firewall, enhancement #131478

-------------------------------------------------------------------
Thu Oct 27 18:14:24 CEST 2005 - mvidner@suse.cz

- CLI XML help: changed document structure, hopefully for the better.
- 2.13.7

-------------------------------------------------------------------
Fri Oct 21 16:28:01 CEST 2005 - lslezak@suse.cz

- CommandLine:: supports printing texts without trailing
  newline character (useful for progress messages); added YesNo()
  functionality for the command line mode
- Package:: supports installing packages in the command line mode
  (#91033)
- 2.13.6

-------------------------------------------------------------------
Thu Oct 20 13:14:33 CEST 2005 - jsuchome@suse.cz

- added Misc::CustomSysconfigRead for reading custom sysconfig files
- 2.13.5

-------------------------------------------------------------------
Mon Oct 10 15:38:30 CEST 2005 - mvidner@suse.cz

- Do not use modules marked with BrokenModules (#97655).
- 2.13.4

-------------------------------------------------------------------
Fri Sep 30 12:53:28 CEST 2005 - mvidner@suse.cz

- Fixed the configuration of ESCON and FICON (#82891).
- 2.13.3

-------------------------------------------------------------------
Thu Sep 29 13:44:59 CEST 2005 - visnov@suse.cz

- require yast2-hardware-detection for probing

-------------------------------------------------------------------
Tue Sep 27 11:02:16 CEST 2005 - jsrain@suse.cz

- do not prevent USB modules from being added to initrd (#66733)

-------------------------------------------------------------------
Tue Sep 27 09:56:07 CEST 2005 - lslezak@suse.cz

- Popup - display long error "as is" - escape rich text tags,
  format lines; layout fixes
- version 2.13.2

-------------------------------------------------------------------
Fri Sep 23 13:42:46 CEST 2005 - lslezak@suse.cz

- command line - multiline description of a command is possible
  (help can be string or list of strings)

-------------------------------------------------------------------
Fri Sep 23 09:43:09 CEST 2005 - locilka@suse.cz

- Adding support for VNC and SSH installations. Firewall proposal
  enables SSH on non-dial-up interfaces when installing over SSH,
  enables VNC on non-dial-up interfaces when installing over VNC.
  Firewall proposal warns when installing over SSH/VNC and SSH/VNC
  is not enabled. (enahancement #113211)
- Adding XDMCP (Remote Acces to Display Manager) support
  (enhancement #118200)
- Adding FAM (Remote File Alteration Monitor) support
  (enhancement #118196)
- 2.13.1

-------------------------------------------------------------------
Wed Sep 21 13:10:38 CEST 2005 - lslezak@suse.cz

- Support for long error and long warning messages
  (e.g. Report::LongError) (#79161)
- new popups in Popup:: module (e.g. Popup::TimedLongError)
- added [Stop] button to all timed popups
- version 2.13.0

-------------------------------------------------------------------
Wed Sep  7 16:01:13 CEST 2005 - mvidner@suse.cz

- Fixed deleting an interface after writing and returning
  to the network proposal (#115448).
- WIRELESS_WPA_PASSWORD is also secret (#65741).
- 2.12.27

-------------------------------------------------------------------
Mon Sep  5 22:39:56 CEST 2005 - locilka@suse.cz

- fixing default SuSEfirewall2 logging values using the
  GetDefaultValue() function for undefined and newly also for
  empty values  for security reasons (#100692).
- 2.12.26

-------------------------------------------------------------------
Mon Sep  5 16:55:12 CEST 2005 - jsrain@suse.cz

- translate proposal tab headers (#114677)
- 2.12.25

-------------------------------------------------------------------
Mon Aug 22 12:33:42 CEST 2005 - jsuchome@suse.cz

- added check for `cancel to ncurses menu loop (#105507)
- 2.12.24

-------------------------------------------------------------------
Thu Aug 18 13:59:50 CEST 2005 - lslezak@suse.cz

- added simple XEN detection (workaround for #100726)
- select kernel-xen if XEN is detected
- 2.12.23

-------------------------------------------------------------------
Thu Aug 18 11:05:25 CEST 2005 - locilka@suse.cz

- Do not Read() NetworkDevices when running CWMFirewallInterfaces
  in Installation or Update.
- Set SuSEFirewallProposal as 'modified' when changing the firewall
  counfiguration via CWMFirewallInterfaces in Installation or
  Update (bug #105170).

-------------------------------------------------------------------
Mon Aug 15 14:47:36 CEST 2005 - jsrain@suse.cz

- check whether VGA kernel parameter is correct (#103150)

-------------------------------------------------------------------
Fri Aug 12 13:10:37 CEST 2005 - jsrain@suse.cz

- don't prevent xfs and jfx module from being added to initrd on
  PPC (#104037)
- 2.12.22

-------------------------------------------------------------------
Fri Aug 12 13:03:29 CEST 2005 - locilka@suse.cz

- Fixed YaST in console. It had been using LANG set to "POSIX"
  which was supporsed to be empty or to contain "xx_XX" string
  (#103007).

-------------------------------------------------------------------
Fri Aug 12 10:08:14 CEST 2005 - visnov@suse.cz

- added comments for translators

-------------------------------------------------------------------
Tue Aug  9 16:10:22 CEST 2005 - mvidner@suse.cz

- Fixed init script parsing with special backslash and whitespace
  combination (#103013).

-------------------------------------------------------------------
Tue Aug  9 11:27:06 CEST 2005 - locilka@suse.cz

- Fixing bug #102951
  Adding SLP Daemon to the firewall as a known service
- 2.12.21

-------------------------------------------------------------------
Mon Aug  8 16:35:47 CEST 2005 - jsrain@suse.cz

- disable "Edit" and "Delete" buttons in hardware dialog if no item
  is present in the list (#102526)
- store vendor URL in the installed system (#102542)
- do not add unneeded modules to initrd (#102588)
- 2.12.20

-------------------------------------------------------------------
Fri Aug  5 09:08:24 CEST 2005 - jsrain@suse.cz

- added initialization of source refresh callbacks
- changed label of the menubutton in the hardware dialog
- 2.12.19

-------------------------------------------------------------------
Thu Aug  4 16:14:49 CEST 2005 - lslezak@suse.cz

- move sysconfig metadata parsing functions from Sysconfig
  to String module.
- 2.12.18

-------------------------------------------------------------------
Tue Aug  2 15:54:10 CEST 2005 - lslezak@suse.cz

- format function in WizardHW module
- 2.12.17

-------------------------------------------------------------------
Tue Aug  2 14:36:32 CEST 2005 - jsrain@suse.cz

- added support not to allow to go back in the installation
  workflow if started from the middle
- 2.12.16

-------------------------------------------------------------------
Mon Aug  1 15:06:21 CEST 2005 - locilka@suse.cz

- Changing firewall definition for samba-server by the Samba-Howto
  Allowed ports/functionality is: TCP 135, 139, 445; UDP: 137, 138;
  Broadcast: 137, 138;
  Bugzilla #81254

-------------------------------------------------------------------
Thu Jul 28 15:52:49 CEST 2005 - jsrain@suse.cz

- merged texts from proofreading

-------------------------------------------------------------------
Thu Jul 28 08:55:08 CEST 2005 - jsrain@suse.cz

- fixed stopping the workflow in the middle to reboot (eg. in case
  of kernel update)
- 2.12.15

-------------------------------------------------------------------
Thu Jul 21 13:58:55 CEST 2005 - sh@suse.de

- Now using `opt(`hvstretch) in wizard to restore old laoyut
  behaviour: center content by default
- V 2.12.14

-------------------------------------------------------------------
Thu Jul 21 09:53:02 CEST 2005 - jsrain@suse.cz

- don't report void errors in CWM

-------------------------------------------------------------------
Wed Jul 20 14:51:42 CEST 2005 - jsrain@suse.cz

- fixed incorrecr wizard command causing crash at the begin of the
  installation
- 2.12.13

-------------------------------------------------------------------
Wed Jul 20 10:35:22 CEST 2005 - jsrain@suse.cz

- added libxml2(-devel) to neededforbuild
- 2.12.12

-------------------------------------------------------------------
Tue Jul 19 16:47:38 CEST 2005 - jsrain@suse.cz

- fixed installation workflow re-load on switch from installation
  to update or vice versa
- added possibility to start the workflow from the middle
- added possibility for having more stages in the installation
  wizard navigation bar
- added support for specifying textdomain for translatable texts
  for installation wizard
- 2.12.11

-------------------------------------------------------------------
Mon Jul 18 11:42:40 CEST 2005 - sh@suse.de

- Properly check if KDE is running in /sbin/yast so the sw_single
  module is started full-screen if that works flawlessly (KDE)
- V 2.12.10

-------------------------------------------------------------------
Mon Jul 11 18:20:44 CEST 2005 - sh@suse.de

- Fixed NCurses wizard layout behaviour:
  Properly propagate content strechability to layout parent
- V 2.12.9

-------------------------------------------------------------------
Fri Jul  8 16:03:01 CEST 2005 - visnov@suse.cz

- adapt build dependencies for blocxx
- 2.12.8

-------------------------------------------------------------------
Fri Jul  1 12:48:43 CEST 2005 - jsrain@suse.cz

- added support functions fir general hardware summary dialog
- added possibility to get selected tab from CWMTab
- 2.12.7

-------------------------------------------------------------------
Tue Jun 14 16:05:05 CEST 2005 - lslezak@suse.cz

- command line - fixed example definition in xmlhelp output
- 2.12.6

-------------------------------------------------------------------
Mon Jun 13 17:04:03 CEST 2005 - lslezak@suse.cz

- command line - 'xmlhelp' command (store command line help of
  a client in XML format)

-------------------------------------------------------------------
Mon Jun  6 10:24:53 CEST 2005 - jsrain@suse.cz

- keep order of initrd modules from installation system in the
  target system
- 2.12.5

-------------------------------------------------------------------
Tue May 31 10:32:54 CEST 2005 - jsrain@suse.cz

- create initial ProductFeatures file via fillup (#79278)

-------------------------------------------------------------------
Wed May 25 14:26:50 CEST 2005 - locilka@suse.cz

- Fixed SuSEFirewall testsuite after adding 'bootps' port to the
  DHCP Server definition

-------------------------------------------------------------------
Wed May 25 13:25:04 CEST 2005 - mvidner@suse.cz

- CWM: added a standalone radio button widget

-------------------------------------------------------------------
Thu May 19 11:51:29 CEST 2005 - locilka@suse.cz

- Fixed bug in CWMTsigKeys
  Key name containing the 't' letter had been ending on that
  character because of wrong implementation of regexp with '\\t'

-------------------------------------------------------------------
Mon May  9 09:51:10 CEST 2005 - locilka@suse.cz

- Adding "Requires: SuSEfirewall2" into the yast2 package instead
  of the yast2-firewall

-------------------------------------------------------------------
Tue May  3 16:42:41 CEST 2005 - jsrain@suse.cz

- made the hardcoded fallback list of VGA modes in Initrd.ycp
  public (via global function)

-------------------------------------------------------------------
Tue May  3 11:27:04 CEST 2005 - locilka@suse.cz

- Added 'bootps' port allowing broadcast into the DHCP Server
  definition for SuSEFirewallServices

-------------------------------------------------------------------
Thu Apr 28 14:04:57 CEST 2005 - jsrain@suse.cz

- if YOU updates any YaST package, restart NCurses control center
  (#80591)

-------------------------------------------------------------------
Thu Apr 28 10:08:20 CEST 2005 - jsrain@suse.cz

- updated ProductControl.ycp to privide inst_finish steps
- 2.12.4

-------------------------------------------------------------------
Fri Apr 22 13:39:55 CEST 2005 - mvidner@suse.cz

- Do not use "default" as an identifier.

-------------------------------------------------------------------
Mon Apr 18 15:43:43 CEST 2005 - jsrain@suse.cz

- added testsuite for new ProductFeatures.ycp
- 2.12.3

-------------------------------------------------------------------
Mon Apr 18 14:40:43 CEST 2005 - jsrain@suse.cz

- updated manual page and help of yast2 (#70892)
- changed interface of ProductFeatures.ycp
- 2.12.2

-------------------------------------------------------------------
Tue Apr  5 14:45:07 CEST 2005 - visnov@suse.cz

- fix NFB
- 2.12.1

-------------------------------------------------------------------
Mon Apr  4 10:27:58 CEST 2005 - jsrain@suse.cz

- after running online update, exit ncurses control center (#63542)

-------------------------------------------------------------------
Thu Mar 31 13:05:13 CEST 2005 - jsrain@suse.cz

- initialize product macro for help texts from /etc/*-release
  (#61247)

-------------------------------------------------------------------
Thu Mar 31 11:10:12 CEST 2005 - locilka@suse.cz

- Changed firewall proposal texts to be clearly translatable
  (#73612)

-------------------------------------------------------------------
Thu Mar 24 13:07:15 CET 2005 - jsrain@suse.cz

- changed kernel packages for PPC (#72344)

-------------------------------------------------------------------
Mon Mar 21 16:25:33 CET 2005 - sh@suse.de

- Fixed bug #72799: Help/Steps buttons not translated
- V 2.11.48

-------------------------------------------------------------------
Mon Mar 21 13:51:43 CET 2005 - jsrain@suse.cz

- fixed setting bootsplash resolutino if framebuffer modes couldn't
  be detected (#74052)
- 2.11.47

-------------------------------------------------------------------
Fri Mar 18 14:17:30 CET 2005 - jsrain@suse.cz

- fixed determining if firewall is enabled (#73819)
- 2.11.46

-------------------------------------------------------------------
Wed Mar 16 16:50:03 CET 2005 - visnov@suse.cz

- 2.11.45

-------------------------------------------------------------------
Tue Mar 15 13:40:39 CET 2005 - visnov@suse.cz

- added check-all-syntax script for validating all YCP clients
  and modules (#63942)

-------------------------------------------------------------------
Mon Mar 14 16:36:55 CET 2005 - mvidner@suse.cz

- Don't allow single quotes inside ifcfg-* variables,
  especially NAME (#72164).
- NetworkDevices::ConcealSecrets: only nonempty; also WIRELESS_WPA_PSK.
- 2.11.44

-------------------------------------------------------------------
Sat Mar 12 04:44:45 CET 2005 - nashif@suse.de

- optionally add addon selections using the control file (#72257)
- 2.11.43

-------------------------------------------------------------------
Fri Mar 11 15:38:51 CET 2005 - mvidner@suse.cz

- Added NetworkDevices::ConcealSecrets not to log sensitive
  information (#65741).
- 2.11.42

-------------------------------------------------------------------
Fri Mar 11 10:45:17 CET 2005 - locilka@suse.cz

- Added new testsuite for SuSEFirewall module
- Added new testsuite for PortAliases module

-------------------------------------------------------------------
Wed Mar  9 13:17:46 CET 2005 - locilka@suse.cz

- Adjusting to changed /etc/services
  "ipsec-msft" has been changed to "ipsec-nat-t"
- 2.11.41

-------------------------------------------------------------------
Fri Mar  4 14:09:28 CET 2005 - lslezak@suse.cz

- HWConfig.ycp - /etc/sysconfig/hardware/hwcfg-* file access
- 2.11.40

-------------------------------------------------------------------
Fri Mar  4 10:25:56 CET 2005 - locilka@suse.cz

- fixed bug #67335
  Aborting unchanged SuSEfirewall configuration
- 2.11.39

-------------------------------------------------------------------
Thu Mar  3 13:40:45 CET 2005 - jsrain@suse.cz

- prevent Initrd module from automatical reading in Mode::config
  (#67256)

-------------------------------------------------------------------
Wed Mar  2 11:22:33 CET 2005 - locilka@suse.cz

- merged proofed texts
- 2.11.38

-------------------------------------------------------------------
Fri Feb 25 15:24:07 CET 2005 - lslezak@suse.cz

- command line - fixed checking of the mandatory keys - don't
  abort in "unsupported" mode, testsuite updated
- 2.11.37

-------------------------------------------------------------------
Fri Feb 25 13:20:17 CET 2005 - visnov@suse.cz

- 2.11.35

-------------------------------------------------------------------
Fri Feb 25 13:11:07 CET 2005 - lslezak@suse.cz

- commandline - don't check mandatory keys when the command line
  mode is "unsupported", testsuite updated
- 2.11.36

-------------------------------------------------------------------
Thu Feb 24 12:00:54 CET 2005 - fehr@suse.de

- Add AsciiFile::ReplaceLine
- 2.11.34

-------------------------------------------------------------------
Thu Feb 24 08:54:01 CET 2005 - visnov@suse.cz

- reading INCOMPLETE_TRANSLATION_TRESHOLD enabled
- 2.11.33

-------------------------------------------------------------------
Wed Feb 23 14:25:44 CET 2005 - lslezak@suse.cz

- command line - use command 'abort' instead of 'quit',
  testsuite updated

-------------------------------------------------------------------
Mon Feb 21 18:31:12 CET 2005 - nashif@suse.de

- Fixed reading of global variable which breaks testsuites

-------------------------------------------------------------------
Mon Feb 21 16:22:21 CET 2005 - nashif@suse.de

- Added incomplete_translation_treshold to product features

-------------------------------------------------------------------
Fri Feb 18 11:33:32 CET 2005 - visnov@suse.cz

- Don't show desktop files with "Hidden" set to yes in ncurses menu

-------------------------------------------------------------------
Thu Feb 17 07:16:41 CET 2005 - nashif@suse.de

- Added function to reset install.inf data to initiate a reread of
  the file

-------------------------------------------------------------------
Tue Feb 15 15:55:55 CET 2005 - locilka@suse.cz

- added name of the device for configuring interfaces
- added missing comments for SuSEFirewall functions

-------------------------------------------------------------------
Mon Feb 14 11:30:44 CET 2005 - jsrain@suse.cz

- added functions to disable and enable the CWM Firewall Interfaces
  widget
- 2.11.30

-------------------------------------------------------------------
Thu Feb 10 16:35:17 CET 2005 - mvidner@suse.cz

- Do not propose a dynamic address if the product (OES) says
  force_static_ip (#50524).
- 2.11.29

-------------------------------------------------------------------
Wed Feb  9 19:19:42 CET 2005 - nashif@suse.de

- control file and saved features from installation is now saved
  into /etc/YaST2,  /var/lib is too risky

-------------------------------------------------------------------
Wed Feb  9 15:12:00 CET 2005 - jsrain@suse.cz

- merged variables for kernel parameters in ProductFeatures into
  one (#50369)

-------------------------------------------------------------------
Wed Feb  9 12:03:50 CET 2005 - locilka@suse.cz

- Fixed reading SuSEfirewall2 configuration to be done only once
  in network proposal.

-------------------------------------------------------------------
Tue Feb  8 17:03:02 CET 2005 - sh@suse.de

- Added icons to standard popups
- V 2.11.26

-------------------------------------------------------------------
Tue Feb  8 16:09:19 CET 2005 - nashif@suse.de

- Moved ProductControl. Hooks from installation

-------------------------------------------------------------------
Tue Feb  8 14:48:37 CET 2005 - nashif@suse.de

- Moved XML module to library

-------------------------------------------------------------------
Tue Feb  8 10:48:25 CET 2005 - jsrain@suse.cz

- added richtext and (multi)selection box widget support to CWM
- enable release notes in inst. proposal also for NCurses

-------------------------------------------------------------------
Tue Feb  8 10:10:52 CET 2005 - jsuchome@suse.cz

- merged texts from proofreading
- 2.11.25

-------------------------------------------------------------------
Tue Feb  8 09:46:32 CET 2005 - jsuchome@suse.cz

- build with CustomDialogs.ycp
- 2.11.24

-------------------------------------------------------------------
Mon Feb  7 06:17:22 CET 2005 - nashif@suse.de

- Fixed call to inst_suseconfig
- Added variable to Directory used for custom workflows

-------------------------------------------------------------------
Fri Feb  4 17:44:21 CET 2005 - mvidner@suse.cz

- Added String::OptParens, String::OptFormat.
- 2.11.23

-------------------------------------------------------------------
Tue Feb  1 12:56:56 CET 2005 - lslezak@suse.cz

- fixed finish call handling (don't call finish handler (Write)
  when module is not initialized)
- 2.11.22

-------------------------------------------------------------------
Mon Jan 31 17:47:43 CET 2005 - sh@suse.de

- Added Show|HideReleaseNotesButton() to Wizard::
- V 2.11.21

-------------------------------------------------------------------
Mon Jan 31 10:46:33 CET 2005 - locilka@suse.cz

- added samba-server allowing broadcast feature (#50311)
- 2.11.20

-------------------------------------------------------------------
Fri Jan 28 09:57:54 CET 2005 - mlazar@suse.cz

- fixed runlevel agent: don't dump error msg if service script
  isn't readable

-------------------------------------------------------------------
Thu Jan 27 13:29:28 CET 2005 - mvidner@suse.cz

- NetworkDevices: canonicalize STARTMODE (~#50095), also on Import.
- 2.11.19

-------------------------------------------------------------------
Thu Jan 27 12:34:14 CET 2005 - locilka@suse.cz

- Rewritten SuSEFirewall::ActivateConfiguration() function
- Fixed some y2error message

-------------------------------------------------------------------
Wed Jan 26 16:39:19 CET 2005 - mvidner@suse.cz

- Fixed a typo preventing from adding an Altix XP interface (#50044).

-------------------------------------------------------------------
Tue Jan 25 12:39:26 CET 2005 - locilka@suse.cz

- removed SuSEfirewall2_final init script (bugzilla #50157)
- 2.11.18

-------------------------------------------------------------------
Fri Jan 21 10:50:28 CET 2005 - lslezak@suse.cz

- an option in command line mode specification can have
  more help texts (depending on command)
- improved command line mode support test (test also empty map)
- version 2.11.17

-------------------------------------------------------------------
Tue Jan 18 14:56:33 CET 2005 - lslezak@suse.cz

- command line - new simple mode (no commands),
  lazy initialization (bug #44083)
- version 2.11.16

-------------------------------------------------------------------
Wed Jan 12 16:16:20 CET 2005 - lslezak@suse.cz

- command line mode enhancements: accept integer type,
  added CommandLine::PrintVerbose(), cutom help option,
  testsuite update, small fixes
- version 2.11.15

-------------------------------------------------------------------
Tue Jan 11 16:52:35 CET 2005 - jsrain@suse.cz

-reverted fix of #49483

-------------------------------------------------------------------
Mon Jan 10 14:03:48 CET 2005 - jsrain@suse.cz

- added new function to compute additional packages (eg. -nongpl)
  for any base kernel package to Kernel.ycp

-------------------------------------------------------------------
Fri Jan  7 10:53:19 CET 2005 - locilka@suse.cz

- added new functions into String module
  TextTable() & UnderlinedHeader()

-------------------------------------------------------------------
Thu Jan  6 10:43:19 CET 2005 - jsrain@suse.cz

- prevent vga= kernel parameter from being used on IA64 (#49483)

-------------------------------------------------------------------
Wed Jan  5 16:52:31 CET 2005 - jsrain@suse.cz

- changed Kernel.ycp to functional interface
- 2.11.14

-------------------------------------------------------------------
Tue Jan  4 09:41:35 CET 2005 - jsrain@suse.cz

- fixed handling of sysconfig/kernel:MODULES_LOADED_ON_BOOT if
  changed externally during installation (#46971)

-------------------------------------------------------------------
Mon Jan  3 10:47:34 CET 2005 - locilka@suse.cz

- Added new implementation of SuSEfirewall2 broadcast configuration
  into SuSEFirewall module
- 2.11.13

-------------------------------------------------------------------
Tue Dec 21 17:13:26 CET 2004 - mvidner@suse.cz

- Added Hostname::Validhost (#22802).
- Substitute VERSION in Version.ycp also at "make" time (#40492).
- Support FW_ALLOW_FW_BROADCAST_* (locilka).
- 2.11.12

-------------------------------------------------------------------
Tue Dec 21 11:46:19 CET 2004 - jsrain@suse.cz

- fixed validation of widgets inside CWM Tab widget
- added possibility to set functions for immediate service
  start/stop in the CWMServiceStart widget

-------------------------------------------------------------------
Tue Dec 14 17:17:12 CET 2004 - mvidner@suse.cz

- Added Progress::set, fixed docs a bit.
- 2.11.11

-------------------------------------------------------------------
Fri Dec  3 16:45:39 CET 2004 - mvidner@suse.cz

- NetworkDevices: Canonicalize netmask data (#46885).

-------------------------------------------------------------------
Wed Dec  1 11:37:39 CET 2004 - locilka@suse.cz

- Added handling for 'all' parameter in old firewall functions
  in SuSEFirewall module
- Added CharacterDevice file-type into FileUtils.ycp.
- Created testsuite for FileUtils module.

-------------------------------------------------------------------
Wed Dec  1 10:56:06 CET 2004 - mvidner@suse.cz

- NetworkDevices: Improved ifcfg name handling,
  particularly mobile ipv6 (#48696).

-------------------------------------------------------------------
Tue Nov 30 12:40:31 CET 2004 - locilka@suse.cz

- Moved CWMFirewallInterfaces from yast2-firewall to yast2 rpm

-------------------------------------------------------------------
Tue Nov 30 10:47:06 CET 2004 - visnov@suse.cz

- added testsuite infrastructure for library/modules

-------------------------------------------------------------------
Thu Nov 25 09:50:51 CET 2004 - locilka@suse.cz

- added SuSEFirewallServices and PortAliases YCP Modules into
  library/network.

-------------------------------------------------------------------
Wed Nov 17 17:21:29 CET 2004 - arvin@suse.de

- fixed handling of command line arguments with space (bug #48264)

-------------------------------------------------------------------
Tue Nov 16 12:15:15 CET 2004  - fehr@suse.de

- add evms logfiles to save_y2logs if present

-------------------------------------------------------------------
Fri Nov 12 17:53:01 CET 2004 - mvidner@suse.cz

- Added NetworkDevices::DeleteAlias (#48191).

-------------------------------------------------------------------
Fri Nov 12 15:27:24 CET 2004 - locilka@suse.cz

- FileUtils have now GetFileRealType and GetFileType functions
  with output depending on the type of requested file.
- Increased documentation for FileUtils.

-------------------------------------------------------------------
Thu Nov 11 18:09:15 CET 2004 - arvin@suse.de

- always use Directory::logdir

-------------------------------------------------------------------
Thu Nov 11 16:28:56 CET 2004 - locilka@suse.cz

- Created FileUtils module for getting information about system
  files and directories.

-------------------------------------------------------------------
Thu Nov 11 15:32:43 CET 2004 - mvidner@suse.cz

- Added String::ValidCharsFilename, NetworkDevices::ValidCharsIfcfg
  (#46803)
- Added character set functions to String.
- PackageSystem::InstallKernel: return early if the module list is
  empty, thus slashing "yast2 lan" startup time.
- Desktop::RunViaDesktop now accepts arguments (#46828).

-------------------------------------------------------------------
Wed Nov 10 10:45:21 CET 2004 - mvidner@suse.cz

- Moved NetworkDevices from yast2-network to yast2.
- 2.11.7

-------------------------------------------------------------------
Mon Nov  8 15:07:10 CET 2004 - visnov@suse.cz

- yast2-pkg-bindings added to requires

-------------------------------------------------------------------
Mon Nov  8 12:53:46 CET 2004 - jsrain@suse.cz

- added optional "no_help" key to CWM widget description map
  in order to suppress errors in log if no help wanted (#47938)
- added protection against removing used TSIG keys to the CWM
  TSIG keys management widget (#47480)

-------------------------------------------------------------------
Thu Nov  4 17:56:47 CET 2004 - sh@suse.de

- Added save_y2logs script for easier bug reporting
- V 2.11.6

-------------------------------------------------------------------
Thu Nov  4 11:00:06 CET 2004 - mvidner@suse.cz

- Added String::FirstChunk.
- 2.11.5

-------------------------------------------------------------------
Wed Nov 03 14:32:15 CET 2004 - arvin@suse.de

- removed deprecated lookup

-------------------------------------------------------------------
Tue Nov  2 16:36:35 CET 2004 - mvidner@suse.cz

- Allow overriding sbindir so that we can install to a prefix.
- Merged changes from the 9.2 branch.

-------------------------------------------------------------------
Mon Nov  1 14:29:34 CET 2004 - visnov@suse.cz

- set product name in wizard when opening a dialog (#46247)

-------------------------------------------------------------------
Mon Nov  1 10:32:10 CET 2004 - visnov@suse.cz

- fix processing of command line arguments in Mode and Stage

-------------------------------------------------------------------
Mon Nov  1 09:34:44 CET 2004 - msvec@suse.cz

- use ll_LL in .desktop files (#47668)

-------------------------------------------------------------------
Mon Nov  1 08:00:06 CET 2004 - jsrain@suse.cz

- fixed parameters to sformat in Commandline.ycp
- 2.11.3

-------------------------------------------------------------------
Tue Oct 26 12:35:59 CEST 2004 - jsrain@suse.cz

- Mode.ycp split to Mode.ycp, Stage.ycp, Linuxrc.ycp and
  Installation.ycp (yast2-installation), clean-up
- adapted the code to the clean-up
- 2.11.2

-------------------------------------------------------------------
Tue Oct 19 13:29:57 CEST 2004 - locilka@suse.de

- added several messages into Message.ycp
- added several labels into Label.ycp
- added two functions into Confirm.ycp
- 2.11.1

-------------------------------------------------------------------
Mon Oct 11 14:53:47 CEST 2004 - jsrain@suse.cz

- changed Arch.ycp to functional interface, probing the settings
  when they are needed (instead of constructor)
- update Initrd.ycp not to use Arch:: in its constructor
- 2.11.0

-------------------------------------------------------------------
Mon Oct  4 16:42:21 CEST 2004 - mvidner@suse.cz

- Moved the "cd /" workaround to yast2-network (#46055).
- 2.10.27

-------------------------------------------------------------------
Fri Oct  1 13:44:58 CEST 2004 - sh@suse.de

- Fixed bug #46598: Layout broken due to 800x600 default size
- V 2.10.24

-------------------------------------------------------------------
Wed Sep 29 13:51:00 CEST 2004 - visnov@suse.cz

- always reinitialize target (#45356)
- 2.10.23

-------------------------------------------------------------------
Wed Sep 29 10:10:37 CEST 2004 - mvidner@suse.cz

- Fixed Package::FunctionsAI["DoInstall" and "DoRemove"] (#45463).
- 2.10.22

-------------------------------------------------------------------
Mon Sep 27 15:09:44 CEST 2004 - arvin@suse.de

- fixed generation of desktop files

-------------------------------------------------------------------
Sat Sep 25 10:55:58 CEST 2004 - mvidner@suse.cz

- Change directory to / in /sbin/yast2 (#46055).
- 2.10.20

-------------------------------------------------------------------
Fri Sep 24 19:03:41 CEST 2004 - mvidner@suse.cz

- Added Desktop::RunViaDesktop (#37864).
- 2.10.19

-------------------------------------------------------------------
Fri Sep 24 08:07:29 CEST 2004 - visnov@suse.cz

- always initialize SourceCache when installing packages
- use installed kernel to compute kernel packages (#45905)
- 2.10.18

-------------------------------------------------------------------
Thu Sep 23 09:49:52 CEST 2004 - mvidner@suse.cz

- Fixed empty runlevel editor (#45858).

-------------------------------------------------------------------
Tue Sep 21 11:31:00 CEST 2004 - arvin@suse.de

- adapted path for qtrc (bug #44803)

-------------------------------------------------------------------
Tue Sep 14 16:58:38 CEST 2004 - mvidner@suse.cz

- Ignore /etc/init.d/Makefile (#45198).

-------------------------------------------------------------------
Tue Sep 14 10:51:01 CEST 2004 - jsrain@suse.cz

- added ProductFeatures::enable_firewall and firewall_ssh_enable
  to control firewall behavior in the proposal

-------------------------------------------------------------------
Mon Sep 13 11:25:06 CEST 2004 - jsrain@suse.cz

- fixed reordering of items in Table/Popup's table (#45097)
- added ProductFeatures::fam_local_only
- 2.10.14

-------------------------------------------------------------------
Mon Sep  6 12:42:27 CEST 2004 - visnov@suse.cz

- moved ComputeKernelPackages to Kernel.ycp
- use Kernel::ComputePackages in Package (#44394)
- 2.10.13

-------------------------------------------------------------------
Mon Sep  6 11:53:31 CEST 2004 - jsrain@suse.cz

- mark licenses as confirmed when accepted (in PackageSystem.ycp
  and Require.ycp)

-------------------------------------------------------------------
Thu Sep  2 13:01:38 CEST 2004 - locilka@suse.cz

- added String::escapetags - function for escaping HTML/XML tags

-------------------------------------------------------------------
Mon Aug 30 15:10:19 CEST 2004 - arvin@suse.de

- add nongpl kernel package during installation (bug #44394)

-------------------------------------------------------------------
Fri Aug 27 15:10:55 CEST 2004 - arvin@suse.de

- merged proof read messages

-------------------------------------------------------------------
Fri Aug 27 11:19:51 CEST 2004 - mvidner@suse.cz

- LogView grep: properly quote the regex; it is a basic regex.

-------------------------------------------------------------------
Fri Aug 20 06:27:01 CEST 2004 - nashif@suse.de

- Own schema directory
- 2.10.10

-------------------------------------------------------------------
Thu Aug 19 13:14:02 CEST 2004 - visnov@suse.cz

- allow in commandline also GUI handler returning symbols (#43935)

-------------------------------------------------------------------
Tue Aug 17 11:26:37 CEST 2004 - jsrain@suse.cz

- fixed function type casting in Table/Popup routines
- prevent 'usbhid' module from being added to initrd (#36766)

-------------------------------------------------------------------
Mon Aug 16 23:36:18 CEST 2004 - nashif@suse.de

- fixed testsuites (added Testsuite.ycp to testedfiles or modified output
  according to the change of logging function references) (jsrain)
- type cast fixes
- CWM: fixed structure validation

-------------------------------------------------------------------
Thu Aug 12 23:27:19 CEST 2004 - nashif@suse.de

- Disable Commandline interface during firstboot phase
- 2.10.7

-------------------------------------------------------------------
Tue Aug  3 15:41:32 CEST 2004 - jsrain@suse.cz

- fixed types in CWM, changed interface of CWM::ShowAndRun ()
- split the CWMServiceStart widget into multiple widgets (one for
  each part)
- 2.10.6

-------------------------------------------------------------------
Fri Jul 30 11:37:44 CEST 2004 - jsrain@suse.cz

- adapted CWMServiceStart.ycp functionality for box product

-------------------------------------------------------------------
Thu Jul 29 09:47:51 CEST 2004 - nashif@suse.de

- New module for interaction with linuxrc(yast.inf and install.inf
  handling)
- Move functions from misc to Linuxrc

-------------------------------------------------------------------
Thu Jul 29 08:34:41 CEST 2004 - nashif@suse.de

- Defined more variables in ProductFeatures
- Removed live_eval variable

-------------------------------------------------------------------
Tue Jul 20 13:48:00 CEST 2004 - jsrain@suse.cz

- enhanced the TSIG keys management widget to do more checks before
  creating a new TSIG key (#40845)

-------------------------------------------------------------------
Mon Jul 19 12:26:40 CEST 2004 - jsrain@suse.cz

- enhnced functionality of Package*.ycp modules (popups with custom
  message, package check for read functions with error feedback)

-------------------------------------------------------------------
Wed Jul 14 11:27:23 CEST 2004 - jsrain@suse.cz

- fixed typos in CWMServiceStart.ycp

-------------------------------------------------------------------
Tue Jul 13 09:02:49 CEST 2004 - locilka@suse.de

- added new Message module
- 2.10.3

-------------------------------------------------------------------
Mon Jun 21 13:24:03 CEST 2004 - jsrain@suse.cz

- added CWM widget for TSIG keys management

-------------------------------------------------------------------
Fri Jun 18 15:28:07 CEST 2004 - lslezak@suse.cz

- CommandLine: read text or password from console

-------------------------------------------------------------------
Fri Jun 18 10:16:04 CEST 2004 - jsrain@suse.cz

- added CWM widget for service starting (like the Start-up dialog
  in DNS server component)

-------------------------------------------------------------------
Thu Jun 17 10:00:53 CEST 2004 - msvec@suse.cz

- updated testsuite
- 2.10.2

-------------------------------------------------------------------
Wed Jun 16 16:16:58 CEST 2004 - jsrain@suse.cz

- added suport for navigation tree and tabs to CWM
- updated the LogView popup to be able to be used as widget for CWM
- do not add 'desktop' to kernel command line

-------------------------------------------------------------------
Wed Jun 16 10:36:53 CEST 2004 - msvec@suse.cz

- fixed 'yast2 -l' output (#42087)
- 2.9.75

-------------------------------------------------------------------
Fri Jun 11 01:01:14 CEST 2004 - nashif@suse.de

- Added software-proposal variable to product features

-------------------------------------------------------------------
Tue Jun  8 04:35:25 CEST 2004 - nashif@suse.de

- Fixed bug #41696: yast uses elevator=anticipatory instead of
  elevator=as
- URL with empty host is valid (i.e. file:///test.xml )

-------------------------------------------------------------------
Fri May 28 16:48:12 CEST 2004 - sh@suse.de

- Fixed bug #41305: License agreement after abort in NCurses

-------------------------------------------------------------------
Wed May 26 15:12:17 CEST 2004 - mvidner@suse.cz

- Fixed agent definition for /etc/sysconfig/hardware
  to handle multiline values (#39350).
- 2.9.72

-------------------------------------------------------------------
Tue May 25 18:27:15 CEST 2004 - arvin@suse.de

- install kernel-bigsmp even with a bit less than 4GB of RAM
  (bug #40729)

-------------------------------------------------------------------
Tue May 25 13:48:01 CEST 2004 - jsrain@suse.cz

- set the I/O scheduler in ProductFeatures (#41038)
- 2.9.70

-------------------------------------------------------------------
Wed May 19 03:30:13 CEST 2004 - nashif@suse.de

- Added a timeout for ShowText popup when called via
  Report. (Report::ShowText)

-------------------------------------------------------------------
Mon May 17 10:42:57 CEST 2004 - msvec@suse.cz

- added PadZero general function for padding with zeros

-------------------------------------------------------------------
Wed May 12 15:30:47 CEST 2004 - msvec@suse.cz

- improved ncurses menu responsiveness (#38363)
- 2.9.68

-------------------------------------------------------------------
Wed May  5 16:20:30 CEST 2004 - gs@suse.de

- yast2 start script: check whether the terminal supports UTF-8
  and adapt language settings (bug #39606)
- 2.9.67

-------------------------------------------------------------------
Tue May 04 10:12:45 CEST 2004 - arvin@suse.de

- merged proofread messages

-------------------------------------------------------------------
Fri Apr 23 15:58:47 CEST 2004 - mvidner@suse.cz

- do not copy network aliases from install.inf
  to modprobe.conf (#39135)
- 2.9.65

-------------------------------------------------------------------
Thu Apr 22 11:09:32 CEST 2004 - arvin@suse.de

- run unicode_{start,stop} only if they are present (bug #35714)

-------------------------------------------------------------------
Mon Apr 19 13:05:04 CEST 2004 - arvin@suse.de

- merged proofread messages

-------------------------------------------------------------------
Fri Apr 16 18:11:07 CEST 2004 - nashif@suse.de

- Save runtime product variables

-------------------------------------------------------------------
Thu Apr  8 13:56:41 CEST 2004 - jsrain@suse.cz

- use the 'desktop' kernel parameter only for desktop products

-------------------------------------------------------------------
Wed Apr  7 19:25:31 CEST 2004 - nashif@suse.de

- #38596: Also use saved id

-------------------------------------------------------------------
Wed Apr  7 18:21:39 CEST 2004 - nashif@suse.de

- Workaround for #38596, broken recursion for iterators

-------------------------------------------------------------------
Tue Apr  6 18:53:56 CEST 2004 - nashif@suse.de

- update/upgrade defaults added to product feature set (#38486)

-------------------------------------------------------------------
Mon Apr  5 18:00:23 CEST 2004 - nashif@suse.de

- Removed unconfigurable options from report summary
- Added optional list of package to product features
- 2.9.60

-------------------------------------------------------------------
Fri Apr  2 22:16:33 CEST 2004 - nashif@suse.de

- Fixed wrapper functions for new wizard
- 2.9.59

-------------------------------------------------------------------
Fri Apr 02 15:59:59 CEST 2004 - arvin@suse.de

- finally changed license to GPL for good

-------------------------------------------------------------------
Fri Apr  2 06:41:58 CEST 2004 - nashif@suse.de

- added wrapper functions around Tree and Menu enabled Wizards to
  support ncurses mode (#37581)

-------------------------------------------------------------------
Thu Apr 01 14:28:23 CEST 2004 - arvin@suse.de

- don't set download callbacks globaly (bug #37151)

-------------------------------------------------------------------
Wed Mar 31 19:52:42 CEST 2004 - nashif@suse.de

- New ProductFeature variables

-------------------------------------------------------------------
Wed Mar 31 17:53:05 CEST 2004 - msvec@suse.cz

- added /etc/YaST2 dir (for log.conf)
- 2.9.54

-------------------------------------------------------------------
Wed Mar 31 14:06:43 CEST 2004 - gs@suse.de

- show header of ShowText popup (bug #37171)

-------------------------------------------------------------------
Wed Mar 31 12:20:54 CEST 2004 - arvin@suse.de

- added product feature about suboptimal distribution (bug #36823)

-------------------------------------------------------------------
Wed Mar 31 10:32:13 CEST 2004 - jsrain@suse.de

- remove ide-scsi from initrd during update (#37591)

-------------------------------------------------------------------
Tue Mar 30 18:04:43 CEST 2004 - jsrain@suse.de

- fixed map validator of CWM

-------------------------------------------------------------------
Mon Mar 29 16:18:49 CEST 2004 - jsrain@suse.de

- fixed behavior of combo box for adding new option if it is
  editable (#37267)
- 2.9.52

-------------------------------------------------------------------
Mon Mar 29 15:27:24 CEST 2004 - adrian@suse.de

- hide YaST groups desktop files in the desktop world

-------------------------------------------------------------------
Mon Mar 29 11:13:30 CEST 2004 - arvin@suse.de

- fixed kernel selection on i386 smp systems (bug #35876)

-------------------------------------------------------------------
Mon Mar 29 09:19:19 CEST 2004 - jsrain@suse.de

- adapted CWM to updated 'is' builtin
- fixed Initrd testsuite
- 2.9.50

-------------------------------------------------------------------
Fri Mar 26 15:03:49 CET 2004 - arvin@suse.de

- added uml detection to Arch module

-------------------------------------------------------------------
Wed Mar 24 16:59:37 CET 2004 - adrian@suse.de

- fix yast qt ui themeing, export QT_HOME_DIR again
  (got broken due to login shell usage bye kdesu)

-------------------------------------------------------------------
Wed Mar 24 11:17:25 CET 2004 - arvin@suse.de

- fixed function name (bug #36783)

-------------------------------------------------------------------
Tue Mar 23 16:54:37 CET 2004 - mvidner@suse.cz

- added Confirm::MustBeRoot to easily alert the user (#35363)

-------------------------------------------------------------------
Tue Mar 23 09:05:39 CET 2004 - lslezak@suse.cz

- fixed parsing quoted string in String::ParseOptions() (#36223)
- testsuite update

-------------------------------------------------------------------
Mon Mar 22 17:09:55 CET 2004 - msvec@suse.cz

- support for sort keys in ncurses menu (#36466)
- 2.9.47

-------------------------------------------------------------------
Mon Mar 22 14:11:58 CET 2004 - jsrain@suse.cz

- fixed unwanted hiding of helps during progress bar run
- don't abort installing packages via Require and PackageSystem
  if dependency solving fails and system wasn't consistent before
  installing them

-------------------------------------------------------------------
Mon Mar 22 13:38:27 CET 2004 - sh@suse.de

- V 2.9.46
- Fixed bug #35768: Wizard buttons not retranslated

-------------------------------------------------------------------
Fri Mar 19 15:41:00 CET 2004 - sh@suse.de

- V 2.9.45
- Improved handling for all Popup::*timed*() dialogs:
  Use UI::TimeoutUserInput() now, no more confusing busy cursor,
  less delays (no more sleep() )

-------------------------------------------------------------------
Wed Mar 17 19:10:15 CET 2004 - fehr@suse.de

- add functions {Set,Get}Utf8Lang() to Encoding module

-------------------------------------------------------------------
Wed Mar 17 11:48:25 CET 2004 - arvin@suse.de

- added download progress callbacks (bug #31445)

-------------------------------------------------------------------
Mon Mar 15 16:49:00 CET 2004 - fehr@suse.de

- add functions {Set,Get}EncLang() && GetCodePage() to Encoding module
- add global boolean evms_config to ProductFeatures.ycp

-------------------------------------------------------------------
Mon Mar 15 14:59:41 CET 2004 - arvin@suse.de

- adapted "yast -l" to desktop files (bug #35019)

-------------------------------------------------------------------
Fri Mar 12 15:35:56 CET 2004 - nashif@suse.de

- Custom wizard added (sh@suse.de)

-------------------------------------------------------------------
Thu Mar 11 18:17:52 CET 2004 - msvec@suse.cz

- proper event ID type handling (#35602)

-------------------------------------------------------------------
Wed Mar 10 14:05:43 CET 2004 - msvec@suse.cz

- accept nil from some UI calls (should fix the failing testsuites)
- added function for creation of FQ hostname

-------------------------------------------------------------------
Wed Mar 10 09:26:03 CET 2004 - arvin@suse.de

- install kernel-um in uml

-------------------------------------------------------------------
Wed Mar 10 07:03:41 CET 2004 - nashif@suse.de

- Fixed Progress for new Wizard
- 2.9.39

-------------------------------------------------------------------
Wed Mar 10 01:42:25 CET 2004 - sh@suse.de

- V 2.9.37
- Migration to new wizard

-------------------------------------------------------------------
Mon Mar  8 17:53:29 CET 2004 - sh@suse.de

- Changed X cursor theme (adrian)

-------------------------------------------------------------------
Mon Mar  8 15:56:52 CET 2004 - msvec@suse.cz

- Added Wizard::SetDesktopIcon to set the title icon
- 2.9.35

-------------------------------------------------------------------
Fri Mar  5 14:31:39 CET 2004 - mvidner@suse.cz

- Added Popup::AnyQuestionRichText.
- {Require,PackageSystem}::DoInstallAndRemove:
  ask for license acceptance (#35250).

-------------------------------------------------------------------
Fri Mar  5 12:43:40 CET 2004 - msvec@suse.cz

- make runlevel testsuite use Service
- add warnings about usage of obsolete interface
- 2.9.33

-------------------------------------------------------------------
Thu Mar  4 20:05:13 CET 2004 - visnov@suse.cz

- 2.9.32
- late initialization of Wizard and Progress (for command line)

-------------------------------------------------------------------
Thu Mar  4 17:24:56 CET 2004 - msvec@suse.cz

- fixed docu installation dirs
- replaced sequencer include with dummy one using Sequencer

-------------------------------------------------------------------
Thu Mar  4 16:09:18 CET 2004 - visnov@suse.cz

- added type info (kkaempf, visnov)

-------------------------------------------------------------------
Thu Mar  4 15:47:00 CET 2004 - msvec@suse.cz

- improved the packages testing client
- fixed ncurses menu generation (#35186)

-------------------------------------------------------------------
Tue Mar  2 15:50:16 CET 2004 - msvec@suse.cz

- fixed Package interface
- added documentation and testing client

-------------------------------------------------------------------
Tue Mar  2 10:58:54 CET 2004 - msvec@suse.cz

- improved (fixed) agent for sysconfig/hardware
- 2.9.31

-------------------------------------------------------------------
Fri Feb 27 03:28:39 CET 2004 - nashif@suse.de

- Adapt for new control file based installation

-------------------------------------------------------------------
Thu Feb 26 12:32:12 CET 2004 - jsrain@suse.de

- preventing modules uhci-hcd, ehci-hcd, ohci-hcd from being put
  into initrd (#35032)

-------------------------------------------------------------------
Tue Feb 24 13:03:03 CET 2004 - visnov@suse.cz

- don't duplicate history entries in interactive command line (#34610)

-------------------------------------------------------------------
Tue Feb 24 11:37:17 CET 2004 - kkaempf@suse.de

- treat x86_64 as 'wintel' architecture (#34853)

-------------------------------------------------------------------
Mon Feb 23 13:02:40 CET 2004 - mvidner@suse.cz

- Services: don't omit boot.hotplug-beta, boot.restore_permissions (#34775)
- 2.9.28

-------------------------------------------------------------------
Fri Feb 20 19:45:58 CET 2004 - arvin@suse.de

- disable accept button during Progress (bug #30303)

-------------------------------------------------------------------
Fri Feb 20 09:38:13 CET 2004 - jsrain@suse.de

- fixed redrawing of fields in Table/Popup table widget after an
  option was changed

-------------------------------------------------------------------
Thu Feb 19 18:04:31 CET 2004 - jsrain@suse.de

- added agent for handling /etc/sysconfig/hardware/hwcfg-*

-------------------------------------------------------------------
Thu Feb 19 15:33:17 CET 2004 - arvin@suse.de

- removed function Kernel::IDERecorders since "ide-scsi" is not
  used anymore (bug #34694)

-------------------------------------------------------------------
Thu Feb 19 13:24:44 CET 2004 - mvidner@suse.cz

- changed sort to use "<" instead of "<=" because of the switch
  to std::sort

-------------------------------------------------------------------
Thu Feb 19 11:15:17 CET 2004 - visnov@suse.cz

- restore AsciiFile::AssertLineValid behavior as in 9.0

-------------------------------------------------------------------
Tue Feb 17 18:12:25 CET 2004 - sh@suse.de

- Use correct kernel image name on S/390
- 2.9.25

-------------------------------------------------------------------
Tue Feb 17 15:37:45 CET 2004 - sh@suse.de

- Fixed bug #34617: New kernel names on S/390
- 2.9.24

-------------------------------------------------------------------
Tue Feb 17 12:00:56 CET 2004 - sh@suse.de

- Applied olh's patch for bug #34602: PPC kernel renamed
- 2.9.23

-------------------------------------------------------------------
Mon Feb 16 18:27:14 CET 2004 - arvin@suse.de

- recognize newer macs (bug #34587)

-------------------------------------------------------------------
Mon Feb 16 17:06:46 CET 2004 - jsrain@suse.de

- kernel image is now /boot/vmlinux on all PPC subarchs (#34588)
- 2.9.21

-------------------------------------------------------------------
Mon Feb 16 11:20:53 CET 2004 - arvin@suse.de

- removed obsolete Mode::hardBoot

-------------------------------------------------------------------
Thu Feb 12 17:50:24 CET 2004 - lslezak@suse.cz

- CWM: added better `back event handling, correctly displaying
  option names in the new option checkbox (jsrain)
- added function String::FormatSizeWithPrecision,
  updated testsuite
- version 2.9.19

-------------------------------------------------------------------
Wed Feb 11 11:02:20 CET 2004 - msvec@suse.cz

- adapt remote clients for the new interpreter

-------------------------------------------------------------------
Tue Feb 10 17:45:16 CET 2004 - arvin@suse.de

- adapted kernel determination to kernel 2.6 names

-------------------------------------------------------------------
Tue Feb 10 10:33:05 CET 2004 - arvin@suse.de

- finally removed configdir from file list (doesn't help anymore)

-------------------------------------------------------------------
Sat Feb 07 20:19:29 CET 2004 - arvin@suse.de

- removed config files (*.y2cc)

-------------------------------------------------------------------
Sat Feb  7 16:29:32 CET 2004 - msvec@suse.cz

- own configdir until all modules are updated
- 2.9.15

-------------------------------------------------------------------
Fri Feb  6 14:34:35 CET 2004 - msvec@suse.cz

- call %suse_update_desktop_file for the group files
- use the group .desktop files also in the ncurses menu
- 2.9.14

-------------------------------------------------------------------
Tue Feb  3 12:39:35 CET 2004 - msvec@suse.cz

- added yast2 groups .desktop files
- 2.9.13

-------------------------------------------------------------------
Tue Feb  3 09:27:50 CET 2004 - visnov@suse.cz

- implemented non-strict checking of command line options

-------------------------------------------------------------------
Sat Jan 31 21:58:23 CET 2004 - arvin@suse.de

- added function to build a url from tokens

-------------------------------------------------------------------
Fri Jan 30 16:46:34 CET 2004 - mvidner@suse.cz

- removed lookups in Service to fix configuration modules testsuites
- 2.9.11

-------------------------------------------------------------------
Thu Jan 29 18:09:39 CET 2004 - msvec@suse.cz

- more testsuite fixes
- 2.9.10

-------------------------------------------------------------------
Thu Jan 29 11:32:55 CET 2004 - jsrain@suse.de

- fixed cwm testsuite
- fixed file list
- 2.9.9

-------------------------------------------------------------------
Tue Jan 27 09:19:21 CET 2004 - jsrain@suse.de

- removed hwinfo from neededforbuild
- fixed testsuite for initrd

-------------------------------------------------------------------
Mon Jan 26 17:14:59 CET 2004 - jsrain@suse.de

- added hwinfo to neededforbuild
- 2.9.8

-------------------------------------------------------------------
Mon Jan 26 15:08:56 CET 2004 - msvec@suse.cz

- converted wizard sequencer to module
- 2.9.7

-------------------------------------------------------------------
Fri Jan 23 16:11:46 CET 2004 - msvec@suse.cz

- added agents for sysconfig/sysctl and /suseconfig
- 2.9.6

-------------------------------------------------------------------
Fri Jan 23 12:29:29 CET 2004 - arvin@suse.de

- fixed Require.ycp for brand new interpreter

-------------------------------------------------------------------
Mon Jan 19 08:52:19 CET 2004 - jsrain@suse.de

- merged the new interpreter branch

-------------------------------------------------------------------
Mon Dec 15 15:58:45 CET 2003 - jsrain@suse.de

- Moved Label.ycp and Popup.ycp from source/yast2/library/wizard/src
  to source/yas t2/library/module because of building with the new
  interpreter

-------------------------------------------------------------------
Mon Dec 15 11:34:19 CET 2003 - msvec@suse.cz

- better services handling: Service (from Runlevel)

-------------------------------------------------------------------
Fri Dec  5 09:41:45 CET 2003 - jsrain@suse.de

- added Mode::commandline variable, setting it an appropriate way

-------------------------------------------------------------------
Wed Dec  3 18:20:13 CET 2003 - msvec@suse.cz

- use common Makefile.am (needs recent devtools)

-------------------------------------------------------------------
Mon Nov 24 00:32:55 CET 2003 - ro@suse.de

- remove file conflict with yast2-pam (Autologin.ycp moved there)

-------------------------------------------------------------------
Mon Nov 17 18:10:50 CET 2003 - arvin@suse.de

- adapted plugindir detection for NPTL

-------------------------------------------------------------------
Fri Nov 14 11:16:31 CET 2003 - gs@suse.de

- use ncurses file selection widgets

-------------------------------------------------------------------
Wed Oct 29 13:55:00 CET 2003 - visnov@suse.cz

- fix testsuite
- 2.9.2

-------------------------------------------------------------------
Fri Oct 24 15:55:36 CEST 2003 - ms@suse.de

- moved x11 subdir to installation

-------------------------------------------------------------------
Fri Oct 17 11:01:59 CEST 2003 - jsrain@suse.de

- Fixed "blinking" of Table/Popup's buttons when table content was
  reordered

-------------------------------------------------------------------
Fri Oct  3 14:18:55 CEST 2003 - jsrain@suse.de

- Table/Popup stuff splitt off from CWM.ycp to separate file
- Added support for "Changed" column to Table/Popup

-------------------------------------------------------------------
Wed Oct  1 10:47:19 CEST 2003 - jsuchome@suse.cz

- added Autologin.ycp module to handle autologin configuration
- 2.9.0

-------------------------------------------------------------------
Wed Sep 17 16:18:48 CEST 2003 - gs@suse.de

- script/yast2: start textmode yast in UTF-8 environment (bug #30512)
- 2.8.31

-------------------------------------------------------------------
Wed Sep 17 08:59:45 CEST 2003 - visnov@suse.de

- enable interactive mode for command line again
- 2.8.30

-------------------------------------------------------------------
Mon Sep 15 17:56:07 CEST 2003 - jsrain@suse.de

- fixed X11Version.ycp to prefix Require:: when calling function
  from Require.ycp module
- 2.8.29

-------------------------------------------------------------------
Mon Sep 15 10:18:36 CEST 2003 - ms@suse.de

- fixed X11Version.ycp to use 'import "Require"' instead of
  'include "require.ycp"'

-------------------------------------------------------------------
Thu Sep 11 21:02:32 CEST 2003 - arvin@suse.de

- cool mouse cursor theme for 2nd stage installation (bug #30552)

-------------------------------------------------------------------
Thu Sep 11 18:58:37 CEST 2003 - gs@suse.de

- file_popups.ycp: bugfix for SaveFileAs() bug #29745

-------------------------------------------------------------------
Wed Sep 10 15:24:28 CEST 2003 - gs@suse.de

- V 2.8.27
- menu/menu.ycp: replace <key> by [key] in help text (to avoid
  misinterpretation in RichText)

-------------------------------------------------------------------
Fri Sep  5 14:34:09 CEST 2003 - visnov@suse.de

- library/commandline: care about command line only in normal mode (#30144)

-------------------------------------------------------------------
Thu Sep 04 17:51:12 CEST 2003 - arvin@suse.de

- proof-read messages

-------------------------------------------------------------------
Mon Sep  1 16:56:22 CEST 2003 - visnov@suse.de

- do not print module help twice in the header
- revert capitalization for the command line actions/options from
  proofreader
- 2.8.25

-------------------------------------------------------------------
Mon Sep  1 15:50:49 CEST 2003 - jsrain@suse.de

- added support for immutable options to Table/Popup

-------------------------------------------------------------------
Mon Sep 01 09:56:12 CEST 2003 - arvin@suse.de

- handle repair mode in Popup::ConfirmAbort

-------------------------------------------------------------------
Fri Aug 29 14:18:39 CEST 2003 - visnov@suse.de

- fix error reporting, use RichText::Rich2Plain()

-------------------------------------------------------------------
Wed Aug 27 16:14:09 CEST 2003 - msvec@suse.cz

- new module for confirmation of detection (#26515)
- 2.8.23

-------------------------------------------------------------------
Wed Aug 27 16:04:18 CEST 2003 - gs@suse.de

- yast2 script: set language to english only on console if LANG is
  japanese, korean or chinese

-------------------------------------------------------------------
Tue Aug 19 13:15:38 CEST 2003 - arvin@suse.de

- removed include file common_functions.ycp

-------------------------------------------------------------------
Tue Aug 19 08:52:50 CEST 2003 - arvin@suse.de

- optimized String::CutBlanks

-------------------------------------------------------------------
Fri Aug 15 15:16:37 CEST 2003 - arvin@suse.de

- added Popup::ShowText

-------------------------------------------------------------------
Thu Aug 14 14:35:30 CEST 2003 - arvin@suse.de

- removed y2menu for good
- added /usr/share/YaST2/include to file list (bug #28807)
- removed common_popups.ycp and common_messages.ycp for good

-------------------------------------------------------------------
Mon Aug 11 15:40:00 CEST 2003 - gs@suse.de

- yast2 script: start y2base menu ncurses (instead of y2menu)

-------------------------------------------------------------------
Fri Aug  8 14:47:14 CEST 2003 - gs@suse.de

- bugfix in file_popups.ycp/PopupDir(dir) (if the argument is an
  empty string, 'pwd' is the directory)
- menu.ycp: improved layout and usability

-------------------------------------------------------------------
Wed Aug  6 12:27:01 CEST 2003 - fehr@suse.de

- added function CutRegexMatch to String.ycp it can be used to
  remove matches of a regular expression from a string
- 2.8.16

-------------------------------------------------------------------
Mon Aug  4 14:21:17 CEST 2003 - jsrain@suse.de

- added possiblity to restart command getting log after performing
  operation from LogView popup
- 2.8.15

-------------------------------------------------------------------
Fri Aug 01 16:12:05 CEST 2003 - arvin@suse.de

- added directory for desktop files

-------------------------------------------------------------------
Tue Jul 29 14:48:06 CEST 2003 - jsrain@suse.de

- passing whole event information from CWM to handlers

-------------------------------------------------------------------
Wed Jul 23 09:33:04 CEST 2003 - jsrain@suse.de

- updated CWM to use WaitForEvent instead of UserInput, tables of
  table/popup dialogs display popup on double-click or enter key
- allow to specify command to display log directly, not only as
  filename and argument for grep for LogView

-------------------------------------------------------------------
Tue Jul 22 16:19:53 CEST 2003 - msvec@suse.cz

- further String updates and fixes
- 2.8.13

-------------------------------------------------------------------
Wed Jul  9 10:06:34 CEST 2003 - fehr@suse.de

- remove Mode::language, now handled in Laguage module (#27115)

-------------------------------------------------------------------
Mon Jul  7 14:06:06 CEST 2003 - visnov@suse.de

- let TypeRepository module use the simple types

-------------------------------------------------------------------
Fri Jul  4 16:55:41 CEST 2003 - msvec@suse.cz

- added a first library of simple types:
    IP, Netmask, Hostname, Address, String, URL
- 2.8.12

-------------------------------------------------------------------
Wed Jul  2 08:52:29 CEST 2003 - visnov@suse.de

- propagate y2base exit code from yast2 script

-------------------------------------------------------------------
Tue Jul  1 10:19:44 CEST 2003 - jsrain@suse.de

- updates of CWM module, added validation of used structures and
  some wrappers for more complex tasks

-------------------------------------------------------------------
Thu Jun 26 13:38:26 CEST 2003 - visnov@suse.de

- print to stderr in non-interactive mode

-------------------------------------------------------------------
Wed Jun 25 13:11:47 CEST 2003 - visnov@suse.de

- fixed Perl/encoding problem in commandline agent
- fixed padding of helps in commandline
- quiet is now default, verbose an option

-------------------------------------------------------------------
Tue Jun 24 11:05:50 CEST 2003 - visnov@suse.de

- 2.8.11

-------------------------------------------------------------------
Tue Jun 24 10:52:31 CEST 2003 - jsrain@suse.de

- added testsuite for CWM module

-------------------------------------------------------------------
Tue Jun 24 10:42:34 CEST 2003 - visnov@suse.cz

- removed modules directory at the top-level

-------------------------------------------------------------------
Mon Jun 23 17:06:34 CEST 2003 - jsrain@suse.de

- moved YCP libraries to own subdirectory (visnov@suse.cz)
- added CWM module for simple manipulation with widgets, including
  common routines for Table/Popup-style dialogs
- added LogView module for displaying logs with advanced
  functionality
- 2.8.10

-------------------------------------------------------------------
Fri Jun 20 13:38:28 CEST 2003 - mvidner@suse.cz

- Runlevel editor: call insserv with force
  when writing multiple services (#27370).
- Moved MailAliases out, to be put to yast2-mail-aliases (#18212).
- Reverted yast2-network from Requires
- 2.8.9

-------------------------------------------------------------------
Wed Jun 18 11:22:41 CEST 2003 - visnov@suse.de

- disabled ipaddress type for command line
- disabled interactive mode for command line
- reverted yast2-network from neededforbuild
- version 2.8.8

-------------------------------------------------------------------
Wed Jun 18 10:42:22 CEST 2003 - lslezak@suse.de

- spec file: added yast2-network to Requires/neededforbuild
- version 2.8.7

-------------------------------------------------------------------
Mon Jun 16 16:06:43 CEST 2003 - lslezak@suse.cz

- new NetworkPopup:: module (common network browsing popups)
- version 2.8.6

-------------------------------------------------------------------
Wed Jun 11 18:09:37 CEST 2003 - arvin@suse.de

- added /usr/share/doc/packages/yast2 to file list (2nd try)

-------------------------------------------------------------------
Wed Jun 11 17:04:50 CEST 2003 - visnov@suse.de

- added command line interface
- 2.8.4

-------------------------------------------------------------------
Wed Jun 11 16:08:13 CEST 2003 - arvin@suse.de

- added /usr/share/doc/packages/yast2 to file list

-------------------------------------------------------------------
Fri Jun  6 12:54:25 CEST 2003 - mvidner@suse.cz

- common_popups: fixed an embarassing syntax error
- 2.8.3

-------------------------------------------------------------------
Fri Jun  6 10:03:29 CEST 2003 - mvidner@suse.cz

- common_popups: revert from Label to common_messages.
- Fixed file list (lslezak).
- Directory: added tmpdir (msvec).
- 2.8.2

-------------------------------------------------------------------
Tue Jun  3 18:28:06 CEST 2003 - sh@suse.de

- Fixed bug #27213: Default sort order in NCurses control center

-------------------------------------------------------------------
Fri May 30 10:03:23 CEST 2003 - mvidner@suse.cz

- Added Label and Popup, replacements for common_{messages,popups}.
- ag_initscripts: recognize X-UnitedLinux-Default-Enabled.
- 2.8.1

-------------------------------------------------------------------
Thu Apr 24 11:08:10 CEST 2003 - kkaempf@suse.de

- rename 'axp' to 'alpha'

-------------------------------------------------------------------
Wed Apr 23 11:51:42 CEST 2003 - ms@suse.de

- added getX11Link function to solve the X11 link
  within the installed system

-------------------------------------------------------------------
Wed Mar 19 12:00:53 CET 2003 - ms@suse.de

- added textdomain to X11Version.ycp (#25627)
- added sax2 to RequireAndConflict() (#25628)

-------------------------------------------------------------------
Mon Mar 17 17:11:52 CET 2003 - arvin@suse.de

- correctly remove ampersand in button lables in y2menu (bug
  #25364)

-------------------------------------------------------------------
Fri Mar 14 17:03:30 CET 2003 - sh@suse.de

- V 2.7.29
- Removed excess quotes in yast2 script when starting in kcontrol

-------------------------------------------------------------------
Fri Mar 14 16:45:19 CET 2003 - sh@suse.de

- V 2.7.28
- Moved yast2_kde functionality into yast2 script
  (Fix for 25230: kcontrol YaST2 module not working)

-------------------------------------------------------------------
Wed Mar 12 11:42:02 CET 2003 - sh@suse.de

- Applied Adrian's patch to use the correct ~/.qtrc in yast2-funcs

-------------------------------------------------------------------
Tue Mar 11 15:24:30 CET 2003 - arvin@suse.de

- fixed syntax in start script (bug #25080)

-------------------------------------------------------------------
Mon Mar 10 14:56:22 CET 2003 - gs@suse.de

- Fixed bugs #24866/#24865 in ncurses file selector (show links;
  set focus to the directory list)

-------------------------------------------------------------------
Sun Mar  9 19:28:07 CET 2003 - nashif@suse.de

- Fixed bug #24953: beta message during installation does not time out

-------------------------------------------------------------------
Fri Mar  7 16:06:09 CET 2003 - sh@suse.de

- Dropped "Notify" header for notify popups (#24782)

-------------------------------------------------------------------
Fri Mar  7 14:20:31 CET 2003 - sh@suse.de

- Fixed bug #24809: sw_single window outside screen
  Now only using --fullscreen for sw_single with KDE running

-------------------------------------------------------------------
Fri Mar  7 13:39:03 CET 2003 - sh@suse.de

- Fixed bug #24790 - Wrong Qt style in y2cc modules after inst.
  (Adrian)

-------------------------------------------------------------------
Wed Mar  5 15:25:12 CET 2003 - ms@suse.de

- added scr agent for /etc/sysconfig/displaymanager handling (#24669)
- do not check for packages in autoinst mode (#24706)

-------------------------------------------------------------------
Mon Mar  3 17:14:44 CET 2003 - jsrain@suse.de

- added scr agent for /etc/sysconfig/hotplug handling (#22580)

-------------------------------------------------------------------
Mon Mar 03 13:02:47 CET 2003 - arvin@suse.de

- once more merged proofread texts

-------------------------------------------------------------------
Mon Mar 03 11:59:24 CET 2003 - arvin@suse.de

- fixed testsuite

-------------------------------------------------------------------
Fri Feb 28 17:25:39 CET 2003 - ms@suse.de

- use require.ycp for package checks in X11Version.ycp (#24488)

-------------------------------------------------------------------
Fri Feb 28 17:16:04 CET 2003 - kkaempf@suse.de

- honor 'manual' on kernel command line (#24462)

-------------------------------------------------------------------
Tue Feb 25 18:46:42 CET 2003 - kkaempf@suse.de

- fix mkdir silence option.

-------------------------------------------------------------------
Tue Feb 25 13:44:23 CET 2003 - kkaempf@suse.de

- suppress warning if /tmp/.qt already exists (#24243)

-------------------------------------------------------------------
Mon Feb 24 11:05:02 CET 2003 - jsrain@suse.de

- added `opt (`notify) to Wizard_hw::ConfiguredContent table to
  allow double click handling (#24095)
- 2.7.15

-------------------------------------------------------------------
Thu Feb 20 11:39:23 CET 2003 - arvin@suse.de

- use title-style capitalization for menu names (bug #23848)

-------------------------------------------------------------------
Wed Feb 19 10:52:05 CET 2003 - arvin@suse.de

- fixed DoNotAcceptButtonLabel (used during beta notice)

-------------------------------------------------------------------
Tue Feb 18 11:56:24 CET 2003 - arvin@suse.de

- added AsciiFile module from yast2-storage

-------------------------------------------------------------------
Mon Feb 17 17:17:42 CET 2003 - arvin@suse.de

- disable x11 setup on mips
- make Next and Accept the default button

-------------------------------------------------------------------
Mon Feb 10 20:53:53 CET 2003 - arvin@suse.de

- setup complete environment for qt during installation

-------------------------------------------------------------------
Mon Feb 10 18:18:00 CET 2003 - arvin@suse.de

- make anti aliased fonts work

-------------------------------------------------------------------
Thu Feb  6 17:01:26 CET 2003 - sh@suse.de

- New command line options for "yast2" script: --fullscreen --noborder
- Always start "sw_single" in full screen mode

-------------------------------------------------------------------
Wed Feb 05 17:10:45 CET 2003 - arvin@suse.de

- merged proofread messages

-------------------------------------------------------------------
Mon Feb  3 18:13:21 CET 2003 - sh@suse.de

- V 2.7.7
- Added default function key handling

-------------------------------------------------------------------
Mon Feb 03 17:40:14 CET 2003 - arvin@suse.de

- new pot file handling

-------------------------------------------------------------------
Mon Jan 27 16:12:51 CET 2003 - arvin@suse.de

- added popt to neededforbuild

-------------------------------------------------------------------
Mon Jan 27 15:48:51 CET 2003 - msvec@suse.de

- network groups: Network Devices and Network Services
- 2.7.4

-------------------------------------------------------------------
Fri Jan 24 15:56:26 CET 2003 - mvidner@suse.de

- Added readconfig.ycp to the file list. Fixes autoyast.

-------------------------------------------------------------------
Fri Jan 17 12:28:21 CET 2003 - mvidner@suse.de

- Reverted sequencer checking: allow superfluous aliases.
- 2.7.3

-------------------------------------------------------------------
Tue Jan 14 11:14:19 CET 2003 - mvidner@suse.de

- Added function key shortcuts to common dialogs (try F1 in curses).
- Report: added global settings for easier access (nashif).
- 2.7.2

-------------------------------------------------------------------
Mon Jan 13 13:13:04 CET 2003 - jsrain@suse.de

- added crashes handling module

-------------------------------------------------------------------
Fri Jan 10 12:58:45 CET 2003 - mvidner@suse.de

- mail table agent: Prevent returning strings as integers/booleans (~#21804).

-------------------------------------------------------------------
Fri Dec 20 15:23:50 CET 2002 - mvidner@suse.de

- file_popups: in qt, use the new widgets
- Arch: fallback for .probe.system being nil (msvec)
- workaround for CallFunction scope bug (#22486) (msvec)
- sequencer: check that all aliases are used (msvec)
- common_messages: DoNotAcceptButtonLabel (arvin)
- Wizard: use opt(key_F1) for Help (gs)
- 2.7.1

-------------------------------------------------------------------
Wed Nov 13 15:14:33 CET 2002 - ms@suse.de

- forgot to add hwinfo and hwinfo-devel to neededforbuild

-------------------------------------------------------------------
Wed Nov 13 12:07:47 CET 2002 - ms@suse.de

- fixed GetVersion() function within the X11Version module. The code
  to obtain the XFree86 version used to configure the installed
  card was really broken. I add a libhd based C program to check
  whether XFree86 4 or 3 is used to configure the card. This program
  is called from the GetVersion() function now.

-------------------------------------------------------------------
Mon Oct 21 15:45:19 CEST 2002 - arvin@suse.de

- print warning if qt frontend is installed but does not work
  (bug #20805)

-------------------------------------------------------------------
Thu Oct 17 13:38:33 CEST 2002 - arvin@suse.de

- fixed arrows in ncurses menu (#19902)

-------------------------------------------------------------------
Fri Oct 11 15:18:14 CEST 2002 - msvec@suse.cz

- fixed translations in the ncurses menu (#20801)
- 2.6.39

-------------------------------------------------------------------
Fri Oct 11 11:07:01 CEST 2002 - arvin@suse.de

- added lost password.ycp (bug #20087)

-------------------------------------------------------------------
Fri Sep 20 14:36:49 CEST 2002 - kkaempf@suse.de

- access content only in initial mode
- 2.6.37

-------------------------------------------------------------------
Fri Sep 20 13:13:05 CEST 2002 - kkaempf@suse.de

- read initial language from content file
- 2.6.36

-------------------------------------------------------------------
Wed Sep 18 16:01:32 CEST 2002 - arvin@suse.de

- does not provides/obsoletes the old yast

-------------------------------------------------------------------
Thu Sep 12 12:20:55 CEST 2002 - kkaempf@suse.de

- define IgnoreButtonLabel in WFM and UI
- 2.6.34

-------------------------------------------------------------------
Tue Sep 10 16:03:47 CEST 2002 - arvin@suse.de

- added provide/obsolete y2t_menu (bug #19325)

-------------------------------------------------------------------
Sat Sep 07 23:00:24 CEST 2002 - arvin@suse.de

- added help text in y2menu

-------------------------------------------------------------------
Thu Sep 05 17:48:13 CEST 2002 - arvin@suse.de

- wizard loads it's images from the theme dir

-------------------------------------------------------------------
Wed Sep  4 19:08:56 CEST 2002 - mvidner@suse.cz

- ncurses menu: fixed shortcut cycling in the group menu (#18258).
- 2.6.30

-------------------------------------------------------------------
Mon Sep  2 17:44:13 CEST 2002 - mvidner@suse.cz

- ag_initscripts: fixed parsing Short-Descriptions.

-------------------------------------------------------------------
Sat Aug 31 01:16:44 CEST 2002 - schwab@suse.de

- Don't waste tons of memory in y2menu.

-------------------------------------------------------------------
Fri Aug 30 11:35:30 CEST 2002 - arvin@suse.de

- moved X11Version.ycp from yast2-installation here

-------------------------------------------------------------------
Thu Aug 29 15:28:48 CEST 2002 - sh@suse.de

- Adapted wizard colors to new grey style images by wimer@suse.de

-------------------------------------------------------------------
Thu Aug 29 11:25:47 CEST 2002 - mvidner@suse.cz

- wizard: prevent temporary (but visible) truncations
  of dialog captions (#18517).

-------------------------------------------------------------------
Wed Aug 28 18:29:15 CEST 2002 - mvidner@suse.cz

- mail aliases: fixed line continuation processing (#18487).
- file_popups::PopupDir: fixed the Selected directory heading.
- 2.6.28

-------------------------------------------------------------------
Tue Aug 27 20:00:00 CEST 2002 - jsuchome@suse.cz

- provide/obsolete old translation packages

-------------------------------------------------------------------
Thu Aug 22 12:09:46 CEST 2002 - arvin@suse.de

- make links to yast2 relative (bug #18170)

-------------------------------------------------------------------
Tue Aug 20 19:07:38 CEST 2002 - arvin@suse.de

- added variable Mode::x11_setup_needed and Arch::x11_setup_needed

-------------------------------------------------------------------
Tue Aug 20 11:29:36 CEST 2002 - arvin@suse.de

- added ncurses based y2menu by Marco Skambraks

-------------------------------------------------------------------
Sun Aug 18 20:24:48 CEST 2002 - kkaempf@suse.de

- honor /etc/install.inf:UseSSH (#18053)

-------------------------------------------------------------------
Fri Aug 16 17:31:33 CEST 2002 - arvin@suse.de

- marked more texts for translation

-------------------------------------------------------------------
Wed Aug 14 11:54:01 CEST 2002 - arvin@suse.de

- removed links to /sbin/yast2 with non ascii characters to
  prevent screen corruption is some locales

-------------------------------------------------------------------
Tue Aug 13 14:20:37 CEST 2002 - arvin@suse.de

- merged proofread texts

-------------------------------------------------------------------
Mon Aug 12 17:23:44 CEST 2002 - kkaempf@suse.de

- read /etc/install.inf:InstMode correctly for Mode::boot
- 2.6.20

-------------------------------------------------------------------
Sun Aug 11 21:16:04 CEST 2002 - mvidner@suse.cz

- Runlevel: use full path of service scripts; force removal
  (#17608 workaround)
- 2.6.19

-------------------------------------------------------------------
Fri Aug  9 15:32:54 CEST 2002 - mvidner@suse.cz

- Fixed falling back to ncurses when DISPLAY is set
  but yast2-qt is not installed.
- Added Runlevel::error_msg, to inform the user what went wrong.
- 2.6.18

-------------------------------------------------------------------
Tue Aug 06 11:31:46 CEST 2002 - arvin@suse.de

- fixed detection of autoinst in Mode.ycp

-------------------------------------------------------------------
Mon Aug 05 18:13:04 CEST 2002 - arvin@suse.de

- adaption for new /etc/install.inf agent

-------------------------------------------------------------------
Wed Jul 31 13:49:39 CEST 2002 - mvidner@suse.cz

- Moved private runlevel files back to yast2-runlevel.
- 2.6.15

-------------------------------------------------------------------
Mon Jul 29 11:51:52 CEST 2002 - msvec@suse.cz

- included some general purpose agents
- 2.6.14

-------------------------------------------------------------------
Wed Jul 24 19:28:17 CEST 2002 - jsuchome@suse.cz

- Added runlevel module files.

-------------------------------------------------------------------
Fri Jul 19 16:50:44 CEST 2002 - mvidner@suse.cz

- Moved aliases handling from yast2-mail (bug #11730).
- 2.6.13

-------------------------------------------------------------------
Fri Jul 19 12:01:11 CEST 2002 - mvidner@suse.cz

- Added Wizard::{Set,Restore}ScreenShotName ().
- Moved sysconfig/ypserv definition from yast2-nis-server.
- 2.6.12

-------------------------------------------------------------------
Fri Jul 19 11:24:35 CEST 2002 - sh@suse.de

- Wizard now uses consistent image names for easier OEM logo
  handling

-------------------------------------------------------------------
Tue Jul 16 16:44:03 CEST 2002 - sh@suse.de

- V 2.6.11
- provide/obsolete yast2-trans-wizard

-------------------------------------------------------------------
Fri Jul 12 17:11:52 CEST 2002 - kkaempf@suse.de

- fix sequencer and wizard testsuite
- call sequencer testsuite during build
- 2.6.10

-------------------------------------------------------------------
Fri Jul 12 10:24:37 CEST 2002 - msvec@suse.cz

- added doc and autodocs
- new module Directory: contains definitions of all directories

-------------------------------------------------------------------
Tue Jul  9 11:43:47 CEST 2002 - mvidner@suse.cz

- Provides/Obsoletes fixed for the devel subpackage

-------------------------------------------------------------------
Thu Jul 04 13:22:52 CEST 2002 - arvin@suse.de

- move non binary file from /usr/lib/YaST2 to /usr/share/YaST2

-------------------------------------------------------------------
Mon Jul  1 11:03:51 CEST 2002 - kkaempf@suse.de

- split of images to separate package

-------------------------------------------------------------------
Thu Jun 27 13:55:21 CEST 2002 - kkaempf@suse.de

- merged yast2-lib-sequencer and yast2-lib-wizard.

-------------------------------------------------------------------
Tue Jun 11 16:52:39 CEST 2002 - arvin@suse.de

- the yast2 script now handels all arguments as strings when
  calling y2base

-------------------------------------------------------------------
Thu Jun 06 17:23:36 CEST 2002 - arvin@suse.de

- various minor fixes for installation

-------------------------------------------------------------------
Wed Jun  5 11:02:17 CEST 2002 - kkaempf@suse.de

- recode shell output properly for UI (#16178)
- don't require trans packages (#16285)

-------------------------------------------------------------------
Wed May 29 12:55:31 CEST 2002 - arvin@suse.de

- fixed yast2 start scripts for lib/lib64

-------------------------------------------------------------------
Tue May 28 14:37:19 CEST 2002 - sh@suse.de

- V 2.6.4
- dropped obsolete hw_setup_launcher.ycp
- fixed file list in spec file
- fixed Makefile.am to work with new automake

-------------------------------------------------------------------
Wed May 22 21:29:28 MEST 2002 - tom@suse.de

- Moved X11 functionality from x11 to y2c_x11.

-------------------------------------------------------------------
Tue May 14 11:09:46 CEST 2002 - arvin@suse.de

- prevent ncurses frontend to start with languages that
  are known to not work correct

-------------------------------------------------------------------
Wed May  8 17:40:49 MEST 2002 - tom@suse.de

- Removed keyboard, mouse, timezone, language (now extra packages)

-------------------------------------------------------------------
Tue Apr 23 12:14:56 CEST 2002 - fehr@suse.de

- remove subdirectories storage and partitioning they are now in
  a separate package yast2-storage.
- new version 2.6.2

-------------------------------------------------------------------
Wed Apr 17 15:47:56 MEST 2002 - tom@suse.de

- (#15565) monitors.ycp newly generated with uppercase vendor and
  model strings.

-------------------------------------------------------------------
Tue Apr 16 17:28:14 CEST 2002 - gs@suse.de

- (#15600, #15727) Package Installation: check again the package
  dependencies if the user deselects an additional required package

-------------------------------------------------------------------
Mon Apr 15 19:03:30 MEST 2002 - tom@suse.de

- (#15546) Now changing lilo.conf correctly.

-------------------------------------------------------------------
Thu Apr 11 15:55:50 MEST 2002 - tom@suse.de

- (#15546) Handle VESA mode correctly for fbdev graphics.

-------------------------------------------------------------------
Wed Apr 10 16:21:16 MEST 2002 - tom@suse.de

- (#15690) Now the probe button really probes.

-------------------------------------------------------------------
Wed Apr 10 10:01:56 CEST 2002 - lnussel@suse.de

- merged modifications for certification/product CD

-------------------------------------------------------------------
Wed Mar 27 17:52:38 CET 2002 - kkaempf@suse.de

- Unpack driver update data in chrooted directory.
- y2update.tar.gz is alread copied by linuxrc, don't expect
  it below /media/floppy.

-------------------------------------------------------------------
Wed Mar 27 12:22:01 CET 2002 - kkaempf@suse.de

- Evaluate "partition" and "serverdir" when installing from
  harddisk (#15525).

-------------------------------------------------------------------
Wed Mar 27 10:41:08 CET 2002 - gs@suse.de

- Change source medium: use "serverdir" instead of "partition"
  (concerns installation from hard disk)

-------------------------------------------------------------------
Tue Mar 26 18:01:45 CET 2002 - kkaempf@suse.de

- Set all hardware to a defined state after update (#15532).
- For installation from harddisk, use "serverdir" instead of
  "partition" from install.inf (#15525).
- linuxrc mounts CD1 to /var/adm/mount during harddisk install
  (#15525).

-------------------------------------------------------------------
Tue Mar 26 17:40:04 CET 2002 - sh@suse.de

- Fixed bug #15520: can't boot into installed system

-------------------------------------------------------------------
Tue Mar 26 16:54:53 CET 2002 - ms@suse.de

- need blank as first sign for VESA and LCD vendor to ensure
  proper display at top of the monitors list (#15521)

-------------------------------------------------------------------
Tue Mar 26 15:44:13 CET 2002 - sh@suse.de

- Fixed bug #15512: Can't install base pkgs in installed system

-------------------------------------------------------------------
Tue Mar 26 15:39:22 MET 2002 - tom@suse.de

- (#15518) Renamed YaST-internal IDs in sysconfig:
  keyboard: YAST_TYPE --> YAST_KEYBOARD
  mouse:    YAST_TYPE --> YAST_MOUSE

-------------------------------------------------------------------
Tue Mar 26 15:20:53 CET 2002 - kkaempf@suse.de

- Delete runme_at_boot after updating all packages.

-------------------------------------------------------------------
Tue Mar 26 14:28:44 MET 2002 - tom@suse.de

- (#15515) YaST-internal IDs are now: keyboard: YAST_TYPE, mouse: YAST_TYPE

-------------------------------------------------------------------
Tue Mar 26 14:27:10 CET 2002 - sh@suse.de

- Fixed bug #15506: Disable "Change" menu when skipping HW config

-------------------------------------------------------------------
Mon Mar 25 17:58:20 MET 2002 - tom@suse.de

- (#14852) inst_config_x11.ycp:
  The variables currentMode and Selected_3D were first stored into the
  X11 module and then queried from the UI. Fixed.

-------------------------------------------------------------------
Mon Mar 25 17:46:16 CET 2002 - sh@suse.de

- Fixed bug #15418: selbox in inst_rootpart not wide enough

-------------------------------------------------------------------
Mon Mar 25 17:38:37 CET 2002 - kkaempf@suse.de

- make update.post script executable before starting it.
- Allow either packed or unpacked extension disk.

-------------------------------------------------------------------
Mon Mar 25 17:23:46 CET 2002 - fehr@suse.de

- make reading of exiting fstab work again (#15482)

-------------------------------------------------------------------
Mon Mar 25 17:09:45 CET 2002 - schubi@suse.de

- kdoc added in forceupdate list

-------------------------------------------------------------------
Mon Mar 25 15:54:00 CET 2002 - kkaempf@suse.de

- adapt probing for usb controllers to changed libhd requirements
  (#15483).
- dont re-calculate bootloader location if it was set manually
  (#15446).
- fix typo in monitors.ycp ("90,47" is no valid vsync).

-------------------------------------------------------------------
Mon Mar 25 14:56:40 CET 2002 - sh@suse.de

- Fixed bug #15419: confusing message in inst_suseconfig

-------------------------------------------------------------------
Mon Mar 25 14:23:42 CET 2002 - gs@suse.de

- Update: change status from "u" to "i" for uninstalled packages
  (#14727)

-------------------------------------------------------------------
Mon Mar 25 13:44:54 CET 2002 - sh@suse.de

- Fixed bug #15412: One log line for each package installed

-------------------------------------------------------------------
Mon Mar 25 13:40:39 CET 2002 - fehr@suse.de

- moved static dialog definitions for fs options into function
  GetNormalFilesystems() to make translations work (#15460)

-------------------------------------------------------------------
Mon Mar 25 12:20:21 CET 2002 - ms@suse.de

- update monitors.ycp to currently used CDB entries (#15421).

-------------------------------------------------------------------
Sun Mar 24 13:00:35 CET 2002 - kkaempf@suse.de

- delete runme_at_boot after package installation (#15430).
- remember device (index) where (wrong) SuSE medium was found (#15432).

-------------------------------------------------------------------
Fri Mar 22 18:59:40 CET 2002 - gs@suse.de

- package selection: show correct status of the package (#15400)

-------------------------------------------------------------------
Fri Mar 22 16:04:40 CET 2002 - fehr@suse.de

- removed superfluous warning about fsid change when assigning a
  mount point to LVM LV (#15388)
- changed fstab options for /proc/bus/usb from "defaults,noauto"
  to "noauto" (#15389)

-------------------------------------------------------------------
Fri Mar 22 15:47:39 CET 2002 - kkaempf@suse.de

- Call /usr/bin/setfont without parameters when Braille enabled (#13801).

-------------------------------------------------------------------
Fri Mar 22 15:14:51 CET 2002 - gs@suse.de

- Change source of installation: umount /var/adm/mount before mounting
  the new source medium (#14425)

-------------------------------------------------------------------
Fri Mar 22 15:09:48 CET 2002 - sh@suse.de

- Fixed bug #15356: killed mwm message

-------------------------------------------------------------------
Fri Mar 22 14:08:46 CET 2002 - schubi@suse.de

- bugix: Xf86config module has been overwritten while update #15376
  ( wrong if statement in inst_finish.ycp )

-------------------------------------------------------------------
Fri Mar 22 12:42:58 CET 2002 - gs@suse.de

- Update: show packages with status "d" in the "No Update" list
  (#15350)

-------------------------------------------------------------------
Thu Mar 21 18:38:41 MET 2002 - tom@suse.de

- (#14936) Now capturing `cancel and treating like `abort.

-------------------------------------------------------------------
Thu Mar 21 18:17:01 CET 2002 - arvin@suse.de

- check for yast2-qt-plugin and it's libraries in the YaST2 and
  yast2 start scripts (bug #15300 and probably bug #13831)

-------------------------------------------------------------------
Thu Mar 21 17:41:42 MET 2002 - tom@suse.de

- (#14882) Now marking probed but unused monitor-hw-data with configured = no.

-------------------------------------------------------------------
Thu Mar 21 16:37:09 CET 2002 - kkaempf@suse.de

- Drop intermediate textdomain calls, they're useless (#15294).

-------------------------------------------------------------------
Thu Mar 21 16:21:59 CET 2002 - gs@suse.de

- Package installation: respect product information AND release number
  of the source medium (#15278)

-------------------------------------------------------------------
Thu Mar 21 16:05:00 CET 2002 - schubi@suse.de

- Checking mouse protocol before calling update_Xf86config

-------------------------------------------------------------------
Thu Mar 21 15:45:27 CET 2002 - sh@suse.de

- Fixed bug #15220: Wizard buttons not translated

-------------------------------------------------------------------
Thu Mar 21 15:03:47 CET 2002 - sh@suse.de

- Fixed endless loop in language with some weird NCurses combinations

-------------------------------------------------------------------
Thu Mar 21 12:51:34 CET 2002 - gs@suse.de

- Update: do not allow status "delete" for packages which are not
  installed (#14727)

-------------------------------------------------------------------
Thu Mar 21 11:03:27 CET 2002 - ms@suse.de

- fixed check script to be valid with the new firegl driver [fglr200]

-------------------------------------------------------------------
Thu Mar 21 09:36:31 CET 2002 - schubi@suse.de

- Checking broken update correctly #13597

-------------------------------------------------------------------
Wed Mar 20 22:27:30 CET 2002 - kkaempf@suse.de

- fallback to (chipset related) vendor/device if graphics card
  doesn't provide (manufacturer related) subvendor/subdevice (#15099)

-------------------------------------------------------------------
Wed Mar 20 18:48:16 MET 2002 - tom@suse.de

- (#15098) Now reading file with default value.

-------------------------------------------------------------------
Wed Mar 20 17:15:49 CET 2002 - kkaempf@suse.de

- Also show SuSE release number when choosing root partiton (#15243).
- Properly probe cdroms during installation/update (#15275).

-------------------------------------------------------------------
Wed Mar 20 15:04:48 CET 2002 - fehr@suse.de

- fix problem with map access to non-map in GetEntryForMountpoint
  (#15229)
- fix problem with wrong partition proposal
- fix problem with wrong default filesystem (#15057)

-------------------------------------------------------------------
Wed Mar 20 14:52:44 MET 2002 - tom@suse.de

- (#15093) New frequency range: [60,62,65,68,70,72,75,78,80,85,90,100]

-------------------------------------------------------------------
Wed Mar 20 14:27:52 CET 2002 - sh@suse.de

- Fixed bug #15214: Control center after HW proposal english only
- Fixed bug #15201: Disable WM decorations for first control center

-------------------------------------------------------------------
Wed Mar 20 14:26:01 CET 2002 - lnussel@suse.de

- added -S option to yast2 shell script (for susewm)

-------------------------------------------------------------------
Wed Mar 20 14:17:42 CET 2002 - schubi@suse.de

-  Installing vnc (if needed ) while updating the system #14707

-------------------------------------------------------------------
Wed Mar 20 14:03:24 MET 2002 - tom@suse.de

- Added norwegian language.

-------------------------------------------------------------------
Wed Mar 20 12:45:54 CET 2002 - sh@suse.de

- Fixed bug #13894: Slide show progress bar shows wrong value

-------------------------------------------------------------------
Wed Mar 20 12:23:47 CET 2002 - schubi@suse.de

- Starting raidstart for partitions which are not / and have
  raid systems ( update ). #14798

-------------------------------------------------------------------
Wed Mar 20 10:35:08 CET 2002 - kkaempf@suse.de

- remember language in Mouse in order to trigger re-translation
  (#15197).

-------------------------------------------------------------------
Tue Mar 19 20:10:49 CET 2002 - sh@suse.de

- Fixed bug #14530: Explicit file names in .spec rather than *.scr

-------------------------------------------------------------------
Tue Mar 19 18:40:21 CET 2002 - gs@suse.de

- Update: re-evaluate the update packages if the status of the
  "Clean up the system ..." checkbox has changed

-------------------------------------------------------------------
Tue Mar 19 18:25:06 CET 2002 - schubi@suse.de

- Call substring with the correct parameters #15184
  ( inst_rpmupdate.ycp)

-------------------------------------------------------------------
Tue Mar 19 18:10:04 CET 2002 - kkaempf@suse.de

- Also write hardware status for already active ide, floppy, usb
  controllers, and framebuffer (#15195).
- Preliminary fix for YaST2.firstboot (#15187).

-------------------------------------------------------------------
Tue Mar 19 18:05:01 MET 2002 - tom@suse.de

- (#15096) Do not use undefined variable any more.
- (#15091) Now restoring saved monitor data in normal mode.

-------------------------------------------------------------------
Tue Mar 19 15:49:13 CET 2002 - sh@suse.de

- Fixed "update finished, empty proposal dialog" bug

-------------------------------------------------------------------
Tue Mar 19 10:31:44 CET 2002 - kkaempf@suse.de

- Properly check return code from inst_mode if update was choosen.
- just pass 'Framebuffer' entry from install.inf to lilo, don't
  look at probe results (#15168)
- add comments to /etc/sysconfig/bootloader.

-------------------------------------------------------------------
Mon Mar 18 17:27:46 MET 2002 - tom@suse.de

- (#14238) Now writing sysconfig comments for the mouse.

-------------------------------------------------------------------
Mon Mar 18 16:29:01 CET 2002 - sh@suse.de

- Fixed bug #15101: Checkboxes truncated in 80x24 ncurses proposal

-------------------------------------------------------------------
Mon Mar 18 15:36:28 CET 2002 - kkaempf@suse.de

- re-probe cdroms in installed system in order to get proper status
  for ide cdwriter devices which couldn't be detected at boot-time
  (#15126).

-------------------------------------------------------------------
Mon Mar 18 14:26:38 CET 2002 - lnussel@suse.de

- added -i option for installing packages to yast2 shell script
- added some shell magic to allow more than two parameters for modules

-------------------------------------------------------------------
Mon Mar 18 12:19:29 CET 2002 - gs@suse.de

-  Recode for copyright and author added (#15058)

-------------------------------------------------------------------
Mon Mar 18 12:10:26 CET 2002 - kkaempf@suse.de

- Bugfix for lilo/dolilo: drop "vga" from append, pass via "-v"
  to dolilo.

-------------------------------------------------------------------
Mon Mar 18 12:07:55 CET 2002 - sh@suse.de

- Fixed bug #15090: "No" in "really install" interpreted as "yes"

-------------------------------------------------------------------
Mon Mar 18 11:50:06 CET 2002 - sh@suse.de

- Fixed bug #15100: Default "off" for "start control center"

-------------------------------------------------------------------
Mon Mar 18 11:19:58 CET 2002 - snwint@suse.de

- mk_lilo_conf: put 'vga' entry into image section

-------------------------------------------------------------------
Fri Mar 15 19:01:23 MET 2002 - tom@suse.de

- (#13878) Added Estonian keyboard.

-------------------------------------------------------------------
Fri Mar 15 17:22:10 MET 2002 - tom@suse.de

- (#14855) Language: Added Slovene language.
- (#14855) Keyboard: Added Slovene keyboard to YaST2 keyboards.
- (#14855) Timezone: Cleaned up existing lang --> timezone mess (new: Slovene).

-------------------------------------------------------------------
Fri Mar 15 17:15:23 CET 2002 - kkaempf@suse.de

- drop workaround for author/copyright twist from libpkg.
- Replace "\n" in author list with ", "

-------------------------------------------------------------------
Fri Mar 15 16:32:27 CET 2002 - fehr@suse.de

- fix wrong nameing for windows mount points (#15031)

-------------------------------------------------------------------
Fri Mar 15 16:17:50 CET 2002 - kkaempf@suse.de

- ignore more cmdline parameters
- don't pass "-v" (for global vga=) to dolilo, the "vga=" in the
  append line is sufficient.

-------------------------------------------------------------------
Fri Mar 15 16:10:54 CET 2002 - gs@suse.de

- Update: do not delete "aps" if it is in use (#15015)
- Package Selection: correct update of the disk space information

-------------------------------------------------------------------
Fri Mar 15 16:08:49 CET 2002 - snwint@suse.de

- updated 'failsafe' options for lilo.conf
- append user specified boot options to 'failsafe' entry

-------------------------------------------------------------------
Fri Mar 15 14:43:27 CET 2002 - sh@suse.de

- Fixed bug #13894: Slide show pkg sizes garbled from CD2 on

-------------------------------------------------------------------
Fri Mar 15 13:32:03 MET 2002 - tom@suse.de

- (#15021) Now only removing X11-link in case of "No X11".

-------------------------------------------------------------------
Fri Mar 15 12:54:14 CET 2002 - kkaempf@suse.de

- Check also /proc/modules besides the "active" flag from hwinfo
  in order to find out if a module is already loaded (#15007).

-------------------------------------------------------------------
Thu Mar 14 17:37:23 CET 2002 - sh@suse.de

- Fixed bug #14161: wrong background grey

-------------------------------------------------------------------
Thu Mar 14 16:16:21 CET 2002 - sh@suse.de

- Fixed bug #13186: Start Y2 control center after installation
- Fixed bug #14975: Final "All is ready" popup

-------------------------------------------------------------------
Thu Mar 14 15:55:07 CET 2002 - zoz@suse.de

- fix PCMCIA startup (#14661).

-------------------------------------------------------------------
Thu Mar 14 15:43:43 MET 2002 - tom@suse.de

- Added turkish language again in language.ycp.

-------------------------------------------------------------------
Thu Mar 14 14:49:07 MET 2002 - tom@suse.de

- (#14518) Added Irish.

-------------------------------------------------------------------
Thu Mar 14 13:16:15 MET 2002 - tom@suse.de

- (#14814) Now translating old lang codes to ISO codes on entry.

-------------------------------------------------------------------
Thu Mar 14 11:08:17 CET 2002 - kkaempf@suse.de

- scripts/yast2_kde: set LANG from /etc/sysconfig/language:RC_LANG (#14607).
- scripts/yast2: honor $LANG (#14607).
- install k_smp if > 4GB physical memory detected (#14287).

-------------------------------------------------------------------
Thu Mar 14 10:56:04 CET 2002 - gs@suse.de

- (#14592) Now ask the user whether YaST2 shall delete unmaintained
  packages from the system
- (#14406), (#14805) Package selection dialog: help text added for "X"
   status and popup text changed

-------------------------------------------------------------------
Wed Mar 13 18:30:42 MET 2002 - tom@suse.de

- (#14882) Now marking faked GENERIC Monitor with cfg=no.

-------------------------------------------------------------------
Wed Mar 13 18:23:06 MET 2002 - tom@suse.de

- (#14885) Now writing "/dev/mouse" into XF86Config so xmset works in the
  running system.

-------------------------------------------------------------------
Wed Mar 13 11:48:58 EST 2002 - nashif@suse.de

- Don't probe hardware in Mode::config

-------------------------------------------------------------------
Wed Mar 13 15:41:26 CET 2002 - fehr@suse.de

- prevent upward rounding in combination of
  ByteToHumanString/kmgt_str_to_byte (#14673)

-------------------------------------------------------------------
Wed Mar 13 13:22:57 MET 2002 - tom@suse.de

- (#14446) Now also restoring hwclock-param from sysconfig
  and setting timezone again in continue mode.

-------------------------------------------------------------------
Wed Mar 13 10:15:41 CET 2002 - kkaempf@suse.de

- Fix locale for greek (ISO8859-7 -> ISO-8859-7, #14898).
- Set "acpismp=force" for UP and SMP systems if "ht" flag detected (#13531).
- Install k_smp if "BOOT_IMAGE=apic" given in cmdline (#14022).
- Dont change initrd modules aic7xxx vs. aic7xxx_old on update (#14614).
- Override instmode "cd" in install.inf, if setup/descr/info knows better
  (#14469).
- Start ncurses "menu" with first group preselected (instead of all),
  general code cleanup of menu code (#14909).

-------------------------------------------------------------------
Tue Mar 12 16:57:16 CET 2002 - gs@suse.de

- equal button size in package conflict popups (#13302)

-------------------------------------------------------------------
Tue Mar 12 16:43:56 CET 2002 - mvidner@suse.cz

- Provide keyboard shortcuts for the group and package tables in
  ncurses detailed package selection. #14737.

-------------------------------------------------------------------
Tue Mar 12 16:24:34 MET 2002 - tom@suse.de

- (#13198) Changed mouse probing strategy.
  Applied sleep before mouse probing in inst_startup.ycp.

-------------------------------------------------------------------
Tue Mar 12 10:26:15 CET 2002 - fehr@suse.de

- add hibernation partition to expert partitioner menue (#14668)
- handle raids present on system to install reasonably

-------------------------------------------------------------------
Mon Mar 11 18:07:23 MET 2002 - tom@suse.de

- (#14491) Now using new "manual" probing to get the new unique key (mouse).

-------------------------------------------------------------------
Mon Mar 11 15:55:31 CET 2002 - kkaempf@suse.de

- Skip all non-data lines in "parted print" output (#14793).
- Don't pass "manual" option to installed system.

-------------------------------------------------------------------
Mon Mar 11 15:46:55 MET 2002 - tom@suse.de

- Detect language change to avoid unnecessary package selection recalculation.

-------------------------------------------------------------------
Mon Mar 11 14:41:28 CET 2002 - sh@suse.de

- Fixed bug #14164: inst_mode should be a popup

-------------------------------------------------------------------
Mon Mar 11 10:46:46 MET 2002 - tom@suse.de

- New script by ms@suse.de for changing X11-mouse-protocol during update.

-------------------------------------------------------------------
Fri Mar  8 14:28:27 CET 2002 - kkaempf@suse.de

- clean up firsboot script to fix pcmcia/usb and usbdevfs (#14416)
- don't 'hard' probe for cdroms when checking for installation
  sources but rely on libhd configuration database instead.
  Fallback to /dev/cdrom if even this fails (#14555).
- add "vnc" package to installation list if running under vnc (#14707).
- remove duplicate portmap start from firstboot script.

-------------------------------------------------------------------
Fri Mar  8 13:35:25 MET 2002 - tom@suse.de

- (#14663) Added textdomains to import-modules.

-------------------------------------------------------------------
Fri Mar  8 12:54:55 MET 2002 - tom@suse.de

- (#13951) After having talked to ke@suse.de removed (commented out):
	ca_ES, gl_ES, hr_HR, ru_RU, tr_TR
  Added again:
	pt_BR

-------------------------------------------------------------------
Thu Mar  7 18:14:04 MET 2002 - tom@suse.de

- (#14227 addendum) Just discovered that the faked monitor also fooled the
  automatic insertion of probed but unknown monitors into the monitor DB.
  This is done so that those monitors can be selected in the monitor selection
  dialog. Furthermore for user convenience such a monitor is preselected when
  entering the monitor selection dialog. Unfortunately the libhd-faked monitor
  does fulfil all those criteria and triggered this mechanism. Fixed.

-------------------------------------------------------------------
Thu Mar  7 17:53:52 MET 2002 - tom@suse.de

- (#14227) Erroneously there was still a branch where the new behaviour of
  libhd was not honored. YaST now takes this into consideration in any case
  (hopefully) and leads the user to the monitor selection dialog again as it
  was before.

-------------------------------------------------------------------
Thu Mar  7 17:21:00 MET 2002 - tom@suse.de

- (#14606) Solved by now displaying date in numerical form because in inst-sys
  not all translations for all languages are available for system commands.
  Invented new function Timezone::GetDateTime().

-------------------------------------------------------------------
Thu Mar  7 13:46:16 CET 2002 - sh@suse.de

- Added missing "textdomain" in BootSILO.ycp

-------------------------------------------------------------------
Thu Mar  7 13:42:26 CET 2002 - sh@suse.de

- Addes missing translation markers in inst_root

-------------------------------------------------------------------
Thu Mar  7 12:34:58 CET 2002 - schubi@suse.de

- patch xf86config in update mode

-------------------------------------------------------------------
Thu Mar  7 12:11:27 CET 2002 - fehr@suse.de

- handle editing of encrypted partitions in running system correct
- change handling of back-button in LVM lv dialog

-------------------------------------------------------------------
Wed Mar  6 17:39:47 CET 2002 - schubi@suse.de

- textdomain added for software proposal #14538

-------------------------------------------------------------------
Wed Mar  6 16:58:35 CET 2002 - schubi@suse.de

- Showing error popup, if the package agent has not been initialized
  correctly

-------------------------------------------------------------------
Wed Mar  6 16:45:43 MET 2002 - tom@suse.de

- (#14540) Now setting sysconfig var DISPLAYMANAGER to  "console"  instead
  of DISPLAYMANAGER_STARTS_XSERVER to "no" if user selects "No X11".

-------------------------------------------------------------------
Wed Mar  6 15:09:39 CET 2002 - sh@suse.de

- Fixed bug #14011: Switching laguages does not switch all texts

-------------------------------------------------------------------
Wed Mar  6 14:14:02 CET 2002 - fehr@suse.de

- fix bug in handling crypto fs in running system (#13781)

-------------------------------------------------------------------
Wed Mar  6 14:03:37 CET 2002 - kkaempf@suse.de

- Drop "-a" (activate parition) flag from dolilo call if no primary
  partition can be found for activation (#13884).
- Hide information box if user de-selected "Show details" checkbox
  in "Please insert CD n" popup.
- When checking for a medium, always start with the last active
  device and check other devices only on failure.

-------------------------------------------------------------------
Tue Mar  5 19:08:18 CET 2002 - schubi@suse.de

- copy *.pkd to target system

-------------------------------------------------------------------
Tue Mar  5 17:20:47 MET 2002 - tom@suse.de

- (#4849) Corrected if-clause in constructor. Now functional in continue mode.

-------------------------------------------------------------------
Tue Mar  5 16:39:49 CET 2002 - kkaempf@suse.de

- Require "yast2-trans-inst-proposal" for yast2-instsys to get
  proper translations for the "proposal" screen.
- fix textdomain for 'proposal_bootloader' to "proposal".

-------------------------------------------------------------------
Tue Mar  5 16:30:51 MET 2002 - tom@suse.de

- (#14457) Now date/time is redisplayed on any change in the UI.

-------------------------------------------------------------------
Tue Mar  5 14:38:01 CET 2002 - schubi@suse.de

- Bugfix while changing update-upgrade-status #14473

-------------------------------------------------------------------
Tue Mar  5 14:23:14 CET 2002 - lnussel@suse.de

- filter out "\n" in helptexts (#14337)
- create the list of all modules only once when the splashscreen is displayed
  and recycle this list later when the "All" button is selected (#14472)

-------------------------------------------------------------------
Tue Mar  5 12:42:31 MET 2002 - tom@suse.de

- (#14211) Now executing SuSEconfig.3ddiag instead of switch2mesasoft.

-------------------------------------------------------------------
Tue Mar  5 11:53:58 CET 2002 - kkaempf@suse.de

- Copy setup/descr/en.pkd instead of setup/descr/english.pkd to
  installed system.

-------------------------------------------------------------------
Mon Mar  4 19:36:08 MET 2002 - tom@suse.de

- (#14116) Now considering Win partitions when assuming GMT vs. local time.

-------------------------------------------------------------------
Mon Mar  4 19:12:12 CET 2002 - fehr@suse.de

- add module loading info for xfs

-------------------------------------------------------------------
Mon Mar  4 17:57:54 CET 2002 - fehr@suse.de

- support more than 26 scsi disks (#13983)
- various fixes for usage in running system

-------------------------------------------------------------------
Mon Mar  4 17:48:28 CET 2002 - zoz@suse.de

- check usb/pci hotplug on first start and rewrite sysconfig
  properly (#14428).

-------------------------------------------------------------------
Mon Mar  4 17:23:59 CET 2002 - sh@suse.de

- Fixed the YaST2 part of bug #1218: Linuxrc displays an error
  message if the user aborted the installation

-------------------------------------------------------------------
Mon Mar  4 16:51:18 CET 2002 - kkaempf@suse.de

- check old lilo destination on update and re-use it.
- when writing lilo on update, check better if floppy or harddisk.
- write bootloader related settings to sysconfig/bootloader.

- run /sbin/raidautorun after all storage modules are loaded.

-------------------------------------------------------------------
Mon Mar  4 16:36:49 CET 2002 - sh@suse.de

- Fixed bug #14363: Don't execute SuSEconfig once more when going back

-------------------------------------------------------------------
Mon Mar  4 16:27:13 CET 2002 - gs@suse.de

- show the packages of first set or group (#14339)

-------------------------------------------------------------------
Mon Mar  4 15:06:53 CET 2002 - lnussel@suse.de

- added comment header to menu.ycp (#14379)
- replaced "Quit" with QuitButtonLabel()

-------------------------------------------------------------------
Mon Mar  4 15:02:01 CET 2002 - gs@suse.de

- add button and popup for Samba installation in dialog Choose
  installation source (#14010)

-------------------------------------------------------------------
Mon Mar  4 14:45:50 MET 2002 - tom@suse.de

- (#14117) Now showing static date/time in timezone window and proposal.

-------------------------------------------------------------------
Mon Mar  4 12:30:28 CET 2002 - sh@suse.de

- Fixed bug #14351: YaST2 SuSEconfig executes *.rpmsave modules

-------------------------------------------------------------------
Mon Mar  4 12:07:16 CET 2002 - gs@suse.de

- don't destroy the user defined software selection if the
  partitioning is changed (bug #14103)

-------------------------------------------------------------------
Mon Mar  4 09:33:48 CET 2002 - schubi@suse.de

- Showing error message after update #14250
- Deleting unsupported packages while update #14194
- Showing delete packages correctly while update #14235

-------------------------------------------------------------------
Sat Mar  2 14:31:37 CET 2002 - kkaempf@suse.de

- remember state of "details" checkbox if media not found (#14018).
- restore "instmode" properly (#14170).

-------------------------------------------------------------------
Sat Mar  2 09:32:27 CET 2002 - schubi@suse.de

- Postifx added in force update #13995

-------------------------------------------------------------------
Fri Mar  1 17:03:01 CET 2002 - fehr@suse.de

- set passno to 0 for partitions without mount point (#14130)
- determine bootable windows partitions independent of entry in
  /etc/fstab (#13884)

-------------------------------------------------------------------
Fri Mar  1 14:30:39 MET 2002 - tom@suse.de

- (#14174) X11 configuration.
  Now also considering the xserver name when deciding to use framebuffer.

-------------------------------------------------------------------
Fri Mar  1 13:42:25 CET 2002 - sh@suse.de

- Fixed bug #13630: inst_proposal reinitialized after selecting
  "No" in final installation confirmation (inst_doit)

-------------------------------------------------------------------
Fri Mar  1 09:30:25 CET 2002 - kkaempf@suse.de

- Fixed YaST2.firstboot to handle pcmcia network correctly (#13993).

-------------------------------------------------------------------
Thu Feb 28 19:19:20 MET 2002 - tom@suse.de

- (#14076) Now marking the monitor as "configured" and "needed".

-------------------------------------------------------------------
Thu Feb 28 17:39:57 MET 2002 - tom@suse.de

- (#13888) Libhd now delivers a fake monitor when no monitor can be probed.
  So inst_choose_desktop now checks for the unique_key of this fake monitor.
  Also improved logging for diagnosing purposes.

-------------------------------------------------------------------
Thu Feb 28 16:44:51 CET 2002 - sh@suse.de

- Fixed bug #13555: HW proposal error handling - added err logging

-------------------------------------------------------------------
Thu Feb 28 16:30:01 CET 2002 - sh@suse.de

- Fixed bug #13556: Installation proposal screen not re-translated

-------------------------------------------------------------------
Thu Feb 28 15:58:54 CET 2002 - gs@suse.de

- missing description for set "images" added (#1406)
- only one default button (#14067)
- correct installation of software packages in hardware configuration
  dialog (#14026)

-------------------------------------------------------------------
Thu Feb 28 11:40:28 CET 2002 - schubi@suse.de

- Installing 3d packages after rebooting #13659

-------------------------------------------------------------------
Thu Feb 28 11:35:47 CET 2002 - gs@suse.de

- improvements in popups used for software installation

-------------------------------------------------------------------
Thu Feb 28 10:36:13 CET 2002 - fehr@suse.de

- fixes the wrong default when selecting a swap partition in the
  custom partitioner and formatting is turned on.

-------------------------------------------------------------------
Wed Feb 27 17:33:07 MET 2002 - tom@suse.de

- (#13906) Invented a new function TimedOKCancelPopup() in
  common_popups.ycp. Using this function during X11-configuration.

-------------------------------------------------------------------
Wed Feb 27 17:31:07 CET 2002 - kkaempf@suse.de

- Allow splitted dirs (.../CD1, .../CD2, ...) for all network
  installs (#14009).
- Sort partitions combo box in bootloader dialogue (#14124).

-------------------------------------------------------------------
Wed Feb 27 17:27:51 CET 2002 - gs@suse.de

- proposal dialog: show a warning message, if the software selection is reset
  (bug #13942)
- set default button "Select/Deselect" in dialog Package Selection

-------------------------------------------------------------------
Wed Feb 27 14:33:37 MET 2002 - tom@suse.de

- (#13944) Now reading sysconfig with default value.
  This applies to language, keyboard, mouse and timezone.
  Moved SysconfigRead() to Misc-module.

-------------------------------------------------------------------
Wed Feb 27 11:19:50 CET 2002 - schubi@suse.de

- target.insmod to target.modprobe changed #13928
  ( update )
- LANG might not be in install.inf, get it from descr/info then.
  (#13959).

-------------------------------------------------------------------
Wed Feb 27 11:16:24 CET 2002 - kkaempf@suse.de

- fix checking VNC on startup.

-------------------------------------------------------------------
Wed Feb 27 09:11:31 CET 2002 - schubi@suse.de

- bugfix in starting update #13909

-------------------------------------------------------------------
Wed Feb 27 09:01:24 CET 2002 - schubi@suse.de

- setting keyboard while update #13610

-------------------------------------------------------------------
Tue Feb 26 20:30:58 CET 2002 - kkaempf@suse.de

- Fix "please wait" popup, wrap string in `Label().

-------------------------------------------------------------------
Tue Feb 26 19:49:53 MET 2002 - tom@suse.de

- (#13944) Now reading sysconfig with default value.
  This applies to language, keyboard, mouse and timezone.

-------------------------------------------------------------------
Tue Feb 26 19:33:21 CET 2002 - schubi@suse.de

- setting timezone moved to inst_rootpart ( update )

-------------------------------------------------------------------
Tue Feb 26 19:01:25 CET 2002 - arvin@suse.de

- fixed emergency unmounting of installation system

-------------------------------------------------------------------
Tue Feb 26 18:41:28 CET 2002 - kkaempf@suse.de

- add "sv_SV" for "swedish" to language list.

-------------------------------------------------------------------
Tue Feb 26 18:20:58 CET 2002 - fehr@suse.de

- fix syntax error in functions used during update
- add call to .lvm.init before rereading Lvm infos

-------------------------------------------------------------------
Tue Feb 26 18:17:46 CET 2002 - sh@suse.de

- Added help text for installation and hardware proposals

-------------------------------------------------------------------
Tue Feb 26 16:05:49 CET 2002 - sh@suse.de

- Removed leftover debugging condition from last checkin

-------------------------------------------------------------------
Tue Feb 26 16:00:30 CET 2002 - sh@suse.de

- "Only new installation" popup msg back from proof reading

-------------------------------------------------------------------
Tue Feb 26 15:57:11 CET 2002 - schubi@suse.de

- setting timezone after update #13651

-------------------------------------------------------------------
Tue Feb 26 15:48:31 CET 2002 - fehr@suse.de

- fix typo ia86 -> ia64 in do_propocal.ycp

-------------------------------------------------------------------
Tue Feb 26 15:43:29 CET 2002 - gs@suse.de

- software installation: show the package version in the
  description popup (bug #13750)

-------------------------------------------------------------------
Tue Feb 26 15:36:43 CET 2002 - schubi@suse.de

- initialize package agent correctly for update #13838
  ( grep and locate has not been updated )

-------------------------------------------------------------------
Tue Feb 26 15:35:42 CET 2002 - sh@suse.de

- Added notify popup when user wants to change installation mode
  and no Linux partitions were found

-------------------------------------------------------------------
Tue Feb 26 15:31:39 CET 2002 - kkaempf@suse.de

- Fix vnc password setting.

-------------------------------------------------------------------
Tue Feb 26 14:11:46 CET 2002 - kkaempf@suse.de

- fix VNC check and startup.

-------------------------------------------------------------------
Tue Feb 26 12:25:15 CET 2002 - kkaempf@suse.de

- remove "runme_on_start" early during first boot in order to
  prevent endless re-start (#13907).
- re-create "media" convenience symlinks (e.g. /cdrom->/media/cdrom)
  after update (#13756).

-------------------------------------------------------------------
Mon Feb 25 19:31:25 MET 2002 - tom@suse.de

- Corrected handling of wheel mice in Mouse.ycp.
- Extended mouse_raw.ycp with "wheels"-field.

-------------------------------------------------------------------
Mon Feb 25 19:26:28 CET 2002 - kkaempf@suse.de

- re-probe floppy and cdroms in installed system (#13828).

-------------------------------------------------------------------
Mon Feb 25 18:38:19 CET 2002 - kkaempf@suse.de

- Support installation via VNC.

-------------------------------------------------------------------
Mon Feb 25 18:20:16 CET 2002 - fehr@suse.de

- enable support for xfs, issue warning when it is used
- fix reading of fstab in installed system (#13457, #13455)
- fix wrong workflow in partitioner in installed system (#13456)

-------------------------------------------------------------------
Mon Feb 25 17:29:51 CET 2002 - sh@suse.de

- Changed order of initial installation proposals to match
  agreement with marketing and software ergonimists

-------------------------------------------------------------------
Mon Feb 25 17:16:56 CET 2002 - kkaempf@suse.de

- Enable "lo" interface when running in installed system.
- mout installation media read-only (#13846).

-------------------------------------------------------------------
Mon Feb 25 16:52:42 CET 2002 - sh@suse.de

- Fixed bug #13612: Call to obsolete Wizard::SetStage()

-------------------------------------------------------------------
Mon Feb 25 16:04:33 CET 2002 - sh@suse.de

- Fixed bug #13666: (Apparent) bad spelling

-------------------------------------------------------------------
Mon Feb 25 13:24:59 CET 2002 - kkaempf@suse.de

- write hardware status for all storage related devices (#13657).

-------------------------------------------------------------------
Mon Feb 25 13:12:26 CET 2002 - fehr@suse.de

- Fixed bug #11300, #13742 removal of a PV forgot partition marked
  for deletion
- handle active swap partition during installation

-------------------------------------------------------------------
Fri Feb 22 18:02:51 CET 2002 - gs@suse.de

- Fixed bug #13640: consider change of partitioning for software
  selection

-------------------------------------------------------------------
Fri Feb 22 17:38:41 CET 2002 - sh@suse.de

- Fixed bug #13341: Hardware Proposal must suppress missing configs

-------------------------------------------------------------------
Fri Feb 22 15:52:37 CET 2002 - lnussel@suse.de

- workaround to make textdomain call work
- Added some commandline switches to /sbin/yast2, like --list
  (Bug #13738)

-------------------------------------------------------------------
Thu Feb 21 17:19:47 CET 2002 - sh@suse.de

- Reimported monitor DB - fixed bug #13530: IBM monitor not detected

-------------------------------------------------------------------
Thu Feb 21 16:04:23 CET 2002 - kkaempf@suse.de

- Unmount installation medium in target system (#13706).
- Install "apmd" if pcmcia detected (#13713).
- Load "mousedev" if USB (wheel) mouse (#13654).
- Check for either IO or memory resource when checking for
  active storage controllers (#13567).
- Copy hardware status to target system (#13762).

-------------------------------------------------------------------
Wed Feb 20 18:06:04 CET 2002 - fehr@suse.de

- do not destroy proposal in `inst_mode when `installation is
  selected (#13644)
- reorder LVM changes in inst_predisk to make removal of PVs from
  VGs easier and make it succeed in more cases than before (#13415)

-------------------------------------------------------------------
Wed Feb 20 14:50:03 CET 2002 - sh@suse.de

- Fixed bug #13513: Double abort confirmation

-------------------------------------------------------------------
Wed Feb 20 12:45:42 CET 2002 - sh@suse.de

- Fixed bug #13594: Fallback for slide show "en" only, no longer
  "en_US", "en_GB", "en" (in this order)

-------------------------------------------------------------------
Wed Feb 20 09:52:17 CET 2002 - kkaempf@suse.de

- add agent for /etc/sysconfig/windowmanager.
- fix writing of hwstatus for disk controllers.
- fix symlink handling for cd-w and cd-rw (#13596).
- handle $(srcdir) correctly when installing .scr files.
- add "acpismp=force" to kernel command line for "ht" processors.

-------------------------------------------------------------------
Tue Feb 19 19:01:17 CET 2002 - kkaempf@suse.de

- Check for specific .S.u.S.E file, so multiple CDs can be copied
  into a single directory for network installation.

-------------------------------------------------------------------
Tue Feb 19 18:02:23 MET 2002 - tom@suse.de

- Now setting timezone info with hwclock_wrapper.

-------------------------------------------------------------------
Tue Feb 19 17:34:27 CET 2002 - kkaempf@suse.de

- Properly install "Vendor" module.
- Handle "Sourcemounted" from linuxrc and mount the medium if
  not done properly by linuxrc.

-------------------------------------------------------------------
Tue Feb 19 15:36:24 CET 2002 - fehr@suse.de

- fix missing "/data<n>" mount point in installed system (#13406)

-------------------------------------------------------------------
Tue Feb 19 13:46:34 CET 2002 - fehr@suse.de

- fix bug with windows resizing in old installation path
  (inst_target_selection.ycp, inst_target_part.ycp) (#13559)

-------------------------------------------------------------------
Tue Feb 19 13:46:17 CET 2002 - kkaempf@suse.de

- save 'configured' status of devices detected during installation
  in order to get hw-probing at boot time correct.

-------------------------------------------------------------------
Tue Feb 19 09:14:30 CET 2002 - kkaempf@suse.de

- Install SMP kernel if "ht" set in cpuinfo:flags (#13532).
- Keep old initrd, only add new modules.

-------------------------------------------------------------------
Mon Feb 18 19:18:51 CET 2002 - kkaempf@suse.de

- Handle update in Boot, merge old initrd modules with new (#13370).

-------------------------------------------------------------------
Mon Feb 18 18:58:47 MET 2002 - tom@suse.de

- Implemented reprobe functionality  for X11 config.

-------------------------------------------------------------------
Mon Feb 18 18:08:04 CET 2002 - sh@suse.de

- V 2.5.41

-------------------------------------------------------------------
Mon Feb 18 15:15:16 CET 2002 - fehr@suse.de

- Do not allow FAT partitions for system mountpoints (#13485)
- Do not allow some special characters in mountpoint (#13411)
- fix configuration of encrypted filesystems (#13268)
- fix inconsitencie in mount point suggestion (#13444)

-------------------------------------------------------------------
Mon Feb 18 14:33:53 CET 2002 - sh@suse.de

- Fixed bug #13383: Letters not mentioned as valid chars in help text

-------------------------------------------------------------------
Mon Feb 18 14:32:50 CET 2002 - kkaempf@suse.de

- Check pcmcia values in /etc/sysconfig/pcmcia instead of /etc/rc.config.

-------------------------------------------------------------------
Mon Feb 18 13:54:16 CET 2002 - sh@suse.de

- Fixed bug #10726: Installation log incomplete during slide show

-------------------------------------------------------------------
Mon Feb 18 13:52:02 CET 2002 - kkaempf@suse.de

- Move vendor driver update code to separate module.

-------------------------------------------------------------------
Mon Feb 18 13:37:42 CET 2002 - schubi@suse.de

- vim howto* and ttmkfdir added to force list #13195
- Removing release number while checking packages for force update #12187

-------------------------------------------------------------------
Fri Feb 15 16:58:00 CET 2002 - gs@suse.de

- Change source medium dialog: read the package information from
  the source medium (if mounting works)

-------------------------------------------------------------------
Fri Feb 15 10:21:54 CET 2002 - kkaempf@suse.de

- make symlinks for /sbin/yast, /sbin/YaST, /sbin/zast, and /sbin/ZaST (#13292)

-------------------------------------------------------------------
Thu Feb 14 18:27:13 CET 2002 - sh@suse.de

- inst_doit falls through back to proposal if inst_prepdisk etc. failed
- [Back] in update falls back to inst_mode

-------------------------------------------------------------------
Thu Feb 14 17:08:05 CET 2002 - kkaempf@suse.de

- recognize USB-Wheel mouse (imps2 protocol) (#13258).

-------------------------------------------------------------------
Thu Feb 14 11:13:06 CET 2002 - fehr@suse.de

- Fix ycp syntax error (#13214) when editing a dos partition
- Change second error dialog button in inst_prepdisk from
  "Cancel" to "Abort" (#13217)

-------------------------------------------------------------------
Thu Feb 14 10:25:20 CET 2002 - kkaempf@suse.de

- Make fstab entries for all /dev/fdX devices (#13235).

-------------------------------------------------------------------
Wed Feb 13 19:07:21 CET 2002 - sh@suse.de

- Changed default background color in installation start script
- Changed default geometry to 800x600 in start script

-------------------------------------------------------------------
Wed Feb 13 18:45:31 CET 2002 - sh@suse.de

- cut off one of the "easy installation" pics to get rid of tons
  of layout warnings (allow some pixels more space for buttons to
  grow)

-------------------------------------------------------------------
Wed Feb 13 18:06:23 CET 2002 - fehr@suse.de

- fix option handling for new version of mkreiserfs (#13205)

-------------------------------------------------------------------
Wed Feb 13 18:04:29 CET 2002 - gs@suse.de

- don't compare the release number of the installation source
  with the information saved on hard disk

-------------------------------------------------------------------
Wed Feb 13 16:03:41 CET 2002 - kkaempf@suse.de

- make remove button in physical volume dialog of PV work again
- remove correspondig create/remove pairs for LVM modify_targets
  (# 12083)
- add modify_targets to backup set of partition values

-------------------------------------------------------------------
Wed Feb 13 16:03:41 CET 2002 - kkaempf@suse.de

- Call BootLILO constructor for proper setting of lba_support.

-------------------------------------------------------------------
Wed Feb 13 10:39:34 CET 2002 - olh@suse.de

- default to GMT also on chrp and prep

-------------------------------------------------------------------
Wed Feb 13 10:25:52 CET 2002 - olh@suse.de

- dont call yast1 anymore on ppc
  dont write to non existant tty devices on iSeries
  handle p690 hvc console on startup
  update ask_for_TERM_variable

-------------------------------------------------------------------
Wed Feb 13 10:12:53 CET 2002 - olh@suse.de

- add support for p690 hvc console in postinstall
  activate all 41prep boot partitions on iSeries

-------------------------------------------------------------------
Wed Feb 13 10:00:56 CET 2002 - olh@suse.de

- add fixes for console font. whitespaces
- add ja_JP.sjis entry to consolefonts.ycp

-------------------------------------------------------------------
Wed Feb 13 09:53:09 CET 2002 - olh@suse.de

- add ppc64 keymaps

-------------------------------------------------------------------
Tue Feb 12 22:01:35 CET 2002 - fehr@suse.de

- fix bug in doing a valid proposal when using only primary
  partitions and /boot is needed (#13184)
- V 2.5.39

-------------------------------------------------------------------
Tue Feb 12 19:11:40 CET 2002 - kkaempf@suse.de

- remove superfluous calls to inst_ask_hardware.

-------------------------------------------------------------------
Tue Feb 12 18:38:38 CET 2002 - sh@suse.de

- V 2.5.37
- Initial call to submod Write() func in proposal (for HW config)

-------------------------------------------------------------------
Tue Feb 12 18:27:31 CET 2002 - kkaempf@suse.de

- setup "lo" during network install.

-------------------------------------------------------------------
Tue Feb 12 18:03:50 CET 2002 - sh@suse.de

- V 2.5.35

-------------------------------------------------------------------
Tue Feb 12 17:51:22 CET 2002 - sh@suse.de

- Added images for new "easy installation" layout

-------------------------------------------------------------------
Tue Feb 12 17:39:00 CET 2002 - msvec@suse.cz

- added network proposals
- 2.5.34

-------------------------------------------------------------------
Tue Feb 12 14:16:57 CET 2002 - kkaempf@suse.de

- hwclock runs only GMT on sparc and iseries.
- dont write FQHOSTNAME.

-------------------------------------------------------------------
Tue Feb 12 11:32:57 CET 2002 - kkaempf@suse.de

- write keyboard data to /etc/sysconfig/keyboard instead of sysconfig/console.

-------------------------------------------------------------------
Mon Feb 11 15:08:16 CET 2002 - kkaempf@suse.de

- re-config network device even on 'warm' boot.

-------------------------------------------------------------------
Mon Feb 11 12:59:10 CET 2002 - fehr@suse.de

- following changes in partition proposal:
  try not to create an extended partition when enough primaries are
     available
  split swap from root slots large enough if at all possible

-------------------------------------------------------------------
Thu Feb  7 16:02:24 CET 2002 - pblahos@suse.cz

- proposal_printers changed to proposal_printers

-------------------------------------------------------------------
Thu Feb  7 13:33:25 CET 2002 - kkaempf@suse.de

- save infoMap and installMap for re-use after reboot.

-------------------------------------------------------------------
Wed Feb  6 15:28:18 CET 2002 - sh@suse.de

- Provides/obsoletes yast

-------------------------------------------------------------------
Tue Feb  5 18:36:09 CET 2002 - sh@suse.de

- Timeout upon msg "now booting your system"
  unless a hard reboot is required

-------------------------------------------------------------------
Tue Feb  5 17:41:13 CET 2002 - kkaempf@suse.de

- Properly reboot when adding ide-scsi to cmdline.
- Re-config ethX for all network installation modes.
- Restart portmapper for "nfs" installation mode.

-------------------------------------------------------------------
Tue Feb  5 17:12:54 CET 2002 - kukuk@suse.de

- Try to clear terminal before we ask for TERM variable [Bug #12848]

-------------------------------------------------------------------
Tue Feb  5 17:09:31 CET 2002 - sh@suse.de

- Fixed bug #13040: yast2 should not require saxtools

-------------------------------------------------------------------
Tue Feb  5 14:17:20 CET 2002 - kkaempf@suse.de

- Make "custom" boot loader field an editable combo box (#11821).

-------------------------------------------------------------------
Mon Feb  4 12:49:42 CET 2002 - snwint@suse.de

- added 'change-rules reset' to lilo.conf to prevent lilo from rewriting
  the partition table (#11875)

-------------------------------------------------------------------
Fri Feb  1 15:24:34 CET 2002 - gs@suse.de

- Single Package Selection: optimize checks when selecting a package

-------------------------------------------------------------------
Thu Jan 31 19:26:24 CET 2002 - sh@suse.de

- Made proposal aware of language changes
- Reintroduced inst_mode unless absolutely clear if update possible

-------------------------------------------------------------------
Thu Jan 31 12:11:55 CET 2002 - kkaempf@suse.de

- recognize "imps2" mice.

-------------------------------------------------------------------
Thu Jan 31 08:22:01 CET 2002 - kkaempf@suse.de

- Fix writing of yast.inf

-------------------------------------------------------------------
Wed Jan 30 20:59:51 CET 2002 - kkaempf@suse.de

- force /dev/cdrom symlink to point to boot cdrom.
- work around linuxrc "InstMode" bug.

-------------------------------------------------------------------
Wed Jan 30 17:47:56 CET 2002 - kkaempf@suse.de

- drop ag_yast agent, do yast.inf writing in Misc module.

-------------------------------------------------------------------
Wed Jan 30 16:19:15 CET 2002 - kkaempf@suse.de

- make cd-links prior to re-mounting.

-------------------------------------------------------------------
Wed Jan 30 14:06:34 CET 2002 - gs@suse.de

- bugfix concerning software installation workflow:
  read local package description instead of information from mounted medium

-------------------------------------------------------------------
Wed Jan 30 12:05:01 CET 2002 - kkaempf@suse.de

- make device symlinks earlier.

-------------------------------------------------------------------
Tue Jan 29 19:30:33 CET 2002 - kkaempf@suse.de

- write lilo to /dev/md if /boot is on raid1.
- adapting update to new agents.

-------------------------------------------------------------------
Tue Jan 29 13:16:18 CET 2002 - arvin@suse.de

- always use ini-agent instead of rcconfig-agent;
  bugfix syntax error in Bootloader module

-------------------------------------------------------------------
Mon Jan 28 17:41:42 CET 2002 - kkaempf@suse.de

- Simplify bootloader proposal.
- Adapt to changed install.inf syntax.

-------------------------------------------------------------------
Mon Jan 28 14:53:03 CET 2002 - gs@suse.de

- internal changes concerning the initialization of the package agent

-------------------------------------------------------------------
Thu Jan 24 12:47:02 CET 2002 - gs@suse.de

- bugfixes package installation workflow (already installed system)

-------------------------------------------------------------------
Wed Jan 23 12:03:29 CET 2002 - schubi@suse.de

- include/packages added in specfile

-------------------------------------------------------------------
Tue Jan 22 15:21:53 CET 2002 - schubi@suse.de

- Saving user package selections

-------------------------------------------------------------------
Mon Jan 21 12:12:27 EST 2002 - nashif@suse.de

- Skip confirmation(inst_doit)  in autoinst mode
  if requested in control file

-------------------------------------------------------------------
Mon Jan 21 12:28:29 CET 2002 - schubi@suse.de

- bufixes in installing packages after reboot

-------------------------------------------------------------------
Fri Jan 18 16:14:05 CET 2002 - kkaempf@suse.de

- more agents moved here.
- Fixed initrd creation, corrected module order.
- Final installation workflow (3 clicks !) and button labels.

-------------------------------------------------------------------
Tue Jan 15 17:55:02 CET 2002 - kkaempf@suse.de

- move bootloader do* scripts to bootloader sub-directories.
- fix bootloader proposal and texts.

-------------------------------------------------------------------
Mon Jan 14 16:19:34 CET 2002 - kkaempf@suse.de

- add dasddev.scr etc_cryptotab.scr etc_fstab.scr parted_check.scr
  parted_print.scr pdisk.scr proc_meminfo.scr proc_swaps.scr
  run_swapon_s.scr to ycp/partitioning/agents
- remove conf directory

-------------------------------------------------------------------
Mon Jan 14 16:19:34 CET 2002 - kkaempf@suse.de

- Integrate bootloader proposal.

-------------------------------------------------------------------
Thu Jan 10 12:31:38 CET 2002 - kkaempf@suse.de

- fix filelist.

-------------------------------------------------------------------
Thu Jan 10 11:59:56 CET 2002 - sh@suse.de

- Added proposal files to spec file file list

-------------------------------------------------------------------
Wed Jan  9 15:56:24 CET 2002 - kkaempf@suse.de

- pass filesystem module needed for "/" to Boot module.

-------------------------------------------------------------------
Tue Jan  8 19:33:59 CET 2002 - kkaempf@suse.de

- integrated software and partition proposal.

-------------------------------------------------------------------
Fri Jan 04 18:31:36 CET 2002 - arvin@suse.de

- adapted the new SCROpen syntax

-------------------------------------------------------------------
Fri Jan  4 17:44:58 CET 2002 - kkaempf@suse.de

- Complete modularization, drop user_settings.
- Implement new workflow, based on proposals, requiring
  a minimum amount of mouse clicks.
- Add support for auto installation.

-------------------------------------------------------------------
Mon Dec 10 10:01:12 CET 2001 - kkaempf@suse.de

- Greek locale fix (el_GR@ISO8859-7 instead of el_GR@euro, #12587)

-------------------------------------------------------------------
Wed Nov 21 11:11:35 CET 2001 - sh@suse.de

- Fixed bug #12381: YaST2 ignores ENABLE_SUSECONFIG in rc.config

-------------------------------------------------------------------
Thu Nov 15 15:14:58 CET 2001 - sh@suse.de

- V 2.5.8
- Fixed lots of missing lookup() default values
- Migrated inst_startup to new ProgressBar wizard

-------------------------------------------------------------------
Fri Oct 19 12:25:47 CEST 2001 - ms@suse.de

- include BusID statement if r128 driver is used. This is needed
  for the r128 driver on PPC and does not influence the i386 setup
  negatively [y2xr40.pl] Bug: 11689

-------------------------------------------------------------------
Thu Oct 18 17:48:11 MEST 2001 - tom@suse.de

- (#11689) Necessary changes to provide the BusID on PPC/r128.

-------------------------------------------------------------------
Thu Oct 18 16:29:21 MEST 2001 - tom@suse.de

- (#11876) Corrected Symbols for Japanese. nec/jp --> jp.

-------------------------------------------------------------------
Tue Oct 16 14:04:51 MEST 2001 - tom@suse.de

- (#11847) X11-config. Now using new y2xr40 parameter "-o <option-csl>".

-------------------------------------------------------------------
Tue Oct 16 13:19:26 CEST 2001 - sh@suse.de

- V 2.5.4
- Migration to yast2-devtools

-------------------------------------------------------------------
Mon Oct 15 16:46:42 CEST 2001 - ms@suse.de

- include a general parameter called --option which
  requires a comma separated list of options. This is the better
  solution if we need special options for calling y2xr40.pl

-------------------------------------------------------------------
Mon Oct 15 11:01:14 CEST 2001 - sh@suse.de

- Fixed bug #11812: patch_lilo_conf produces double initrd entry

-------------------------------------------------------------------
Fri Oct 12 17:27:48 MEST 2001 - tom@suse.de

- (#11672) Extended some YCP files with special cases for PPC.

-------------------------------------------------------------------
Fri Oct  5 17:30:15 CEST 2001 - kkaempf@suse.de

- present button "format floppy" if mount fails (#1220).

-------------------------------------------------------------------
Thu Oct  4 16:53:07 CEST 2001 - lnussel@suse.de

- do not overwrite softwaresel in usersettings if it's already set

-------------------------------------------------------------------
Wed Oct  3 21:18:36 CEST 2001 - olh@suse.de

- first part of bootconfiguration for ppc (#5440) ..............

-------------------------------------------------------------------
Wed Oct  3 21:00:18 CEST 2001 - olh@suse.de

- do not create floppy link on new Macs and iSeries
  write fstab correctly, not type auto for known filesystems
  whitespaces..

-------------------------------------------------------------------
Wed Oct  3 20:54:37 CEST 2001 - olh@suse.de

- do not force xf3 on ppc. the whole Xsetup is still broken...

-------------------------------------------------------------------
Wed Oct  3 20:50:11 CEST 2001 - olh@suse.de

- add mol and sudo to package list on pmac
  small whitespace fixes

-------------------------------------------------------------------
Wed Oct  3 20:45:59 CEST 2001 - olh@suse.de

- do not call mk_initrd on ppc in inst_finish_update

-------------------------------------------------------------------
Wed Oct  3 20:38:00 CEST 2001 - olh@suse.de

- fix handling of chrp kernels, compare lowercase strings
  use name_of_kernel_image for usersettings,
  s390 and axp must be verified (#9713)

-------------------------------------------------------------------
Tue Oct  2 17:57:37 CEST 2001 - olh@suse.de

- add keymap2mac.ycp to filelist (#11336)
  fix english-us and uk list

-------------------------------------------------------------------
Fri Sep 28 10:44:52 CEST 2001 - fehr@suse.de

- add dasd-parameter to S390 boot configuration

-------------------------------------------------------------------
Thu Sep 27 15:18:59 CEST 2001 - fehr@suse.de

- remove entry bus -> "SCSI" for LVM VGs

-------------------------------------------------------------------
Thu Sep 27 13:15:23 CEST 2001 - olh@suse.de

- install pmud on pmac and remove some obsolete packages on pmac

-------------------------------------------------------------------
Thu Sep 27 12:42:29 CEST 2001 - kkaempf@suse.de

- drop 3-button emulation since it might interfere with X11
  button events (#11204).

-------------------------------------------------------------------
Wed Sep 26 14:57:07 MEST 2001 - tom@suse.de

- (#11315 addendum) Now also updating the path section.

-------------------------------------------------------------------
Wed Sep 26 12:10:46 CEST 2001 - kendy@suse.cz

- update_unique_keys.pl: call hwinfo with --all instead of --reallyall
  (#11340).

-------------------------------------------------------------------
Wed Sep 26 11:59:03 CEST 2001 - sh@suse.de

- Reimported monitor DB (bug #11252: Iiyama monitors missing)

-------------------------------------------------------------------
Wed Sep 26 11:57:54 CEST 2001 - kkaempf@suse.de

- add /sbin:/usr/sbin to runtime PATH.
- vendor.ycp: message is string, not locale.

-------------------------------------------------------------------
Tue Sep 25 16:17:51 MEST 2001 - tom@suse.de

- (#11315) X11 reconfig: Now also updating the card section.

-------------------------------------------------------------------
Tue Sep 25 14:37:36 CEST 2001 - kkaempf@suse.de

- re-probe for mountable media (floppies) after loading
  of usb-storage (#11299).

-------------------------------------------------------------------
Tue Sep 25 09:00:59 CEST 2001 - kkaempf@suse.de

- make proper re-use of messages in inst_finish_update to get
  correct translations.
- prepare a mtab for mk_initrd after update.
- if first bios drive isn't hda, lilo probably wants to know about this.

-------------------------------------------------------------------
Mon Sep 24 19:39:07 CEST 2001 - snwint@suse.de

- do not try to install lilo into a raid partition (#10329)

-------------------------------------------------------------------
Mon Sep 24 18:39:26 CEST 2001 - sh@suse.de

- Added final "all the rest" step for SuSEconfig

-------------------------------------------------------------------
Mon Sep 24 17:32:13 CEST 2001 - lnussel@suse.de

- do not mount ntfs partitions automatically during installation (#11222)

-------------------------------------------------------------------
Mon Sep 24 16:49:57 CEST 2001 - kkaempf@suse.de

- If the mouse was choosen manually, going back must present
  mouse selection again (#11235).
- No need to make a backup of /etc/fstab in inst-sys, there's none anyway.
  Then inst_finish_update gets the correct fstab (#11215).

-------------------------------------------------------------------
Mon Sep 24 16:16:13 CEST 2001 - kkaempf@suse.de

- update NVIDIA kernel modules regardless of version (#11091).

-------------------------------------------------------------------
Mon Sep 24 14:28:48 CEST 2001 - kkaempf@suse.de

- set console keyboard even when called standalone (#11223).

-------------------------------------------------------------------
Mon Sep 24 13:38:38 CEST 2001 - kkaempf@suse.de

- split language and encoding to prevent gettext from applying
  it's own recoding.

-------------------------------------------------------------------
Mon Sep 24 13:30:24 CEST 2001 - sh@suse.de

- Correctly init slide show in installed system so YOU and single
  package installation works OK

-------------------------------------------------------------------
Mon Sep 24 12:34:18 CEST 2001 - kkaempf@suse.de

- Load usb-storage last in order to not interfere with other storage
  module (9490).

-------------------------------------------------------------------
Sun Sep 23 20:58:13 CEST 2001 - mike@suse.de

- (#11188) Press back at the "suggested partitioning" screen followed by
  "next" and YaST2 says "You have rejected the proposal.
  RAID: bugfix: user are not allowed to remove RAID Devices in UI
  which are already exist.
-------------------------------------------------------------------
Sun Sep 23 18:38:08 CEST 2001 - kukuk@suse.de

- Check for color depth, not # of colors for slide show to avoid
  problems with overflow (#11178)

-------------------------------------------------------------------
Sat Sep 22 20:20:46 CEST 2001 - kukuk@suse.de

- Sync X11 font path with SaX2
- Enable jfs and ext3 on PPC (#11194)

-------------------------------------------------------------------
Sat Sep 22 19:17:31 CEST 2001 - fehr@suse.de

- add "ori_nr" entries for lvm and md devices
- add empty argument to SCR call

-------------------------------------------------------------------
Sat Sep 22 16:43:38 MEST 2001 - tom@suse.de

- (#10421) Fixed the focus switch.

-------------------------------------------------------------------
Sat Sep 22 01:08:40 CEST 2001 - mike@suse.de

- md: detect number of raid partitions per RAID only for new created RAIDs
- md: do not let the user edit or delete already existing RAIDs
- swap: activate per default all swap partitions automatically
-modules: switch on automatical load of modules when Y2 is mounting
          filesystems, so that undetectebal and not formated fs are mounted
          properly

-------------------------------------------------------------------
Fri Sep 21 18:55:07 CEST 2001 - sh@suse.de

- Fixed bug #10303: Must press 'back' twice in 'choose part. to boot'

-------------------------------------------------------------------
Fri Sep 21 17:52:28 CEST 2001 - fehr@suse.de

- allow adding of mount points to LVs in lvm runtime config
- prevent formatting of edited LV in lvm runtime config
- allow handling of ataraid devices (e.g. /dev/ataraid/d0p0)
- prevent partitions with id 0x8E from being written to fstab (#10390)

-------------------------------------------------------------------
Fri Sep 21 16:21:50 CEST 2001 - sh@suse.de, gs@suse.de

- Only ONE SlideShow::OpenSlideShowDialog() in all modes -
  avoid confusion, much more reliable in all the different modes

-------------------------------------------------------------------
Fri Sep 21 16:01:09 CEST 2001 - lnussel@suse.de

- no longer mark partitions with id 130 automatically as swap
- do not change flags for swap devices in fstab if more than one
  such entry exists
- properly hande fstab entries for moved logical partitions (#11074)
- change fstab entry for first occurence of a device, instead of
  creating a new one
- do not create directories for swap partitions

-------------------------------------------------------------------
Fri Sep 21 14:59:31 CEST 2001 - mike@suse.de

- lvm_config now works in ncurses

-------------------------------------------------------------------
Fri Sep 21 13:36:39 CEST 2001 - gs@suse.de

- installation startup always (not only in manual mode) checks whether a
  kernel module is already loaded
  (workaround for bug #10983)

-------------------------------------------------------------------
Fri Sep 21 12:59:45 CEST 2001 - sh@suse.de

- Fixed bug #9977: Abort button doesn't work during slide show

-------------------------------------------------------------------
Fri Sep 21 12:58:09 CEST 2001 - ms@suse.de

- fixed access control bug during X11 reconfiguration
  with YaST2. For further details see Bug: [10921]

-------------------------------------------------------------------
Fri Sep 21 12:46:16 CEST 2001 - fehr@suse.de

- fix impossible 0 as stripe size in LV dialog
- make lvm configuration in system work again (#10291)

-------------------------------------------------------------------
Fri Sep 21 10:44:21 CEST 2001 - kendy@suse.cz

- Update /var/lib/YaST/unique.inf during update (bug 10931, 10941)

-------------------------------------------------------------------
Fri Sep 21 10:28:47 CEST 2001 - kkaempf@suse.de

- default medianame to "CD" (11106).

-------------------------------------------------------------------
Thu Sep 20 21:31:15 CEST 2001 - fehr@suse.de

- Fixed bug #10963: Now an update on systems using encrypted fs is
  possible

-------------------------------------------------------------------
Thu Sep 20 18:26:06 CEST 2001 - sh@suse.de

- Fixed bug #10325: Save settings to floppy doesn't work
- Reading log file of mkinitrd and lilo correctly #11030
  (inst_finish_update.ycp)
- Correct cancel popup added #10951( inst_kernel.ycp )

-------------------------------------------------------------------
Thu Sep 20 18:15:10 CEST 2001 - kkaempf@suse.de

- "break" is not allowed inside "foreach" (11015).
- properly extract module arguments (11015).
- umount medium before ejecting (11053).
- offer "save & exit" in media selection (11086).

-------------------------------------------------------------------
Thu Sep 20 17:45:30 CEST 2001 - lnussel@suse.de

- do not create symlink for mountpoint if it would point to itself

-------------------------------------------------------------------
Thu Sep 20 15:55:27 CEST 2001 - lnussel@suse.de

- fstab entries for mount flags, passno etc are no longer changed
  for existing entries

-------------------------------------------------------------------
Thu Sep 20 15:21:01 CEST 2001 - mike@suse.de

- bug 11063: YaST2 trys to change fsids of pdisk-label partitions, and
  popups therefore irritating popups

-------------------------------------------------------------------
Thu Sep 20 15:08:24 CEST 2001 - fehr@suse.de

- fix problem when root fs is md of personality raid5 (#10747)

-------------------------------------------------------------------
Thu Sep 20 14:06:25 MEST 2001 - tom@suse.de

- (#10920) Now the presence of the dummy packages is checked at first.

-------------------------------------------------------------------
Thu Sep 20 12:03:37 CEST 2001 - kkaempf@suse.de

- Remove old release number file before installing new one (#10992).

-------------------------------------------------------------------
Thu Sep 20 11:55:08 CEST 2001 - sh@suse.de

- Fixed bug #10684: Monitor DB outdated

-------------------------------------------------------------------
Thu Sep 20 11:52:20 CEST 2001 - fehr@suse.de

- Do not delete modify_targets in inst_sw_select.ycp except when
  using a while disk for installation

-------------------------------------------------------------------
Thu Sep 20 10:43:06 CEST 2001 - lnussel@suse.de

- Fixed root filesystem on raid leads to corrupted fstab (#10418)

-------------------------------------------------------------------
Wed Sep 19 20:42:44 CEST 2001 - mike@suse.de

- Bugfix: if zero partition table: resync /proc/partitions
  Added warning, if "/" is /dev/md and there is no /boot
- Downgrade versions correctly #10906 ( inst_sw_update.ycp )

-------------------------------------------------------------------
Wed Sep 19 16:59:15 CEST 2001 - snwint@suse.de

- YaST2.start: mtab might be missing, avoid error message
- unmounting proc filesystem in inst_finish_update.ycp
- start X-Server for testing with "-ac", needed when starting
  from inside YCC.

-------------------------------------------------------------------
Wed Sep 19 15:07:17 CEST 2001 - fehr@suse.de

- force a hard reboot when root filesystem is on a md device
- Logging reduced in inst_rpmupdate.ycp

-------------------------------------------------------------------
Wed Sep 19 14:12:54 CEST 2001 - sh@suse.de

- Fixed bug #10909: Complaint about slide show init in log file
- Added more packages for version 6.2 in forceUpdate.ycp
- No error, if the versions of updated packages differs from common.pkd

-------------------------------------------------------------------
Wed Sep 19 12:36:08 CEST 2001 - kkaempf@suse.de

- Fix installing package information to updated target.
- Eject CDs on PPC only when unmounting.

-------------------------------------------------------------------
Wed Sep 19 11:02:17 CEST 2001 - kkaempf@suse.de

- Fix "Lithuanian" with native translation in language list.
- Properly label progress bar during swap formatting.
- Use predefined button labels for continue/cancel/retry if partitioning
  or formatting fails.
- preselect first partition #10840 (inst_rootpart.ycp)
- /sbin/yast2: add "-f" to 'rm'.

-------------------------------------------------------------------
Tue Sep 18 22:20:19 CEST 2001 - schubi@suse.de

- Silly testpopup in inst_finish_update removed.
- packages for 7.2 added #10874" (forceUpdate.ycp)

-------------------------------------------------------------------
Tue Sep 18 20:52:59 CEST 2001 - schubi@suse.de

- Recognize update mode after reboot ( installation.ycp )
- /mnt to Installation::destdir changed ; checking modus improved in
  inst_sw_backup.ycp

-------------------------------------------------------------------
Tue Sep 18 20:41:06 CEST 2001 - sh@suse.de

- V 2.4.84
- Fixed bug #10859: Inconsistent "needed from CD" values

-------------------------------------------------------------------
Tue Sep 18 19:30:40 MEST 2001 - tom@suse.de

- (#10762) Popups displayed in Richtext now (with scroll bars).

-------------------------------------------------------------------
Tue Sep 18 18:45:00 CEST 2001 - sh@suse.de

- Fixed bug #10411: Show difference between pkg deleting and inst.
- Fixed bug #10793: Unmounting /mnt after update.

-------------------------------------------------------------------
Tue Sep 18 18:25:52 MEST 2001 - tom@suse.de

- Added script call when switching 3D <--> 2D mode. (#10761)
- Module inst_config_x11.ycp

-------------------------------------------------------------------
Tue Sep 18 18:23:17 CEST 2001 - kkaempf@suse.de

- only use "switch2mesasoft" for non-3d x11 setups.

-------------------------------------------------------------------
Tue Sep 18 17:33:10 CEST 2001 - lnussel@suse.de

- do not try to create or change /etc/raidtab if raid is active
  while the user has changed nothing

-------------------------------------------------------------------
Tue Sep 18 16:17:10 CEST 2001 - mike@suse.de

- bug 10673: need /boot if no ext2 on /
- bug 10686: swap <= 1GB
- show raid size correct: existing raid and raid in LVM
- ignore automatic inserted mountpoints
- pdisk: size of partition for inst_doit fixed

-------------------------------------------------------------------
Tue Sep 18 15:37:35 CEST 2001 - fehr@suse.de

- shut down LVM VGs and umount /etc/lvmtab.d in inst_finish.ycp

-------------------------------------------------------------------
Tue Sep 18 15:14:33 CEST 2001 - lnussel@suse.de

- workaround for '&'-character not displayed in ncurses menu

-------------------------------------------------------------------
Tue Sep 18 11:58:18 CEST 2001 - lnussel@suse.de

- removed the texdomain switching from menu.ycp (Bug #10819)
- only create fstab entry for partitions if user explicitly
  entererd a mountpoint, instead of inventing one

-------------------------------------------------------------------
Tue Sep 18 09:45:55 CEST 2001 - kkaempf@suse.de

- properly pass encoding ("UTF-8", "ISO-8859-X", ...) via SetLanguage() (#10807).
- drop unsupported "korean" from language list.
- properly detect that X11 couldn't be started and present
  and appropriate error message.
- just skip unknown options.
- stop SCR and all agents on target before umounting filesystems
  from WFM.
- remove faked /etc/mtab from target.
- Installation::normal_mode = true if running in installed system.
  (neither initila_mode, nor continue_mode).
- fix parport zip module loading.

-------------------------------------------------------------------
Mon Sep 17 21:31:56 CEST 2001 - kkaempf@suse.de

- write language back to /etc/yast.inf (#9790).
- umount all filesystems in target, except "/". Umount this
  from WFM after stopping SCR (#10685).
- Reading language from user_settings while selection kernel
- Showing correct counter of updated packages
- Button -Old Version- changed #10559
- ChangeCD --> ChangeMedium
- include package_utils removed #10763

-------------------------------------------------------------------
Mon Sep 17 10:06:30 CEST 2001 - kkaempf@suse.de

- use "lt-brim-8x14" font and "iso-8859-13" encoding for 'Lithuanian'.

-------------------------------------------------------------------
Sun Sep 16 13:47:05 CEST 2001 - kkaempf@suse.de

- only symlink /dev/cdrom once (#10370).

-------------------------------------------------------------------
Fri Sep 14 21:28:38 CEST 2001 - kukuk@suse.de

- On SPARC print error message about SILO, not LILO

-------------------------------------------------------------------
Fri Sep 14 19:35:01 CEST 2001 - kkaempf@suse.de

- adapt language list accoring to doc department.

-------------------------------------------------------------------
Fri Sep 14 19:29:31 MEST 2001 - tom@suse.de

- Bugfix #9986: Reduced suggestion refresh to 75 Hz.

-------------------------------------------------------------------
Fri Sep 14 18:53:28 CEST 2001 - mike@suse.de

- bug 10200: check the proposal for failures
  make a boot partition if possible
  bug 10347: set whole_diskflag
  bug 10044: set a message when proposal is discarded

-------------------------------------------------------------------
Fri Sep 14 18:39:10 CEST 2001 - kkaempf@suse.de

- fix inst_environment for standalone mode (#10413).
- respect user choice to NOT install a module (#10665).

-------------------------------------------------------------------
Fri Sep 14 16:24:31 MEST 2001 - tom@suse.de

- Fixed Bug #10651: Autoadjusting refresh/resolution/color-depth now correct.

-------------------------------------------------------------------
Fri Sep 14 14:04:39 CEST 2001 - kkaempf@suse.de

- set correct Installation::encoding in continue_mode (#10611).

-------------------------------------------------------------------
Fri Sep 14 11:58:13 CEST 2001 - mike@suse.de

- dont reread partition data always at start of inst_custom
  activate lvm if at least one vg exist
- check if textmode due to memory restrictions or x11 failure (#10134).
- use Arch and Installation modules in inst_environment (#10413).
- pkginfo release common.pkd before releasing CD 1 #10555

-------------------------------------------------------------------
Fri Sep 14 10:57:16 CEST 2001 - kkaempf@suse.de

- correct handling of 'splitted' media (#10532)
- touch/remove /var/run/yast.pid

-------------------------------------------------------------------
Thu Sep 13 17:10:14 CEST 2001 - snwint@suse.de

- dolilo: new mk_initrd needs fb resolution for splash screen config
- Taking long language for kernel description #10556 #1552
- No penguin progress bar in kernel selection module #10311
- Button -Old Version- changed #10559

-------------------------------------------------------------------
Thu Sep 13 16:58:40 CEST 2001 - kkaempf@suse.de

- dont probe mouse on serial console.
- dont probe mouse outside of initial_mode.
- sort languages by ascii equivalent.

-------------------------------------------------------------------
Thu Sep 13 12:46:11 CEST 2001 - kkaempf@suse.de

- enable software selection on S/390 (froh@suse.de).
- show proper boot-loader partition even if we don't have lilo (froh@suse.de).
- load input, hid, and mousedev if USB-mouse detected (#9228).
- default medium is CD (#10374)
- re-enable WFM::SetLanguage(), regexp bug in glibc identified,
  workaround in liby2 applied. (#10496)
- use /boot/zilo-kernel/image instead of /boot/vmlinuz on S/390 (froh@suse.de).
- sort language list alphabetically (#10516).

-------------------------------------------------------------------
Wed Sep 12 13:53:33 CEST 2001 - kkaempf@suse.de

- drop all WFM::SetLanguage()
- Unmounting partitions correctly while going back #10125
- REQUIRES are ordered; qt, qt-japanese.... in the selection box
- Warning popup for single selection removed while going backward
  in the software selection #10339

-------------------------------------------------------------------
Wed Sep 12 12:47:48 CEST 2001 - snwint@suse.de

- revert latest vmware changes to YaST2.start

-------------------------------------------------------------------
Wed Sep 12 12:07:01 CEST 2001 - kkaempf@suse.de

- drop initial WFM::SetLanguage()

-------------------------------------------------------------------
Tue Sep 11 15:15:23 CEST 2001 - kkaempf@suse.de

- Initial zipl configuration for S/390.

-------------------------------------------------------------------
Tue Sep 11 14:26:28 CEST 2001 - kkaempf@suse.de

- Unmount .probe and .disk agent before package installation.

-------------------------------------------------------------------
Tue Sep 11 11:25:39 CEST 2001 - kkaempf@suse.de

- call SetLanguage in UI and WFM.

-------------------------------------------------------------------
Mon Sep 10 18:54:56 CEST 2001 - snwint@suse.de

- create 'failsafe' instead of 'suse' entry in lilo.conf
- don't overwrite existing vmlinuz.suse

-------------------------------------------------------------------
Mon Sep 10 15:06:12 CEST 2001 - snwint@suse.de

- make YaST2.start work with vmware

-------------------------------------------------------------------
Mon Sep 10 12:29:04 CEST 2001 - sh@suse.de

- Fixed bug #10350: YaST2 doesn't look good with anti-aliasing

-------------------------------------------------------------------
Fri Sep  7 13:24:52 CEST 2001 - sh@suse.de

- Fixed bug #10244: No slide show unless at least 800x600x256col
- center slide show image

-------------------------------------------------------------------
Fri Sep  7 12:32:10 CEST 2001 - sh@suse.de

- V2.4.64

-------------------------------------------------------------------
Fri Sep  7 12:29:41 CEST 2001 - pblahos@suse.cz

- hotplug is started instead of usbmgr during YaST2.firstboot

-------------------------------------------------------------------
Fri Sep  7 12:25:24 CEST 2001 - sh@suse.de

- CD remaining times more pessimistic

-------------------------------------------------------------------
Fri Sep  7 09:59:31 CEST 2001 - kkaempf@suse.de

- fix textmode recognition with help of GetDisplayInfo().

-------------------------------------------------------------------
Thu Sep  6 16:56:32 CEST 2001 - kkaempf@suse.de

- fix X11 resolution dedection if 3D is selected.

-------------------------------------------------------------------
Thu Sep  6 15:05:17 CEST 2001 - sh@suse.de

- V 2.4.62
- Correctly reinitialize packager in continue mode
  -> correct remaining times / progress bar display

-------------------------------------------------------------------
Thu Sep  6 10:37:08 CEST 2001 - kkaempf@suse.de

- drop extraction of boot parameter from lilo setup, already
  done at startup. (#10223)
- fix reading of local package information.
- check if mount point is in use in InstMedia

-------------------------------------------------------------------
Wed Sep  5 18:11:25 CEST 2001 - schubi@suse.de

- Do not upgrade a package which produces package conflicts.

-------------------------------------------------------------------
Wed Sep  5 18:10:25 CEST 2001 - sh@suse.de

- Fixed bug #10063: bad display of hd partitions in inst_doit
  Re-used existing function from partitioning

-------------------------------------------------------------------
Wed Sep  5 17:33:57 CEST 2001 - sh@suse.de

- Fixed bug #10084: zero size for k_deflt

-------------------------------------------------------------------
Wed Sep  5 14:23:22 CEST 2001 - kkaempf@suse.de

- add belgian keyboard to keyboard list (#9577)

-------------------------------------------------------------------
Wed Sep  5 11:24:21 CEST 2001 - kkaempf@suse.de

- fix runtime installation and configuration of X11.

-------------------------------------------------------------------
Wed Sep  5 08:58:45 CEST 2001 - kkaempf@suse.de

- dont unmount installation medium if wrong product id detected,
  honor user request to ignore this fact.

-------------------------------------------------------------------
Tue Sep  4 18:07:07 CEST 2001 - kkaempf@suse.de

- use plain ascii language names if running in text mode (#10026).
- correct parameter for setEnvironment

-------------------------------------------------------------------
Tue Sep  4 18:05:05 CEST 2001 - fehr@suse.de

- add dummy parameter to SCR::Write(.lvm.deactivate)
- deactivate lvm only when running in inst-sys

-------------------------------------------------------------------
Tue Sep  4 17:50:15 CEST 2001 - mike@suse.de

- partproposal always creates /boot
  bugfix inst_do_resize: resize always when a "resize" is in targetmap
  software installation in installed system fixed

-------------------------------------------------------------------
Tue Sep  4 17:48:56 CEST 2001 - sh@suse.de

- Reimported monitor db

-------------------------------------------------------------------
Tue Sep  4 17:41:18 CEST 2001 - kkaempf@suse.de

- get {install,delete}_list in inst_rpmcopy from user_settings if
  not passed otherwise.

-------------------------------------------------------------------
Tue Sep  4 16:16:39 CEST 2001 - snwint@suse.de

- YaST start script: use vmware server module, not vga16

-------------------------------------------------------------------
Tue Sep  4 13:17:16 CEST 2001 - kukuk@suse.de

- inst_silo_expert.ycp: Initialize PROM/boot-device variablen
- inst_disk.ycp: Fix allowed filesystems on sparc [Bug #9678]

-------------------------------------------------------------------
Mon Sep  3 16:29:14 CEST 2001 - kkaempf@suse.de

- recognize IDE CD-R(W) drives and set up ide-scsi automatically.
- Hard reboot after update, if the installed kernel differs from
  the kernel which has been booted #10103
- Checking dependencies in -only update modus- too #10043

-------------------------------------------------------------------
Mon Sep  3 16:06:51 CEST 2001 - kendy@suse.cz

- keyboard_raw.ycp: group(shift_toggle) is not needed for the
  Czech and Slovak keyboards any more...
  (In fact, it breaks them.)

-------------------------------------------------------------------
Mon Sep  3 12:07:58 CEST 2001 - kkaempf@suse.de

- sort keyboards alphabetically.
- Error popup for dolilo #9729

-------------------------------------------------------------------
Sat Sep  1 15:54:42 CEST 2001 - kukuk@suse.de

- Show warning about PROMs with 1GB bug only on sparc32
- If /boot is selected for the boot manager, this is Ok on SPARC.
  Remove extra warning on SPARC since it is wrong here.
- Disable gpm if we install over serial console

-------------------------------------------------------------------
Fri Aug 31 17:45:22 CEST 2001 - kkaempf@suse.de

- fix installation path handling and mounting
  should now work for CD, DVD, Harddisk, Nfs, and Smb

-------------------------------------------------------------------
Thu Aug 30 12:43:39 CEST 2001 - kkaempf@suse.de

- modularized SlideShow.
- New help text in upgrade frame
- properly recode output of commands to utf-8
- allow change of installation medium on server (Nfs/Ftp/Smb)
- Short language description in inst_sw_select removed.
- fixed some parse errors <msvec@suse.cz>
- added abuild parse check <msvec@suse.cz>

-------------------------------------------------------------------
Thu Aug 30 00:58:43 CEST 2001 - kkaempf@suse.de

- unmount wrong medium.

-------------------------------------------------------------------
Thu Aug 30 00:25:53 CEST 2001 - kkaempf@suse.de

- always give all alternatives in ChangeCDPopup.
- always do a hard reboot after installation from first medium.

-------------------------------------------------------------------
Wed Aug 29 22:40:24 CEST 2001 - kkaempf@suse.de

- properly handle media release and product codes.
- initialize PKGINFO to installed data in continue_mode.

-------------------------------------------------------------------
Wed Aug 29 17:35:55 CEST 2001 - kkaempf@suse.de

- re-read installation data in continue_mode.

-------------------------------------------------------------------
Tue Aug 28 22:36:37 CEST 2001 - kkaempf@suse.de

- properly switch SCR during update.
- write YaST information after re-mounting installation medium.
- fix re-mounting of source medium in continue_mode
- re-init PKGINFO environment in continue_mode
- Packagelist added which have to be updated without checking version.

-------------------------------------------------------------------
Tue Aug 28 18:31:24 CEST 2001 - kkaempf@suse.de

- use "Installation" module in update.

-------------------------------------------------------------------
Tue Aug 28 18:13:39 CEST 2001 - kukuk@suse.de

- Fix dosilo script for new /proc behaviour with kernel 2.4.x
  print a message about SuSE Linux version before loading the
  kernel

-------------------------------------------------------------------
Tue Aug 28 17:34:49 CEST 2001 - sh@suse.de

- Fixed bug #9900: No ISDN for SPARC
- inst_rpmcopy now displays remaining times for each CD
- slide show

-------------------------------------------------------------------
Tue Aug 28 16:39:23 CEST 2001 - kendy@suse.cz

- inst_hw_config.ycp: maps describing the devices to configure can
  have a list "force_reread". It is useful for modules which
  call another one to configure something (e.g. TV may call Sound)

-------------------------------------------------------------------
Tue Aug 28 16:19:36 CEST 2001 - mike@suse.de

- fix: part_proposal only for arch == i386

-------------------------------------------------------------------
Mon Aug 27 20:40:34 CEST 2001 - kkaempf@suse.de

- Clean up SCR/WFM handling. WFM is always local, SCR is always the target.
- Introduce modules for Installation, InstMedia, PackageIO, and MediaUI.
- Prepare for multiple DVD installation.
- Prepare for Ftp, Harddisk, and SMB installation.
- Finally clean up installMap handling.

-------------------------------------------------------------------
Thu Aug 23 16:23:28 CEST 2001 - kukuk@suse.de

- Don't reboot if we use k_deflt on UltraSPARC

-------------------------------------------------------------------
Thu Aug 23 09:21:24 CEST 2001 - pblahos@suse.cz

- Fixed: there were 2 arrows in progressbar shown during hw probe.

-------------------------------------------------------------------
Wed Aug 22 17:30:07 CEST 2001 - kkaempf@suse.de

- fixed X11 setup

-------------------------------------------------------------------
Mon Aug 20 20:22:58 CEST 2001 - mike@suse.de

- partition proposal creates swap partitions

-------------------------------------------------------------------
Mon Aug 20 18:17:57 CEST 2001 - kkaempf@suse.de

- dont write "swap" to yast.inf, but "RebootMsg 0" instead

-------------------------------------------------------------------
Sat Aug 18 17:44:24 MEST 2001 - tom@suse.de

- Finished new X11 configuration dialog incl. control center ability.

-------------------------------------------------------------------
Fri Aug 17 14:31:27 CEST 2001 - kkaempf@suse.de

- implement and use "Arch" module.
- provide modules directory in specfile.
- reduce number of timezones.
- Patch runlevel in /etc/inittab while updating the system.

-------------------------------------------------------------------
Fri Aug 17 12:57:46 MEST 2001 - schubi@suse.de

- .targetroot to .root changed

-------------------------------------------------------------------
Tue Aug 14 13:48:32 CEST 2001 - kendy@suse.cz

- keyboard_raw.ycp: cs, cs_qwerty -> cz, cz_qwerty
- Added slovak keyboard.

-------------------------------------------------------------------
Fri Aug 10 18:51:45 MEST 2001 - tom@suse.de

- X11 configuration:
- Completely redesigned the xf86config module for use with the new
- agent-isax.
- Outsourced functions for X11 keyboard manipulation.
- Outsourced functions for X11 mouse manipulation.
- Outsourced functions for X11 card manipulation.
- Outsourced functions for X11 desktop manipulation.
- Outsourced functions for X11 path manipulation.
- Added batch mode for use with autoinst in xf86config.ycp.

-------------------------------------------------------------------
Fri Aug 10 15:42:59 CEST 2001 - jbuch@suse.de

- added SW-RAID support for installation Workflow
- added sequencer

-------------------------------------------------------------------
Fri Aug 10 13:50:35 CEST 2001 - kkaempf@suse.de

- extract kernel parameters from /proc/cmdline and pass them to LILO

-------------------------------------------------------------------
Fri Aug 10 12:49:45 CEST 2001 - kukuk@suse.de

- Only ask for TERM variable if we use serial console and not if
  we are in text mode (#9701)

-------------------------------------------------------------------
Fri Aug 10 09:36:32 CEST 2001 - kkaempf@suse.de

- partitioning enhancements for automatic and runtime usage
- copy info and update.in_ after CD1 installation, not before

-------------------------------------------------------------------
Thu Aug  9 17:47:41 CEST 2001 - kkaempf@suse.de

- check /proc/modules before asking for module load (#9698)

-------------------------------------------------------------------
Thu Aug  9 14:56:51 CEST 2001 - snwint@suse.de

- yast2 text mode starts on /dev/console, not tty3
- /mnt is a link on LiveEval: don't umount it

-------------------------------------------------------------------
Wed Aug  8 17:56:39 CEST 2001 - kkaempf@suse.de

- mount and mk*fs are .local not .target actions

-------------------------------------------------------------------
Wed Aug  8 13:02:19 CEST 2001 - kkaempf@suse.de

- adapt driver loading to new .probe format
- replace .target.inject calls

-------------------------------------------------------------------
Tue Aug  7 17:37:02 CEST 2001 - kkaempf@suse.de

- replace use of targetroot in favour of system agent.

-------------------------------------------------------------------
Tue Aug  7 12:11:21 CEST 2001 - kkaempf@suse.de

- skip "whole disk" partitions on BSD disks. (#7904)
- Activate button in lilo now reads "Activate LILO partition". (#7884)

-------------------------------------------------------------------
Mon Aug  6 09:55:15 CEST 2001 - kukuk@suse.de

- Add script to ask for TERM variable to yast2-instsys, too.

-------------------------------------------------------------------
Fri Aug 03 16:24:59 CEST 2001 - arvin@suse.de

- don't start vga x11 server on ppc (bug #9622)

-------------------------------------------------------------------
Fri Aug 03 14:05:13 CEST 2001 - arvin@suse.de

- added inst_part_proposal.ycp to inst-sys

-------------------------------------------------------------------
Fri Aug  3 11:51:50 CEST 2001 - kukuk@suse.de

- If installed over serial console ask the user for the TERM
  variable and write it to /etc/install.inf

-------------------------------------------------------------------
Thu Aug  2 17:31:36 CEST 2001 - mike@suse.de

- taged version for 7.3 - preview 3

-------------------------------------------------------------------
Wed Aug  1 00:32:56 CEST 2001 - mike@suse.de

- first Version for RAID and partition proposal
  (only for translation, dosn't work properly)

-------------------------------------------------------------------
Fri Jul 27 20:32:03 CEST 2001 - kkaempf@suse.de

- initial slide show code for package installation

-------------------------------------------------------------------
Fri Jul 27 16:46:49 CEST 2001 - kkaempf@suse.de

- ask for confirmation before loading module in manual mode

-------------------------------------------------------------------
Fri Jul 27 11:06:44 CEST 2001 - kkaempf@suse.de

- fix initrd module handling
  properly pass options to modules.conf
  use agent-modules in inst_finish

-------------------------------------------------------------------
Thu Jul 26 21:15:54 CEST 2001 - kkaempf@suse.de

- minor text changes

-------------------------------------------------------------------
Tue Jul 24 11:52:40 CEST 2001 - fehr@suse.de

- add detection of md devices to function GetLvmMdSystemInfo

-------------------------------------------------------------------
Wed Jul 18 17:37:35 CEST 2001 - fehr@suse.de

- fix a bug in LVM configuration for devices /dev/ida/, /dev/rd/
  and /dev/cciss/

-------------------------------------------------------------------
Mon Jul 16 10:26:31 CEST 2001 - kkaempf@suse.de

- fix keyboard data for swedish

-------------------------------------------------------------------
Thu Jul 12 16:13:51 CEST 2001 - sh@suse.de

- Improved inst_startup UI: More feedback

-------------------------------------------------------------------
Tue Jul 10 12:06:53 CEST 2001 - sh@suse.de

- Improved inst_suseconfig UI: Give feedback for individual steps

-------------------------------------------------------------------
Fri Jul  6 10:37:21 CEST 2001 - kkaempf@suse.de

- merge SLES fixes
- add JFS as filesystem

-------------------------------------------------------------------
Thu Jul  5 16:55:45 MEST 2001 - schubi@suse.de

- New handle of package selection groups.

-------------------------------------------------------------------
Thu Jul  5 13:51:58 CEST 2001 - sh@suse.de

- Fixed bug #9277: Bad initial focus in menu.ycp

-------------------------------------------------------------------
Wed Jul  4 17:38:35 CEST 2001 - sh@suse.de

- Redesigned inst_doit: Now using RichText widget

-------------------------------------------------------------------
Mon Jul  2 19:06:20 CEST 2001 - kkaempf@suse.de

- merge with 7.1-axp fixes:
  fix user information for vfat /boot
  format /boot as fat on milo and ia64
  changed 'doaboot' to get a useable /etc/aboot.conf
  force "-t vfat" for mount of /boot on MILO machines
  check cylinder boundaries on "aboot" only, not "axp" in general
  format /boot on "milo" machines with mkdosfs
  boot_mode "milo" on Alpha has FAT disklabel
  use smp flag from install.inf instead of probing on Alpha
  select correct cpml package for cpu model on Alpha
  auto-select aboot or milo on Alpha
  use data from milo package for installation
  write correct /etc/aboot.conf
  fix kernel image names for depmod
  for /boot to be FAT16 for MILO machines
  implemented boot loader installation on Alpha
  fix handling of XkbModel on pmac
  remove arch_ppc check in inst_lilo_expert.ycp #6684
  add missing pdisk partition type #6688
  allow update on a drive with pdisk label #6689

-------------------------------------------------------------------
Mon Jun 25 12:15:09 CEST 2001 - kkaempf@suse.de

- tell about reboot after first round of installation (#7994)
- modprobe "hid" and "mousedev" if "usb mouse" choosen from list (#8215)
- close CD tray before executing mount (#8492)

-------------------------------------------------------------------
Fri Jun 22 12:35:54 CEST 2001 - kkaempf@suse.de

- dont mention LILO on ia64 (#9003)

-------------------------------------------------------------------
Wed Jun 20 11:34:52 CEST 2001 - fehr@suse.de

- add necessary changes to handle LVs in fstab in running system

-------------------------------------------------------------------
Tue Jun 19 15:33:14 CEST 2001 - fehr@suse.de

- add changes for lvm configuration in installed system to
  handle /etc/fstab reasonable.
- Enable "next" button in selection ftp-server (#8641)

-------------------------------------------------------------------
Tue Jun 12 19:37:50 CEST 2001 - sh@suse.de

- V 2.4.1
  Fixed bug #8726: SuSEconfig fails on SPARC with serial console
- Fixed bug #8641: Allow "next" button in choosing ftp server

-------------------------------------------------------------------
Tue Jun 12 15:13:20 CEST 2001 - sh@suse.de

- V 2.4.0 for 7.3
  Honor new BarGraph / PartitionSplitter format: "%1"

-------------------------------------------------------------------
Thu Jun  7 16:52:06 CEST 2001 - kkaempf@suse.de

- remove @euro for en_GB and da_DK

-------------------------------------------------------------------
Thu Jun  7 11:39:52 CEST 2001 - kukuk@suse.de

- inst_silo_info.ycp: Fix info text: Don't speak about whole
  computer but only about selected harddisk.

-------------------------------------------------------------------
Wed Jun  6 14:00:43 CEST 2001 - kukuk@suse.de

- inst_environment.ycp: Don't set keyboard if serial console was
  detected.

-------------------------------------------------------------------
Tue Jun  5 15:44:47 CEST 2001 - kukuk@suse.de

- Remove inst_sunfb.ycp from instsys
- keyboard_raw.ycp: Replace default us keymap with new cz keymap
  on SPARC.
- inst_choose_desktop: Switch to own workflow for Sun Framebuffers

-------------------------------------------------------------------
Fri Jun  1 16:14:06 CEST 2001 - kukuk@suse.de

- inst_finish.ycp: Set correct boot device for hard reboot,
                   modify boot-device and set linux alias

-------------------------------------------------------------------
Fri Jun  1 14:16:21 CEST 2001 - kkaempf@suse.de

- install correct kernel for different ia64 cpu steppings
- allow vfat as root during update
- define "string architecture" in vendor.ycp
-#8425 update does a hard reboot
 #8081 too negative message after update ..
 #8356 vfat will not be mounted while updating the system
 #8185 Installation/Update: sformat wanted
 #8567 YaST2 does not mount /boot
 #6063 Update: Don't see ok button
 #7097 YaST2 info during update
 #4953 "Configurate boot-mode" should be renamed to "Configure boot-mode"
 #5051 typo in yast2 installation popup

-------------------------------------------------------------------
Fri Jun  1 12:46:59 CEST 2001 - kkaempf@suse.de

- adapt and enter inst_lilo_info for ia64

-------------------------------------------------------------------
Mon May 28 13:23:58 CEST 2001 - schwab@suse.de

- Also mount vfat filesystems during update.

-------------------------------------------------------------------
Wed May 23 14:24:22 MEST 2001 - gs@suse.de

- package_utils: samba mount implemented
  inst_smbmount: new module

-------------------------------------------------------------------
Tue May 22 15:46:51 CEST 2001 - schwab@suse.de

- doelilo: Adjust elilo config file for gnu-efi 2.5.

-------------------------------------------------------------------
Mon May 21 15:06:40 CEST 2001 - mike@suse.de

- XFS support in custom partitioner and LVM configuration

-------------------------------------------------------------------
Mon May 21 10:35:07 CEST 2001 - kukuk@suse.de

- inst_silo_info/inst_silo_expert: Tell the user that we change
  PROM aliases and let him change this.

-------------------------------------------------------------------
Fri May 18 16:35:33 CEST 2001 - kkaempf@suse.de

- add xfs to inst_prepdisk

-------------------------------------------------------------------
Fri May 18 14:41:38 CEST 2001 - kkaempf@suse.de

- setab 0 -> setab 9 to make output more pleasing on splash screen (#8551)

-------------------------------------------------------------------
Thu May 17 18:24:58 MEST 2001 - tom@suse.de

-  X configuration:
   Bugfix 8454: Besides the passing of the currently selected refresh rate
                in the resolution string (e.g. 600x800@70) to isax for XFree 3
                the selected refresh now also terminates the vsync range to
                prevent isax from generating modelines up to this value.

   Bugfix 8524: The 3D acceleration button is now disabled if the graphics
                adapter doesn't support 3D-acceleration.

   Bugfix 8540: Now the vendor and model strings are converted to upper case
                on module entry.

   Bugfix 8541: Now the probed data are deleted if the user selects another
                monitor.

-------------------------------------------------------------------
Thu May 17 17:20:41 CEST 2001 - kkaempf@suse.de

- dont pretend that no other os has been found if we can't
  write LILO to floppy disk.

-------------------------------------------------------------------
Wed May 16 23:38:31 CEST 2001 - sh@suse.de

- V 2.3.90
  added patch_lilo_conf to file list

-------------------------------------------------------------------
Wed May 16 19:51:18 CEST 2001 - sh@suse.de

- Fixed patch_lilo_conf: optional as well as initrd

-------------------------------------------------------------------
Wed May 16 19:33:57 CEST 2001 - kkaempf@suse.de

- prevent duplicate entry in initrdmodules during update
- activate only primary devices (#8458)

-------------------------------------------------------------------
Wed May 16 19:09:48 CEST 2001 - kkaempf@suse.de

- give proper default for "lilo_device" if "mbr_disk" is unknown (#8501)

-------------------------------------------------------------------
Wed May 16 18:54:19 CEST 2001 - sh@suse.de

- Fixed bug #8494: initrd not added to lilo.conf
  patch_lilo_conf adds "initrd" entries if corresponding
  initrd is present in /boot (for SuSE standard kernels only!)

-------------------------------------------------------------------
Wed May 16 17:18:48 CEST 2001 - kkaempf@suse.de

- add reiserfs to initrd if root is on reiserfs (#8494)

-------------------------------------------------------------------
Wed May 16 16:06:13 CEST 2001 - sh@suse.de

- Fix for bug #7465: "Abort Installation" always default button
  Added more SetFocus() calls for good measure

-------------------------------------------------------------------
Wed May 16 10:55:36 CEST 2001 - kkaempf@suse.de

- use gdm as displaymanager if minimal(+x11) and gnome (#6175)
- dont write MODEM in rc.config (#7895)
- copy complete y2log to installed system.
- fix declaration in lilo_info, string->boolean

-------------------------------------------------------------------
Tue May 15 19:33:14 MEST 2001 - tom@suse.de

- Bugfix 8423: probed monitor data now used.

-------------------------------------------------------------------
Tue May 15 17:00:57 MEST 2001 - gs@suse.de

- bugfix in Change Source Media (include file added) bug # 8406

-------------------------------------------------------------------
Tue May 15 14:16:36 CEST 2001 - mike@suse.de

- due to last information: to crypt /usr is
  not allowed. Added a popup

-------------------------------------------------------------------
Tue May 15 12:48:12 CEST 2001 - kkaempf@suse.de

- revert change in y2xr40.pl, support tft panel layouts
  in favour of higher resolutions (#8348)
- remove "breton" from languages, add "danish"
- patching XF86config for wheel mouse (#8251)

-------------------------------------------------------------------
Tue May 15 12:00:24 CEST 2001 - mike@suse.de

- bugfix cryptofs: now works with already existing
  and edited partitions

-------------------------------------------------------------------
Tue May 15 10:33:34 CEST 2001 - ms@suse.de

- disable use of DDC resolutions in y2xr40.pl (bug #8329)
  ( YaST2 used its own resolution list )

-------------------------------------------------------------------
Tue May 15 10:14:01 MEST 2001 - gs@suse.de

- don't show /dev/shm in single package selection (bug #8318)

-------------------------------------------------------------------
Mon May 14 19:58:34 CEST 2001 - sh@suse.de

- V2.2.79
  Fixed bug #8255: Wrong mouse cursor during SuSEconfig
  Removed obsolete UI(`NormalCursor()) calls

-------------------------------------------------------------------
Mon May 14 19:47:12 CEST 2001 - kkaempf@suse.de

- create lower case symlinks for /windows and /dos mount points
  (installation and update) to get around case mapping bug
  in star office (#8310)

-------------------------------------------------------------------
Mon May 14 16:30:12 CEST 2001 - kkaempf@suse.de

- properly initiale UI wizard for vendor cd modules (#8268)
- de-activate pt_PT, translations are incomplete (afaber@suse.de)

-------------------------------------------------------------------
Mon May 14 15:52:37 CEST 2001 - kkaempf@suse.de

- fix variable name in inst_finish (install_inf -> installMap) (#8247)

-------------------------------------------------------------------
Mon May 14 15:10:08 CEST 2001 - kkaempf@suse.de

- dont look at "Language" in install.inf, it's not in ISO-format
  if "Locale" in install.inf doesn't give a value, look at descr/info

-------------------------------------------------------------------
Mon May 14 13:11:33 CEST 2001 - kkaempf@suse.de

- read Locale, Language (from install.inf), and LANG (from desc/info)
  and use first set value.

-------------------------------------------------------------------
Mon May 14 12:55:26 CEST 2001 - kkaempf@suse.de

- restart network after staring system in NFS install (#8274)

-------------------------------------------------------------------
Mon May 14 12:40:25 CEST 2001 - kkaempf@suse.de

- check if "/" is reiser and force "reisefs" to INITRD_MODULES

-------------------------------------------------------------------
Mon May 14 12:02:07 CEST 2001 - kkaempf@suse.de

- drop question for kernel 2.2 on pcmcia, only very rare systems
  still fail with kernel 2.4

-------------------------------------------------------------------
Mon May 14 11:22:15 CEST 2001 - fehr@suse.de

- make removal of LVM volume groups work

-------------------------------------------------------------------
Sun May 13 11:09:14 CEST 2001 - kkaempf@suse.de

- fix blocker bug 8216

-------------------------------------------------------------------
Sat May 12 16:28:33 CEST 2001 - kkaempf@suse.de

- ask for kernel 2.2 on PCMCIA systems

-------------------------------------------------------------------
Sat May 12 15:20:16 CEST 2001 - kkaempf@suse.de

- unset MODPATH at initial start (#8143)
- install kernel 2.2 on PCMCIA systems

-------------------------------------------------------------------
Fri May 11 18:56:47 MEST 2001 - schubi@suse.de

- Not required reread of target map fixed.

-------------------------------------------------------------------
Fri May 11 17:07:22 CEST 2001 - pblahos@suse.cz

- #8064: fixed: if there is print spooled installed and configuration
  tool is not, there is no status in final YaST2 inst. screen.
- Correct popup message while backup #7584

-------------------------------------------------------------------
Fri May 11 14:10:20 CEST 2001 - kkaempf@suse.de

- provide extra start script for KDE which suppresses geometry hint
  to window manager.

-------------------------------------------------------------------
Thu May 10 21:24:51 CEST 2001 - kkaempf@suse.de

- Require translation packages
- dont translate empty string
- force LILO on MBR if initrd won't make it on floppy (#7864)
- calling patch_lilo_conf while update #7556
- bugfix in renamed packages while update #8057
- mounting swapfile correctly while update #8040

-------------------------------------------------------------------
Thu May 10 21:16:56 CEST 2001 - kkaempf@suse.de

- fix initrd modules order after update (#7948)

-------------------------------------------------------------------
Thu May 10 20:10:22 CEST 2001 - mike@suse.de

- fix for LVM configuration at runtime

-------------------------------------------------------------------
Thu May 10 18:42:39 CEST 2001 - sh@suse.de

- Fixed bug #7388: unnecessary OK-buttons
  (confirmation for writing LILO, confirmation for reboot)
  only one popup that contains both messages

-------------------------------------------------------------------
Thu May 10 18:41:56 CEST 2001 - kkaempf@suse.de

- dont write /boot/message any more (#8062)

-------------------------------------------------------------------
Thu May 10 18:02:33 CEST 2001 - fehr@suse.de

- add lvm initialisation when doing an update (#7974)
- allow update when root fs is LV (#7801)
- fixed:YaST updated old updatelist after reboot #8066
- #8025 not starting update, if there is nothing for update

-------------------------------------------------------------------
Thu May 10 17:58:02 CEST 2001 - sh@suse.de

- Fixed bug #8049: "boot installed system" "back" button boots

-------------------------------------------------------------------
Thu May 10 17:39:53 CEST 2001 - kkaempf@suse.de

- set "ulimit -s unlimited" before calling "rpm --rebuilddb"

-------------------------------------------------------------------
Thu May 10 17:10:57 CEST 2001 - kendy@suse.cz

- added console fonts for Brezhoneg and Lithuania
- Russian -> Russkij in cyrilics
- adaption of SelectConsoleFont() to new language.ycp

-------------------------------------------------------------------
Thu May 10 16:42:57 MEST 2001 - gs@suse.de

- make the popup Additional package needed larger (bug # 7900)
- Software Source Media dialog: label for button is "Next" (bug # 8038)

-------------------------------------------------------------------
Thu May 10 16:09:25 CEST 2001 - sh@suse.de

- Fixed bug #7199: Printer config before network
  Changed order to "professional" mode when network card detected
- bugfix in eavaluate diskspace in boot partition #8047

-------------------------------------------------------------------
Thu May 10 15:35:13 CEST 2001 - sh@suse.de

- (partial) fix for bug #7888: obsolete lilo.conf entries after update
  added patch_lilo_conf script that deletes vmlinuz_22 / vmlinuz_24
  if the respective boot images are not present and adds "optional"
  for other boot images that are not present


-------------------------------------------------------------------
Thu May 10 15:32:03 CEST 2001 - kkaempf@suse.de

- use RC_LANG when starting yast2 to get correct language (#8013)

-------------------------------------------------------------------
Thu May 10 15:03:03 MEST 2001 - tom@suse.de

- bugfix 7823:
  Now even in the special cases LCD and VESA an xserver query is made
  to get information regarding the possible color depths.

-------------------------------------------------------------------
Thu May 10 13:12:15 MEST 2001 - tom@suse.de

- bugfix #8000:
  Now the modified monitor db is preserved by storing it to disk.

-------------------------------------------------------------------
Thu May 10 11:42:22 CEST 2001 - sh@suse.de

- Re-imported SaX2 monitor DB

-------------------------------------------------------------------
Thu May 10 11:21:18 CEST 2001 - kendy@suse.cz

- lat9w font for EU states (#7776)

-------------------------------------------------------------------
Thu May 10 09:19:15 CEST 2001 - kkaempf@suse.de

- keep LANG codes and modifiers in single list (#7957)

-------------------------------------------------------------------
Wed May  9 17:36:32 CEST 2001 - kkaempf@suse.de

- fix order of initrd modules (#7948)

-------------------------------------------------------------------
Wed May  9 16:06:47 MEST 2001 - gs@suse.de

- text changed for popup package conflicts (bug # 7887)
  and popup "Release number differs ...."

-------------------------------------------------------------------
Wed May  9 14:30:29 CEST 2001 - jbuch@suse.de

- forbid crypt_fs with mountpoints like / /boot swap
  added cryt_fs to ExistingPartitionDlg

-------------------------------------------------------------------
Tue May  8 18:38:45 CEST 2001 - kkaempf@suse.de

- set "Greenwich" as default timezone for en_GB (#7837)
- unset MODPATH before calling depmod
- Update: selecting default to UPGRADE #7804

-------------------------------------------------------------------
Tue May  8 18:05:17 CEST 2001 - kkaempf@suse.de

- skip drives which are not ready (#6547)

-------------------------------------------------------------------
Tue May  8 16:39:56 MEST 2001 - tom@suse.de

- X11 configuration: removed integer <---> float inconsistency

-------------------------------------------------------------------
Tue May  8 16:31:59 CEST 2001 - kkaempf@suse.de

- reset have_x11 after switching to "minimal"
- allow "activate" switch for partitions

-------------------------------------------------------------------
Tue May  8 15:54:17 MEST 2001 - gs@suse.de

- package_utils: CheckLocalDescription added

-------------------------------------------------------------------
Tue May  8 15:47:36 CEST 2001 - mike@suse.de

- for security reasons: use now losetup agent instead of standalone binary

-------------------------------------------------------------------
Tue May  8 15:37:10 CEST 2001 - fehr@suse.de

- add shortcut key to crypt checkbox

-------------------------------------------------------------------
Tue May  8 15:26:28 CEST 2001 - sh@suse.de

- Fixed bug #7547: "Boot installed system" not active
  Implemented reboot from installed system

-------------------------------------------------------------------
Tue May  8 14:06:30 CEST 2001 - jbuch@suse.de

- fixed english

-------------------------------------------------------------------
Tue May  8 13:52:43 CEST 2001 - jbuch@suse.de

- removed not used variable last_format from inst_custompart.ycp
  forbid using fat file system with mountpoints / /home /opt /usr /var

-------------------------------------------------------------------
Tue May  8 13:29:19 MEST 2001 - schubi@suse.de

- showing progress bars again #7774
- rename /cdrom to /media/cdrom in /etc/fstab #7732

-------------------------------------------------------------------
Tue May  8 12:16:33 CEST 2001 - snwint@suse.de

- floppy device for mk_lilo_conf via $floppy environment var
- mk_boot_floppy completely rewritten to use lilo instead of syslinux

-------------------------------------------------------------------
Tue May  8 10:56:51 CEST 2001 - schwab@suse.de

- Fix typo targeroot -> targetroot.

-------------------------------------------------------------------
Tue May  8 10:25:01 CEST 2001 - jbuch@suse.de

- added define to change fsid from 5 to 15
  only for new extended partitions
  added DisplayMessage if a fat file system is greater than 2 GB
- showing progress bars again #7774

-------------------------------------------------------------------
Tue May  8 09:28:29 CEST 2001 - kkaempf@suse.de

- set hwclock before starting to change the target (#7833)

-------------------------------------------------------------------
Mon May  7 19:21:37 MEST 2001 - gs@suse.de

- Single Package Selection: improve popup Severe package conflict
- mk_lilo_conf removed #7569

-------------------------------------------------------------------
Mon May  7 18:26:26 CEST 2001 - kkaempf@suse.de

- FHS: /floppy -> /media/floppy also in inst-sys (#7827)

-------------------------------------------------------------------
Mon May  7 18:20:19 CEST 2001 - fehr@suse.de

- Add possibility to encrypt lvm logical volumes

-------------------------------------------------------------------
Mon May  7 17:59:08 CEST 2001 - sh@suse.de

- Fixed bug #7628: textmode info shown after booting
  Add flag to user_settings when text mode warning is shown

-------------------------------------------------------------------
Mon May  7 17:49:48 CEST 2001 - kendy@suse.cz

- Do not use CONSOLE_UNIMAP in consolefonts.ycp (#7767)

-------------------------------------------------------------------
Mon May  7 16:57:22 CEST 2001 - kkaempf@suse.de

- drop hard coded /dev/fd0, use value from hw-probing (#7789)

-------------------------------------------------------------------
Mon May  7 16:23:05 CEST 2001 - mike@suse.de

- Bugfix LVM: mount more than one crypted partition

-------------------------------------------------------------------
Mon May  7 16:21:38 MEST 2001 - tom@suse.de

- X-configuration
  Bugfix 7641: X-configuration for XFree86 3.x now functional (didn't work).
  Removed integer|float syntax warning.
  Added support for mice with wheels.
  checked default values for some lookups.

-------------------------------------------------------------------
Mon May  7 16:02:59 CEST 2001 - arvin@suse.de

- added output of memory information to YaST2 start script

-------------------------------------------------------------------
Mon May  7 15:49:31 CEST 2001 - sh@suse.de

- Use new UI builtin GetLanguage() parameter "strip_encoding"

-------------------------------------------------------------------
Mon May  7 15:15:00 CEST 2001 - kendy@suse.cz

- Use non-UTF-8 locale in the y2xfinetune40 (not reported bug)

-------------------------------------------------------------------
Mon May 07 11:53:08 CEST 2001 - arvin@suse.de

- start qt frontend with >= 64MB and adjusted corresponding text
- mounting /usr as reiserfs #7585
- initialize server, if another root has been selected #7495

-------------------------------------------------------------------
Mon May  7 11:21:44 CEST 2001 - kkaempf@suse.de

- change controlling terminal after switching virtual console (#7626)
- dont check mouse with serial console (#7716)
- dont ask keyboard with serial console (#7717)
- dont ask hwclock setting on sparc (#7717)

-------------------------------------------------------------------
Fri May  4 16:16:02 CEST 2001 - mike@suse.de

- fixed Bug 7528: YaST2->Partitioning: wrong info in popup

- Bug:          LVM:
                it at the moment not possible to delete a "activated"
                lvm partition (physical volume) and do afterwards
                mk*fs ...
                - changed: read lvm as late as possible
                - after deleting a  physical volume:
                  immediately do partitioning and reboot
                - if the target_partitioner delets volume group: reboot

- Bug:          Setting up an LVM an than switching via back to custom
                partitioner:
                - drop target_modifications in inst_sw_select

- Bug:          wrong error message appears:
                quick hack: delete message: inst_target_selection.ycp

- Bug:          no warning if /boot is to small
                - added warning

- Bug:          missing textdomains is lvm includes



-------------------------------------------------------------------
Fri May  4 12:39:50 MEST 2001 - gs@suse.de

- helptext for Mininum graphical system added (bug 7483) in
  dialog Software Selection
- check the software selection again when going next (bug reported by mike)

-------------------------------------------------------------------
Wed May  2 18:50:51 CEST 2001 - kkaempf@suse.de

- allow calling inst_enviroment and inst_language from outside

-------------------------------------------------------------------
Wed May  2 14:59:26 CEST 2001 - sh@suse.de

- Fixed bug #7463: next/abort/back not translated in installed system
  Moved msg re-translation code out to separate function
  added call to this function when starting in "continue mode"
- no more: RPM returned an error (#7424)

-------------------------------------------------------------------
Wed May  2 14:54:44 CEST 2001 - fehr@suse.de

- umount lvm agent after re-partitioning harddisk

-------------------------------------------------------------------
Wed May  2 14:26:54 CEST 2001 - sh@suse.de

- Fixed bug #7467: Help text not translated in inst_finish.ycp
  Added missing translation markers

-------------------------------------------------------------------
Wed May  2 14:02:36 CEST 2001 - sh@suse.de

- updated monitor DB from devel server

-------------------------------------------------------------------
Wed May  2 12:18:17 CEST 2001 - kkaempf@suse.de

- handle all sync values as floats in x11

-------------------------------------------------------------------
Wed May  2 10:39:26 CEST 2001 - kkaempf@suse.de

- use gdm as display manager if gnome is selected

-------------------------------------------------------------------
Mon Apr 30 22:01:11 CEST 2001 - kkaempf@suse.de

- drop obsolete file from filelist

-------------------------------------------------------------------
Mon Apr 30 17:14:11 CEST 2001 - fehr@suse.de

- bugfix for lvm configuration

-------------------------------------------------------------------
Mon Apr 30 17:06:36 CEST 2001 - kkaempf@suse.de

- Evaluate "buttons" and "wheels" values from probing
  dont emulate 3 buttons if not needed

-------------------------------------------------------------------
Mon Apr 30 16:53:54 CEST 2001 - sh@suse.de

- Fix for bug #7004: Penguin image too small
  New penguin image at startup: colored margins right and bottom,
  can adapt to different screen geometries

-------------------------------------------------------------------
Mon Apr 30 16:49:03 CEST 2001 - snwint@suse.de

- removed mk_lilo_message
- vga parameter correctly interpreted in mk_lilo_conf (#7197)
- new graphical boot screen handling

-------------------------------------------------------------------
Mon Apr 30 15:54:26 CEST 2001 - kkaempf@suse.de

- first try on DVORAK keyboard (incomplete)
- showing package description while installing rpm via ftp update (#6573)
- install "yast2-ui-qt" if "xf86" is installed.

-------------------------------------------------------------------
Mon Apr 30 15:44:10 CEST 2001 - mike@suse.de

- bugfix creating two volume groups

-------------------------------------------------------------------
Mon Apr 30 15:43:40 CEST 2001 - kkaempf@suse.de

- fix lilo device message (show disk instead of partition)

-------------------------------------------------------------------
Mon Apr 30 15:36:47 CEST 2001 - sh@suse.de

- (partial) fix for bug #7004: Penguin image too small at Y2 start
  Allow more flexible scaling of image, top left aligned, zero
  size by default

-------------------------------------------------------------------
Mon Apr 30 14:54:51 MEST 2001 - tom@suse.de

- X11 configuration:
  Fixed bug 7437:
  Corrected typo in sorting algorithm for sorting resolutions in the GUI.

-------------------------------------------------------------------
Mon Apr 30 12:00:56 CEST 2001 - kkaempf@suse.de

- mount "/boot" with "defaults", even if its vfat formatted (#7413)

-------------------------------------------------------------------
Fri Apr 27 17:20:41 MEST 2001 - tom@suse.de

- X11 configuration:
  Improved display with erroneous probing of monitor vendor and/or model.

-------------------------------------------------------------------
Fri Apr 27 16:20:09 CEST 2001 - fehr@suse.de

- bug fixes in lvm configuration

-------------------------------------------------------------------
Fri Apr 27 15:13:46 MEST 2001 - gs@suse.de

- inst_sw_details: internal changes because of new package dependencies
- package_utils: improve function ChangeCD
- Single Package Selection: translation of group tags
- evaluate splitted packages correctly ( e.g finger ) #7271

-------------------------------------------------------------------
Fri Apr 27 14:01:30 CEST 2001 - mike@suse.de

- Bugfixes:
        read cryptotab at firstboot failed
  7238  crypto dialog has no frame
  5967  unnecessary logline
        crypto dialog appears twice
  4693  deleting of extended partition 8 and 9
  2309  popup when deleteing partitions
  5422  display an error if we mount a ro filesystem for update


-------------------------------------------------------------------
Thu Apr 26 17:29:13 CEST 2001 - kkaempf@suse.de

- extrace x11 3d packages correctly (#7231)

-------------------------------------------------------------------
Thu Apr 26 17:12:28 MEST 2001 - tom@suse.de

- X11 configuration:
  Fixed Bug 4558: Now the model string (if VESA or LCD) is parsed and the
                  resolution and refresh rate are used for configuration.
  Improved setting of refresh rate with XFree86 4.
  (now reality will suit the users demand better)
  Consequently changed suggestion value from 90 Hz to 80 Hz.

-------------------------------------------------------------------
Thu Apr 26 16:08:07 CEST 2001 - kendy@suse.cz

- inst_hw_config: ReallyAbortPopup()->UI(`ReallyAbortPopup())

-------------------------------------------------------------------
Thu Apr 26 16:05:36 CEST 2001 - kkaempf@suse.de

- evaluate return from NIS question (#7269)

-------------------------------------------------------------------
Thu Apr 26 15:59:21 CEST 2001 - kkaempf@suse.de

- dont start inetd by default.

-------------------------------------------------------------------
Thu Apr 26 13:51:20 CEST 2001 - kkaempf@suse.de

- re-compute timezone if language was changed (#7008)

-------------------------------------------------------------------
Thu Apr 26 12:26:59 CEST 2001 - kkaempf@suse.de

- added "ash" to requires for dolilo (#7254)
- Checking boot partitionsize while updating the system (#6445)

-------------------------------------------------------------------
Thu Apr 26 12:17:03 CEST 2001 - kkaempf@suse.de

- look for "update.tar.gz" first, fallback to "update.tgz" else

-------------------------------------------------------------------
Thu Apr 26 11:45:21 CEST 2001 - kkaempf@suse.de

- load usb modules and mount usbdevfs (#7037)

-------------------------------------------------------------------
Thu Apr 26 10:52:17 CEST 2001 - kkaempf@suse.de

- set hwclock option to "--localtime" instead of empty (#3907)

-------------------------------------------------------------------
Thu Apr 26 10:12:15 CEST 2001 - kkaempf@suse.de

- correctly check for have_smp and pae flag for k_psmp kernel (#7093)
- add requires for yast2-instsys (#7189)

-------------------------------------------------------------------
Wed Apr 25 18:00:46 CEST 2001 - fehr@suse.de

- removal of LVM volume group should now work
- Bugfix showing logging after installation (#7034)
- Deleting old kernel will be handled by rpm ( update )
- Setting textdomain for logging installation


-------------------------------------------------------------------
Wed Apr 25 17:37:06 MEST 2001 - tom@suse.de

- X11 configuration
  fixed bug 7193: now empty vendor results in "".
  set default refresh to 90 Hz due to XFree86 4 variations.
  removed test code and test logging.

-------------------------------------------------------------------
Wed Apr 25 17:28:16 CEST 2001 - schwab@suse.de

- Add doelilo for ia64.

-------------------------------------------------------------------
Wed Apr 25 16:34:29 CEST 2001 - kkaempf@suse.de

- disable kernel include copies

-------------------------------------------------------------------
Wed Apr 25 14:16:46 CEST 2001 - kkaempf@suse.de

- /boot on ia64 is `fat32, not `fat (#6599)

-------------------------------------------------------------------
Wed Apr 25 13:03:14 CEST 2001 - mike@suse.de

- new lvm helptexts

-------------------------------------------------------------------
Wed Apr 25 12:51:37 CEST 2001 - sh@suse.de

- Fixed bug #6947: Long time empty screen
  Added feedback what's happening to inst_finish.ycp

-------------------------------------------------------------------
Wed Apr 25 12:45:46 CEST 2001 - sh@suse.de

- Fixed X11 config: Add correct user_settings key to
  inst_choose_desktop.ycp

-------------------------------------------------------------------
Wed Apr 25 11:18:00 MEST 2001 - gs@suse.de

- use of common popups in update modules

-------------------------------------------------------------------
Wed Apr 25 09:58:18 CEST 2001 - kkaempf@suse.de

- read euro.ycp from proper dir
- remove duplicate popup

-------------------------------------------------------------------
Wed Apr 25 09:39:32 CEST 2001 - kkaempf@suse.de

- moved menu.ycp here (from yast2-menu)

-------------------------------------------------------------------
Tue Apr 24 18:19:39 MEST 2001 - tom@suse.de

- X11 configuration fixed
  restriction logic complete in first version
  merged suggestion logic with restriction logic

-------------------------------------------------------------------
Tue Apr 24 16:45:07 CEST 2001 - kkaempf@suse.de

- mount in lexical order
- updating k_deflt_24 to k_deflt

-------------------------------------------------------------------
Tue Apr 24 16:14:52 MEST 2001 - gs@suse.de

- Single Package Selction: popup to show the Obsolete dependencies has changed

-------------------------------------------------------------------
Tue Apr 24 14:40:05 MEST 2001 - tom@suse.de

- interim checkin for beta 2
- texts now final for translaters
- restriction logic partly implemented

-------------------------------------------------------------------
Tue Apr 24 14:27:55 CEST 2001 - kkaempf@suse.de

- fix COMPOSETABLE entry according to latest kdb package (#7023)

-------------------------------------------------------------------
Tue Apr 24 11:22:00 MEST 2001 - fehr@suse.de

- change layout of vuloume group dialog
- add help texts for lvm dialog

-------------------------------------------------------------------
Tue Apr 24 10:14:09 CEST 2001 - kkaempf@suse.de

- new list of language codes which allow "@euro" appended
- error popup in inst_rpmupdate removed BUG 6243

-------------------------------------------------------------------
Mon Apr 23 18:17:44 MEST 2001 - fehr@suse.de

- fixes and extensions for lvm configuration

-------------------------------------------------------------------
Mon Apr 23 17:15:08 CEST 2001 - kkaempf@suse.de

- append "@euro" instead of ".ISO8859-15" to RC_LANG

-------------------------------------------------------------------
Mon Apr 23 17:11:26 CEST 2001 - sh@suse.de

- Fix for bug #7013: Abort should be disabled
  Disable "Abort" button in inst_suseconfig.ycp

-------------------------------------------------------------------
Mon Apr 23 15:02:46 CEST 2001 - sh@suse.de

- Always use "Abort Installation" for button label, even on the
  first dialogs (before lang switch)
- Fix screen shot mode hint in inst_startup: Use correct popup

-------------------------------------------------------------------
Mon Apr 23 14:46:13 CEST 2001 - sh@suse.de

- Fixed check_ycp complaints in installation.ycp:
  Obsolete WFM functions
- Assume presence of floppy in test_mode so "write settings to
  floppy" button appears consistently (screen shots!)

-------------------------------------------------------------------
Mon Apr 23 13:46:22 CEST 2001 - sh@suse.de

- Used correct include path for custom_part_helptexts.ycp
  in custom_part_dialogs.ycp

-------------------------------------------------------------------
Mon Apr 23 13:36:02 CEST 2001 - sh@suse.de

- declared "hwclock" in inst_environment.ycp

-------------------------------------------------------------------
Mon Apr 23 12:43:32 CEST 2001 - kkaempf@suse.de

- set COMPOSETABLE in rc.config (#7023)

-------------------------------------------------------------------
Mon Apr 23 11:08:13 CEST 2001 - kkaempf@suse.de

- fix isnil check in installation.ycp
- inst_sw_update: Changes for new dependencies
- add requirements for yast2-instsys package
- remove /var/lib/YaST2/run_suseconfig after SuSEconfig
- replace all isnil() calls

-------------------------------------------------------------------
Fri Apr 20 19:55:51 MEST 2001 - tom@suse.de

X11 configuration:
- added nvidia warning
- added change warning popup
- cleaned sequence of dialogs
- streamlined code
- fixed bug 7028: now text login when X11 configuration is skipped
- restriction logic when selecting resolution, color depth, or refresh
  is still missing

-------------------------------------------------------------------
Fri Apr 20 15:45:18 CEST 2001 - kkaempf@suse.de

- prepare standalone handling of keyboard and timezone selection

-------------------------------------------------------------------
Fri Apr 20 14:35:35 CEST 2001 - kkaempf@suse.de

- show username only if given (#7082)

-------------------------------------------------------------------
Fri Apr 20 12:31:04 CEST 2001 - kkaempf@suse.de

- switch "START_PORTMAP" back to "yes", must be fixed in kernel 2.4 by linus
- Update: Deleting old packages removed.

-------------------------------------------------------------------
Fri Apr 20 12:08:29 CEST 2001 - kkaempf@suse.de

- write bios ids to lilo.conf only on an ide/scsi mix system

-------------------------------------------------------------------
Fri Apr 20 11:25:51 MEST 2001 - gs@suse.de

- show set pay in dialog Pay Selection and groups tags in Single Selection
- popup displaying obsolete package dependencies added

-------------------------------------------------------------------
Fri Apr 20 11:11:22 MEST 2001 - fehr@suse.de

- fix some problems with lvm configuration

-------------------------------------------------------------------
Fri Apr 20 11:02:57 CEST 2001 - kkaempf@suse.de

- drop SEARCHLIST from rc.config (#7063)

-------------------------------------------------------------------
Thu Apr 19 10:17:54 CEST 2001 - kkaempf@suse.de

- X11 configuration fixes
  module loading fix

-------------------------------------------------------------------
Wed Apr 18 19:04:46 CEST 2001 - kkaempf@suse.de

- re-create tmpdir in continue_mode

-------------------------------------------------------------------
Wed Apr 18 18:08:45 CEST 2001 - kkaempf@suse.de

- add ".ISO8859-15" to RC_LANG where appropriate

-------------------------------------------------------------------
Wed Apr 18 17:52:45 CEST 2001 - kkaempf@suse.de

- provide correct "vga" entry to lilo.conf

-------------------------------------------------------------------
Wed Apr 18 16:22:09 CEST 2001 - kkaempf@suse.de

- use WarningPopup in installation.ycp

-------------------------------------------------------------------
Wed Apr 18 14:02:54 CEST 2001 - kkaempf@suse.de

- fixed x11 fontpathes

-------------------------------------------------------------------
Wed Apr 18 12:19:10 CEST 2001 - kkaempf@suse.de

- fix filelist for yast2-instsys

-------------------------------------------------------------------
Wed Apr 18 09:19:18 CEST 2001 - kkaempf@suse.de

- define "current_video" for x11 setting

-------------------------------------------------------------------
Wed Apr 18 09:05:36 CEST 2001 - kkaempf@suse.de

- set "YAST_ASK" values in rc.config (#6261)

-------------------------------------------------------------------
Tue Apr 17 18:42:10 CEST 2001 - kkaempf@suse.de

- check for serial console when configuring x11

-------------------------------------------------------------------
Tue Apr 17 18:14:35 MEST 2001 - fehr@suse.de

- allow formatting of lvm logical volumes

-------------------------------------------------------------------
Tue Apr 17 17:39:08 CEST 2001 - kkaempf@suse.de

- fix "have_x11" handling

-------------------------------------------------------------------
Tue Apr 17 15:36:31 MEST 2001 - gs@suse.de

- show package groups when entering the dialog

-------------------------------------------------------------------
Tue Apr 17 15:31:15 CEST 2001 - kkaempf@suse.de

- "START_PORTMAP" in rc.config defaults to "no" now (#6270)

-------------------------------------------------------------------
Tue Apr 17 15:27:36 CEST 2001 - kkaempf@suse.de

- dont ask for mouse on serial console (#6030)

-------------------------------------------------------------------
Tue Apr 17 15:21:10 CEST 2001 - kkaempf@suse.de

- dont ask for keyboard on serial console (#5939)

-------------------------------------------------------------------
Tue Apr 17 15:06:12 CEST 2001 - kkaempf@suse.de

- set linuxrc override language code from CD (#5249)

-------------------------------------------------------------------
Tue Apr 17 11:03:22 CEST 2001 - mike@suse.de

- new FEATURE: LVM setup is now possible

-------------------------------------------------------------------
Fri Apr 13 14:52:42 CEST 2001 - kendy@suse.cz

- inst_hw_config rewritten to use ui/summary.ycp include and
  to ask modules about the configured devices (or about the
  devices to configure) using calls of <module>_summary.ycp.

-------------------------------------------------------------------
Thu Apr 12 16:48:06 MEST 2001 - tom@suse.de

- X11 configuration

Complete redesign involving heavy changes (mostly new code).

o Split up functionality into modules and functions.
o Providing testsuites for functions (nearly all of them still to be done)
o Ask user if he wants to skip X11 configuration if "No X11" is selected
  in monitor selection dialog.
o Now reading X11 font pathes dynamically (hardcoded up to now).
o Better logic presenting resolution-colordepth-frequency dependencies.
o Better logic providing the settings suggestion that user may accept.
o New decision workflow in GUI (one more dialog).
o Better handling of monitor refresh rate (user can choose one).
o DPMS now supported in the XF86Config file to be created.
o Now it is possible to go back to the original YaST2 monitor data base after
  having read a Microsoft compatible drivers disk.
o Now a monitor that could be probed but is not known in the YaST2 monitor
  data base is automatically added to this data base (volatile, not in the
  data base file) if the monitor selection dialog is entered.

-------------------------------------------------------------------
Thu Apr 12 16:28:53 MEST 2001 - gs@suse.de

- respect new package dependencies for Single Package Selection

-------------------------------------------------------------------
Thu Apr 12 16:02:48 CEST 2001 - kkaempf@suse.de

- provide menuentry for vendor.ycp

-------------------------------------------------------------------
Thu Apr 12 15:39:26 CEST 2001 - sh@suse.de

- Migration to yast2-lib-wizard: Get rid of duplicate code,
  replace old style popups with new ones from common_popups.ycp
- Fixed lots of check_ycp complaints

-------------------------------------------------------------------
Thu Apr 12 15:38:32 CEST 2001 - kkaempf@suse.de

- adapt to FHS, /floppy, /cdrom, and /zip are below /media now
  provide compatibility symlinks

-------------------------------------------------------------------
Thu Apr 12 15:28:27 CEST 2001 - kkaempf@suse.de

- dont pass user_settings to SelectConsoleFont

-------------------------------------------------------------------
Tue Apr 10 19:28:14 CEST 2001 - kkaempf@suse.de

- do swap calculation based on detected main memory

-------------------------------------------------------------------
Fri Apr  6 15:36:55 CEST 2001 - kkaempf@suse.de

- ensure proper libGL link in YaST2.firstboot (# 6916)

-------------------------------------------------------------------
Thu Apr  5 10:33:56 CEST 2001 - kkaempf@suse.de

- kernel rpm rename, drop "_24" suffix

-------------------------------------------------------------------
Wed Apr  4 12:55:46 CEST 2001 - kkaempf@suse.de

- revert "switch_kernel" check, 2.4 is default now

-------------------------------------------------------------------
Wed Apr  4 10:17:45 CEST 2001 - kkaempf@suse.de

- separate show log defines from inst_suseconfig.ycp

-------------------------------------------------------------------
Tue Apr  3 20:37:26 CEST 2001 - kkaempf@suse.de

- add "yast2-agent-rcconfig" to Requires

-------------------------------------------------------------------
Tue Apr  3 19:25:13 CEST 2001 - kkaempf@suse.de

- remove need for global variables in installation.ycp

-------------------------------------------------------------------
Tue Apr 03 14:55:58 CEST 2001 - arvin@suse.de

- adapt calls to makefs-agent to new syntax

-------------------------------------------------------------------
Fri Mar 30 13:22:45 CEST 2001 - arvin@suse.de

- filelist correction for "yast2-instsys"

-------------------------------------------------------------------
Tue Mar 27 19:40:11 CEST 2001 - kkaempf@suse.de

- recode passwd comment to local encoding (#3798)

-------------------------------------------------------------------
Tue Mar 27 16:53:57 CEST 2001 - kkaempf@suse.de

- filelist correction for "yast2-instsys"

-------------------------------------------------------------------
Mon Mar 26 12:38:14 CEST 2001 - kkaempf@suse.de

- mark global defines as such
- require "yast2-core-pkginfo"

-------------------------------------------------------------------
Thu Mar 22 18:43:12 CET 2001 - kkaempf@suse.de

- first round of check_ycp adaptions

-------------------------------------------------------------------
Thu Mar 22 11:05:26 CET 2001 - kkaempf@suse.de

- merge 7.1 branch with CVS head

-------------------------------------------------------------------
Wed Mar 21 18:21:49 CET 2001 - kkaempf@suse.de

- remove all "...|any" declarations

-------------------------------------------------------------------
Wed Mar 21 17:09:27 CET 2001 - kkaempf@suse.de

- sub-package "yast2-instsys" for easier instsys creation.

-------------------------------------------------------------------
Thu Mar 15 18:28:17 CET 2001 - mfabian@suse.de

- change ja_JP : "english" to ja_JP : "japanese" in lang2yast1.ycp
  YaST1 doesn't know "japanese" but this entry is also used for
  the package selection in YaST2.

-------------------------------------------------------------------
Fri Mar  9 14:58:10 CET 2001 - kkaempf@suse.de

- recognize firewall cd

-------------------------------------------------------------------
Thu Mar  8 20:50:01 CET 2001 - kkaempf@suse.de

- clean up neededforbuild
  add yast2-base, -core, and -agents to Requires

-------------------------------------------------------------------
Thu Mar  8 13:30:31 CET 2001 - kkaempf@suse.de

- dont show "save to floppy" if no floppy present (#6634)

-------------------------------------------------------------------
Tue Mar  6 17:11:27 CET 2001 - kkaempf@suse.de

- check for partition table overflow on BSD disks (#6614)

-------------------------------------------------------------------
Mon Mar  5 15:31:13 CET 2001 - kkaempf@suse.de

- recognize arch_alpha during kernel selection (#6581)
- no kernel selection on IA64 (#6597)

-------------------------------------------------------------------
Mon Mar  5 13:06:30 CET 2001 - kkaempf@suse.de

- compute last used partition for BSD partitions (# 6580)

-------------------------------------------------------------------
Tue Feb 27 17:54:58 MET 2001 - gs@suse.de

- ppc_fix: eject CD works also if there are several CD devices
           (module package_utils.ycp)

-------------------------------------------------------------------
Fri Feb 23 19:43:13 CET 2001 - mike@suse.de

- ppc_fix: more than 9 pdisk partitions, format hfs partition

-------------------------------------------------------------------
Fri Feb 23 15:53:39 CET 2001 - mfabian@suse.de

- gs@suse.de fixed the syntax error I introduced in
  inst_finish.ycp. Sorry.
- powerpc kernel selection by gs@suse.de

-------------------------------------------------------------------
Fri Feb 23 11:58:35 CET 2001 - kukuk@suse.de

- Reset kernel_is list for sparc64 and PPC [Bug #6489]

-------------------------------------------------------------------
Thu Feb 22 14:54:56 CET 2001 - mfabian@suse.de

- fix from ms@suse.de:
  update fine tune scripts to work with the new
  saxtools package ( start xbound as background process )

-------------------------------------------------------------------
Thu Feb 22 14:30:38 CET 2001 - mfabian@suse.de

- add entries for Korean and Japanese to lang2yast1.ycp
- workaround for Japanese: set RC_LANG. See also bug 5712.

-------------------------------------------------------------------
Wed Feb 21 16:31:26 CET 2001 - snwint@suse.de

- remove /var/X11R6/bin/X link in YaST2.start

-------------------------------------------------------------------
Wed Feb 21 16:29:55 CET 2001 - snwint@suse.de

- remove /var/X11R6/bin/X link in YaST2.start

-------------------------------------------------------------------
Wed Feb 21 14:37:18 CET 2001 - snwint@suse.de

- accidentally removed x11 detection in YaST2.start (ppc only); fixed

-------------------------------------------------------------------
Wed Feb 21 09:47:22 CET 2001 - kkaempf@suse.de

- only check lba_support on i386 (bug #6341)

-------------------------------------------------------------------
Tue Feb 20 10:34:07 CET 2001 - snwint@suse.de

- accidentally removed x11 detection in YaST2.start (ppc only); fixed

-------------------------------------------------------------------
Mon Feb 19 12:09:17 CET 2001 - kkaempf@suse.de

- dont refer to exact kernel version (bug #6403)
- treat primary partitions in BSD and FAT alike (bug #6394)

-------------------------------------------------------------------
Sat Feb 17 12:38:04 CET 2001 - kukuk@suse.de

- Switch for all Sun Framebuffer driver from XFree86 4.0.2 into
  the sunfb module.
- dosilo: Rename label "linux.suse" into "suse"

-------------------------------------------------------------------
Wed Feb 14 10:13:33 CET 2001 - snwint@suse.de

- no braille detection on ppc

-------------------------------------------------------------------
Fri Feb  9 11:19:12 CET 2001 - sh@suse.de

- Re-imported monitor DB - now includes some more Sun monitors

-------------------------------------------------------------------
Wed Feb  7 14:46:06 CET 2001 - sh@suse.de

- Fix for bug #6263: Language selection box loses keyboard focus
  Set focus to the selbox, now simply hitting "Return" doesn't
  proceed to the next dialog any more.

-------------------------------------------------------------------
Wed Feb  7 12:10:46 CET 2001 - kkaempf@suse.de

- honor answer for "show logging"

-------------------------------------------------------------------
Wed Feb  7 09:42:16 CET 2001 - kkaempf@suse.de

- remove USE_KERNEL_NFSD from rc.config (bug #6262)

-------------------------------------------------------------------
Tue Feb  6 11:09:52 CET 2001 - kkaempf@suse.de

- fix partition check for BSD partitions (bug #6249)

-------------------------------------------------------------------
Tue Feb  6 10:42:06 CET 2001 - kkaempf@suse.de

- fix kernel installation (2.2 and 2.4) for Sparc64 and PPC

-------------------------------------------------------------------
Sun Feb  4 21:24:06 CET 2001 - kukuk@suse.de

- custom_part_check_generated.ycp: Fix second check for broken
  PROM version (1GB limit), too

-------------------------------------------------------------------
Sun Feb  4 15:41:01 CET 2001 - kukuk@suse.de

- dosilo: add workaround for new mk_initrd return codes

-------------------------------------------------------------------
Fri Feb  2 13:28:32 CET 2001 - kkaempf@suse.de

- added "lt_LT" : "Lithuania" to language selection

-------------------------------------------------------------------
Tue Jan 30 14:46:47 CET 2001 - kkaempf@suse.de

- support live_eval_mode for LiveCD

-------------------------------------------------------------------
Mon Jan 29 17:27:09 CET 2001 - kkaempf@suse.de

- fix /dev/NULL -> /dev/null (bug 6182)
- update sparc-kernel (schubi)
- call silo (schubi)

-------------------------------------------------------------------
Mon Jan 29 17:13:07 CET 2001 - kkaempf@suse.de

- drop "id" (indonesia) from language list

-------------------------------------------------------------------
Mon Jan 29 14:38:40 CET 2001 - kukuk@suse.de

- keyboard_raw.ycp: Fix dutch type5 keyboard description

-------------------------------------------------------------------
Sat Jan 27 16:32:17 CET 2001 - kukuk@suse.de

- dosilo: Make it useable after installation

-------------------------------------------------------------------
Fri Jan 26 10:00:39 CET 2001 - kkaempf@suse.de

- removed unneeded unimap settings for ISO-2 console fonts
- added ca_ES and gl_ES to consolefonts

-------------------------------------------------------------------
Thu Jan 25 11:18:16 CET 2001 - mike@suse.de

- menulogo.png deleted, not needed anymore

-------------------------------------------------------------------
Wed Jan 24 10:49:32 CET 2001 - kkaempf@suse.de

- enabled "ca_ES" (catalan) in language selection

-------------------------------------------------------------------
Tue Jan 23 16:13:09 CET 2001 - kkaempf@suse.de

- dont check for graphics or mouse if serial console is active

-------------------------------------------------------------------
Tue Jan 23 14:52:46 CET 2001 - kkaempf@suse.de

- write swap partition to global data

-------------------------------------------------------------------
Tue Jan 23 13:28:54 CET 2001 - kkaempf@suse.de

- write proper data to /etc/yast.inf so linuxrc can swapoff
  and set language correctly

-------------------------------------------------------------------
Tue Jan 23 12:49:19 CET 2001 - kkaempf@suse.de

- rename of update.tgz to update.tar.gz

-------------------------------------------------------------------
Mon Jan 22 21:39:01 CET 2001 - kkaempf@suse.de

- fix for initial console message in YaST2.firstboot

-------------------------------------------------------------------
Mon Jan 22 18:13:56 CET 2001 - kkaempf@suse.de

- pass root device to mk_initrd in chroot environment

-------------------------------------------------------------------
Mon Jan 22 17:27:16 CET 2001 - mike@suse.de

- dumpe2fs with option -h to avoid enormous logging

-------------------------------------------------------------------
Mon Jan 22 15:04:12 CET 2001 - sh@suse.de

- Re-imported monitor DB:
  10% higher sync range for LCDs to compensate for -10%
  safety decrease during X11 config
  + some new monitors

-------------------------------------------------------------------
Mon Jan 22 13:21:11 CET 2001 - sh@suse.de

- V2.1.148
- New title graphics from <wimer@suse.de> that no longer are
  cut off to the right

-------------------------------------------------------------------
Sun Jan 21 18:48:45 MET 2001 - schubi@suse.de

- update from 6.2 works

-------------------------------------------------------------------
Sun Jan 21 16:53:30 MET 2001 - schubi@suse.de

- logging of dumpe2fs reduced, is important for update <6.3

-------------------------------------------------------------------
Sun Jan 21 15:07:23 MET 2001 - schubi@suse.de

- new menu position (new logo) in lilo

-------------------------------------------------------------------
Sun Jan 21 13:47:28 MET 2001 - schubi@suse.de

- Update although there are packages which need a manual selection

-------------------------------------------------------------------
Sat Jan 20 12:24:08 MET 2001 - schubi@suse.de

- Warning to update manuell packages
- Made softboot while update

-------------------------------------------------------------------
Fri Jan 19 20:34:19 MET 2001 - tom@suse.de

- Fixed bug #6012: Now restoring original partition state on `back

-------------------------------------------------------------------
Fri Jan 19 18:28:26 CET 2001 - kukuk@suse.de

- Don't set defaultdepth in the moment for Sun Framebuffer

-------------------------------------------------------------------
Fri Jan 19 17:22:58 CET 2001 - sh@suse.de

- V2.1.141
  updated monitor DB (fix for bug #5177: display DB outdated)

-------------------------------------------------------------------
Fri Jan 19 14:12:34 CET 2001 - mike@suse.de

- bug fix 5016: custom partitioner sees a other OS

-------------------------------------------------------------------
Fri Jan 19 14:05:06 CET 2001 - kkaempf@suse.de

- after update:
  properly merge initrd modules from linuxrc and hwinfo
  properly merge modules.conf settings
  properly set USB
  Changing installed kernels which are no longer supported.
  Writing Lilo on floppy while update and retry if an error
  has been occured

-------------------------------------------------------------------
Fri Jan 19 13:43:00 CET 2001 - kkaempf@suse.de

- re-construct INITRD_MODULES after update to match current hardware
  and kernel.

-------------------------------------------------------------------
Fri Jan 19 11:50:04 CET 2001 - kkaempf@suse.de

- write all data needed for re-start at end of first update
- properly initialize initrd modules at startup
- Bugfix 5880: shrinkable in table-widget removed ( inst_sw_single)

-------------------------------------------------------------------
Fri Jan 19 11:12:02 CET 2001 - mike@suse.de

- bugfix 5857: Layout logging of installation
  bugfix 5933: Save and exit-button changed
               message in changeCD changed

-------------------------------------------------------------------
Thu Jan 18 19:53:36 CET 2001 - kkaempf@suse.de

- dont configure X11 with serial console (bug 5951)

-------------------------------------------------------------------
Thu Jan 18 19:37:12 CET 2001 - kkaempf@suse.de

- enable "korean"
- create extended part as "Win Ext LBA" if it starts above cyl 1024

-------------------------------------------------------------------
Thu Jan 18 19:36:57 MET 2001 - tom@suse.de

- added functionality for emulate 3 buttons (Bug #5802)

-------------------------------------------------------------------
Thu Jan 18 19:03:40 CET 2001 - sh@suse.de

- V2.1.131
- Added new column for encoding (ISO-8859-1 etc.) in consolefonts
  and changed the call to SetConsole() accordingly

-------------------------------------------------------------------
Thu Jan 18 13:14:59 CET 2001 - kkaempf@suse.de

- alternative bugfix 5579 to write correct /var/lib/YaST/install.inf
- pass installMap correctly to inst_rpmcopy

-------------------------------------------------------------------
Thu Jan 18 09:28:46 CET 2001 - kkaempf@suse.de

- read correct image to determine kernel version

-------------------------------------------------------------------
Wed Jan 17 19:29:17 CET 2001 - kkaempf@suse.de

- fully implemented driver update feature

- fully implemented vendor driver CD feature with
  fallback to floppy

-------------------------------------------------------------------
Wed Jan 17 13:45:27 CET 2001 - kkaempf@suse.de

- fix chroot call for driver update script (bug #5810)

-------------------------------------------------------------------
Wed Jan 17 09:40:29 MET 2001 - schubi@suse.de

- not mounting partitions with the option noauto while update

-------------------------------------------------------------------
Tue Jan 16 20:21:02 CET 2001 - kkaempf@suse.de

- correctly detect driver update (bug 5799)

-------------------------------------------------------------------
Tue Jan 16 19:13:04 CET 2001 - kkaempf@suse.de

- replace "/mnt" to "/" instead of "" (bug 5512)
- fix syntax error in keymap2yast1 (bug 5782)

-------------------------------------------------------------------
Tue Jan 16 15:24:45 CET 2001 - kkaempf@suse.de

- start/stop usbmgr before probing for printers

-------------------------------------------------------------------
Tue Jan 16 11:58:47 MET 2001 - schubi@suse.de

- Checking dependencies and disk space while UPGRADE

-------------------------------------------------------------------
Mon Jan 15 21:38:15 MET 2001 - schubi@suse.de

- calling GetInstSource at the beginning of the update

-------------------------------------------------------------------
Mon Jan 15 19:06:55 CET 2001 - snwint@suse.de

- add memtest86 to lilo.conf

-------------------------------------------------------------------
Mon Jan 15 14:57:50 CET 2001 - kkaempf@suse.de

- leave RC_LANG alone (bug 5712)

-------------------------------------------------------------------
Mon Jan 15 14:41:58 CET 2001 - snwint@suse.de

- fixed Screen[vga] bug

-------------------------------------------------------------------
Mon Jan 15 13:24:21 CET 2001 - sh@suse.de

- Fixed bug #5114: Title graphics too small
  Changed title graphics to much wider images (2000 pixels wide)

-------------------------------------------------------------------
Sun Jan 14 18:30:14 MET 2001 - tom@suse.de

- Added comment as suggested by ke in bug #5484.

-------------------------------------------------------------------
Sun Jan 14 18:13:50 MET 2001 - tom@suse.de

- Fixed Bug 5638: NVIDIA Warning now appears when enabling 3D acceleration.

-------------------------------------------------------------------
Sun Jan 14 15:48:10 CET 2001 - kkaempf@suse.de

- show partitions being created or formatted (bug #5649)

-------------------------------------------------------------------
Sat Jan 13 19:12:18 CET 2001 - kkaempf@suse.de

- write mtab to target (bug 5512)
- add comment for translators to log popups

-------------------------------------------------------------------
Sat Jan 13 18:19:45 CET 2001 - kkaempf@suse.de

- correctly re-read installMap in continue_mode

-------------------------------------------------------------------
Sat Jan 13 17:59:35 CET 2001 - kkaempf@suse.de

- disable kernel modprobe (bug #5639)

-------------------------------------------------------------------
Sat Jan 13 14:33:23 MET 2001 - schubi@suse.de

- Calling SuSEConfig
- Writing installMap to user_settings

-------------------------------------------------------------------
Fri Jan 12 21:15:22 CET 2001 - mike@suse.de

-  maximum of hda and sda devices changed
   changed message of error popup

-------------------------------------------------------------------
Fri Jan 12 20:03:46 CET 2001 - sh@suse.de

- display only the first device of any kind (printer, sound card,
  modem/isdn card/net card) in inst_ask_config

-------------------------------------------------------------------
Fri Jan 12 15:33:12 CET 2001 - kkaempf@suse.de

- dont leave LILO screen empty (bug 4942)
- user popup "not enough disk space " changed ( schubi )

-------------------------------------------------------------------
Fri Jan 12 13:23:39 CET 2001 - kkaempf@suse.de

- pass full path to vendor install script

-------------------------------------------------------------------
Fri Jan 12 13:01:01 CET 2001 - kkaempf@suse.de

- dont load modules in "manual" mode (bug #5575)

-------------------------------------------------------------------
Fri Jan 12 11:22:22 CET 2001 - kukuk@suse.de

- inst_sunfb.ycp: Write glx modules into filelist for 3D fb cards
- Aborting installation after disk-space exhausted (schubi)

-------------------------------------------------------------------
Fri Jan 12 10:45:13 CET 2001 - smueller@suse.de

- removed debug logging in autoinst modules

-------------------------------------------------------------------
Fri Jan 12 10:21:10 CET 2001 - kkaempf@suse.de

- check for existance of kernels before access

-------------------------------------------------------------------
Fri Jan 12 10:11:07 CET 2001 - kkaempf@suse.de

- provide check.boot in filelist

-------------------------------------------------------------------
Fri Jan 12 10:08:16 CET 2001 - kkaempf@suse.de

- fix write of /var/lib/YaST/install.inf

-------------------------------------------------------------------
Thu Jan 11 21:05:41 CET 2001 - kkaempf@suse.de

- implemented full functionality for vendor.ycp (vendor driver CD)

-------------------------------------------------------------------
Thu Jan 11 20:40:51 MET 2001 - tom@suse.de

- Corrected wrong sync values in X configuration (#5539)

-------------------------------------------------------------------
Thu Jan 11 18:29:15 CET 2001 - kkaempf@suse.de

- add vendor.ycp to filelist
- Installation from partition fixed Bugfix 5480

-------------------------------------------------------------------
Thu Jan 11 16:55:09 CET 2001 - smueller@suse.de

- remember settings during autoinstall process
- user-logging added for non installed packages ( BUG ID 5417)

-------------------------------------------------------------------
Thu Jan 11 15:47:41 CET 2001 - kukuk@suse.de

- YaST2.start: Sync mouse protocoll with template, change keyboard
               section to autoprobed results, too.

-------------------------------------------------------------------
Thu Jan 11 13:33:31 CET 2001 - kkaempf@suse.de

- dont always copy kernel headers in inst_suseconfig (bug #5503)

-------------------------------------------------------------------
Thu Jan 11 13:19:42 CET 2001 - kkaempf@suse.de

- use yast2's copy of install.inf in package_utils

-------------------------------------------------------------------
Thu Jan 11 13:12:55 CET 2001 - kkaempf@suse.de

- write install.inf to installed system (for later use)

-------------------------------------------------------------------
Wed Jan 10 20:38:00 MET 2001 - tom@suse.de

- Fixed bug #5461
  Fixed bug #5411 (schubi)

-------------------------------------------------------------------
Wed Jan 10 18:31:23 CET 2001 - kkaempf@suse.de

- bugfix #5453
- bugfixes in ChangeCD ( schubi )

-------------------------------------------------------------------
Wed Jan 10 17:19:26 MET 2001 - schubi@suse.de

- bugfix in spec-file

-------------------------------------------------------------------
Wed Jan 10 16:08:13 CET 2001 - kukuk@suse.de

- inst_sunfb.ycp: Add XFree86 4.0 support for SPARC framebuffer

-------------------------------------------------------------------
Wed Jan 10 15:16:33 MET 2001 - tom@suse.de

- switch off 32 bpp for XFree 4 config.
  correct partition handling in the "delete Windows" case

-------------------------------------------------------------------
Wed Jan 10 14:00:58 MET 2001 - schubi@suse.de

- Booting from floppy with grafical-lilo works after update the
  system.

-------------------------------------------------------------------
Wed Jan 10 11:57:52 CET 2001 - kukuk@suse.de

- dosilo: Use /proc/mounts instead of mount
- inst_config_x11.ycp: Add more Sun framebuffer cards for inst_sunfb

-------------------------------------------------------------------
Wed Jan 10 11:55:00 CET 2001 - smueller@suse.de

- implemented disabling of SCR with dummyagent during config_mode

-------------------------------------------------------------------
Wed Jan 10 11:39:34 CET 2001 - kkaempf@suse.de

- pass lba capability to lilo (bug #5418)

-------------------------------------------------------------------
Tue Jan  9 18:19:03 CET 2001 - kkaempf@suse.de

- dont force usbcore on sparc (bug #5368)

-------------------------------------------------------------------
Tue Jan  9 18:11:17 CET 2001 - kkaempf@suse.de

- write dummy install.inf before calling PKGINFO (bug 5361)

-------------------------------------------------------------------
Tue Jan  9 15:44:53 CET 2001 - kkaempf@suse.de

- add usb mouse to manual selection list (bug #5355)

-------------------------------------------------------------------
Tue Jan  9 12:16:50 CET 2001 - kkaempf@suse.de

- honor xkblayout if present (bug #5341)

-------------------------------------------------------------------
Tue Jan  9 11:55:43 CET 2001 - kkaempf@suse.de

- do a hard reboot if user de-selects kernel 2.2 (bug #5344)

-------------------------------------------------------------------
Tue Jan  9 11:28:35 MET 2001 - tom@suse.de

- replaced dosfsck with parted, added scandisk hint in resizer module

-------------------------------------------------------------------
Mon Jan  8 18:28:39 CET 2001 - snwint@suse.de

- fixed (hopefully) quoting while reading install.inf

-------------------------------------------------------------------
Mon Jan  8 17:10:36 CET 2001 - kkaempf@suse.de

- remove X11 link before init, yast2.firstboot will do this

-------------------------------------------------------------------
Mon Jan  8 16:16:25 CET 2001 - snwint@suse.de

- set lilo timeout to 8s

-------------------------------------------------------------------
Mon Jan  8 16:05:03 CET 2001 - kkaempf@suse.de

- dont use xfree86 3.x vga16 or fbdev server any more (bug 5214)

-------------------------------------------------------------------
Sun Jan  7 20:43:09 MET 2001 - schubi@suse.de

- update from NFS with CD1,CD2...directories

-------------------------------------------------------------------
Sun Jan  7 20:08:26 MET 2001 - tom@suse.de

- added nvidia warning in inst_config_x11.ycp

-------------------------------------------------------------------
Sun Jan  7 13:43:45 MET 2001 - schubi@suse.de

- Rebooting after CD1 while updating the system

-------------------------------------------------------------------
Sat Jan  6 16:15:07 CET 2001 - kkaempf@suse.de

- fill vendor CD update module with life

-------------------------------------------------------------------
Sat Jan  6 13:35:49 CET 2001 - kkaempf@suse.de

- add missing "/boot" to path (bug 5268)

-------------------------------------------------------------------
Sat Jan  6 13:05:37 CET 2001 - kkaempf@suse.de

- patch y2xr40 for FireGL 2/3

-------------------------------------------------------------------
Sat Jan  6 12:47:21 CET 2001 - kkaempf@suse.de

- start X with PseudoColor if VGA(16) (bug #5243)

-------------------------------------------------------------------
Fri Jan  5 22:27:04 CET 2001 - kkaempf@suse.de

- recognize request for 3DLabs server at startup

-------------------------------------------------------------------
Fri Jan  5 13:41:57 MET 2001 - tom@suse.de

- resizer now handles extended partitions

-------------------------------------------------------------------
Thu Jan  4 18:44:47 CET 2001 - kkaempf@suse.de

- treat part 3 on BSD as extended (e.g. spanning multiple partitions)

-------------------------------------------------------------------
Thu Jan  4 14:13:54 CET 2001 - kkaempf@suse.de

- implement driver update functionality

-------------------------------------------------------------------
Thu Jan  4 13:13:13 MET 2001 - schubi@suse.de

- Bugfix in installPackageInformation ( rm -F )

-------------------------------------------------------------------
Wed Jan  3 21:20:45 CET 2001 - mike@suse.de

- bugfix Bug 2503 4390 detect used_fs

-------------------------------------------------------------------
Wed Jan  3 19:13:43 CET 2001 - kkaempf@suse.de

- fix architecture variable handling

-------------------------------------------------------------------
Wed Jan  3 10:15:41 CET 2001 - kkaempf@suse.de

- dont call xhost or su in /sbin/yast2, let susewm handle this

-------------------------------------------------------------------
Wed Jan  3 09:55:16 CET 2001 - kkaempf@suse.de

- dont explain "default+office" on non-i386

-------------------------------------------------------------------
Tue Jan  2 20:39:28 MET 2001 - tom@suse.de

- fixed bugs #4376 and #4849

-------------------------------------------------------------------
Tue Jan  2 19:22:50 MET 2001 - schubi@suse.de

- call RPM-rebuild with Shell

-------------------------------------------------------------------
Tue Jan  2 15:06:27 CET 2001 - kkaempf@suse.de

- fix lba support check

-------------------------------------------------------------------
Fri Dec 22 17:08:26 MET 2000 - schubi@suse.de

- Bug fixes in kernel-installation

-------------------------------------------------------------------
Wed Dec 20 19:34:53 MET 2000 - tom@suse.de

- corrected X11-3D setup

-------------------------------------------------------------------
Wed Dec 20 12:00:37 CET 2000 - sh@suse.de

- Moved hw_setup_launcher.ycp from include to include/ui
- V2.1.58

-------------------------------------------------------------------
Wed Dec 20 11:35:06 CET 2000 - kkaempf@suse.de

- add include/ui to filelist

-------------------------------------------------------------------
Tue Dec 19 19:31:37 MET 2000 - schubi@suse.de

- kill pkginfo-server removed

-------------------------------------------------------------------
Tue Dec 19 11:46:53 CET 2000 - kkaempf@suse.de

- dont resize Win2000 partitions, let M$ get their act together first

-------------------------------------------------------------------
Mon Dec 18 18:13:57 CET 2000 - kkaempf@suse.de

- better determine version of installed kernel image

-------------------------------------------------------------------
Mon Dec 18 13:27:42 CET 2000 - mike@suse.de

- Fixed Bug 4769
  reiserfs on /boot -> no warning
  check if bios supports lba -> no warning if boot-partition is >1024 cyl

-------------------------------------------------------------------
Sat Dec 16 18:45:49 MET 2000 - schubi@suse.de

-  killing pkginfo while installation
   saving package-description into system
   bugixes in ChangeCD
   installation-logging for user improved

-------------------------------------------------------------------
Fri Dec 15 17:31:39 CET 2000 - kkaempf@suse.de

- prepare for loading vendor-specific driver CDs

-------------------------------------------------------------------
Fri Dec 15 17:09:22 CET 2000 - kkaempf@suse.de

- tell the partitioner about ia64

-------------------------------------------------------------------
Fri Dec 15 09:36:30 CET 2000 - kkaempf@suse.de

- dont put usbdevs in /etc/fstab, usbmgr handles this now

-------------------------------------------------------------------
Thu Dec 14 18:59:06 CET 2000 - kkaempf@suse.de

- usbdevfs is available for ppc now (bug #4694)

-------------------------------------------------------------------
Thu Dec 14 16:02:58 CET 2000 - sh@suse.de

- Fixed bug #4633: Set keyboard focus in text field for package search
- Fixed bug #4632: Added popup for empty results for package search
- V2.1.48

-------------------------------------------------------------------
Thu Dec 14 15:39:16 CET 2000 - kkaempf@suse.de

- activate /boot only if LILO is in MBR

-------------------------------------------------------------------
Wed Dec 13 19:41:46 MET 2000 - schubi@suse.de

- runlevel switching removed, SuSEconfig handles this

-------------------------------------------------------------------
Wed Dec 13 19:26:50 CET 2000 - kkaempf@suse.de

- correct path for kernel includes

-------------------------------------------------------------------
Wed Dec 13 19:02:37 CET 2000 - kkaempf@suse.de

- mount ntfs partitions with umask=022

-------------------------------------------------------------------
Wed Dec 13 18:41:14 CET 2000 - mike@suse.de

- yast2 now starts y2controlcenter

-------------------------------------------------------------------
Wed Dec 13 17:27:47 MET 2000 - schubi@suse.de

- rpm-rebuild added

-------------------------------------------------------------------
Wed Dec 13 15:44:05 CET 2000 - kkaempf@suse.de

- automatically use free space on disk only if it's enough
  for a default installation (w/o office)

-------------------------------------------------------------------
Wed Dec 13 12:25:55 CET 2000 - kkaempf@suse.de

- create version correct include and depmods for all installed kernels

-------------------------------------------------------------------
Wed Dec 13 11:19:45 CET 2000 - kkaempf@suse.de

- flush rc.config agent at end of x11 configuration

-------------------------------------------------------------------
Wed Dec 13 10:15:26 CET 2000 - kkaempf@suse.de

- convert /sbin/init.d -> /etc/init.d in start scripts

-------------------------------------------------------------------
Tue Dec 12 16:23:50 CET 2000 - kkaempf@suse.de

- enable VESA framebuffer in lilo if needed and system is capable

-------------------------------------------------------------------
Mon Dec 11 12:28:31 CET 2000 - kkaempf@suse.de

- support Sun Type5/UK keyboard properly

-------------------------------------------------------------------
Mon Dec 11 11:01:36 CET 2000 - mike@suse.de

- bugfix 4524 reiserfs partition now possible

-------------------------------------------------------------------
Mon Dec 11 09:46:46 CET 2000 - kkaempf@suse.de

- force install usbcore to get usbdevfs
  run depmod for all installed kernels
  rm /etc/install.inf at end of continue_mode only

-------------------------------------------------------------------
Mon Dec 11 09:33:13 CET 2000 - kkaempf@suse.de

- install kernel source configs for all installed kernels

-------------------------------------------------------------------
Sun Dec 10 21:06:00 MET 2000 - schubi@suse.de

- update-mode in installation.ycp added

-------------------------------------------------------------------
Sun Dec 10 15:46:17 CET 2000 - kkaempf@suse.de

- modprobe usbcore to mount usbdevfs

-------------------------------------------------------------------
Sun Dec 10 14:15:02 CET 2000 - kkaempf@suse.de

- make appropriate mountpoints for cdrecorder, dvd, cdrom
  tell mk_lilo_conf about kernel 2.4 and initrd_24

-------------------------------------------------------------------
Sat Dec  9 17:47:36 CET 2000 - kkaempf@suse.de

- adapt mk_lilo_conf to multiple kernels

-------------------------------------------------------------------
Sat Dec  9 16:52:16 CET 2000 - kkaempf@suse.de

- activate kernel 2.4 installation

-------------------------------------------------------------------
Sat Dec  9 14:45:16 CET 2000 - dan@suse.cz

- remove '/etc/install.inf' after inst_ask_config

-------------------------------------------------------------------
Fri Dec  8 19:26:04 CET 2000 - mike@suse.de

- fixed bug in inst_custom test mode

-------------------------------------------------------------------
Fri Dec  8 16:00:07 CET 2000 - arvin@suse.de

- fixed variable name in inst_ask_config.ycp

-------------------------------------------------------------------
Thu Dec  7 19:27:55 CET 2000 - kkaempf@suse.de

- use () for each double-quote
  add "--enable-testsuite" to configure to do just this
  fix update mounts in respect to targetroot

-------------------------------------------------------------------
Thu Dec  7 15:41:21 CET 2000 - kkaempf@suse.de

- fix typo in filename

-------------------------------------------------------------------
Thu Dec  7 15:30:17 CET 2000 - kkaempf@suse.de

- fix mount calls in update

-------------------------------------------------------------------
Thu Dec  7 14:00:26 CET 2000 - kkaempf@suse.de

- dont use double qouted symbols or term, use expressions

-------------------------------------------------------------------
Thu Dec  7 12:47:31 CET 2000 - kkaempf@suse.de

- fix monitor selection

-------------------------------------------------------------------
Tue Dec  5 18:52:15 CET 2000 - kkaempf@suse.de

- do graceful exit on resize errors

-------------------------------------------------------------------
Tue Dec  5 11:49:31 CET 2000 - kkaempf@suse.de

- windows resizing enabled

-------------------------------------------------------------------
Mon Dec  4 18:57:53 CET 2000 - kkaempf@suse.de

- gcc not needed, just gpp
  re-read settings in continue mode
  correct text for curses fallback
  adapt to splitted translation packages

-------------------------------------------------------------------
Mon Dec  4 18:05:17 CET 2000 - kkaempf@suse.de

- strip auto_part_create to match requirements

-------------------------------------------------------------------
Sat Dec  2 16:21:42 CET 2000 - kkaempf@suse.de

- move all UI related code for auto partitioner to auto_part_ui.ycp

-------------------------------------------------------------------
Sat Dec  2 01:57:32 CET 2000 - kkaempf@suse.de

- split up inst_target_part to support testing and
  re-use code for partition resizer

-------------------------------------------------------------------
Fri Dec  1 15:40:07 CET 2000 - arvin@suse.de

- If either the x server could not be started or the computer
  has to less memory, ncurses interface is started and a message
  is displayed to inform the user. (Fix for bug #4272)

-------------------------------------------------------------------
Thu Nov 30 12:18:25 CET 2000 - arvin@suse.de

- unmount agent instsource after use

-------------------------------------------------------------------
Wed Nov 29 22:44:00 CET 2000 - kkaempf@suse.de

- force flush of rc.config agent

-------------------------------------------------------------------
Wed Nov 29 12:27:23 CET 2000 - kkaempf@suse.de

- respect data from setup/descr/info

-------------------------------------------------------------------
Tue Nov 28 19:31:05 CET 2000 - kkaempf@suse.de

- adopt to fixed Y2_TARGET_ROOT handling of target agent

-------------------------------------------------------------------
Tue Nov 21 12:52:25 CET 2000 - kkaempf@suse.de

- dont refer to k_laptop any more

-------------------------------------------------------------------
Mon Nov 20 17:58:49 CET 2000 - kkaempf@suse.de

- make use of target agent

-------------------------------------------------------------------
Fri Nov 17 17:10:08 CET 2000 - kkaempf@suse.de

- use proper agents

-------------------------------------------------------------------
Fri Nov 17 12:26:19 CET 2000 - kkaempf@suse.de

- drop y2t_inst from requires

-------------------------------------------------------------------
Thu Nov  9 17:15:55 CET 2000 - kkaempf@suse.de

- update workflow integrated
  general code cleanup
  workflow for product cd integrated

-------------------------------------------------------------------
Fri Nov  3 09:52:04 CET 2000 - kkaempf@suse.de

- merge with ppc and s390 branch

-------------------------------------------------------------------
Mon Oct 23 10:16:49 CEST 2000 - kkaempf@suse.de

- disable .dumpto calls in inst_finish
  version 2.0.71

-------------------------------------------------------------------
Thu Oct 19 09:28:59 CEST 2000 - mike@suse.de

- s390 fixes
  version 2.0.77

-------------------------------------------------------------------
Wed Oct 18 14:57:13 CEST 2000 - choeger@suse.de

- added product cd detection

-------------------------------------------------------------------
Wed Oct 18 11:48:54 CEST 2000 - choeger@suse.de

- changed the color of the lilo menu to green

-------------------------------------------------------------------
Wed Oct 18 11:45:16 CEST 2000 - kkaempf@suse.de

- allow back from imap to lan at end of installation
  version 2.0.70

-------------------------------------------------------------------
Fri Oct 13 17:42:05 CEST 2000 - kkaempf@suse.de

- also recognize /dev/cciss/... as raid device
  same in mk_lilo_conf
  version 2.0.69

-------------------------------------------------------------------
Thu Oct  5 08:59:07 CEST 2000 - mike@suse.de

- fixed Makefile
  version 2.0.76

-------------------------------------------------------------------
Thu Oct  5 08:51:45 CEST 2000 - mike@suse.de

- s390 support
  version 2.0.75

-------------------------------------------------------------------
Thu Sep 28 14:42:40 CEST 2000 - choeger@suse.de

- workflow for imap server cd implemented
  version 2.0.68

-------------------------------------------------------------------
Tue Sep 26 09:27:16 CEST 2000 - kkaempf@suse.de

- add '-p' to all mkdir calls
- fix alpha custom partition
- probe floppies for ZIP (IDE Zips report as floppy, not disk)
  version 2.0.74

-------------------------------------------------------------------
Fri Sep 22 15:39:36 CEST 2000 - mike@suse.de

- ppc: limit boot region to 4MB if possible
  version 2.0.73

-------------------------------------------------------------------
Fri Sep  8 16:33:41 CEST 2000 - mike@suse.de

- ppc fixes (no msdos floppy needed, warning if on prep/chrp /boot
  is missing, first root login string beautified)
  version 2.0.72

-------------------------------------------------------------------
Mon Aug 28 16:33:53 CEST 2000 - kkaempf@suse.de

- create mountpoints for installation with mkdir -p
  usbdevfs is available for ppc now
  version 2.0.71

-------------------------------------------------------------------
Wed Aug 23 12:34:31 CEST 2000 - kkaempf@suse.de

- new keyboard defines for ppc
  special yast1 keyboard handling for ppc/macs
  version 2.0.70

-------------------------------------------------------------------
Tue Aug 22 17:04:34 CEST 2000 - kkaempf@suse.de

- ignore more Apple partition names
  version 2.0.69

-------------------------------------------------------------------
Thu Aug 17 13:21:29 CEST 2000 - mike@suse.de

- check for a corrupt partition table (partition magic 5.0 can corrupt the
  partition tabe)
 version 2.0.67

-------------------------------------------------------------------
Tue Aug  8 17:09:33 CEST 2000 - mike@suse.de

- enhancement fpr SPARC AXP and PPC
  version 2.0.68

-------------------------------------------------------------------
Mon Aug  7 13:13:08 CEST 2000 - kkaempf@suse.de

- set GMT to "-u" on sparc
  check for dos/windows/nt partitions on i386 architectures only
  version 2.0.67

-------------------------------------------------------------------
Wed Aug  2 11:48:02 CEST 2000 - kkaempf@suse.de

- remove /etc/install.inf at end of installation
  version 2.0.66

-------------------------------------------------------------------
Fri Jul 28 12:27:37 CEST 2000 - kkaempf@suse.de

- default to 640x480 if DDC string does not contain frequency values
  dont select highest monitor resol, most monitors lie about this
  version 2.0.65

-------------------------------------------------------------------
Wed Jul 26 15:12:36 CEST 2000 - kkaempf@suse.de

- fix x11 keyboard handling for sparc
  fix YaST2 startup for XFree86 4.0
  require y2t_inst in specfile
  clean up /tmp
  version 2.0.64

-------------------------------------------------------------------
Tue Jul 25 13:46:23 CEST 2000 - kkaempf@suse.de

- call package module in live_eval_mode to get x11 server data
  set have_x11=true in live_eval_mode
  version 2.0.63

-------------------------------------------------------------------
Mon Jul 24 17:40:00 CEST 2000 - kkaempf@suse.de

- bumped to 2.0.62 due to checkin clash

-------------------------------------------------------------------
Mon Jul 24 16:37:14 CEST 2000 - kkaempf@suse.de

- always allow 640x480 as selectable resolution
  use unicode font at runtime
  pass module name to "su -c"
  better -probeonly parsing from x11 server
  version 2.0.61

-------------------------------------------------------------------
Mon Jul 24 12:24:03 CEST 2000 - kkaempf@suse.de

- always close each opened dialog (bug 3611)
  version 2.0.60

-------------------------------------------------------------------
Fri Jul 21 16:31:20 MEST 2000 - gs@suse.de

- added portuguese, delete brasil
  version 2.0.59

-------------------------------------------------------------------
Thu Jul 20 15:46:24 CEST 2000 - kkaempf@suse.de

- enter all supported video modes to xf86config
  reboot if VGA16 is selected (clash with fbdev)
  check for x server alias existance befor using
  version 2.0.58

-------------------------------------------------------------------
Wed Jul 19 17:42:05 MEST 2000 - gs@suse.de

- condition of warnig popup in package post install mode changed
  version 2.0.57

-------------------------------------------------------------------
Tue Jul 18 18:49:08 CEST 2000 - kkaempf@suse.de

- take VGA16 as default X11 server for unknown graphic cards
  version 2.0.56

-------------------------------------------------------------------
Tue Jul 18 12:56:09 CEST 2000 - kkaempf@suse.de

- fix x11 server selection bug (3d/non-3d)
  version 2.0.55

-------------------------------------------------------------------
Mon Jul 17 19:06:46 CEST 2000 - kkaempf@suse.de

- restrict vsync to 100khz
  correctly construct video data
  version 2.0.54

-------------------------------------------------------------------
Mon Jul 17 11:54:03 CEST 2000 - kkaempf@suse.de

- sparc port: SILO workflow added
  version 2.0.53

-------------------------------------------------------------------
Mon Jul 17 11:41:23 CEST 2000 - kkaempf@suse.de

- only mount floppy if present (bug #3410)
  version 2.0.52

-------------------------------------------------------------------
Mon Jul 17 11:27:12 CEST 2000 - kkaempf@suse.de

- always install vga16 and fbdev
  force reboot if laptop kernel was installed
  version 2.0.51

-------------------------------------------------------------------
Sun Jul 16 17:28:31 CEST 2000 - kkaempf@suse.de

- pass x11 options to isax
  fix czech keyboard
  allow X4 fbdev if the user asked for it
  version 2.0.50

-------------------------------------------------------------------
Sat Jul 15 15:32:42 CEST 2000 - kkaempf@suse.de

- remove bogus help, fix typos
  version 2.0.49

-------------------------------------------------------------------
Sat Jul 15 10:12:42 CEST 2000 - kkaempf@suse.de

- never use nv/nvidia
  never use 4.0 fbdev
  version 2.0.48

-------------------------------------------------------------------
Fri Jul 14 18:25:15 CEST 2000 - kkaempf@suse.de

- fixed custom installer
  decrease space safety threshold
  version 2.0.47

-------------------------------------------------------------------
Fri Jul 14 15:27:31 CEST 2000 - kkaempf@suse.de

- fixed linear lilo bug
  fixed passing bios drivecodes to lilo
  version 2.0.46

-------------------------------------------------------------------
Fri Jul 14 13:02:34 MEST 2000 - tom@suse.de

- added y2merge.pl
  version 2.0.45

-------------------------------------------------------------------
Fri Jul 14 10:40:23 CEST 2000 - kkaempf@suse.de

- added client component password (bug #3403)
  version 2.0.44

-------------------------------------------------------------------
Thu Jul 13 12:19:30 CEST 2000 - kkaempf@suse.de

- fix voodoo handling
  fix nfs install
  version 2.0.43

-------------------------------------------------------------------
Thu Jul 13 11:03:17 CEST 2000 - kkaempf@suse.de

- remove mk_initrd, now in aaa_base
  version 2.0.42

-------------------------------------------------------------------
Wed Jul 12 17:54:22 CEST 2000 - kkaempf@suse.de

- remove cmdline copy (libhd kludge)

-------------------------------------------------------------------
Wed Jul 12 11:50:56 CEST 2000 - kkaempf@suse.de

- fix for free space immediately before empty extended part.
  version 2.0.41

-------------------------------------------------------------------
Wed Jul 12 11:25:26 CEST 2000 - kkaempf@suse.de

- special handling for voodoo1/2 add-on cards
  version 2.0.40

-------------------------------------------------------------------
Wed Jul 12 09:06:50 CEST 2000 - kkaempf@suse.de

- sparc patches
  version 2.0.39

-------------------------------------------------------------------
Tue Jul 11 17:33:08 CEST 2000 - kkaempf@suse.de

- fix space requirements calculation (new du.dir)
  remember if hard-boot is needed (smp, pcmcia)
  version 2.0.38

-------------------------------------------------------------------
Tue Jul 11 14:32:15 CEST 2000 - kkaempf@suse.de

- fix X11 start bug
  version 2.0.37

-------------------------------------------------------------------
Tue Jul 11 14:17:00 CEST 2000 - kkaempf@suse.de

- restart network after hard reboot
  version 2.0.36

-------------------------------------------------------------------
Tue Jul 11 11:57:08 CEST 2000 - kkaempf@suse.de

- dont offer zip drives for installation
  add /zip mountpoint to fstab
  version 2.0.35

-------------------------------------------------------------------
Tue Jul 11 11:29:41 CEST 2000 - kkaempf@suse.de

- re-read partitions after custom partitioning
  version 2.0.34

-------------------------------------------------------------------
Tue Jul 11 10:45:33 CEST 2000 - kkaempf@suse.de

- fix x11 start
  eject cdroms on ppc
  version 2.0.33

-------------------------------------------------------------------
Mon Jul 10 17:43:50 CEST 2000 - kkaempf@suse.de

- fix raid support
  version 2.0.32

-------------------------------------------------------------------
Fri Jul  7 18:49:08 CEST 2000 - @suse.de

- fix pdisk read for ppc
  fix parport ZIP init
  version 2.0.31

-------------------------------------------------------------------
Fri Jul  7 15:38:14 CEST 2000 - kkaempf@suse.de

- fix system probing for PPC
  version 2.0.29

-------------------------------------------------------------------
Fri Jul  7 12:09:30 CEST 2000 - kkaempf@suse.de

- fix NFS install from sub-dirs per CD
  version 2.0.28

-------------------------------------------------------------------
Tue Jul  4 22:25:07 CEST 2000 - kkaempf@suse.de

- fix dolilo activate partition (snwint@suse.de)
  version 2.0.27

-------------------------------------------------------------------
Tue Jul  4 16:42:29 CEST 2000 - kkaempf@suse.de

- support new dolilo options
  version 2.0.26

-------------------------------------------------------------------
Tue Jul  4 14:15:49 CEST 2000 - kkaempf@suse.de

- allow module as argument to "yast2" script
  activate /boot partition in mk_lilo_conf
  version 2.0.25

-------------------------------------------------------------------
Tue Jul  4 12:54:56 CEST 2000 - kkaempf@suse.de

- handle systems without mouse correctly
  version 2.0.24

-------------------------------------------------------------------
Mon Jul  3 12:31:44 CEST 2000 - kkaempf@suse.de

- dont Include() translatable strings
  version 2.0.23

-------------------------------------------------------------------
Thu Jun 29 11:34:32 CEST 2000 - kkaempf@suse.de

- remove noarch
  fixed copying of XF86Config
  version 2.0.22

-------------------------------------------------------------------
Wed Jun 28 19:35:17 CEST 2000 - kkaempf@suse.de

- correct monitor database to reflect documentation
  version 2.0.21

-------------------------------------------------------------------
Wed Jun 28 18:52:49 CEST 2000 - kkaempf@suse.de

- remove FROM_HEADER from sendmail.rc.config

-------------------------------------------------------------------
Wed Jun 28 17:53:58 CEST 2000 - kkaempf@suse.de

- fix sync range handling, decrease max values by 10%
  version 2.0.19

-------------------------------------------------------------------
Wed Jun 28 17:10:20 CEST 2000 - kkaempf@suse.de

- added comments and sparc support to keyboard_raw.ycp
  version 2.0.18

-------------------------------------------------------------------
Wed Jun 28 17:09:57 CEST 2000 - kkaempf@suse.de

- fixed wrong handling of xkbdprotocol

-------------------------------------------------------------------
Wed Jun 28 13:02:57 CEST 2000 - kkaempf@suse.de

- add x11 config setup tools for XFree86 4.0
  version 2.0.17

-------------------------------------------------------------------
Wed Jun 28 12:36:37 CEST 2000 - kkaempf@suse.de

- dont change consolefont for blinux
  version 2.0.16

-------------------------------------------------------------------
Wed Jun 28 12:23:38 CEST 2000 - kkaempf@suse.de

- fix monitor probing

-------------------------------------------------------------------
Wed Jun 28 12:09:14 CEST 2000 - kkaempf@suse.de

- add blinux support
  version 2.0.15

-------------------------------------------------------------------
Wed Jun 28 11:57:47 CEST 2000 - kkaempf@suse.de

- select and install correct kernel for sun4u architecture

-------------------------------------------------------------------
Wed Jun 28 11:39:07 CEST 2000 - kkaempf@suse.de

- fixed XFree86 4.0 startup to prevent sig11
  version 2.0.14

-------------------------------------------------------------------
Wed Jun 28 09:00:33 CEST 2000 - kkaempf@suse.de

- new XFree86 4.0, re-enable SetLanguage and SetKeyboard
  version 2.0.13

-------------------------------------------------------------------
Mon Jun 26 16:08:15 CEST 2000 - kkaempf@suse.de

- new title graphics
  version 2.0.12

-------------------------------------------------------------------
Mon Jun 19 17:40:00 CEST 2000 - kkaempf@suse.de

- correct xf86config
  use binaries from saxtools package
  version 2.0.11
-------------------------------------------------------------------
Fri Jun 16 18:00:38 CEST 2000 - kkaempf@suse.de

- make symlink for /usr/X11R6/bin/X (not in xf86 package any more)
  version 2.0.10

-------------------------------------------------------------------
Fri Jun 16 17:37:30 CEST 2000 - kkaempf@suse.de

- back out workarounds for aaa_base bugs
  version 2.0.9

-------------------------------------------------------------------
Fri Jun  9 15:06:42 CEST 2000 - kkaempf@suse.de

- start using ag_shell and Include()
  version 2.0.8

-------------------------------------------------------------------
Fri Jun  9 12:50:47 CEST 2000 - kkaempf@suse.de

- .probe adaptions, no more "byclass" probing
  corrected inst_ask_config
  version 2.0.7

-------------------------------------------------------------------
Thu Jun  8 15:45:12 CEST 2000 - kkaempf@suse.de

- scripts fixed for XFree86 4.0
  SetLanguage disabled for continue_mode
  version 2.0.6

-------------------------------------------------------------------
Thu Jun  8 13:46:19 CEST 2000 - kkaempf@suse.de

- set LD_LIBRARY_PATH
  version 2.0.5

-------------------------------------------------------------------
Thu Jun  8 11:40:28 CEST 2000 - kkaempf@suse.de

- fixed driver lookup
  added initrd scripts
  version 2.0.4

-------------------------------------------------------------------
Thu Jun  8 10:53:13 CEST 2000 - kkaempf@suse.de

- added dolilo
  version 2.0.3

-------------------------------------------------------------------
Wed Jun  7 13:53:54 CEST 2000 - kkaempf@suse.de

- .ycp are not executable
  use XFree86 3.3.x on startup

-------------------------------------------------------------------
Tue Jun  6 12:04:21 CEST 2000 - kkaempf@suse.de

- syntax change for makefs/makereiserfs/packager clients

-------------------------------------------------------------------
Wed May 31 10:22:36 CEST 2000 - kkaempf@suse.de

- allow for optional translation of timezone list

-------------------------------------------------------------------
Tue May 30 19:28:26 CEST 2000 - kkaempf@suse.de

- allow for optional translation of keyboard and mouse list

-------------------------------------------------------------------
Wed May 24 22:18:50 CEST 2000 - kkaempf@suse.de

- merge ppc changes
  new abort dialogue
  adapt to new .probe paths

-------------------------------------------------------------------
Tue May 23 18:37:36 CEST 2000 - kkaempf@suse.de

- backport sparc changes from old yast2

-------------------------------------------------------------------
Fri May 19 14:05:27 CEST 2000 - kkaempf@suse.de

- add data files for x11 configuration

-------------------------------------------------------------------
Fri May 19 12:55:32 CEST 2000 - kkaempf@suse.de

- add start scripts for yast2

-------------------------------------------------------------------
Wed May 17 12:59:02 CEST 2000 - kkaempf@suse.de

- Initial version based on SuSE 6.4 (i386)
<|MERGE_RESOLUTION|>--- conflicted
+++ resolved
@@ -1,11 +1,11 @@
 -------------------------------------------------------------------
-<<<<<<< HEAD
 Tue Sep  3 08:47:37 UTC 2013 - mfilka@suse.com
 
 - bnc#837517
     - fixed misinterpreting IPv6 prefixes when converting to netmask
-- 3.0.3 
-=======
+- 3.0.8 
+
+-------------------------------------------------------------------
 Thu Aug 29 05:57:29 UTC 2013 - jreidinger@suse.com
 
 - use ruby builtin IP regexp and clean a bit code
@@ -38,7 +38,6 @@
 - Changed some y2milestone into y2debug in GetTypeFrom* in
   NetworkInterfaces to decrease overfilling Yast log
 - 3.0.3
->>>>>>> 8011acf2
 
 -------------------------------------------------------------------
 Fri Aug  9 07:02:01 UTC 2013 - mfilka@suse.com
