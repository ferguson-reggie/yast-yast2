-------------------------------------------------------------------
<<<<<<< HEAD
Thu Oct 13 14:11:31 UTC 2016 - igonzalezsosa@suse.com

- Set installer theme when Screenmode is specified at boot time
  (related to bsc#780621)
- 3.2.0

-------------------------------------------------------------------
Wed Sep 28 13:28:21 CEST 2016 - snwint@suse.de

- save_y2logs: use canonical path (bsc#1001454)
- 3.1.208

-------------------------------------------------------------------
Tue Sep 20 07:23:10 UTC 2016 - mvidner@suse.com

- Removed build dependency on yast2-perl-bindings (bsc#999203)
- 3.1.207
=======
Thu Oct  6 16:57:39 UTC 2016 - kanderssen@suse.com

- Network: Added method to adapt old configuration of enslaved
  interfaces. (bsc#962824)
- 3.1.206.2

-------------------------------------------------------------------
Wed Sep 28 14:01:12 CEST 2016 - snwint@suse.de

- save_y2logs: use canonical path (bsc#1001454)
- 3.1.206.1
>>>>>>> dcc0e630

-------------------------------------------------------------------
Fri Sep 16 17:53:15 UTC 2016 - kanderssen@suse.com

- Network: Fix bug introduced during NetworkInterfaces.Read cleanup
  The method Networkinterfaces.Locate now returns the interface
  name of the interfaces that match the given condition instead of
  the type. (bsc#998717)
- 3.1.206

-------------------------------------------------------------------
Fri Aug 26 10:37:45 UTC 2016 - kanderssen@suse.com

- Packages: remove warning icon from package callbacks.
  (bnc#988949)
- 3.1.205

-------------------------------------------------------------------
Thu Aug 25 14:17:13 CEST 2016 - schubi@suse.de

- Set AutoYaST default timeout entries for reporting errors
  correctly and do not overwrite AutoYaST profile settings.
  (bnc#988949)
- 3.1.204

-------------------------------------------------------------------
Tue Aug  9 11:31:45 UTC 2016 - igonzalezsosa@suse.com

- Popup.Error will escape the text when message is too long and
  richtext is used (bsc#992506)
- 3.1.203

-------------------------------------------------------------------
Mon Aug  8 10:54:35 UTC 2016 - igonzalezsosa@suse.com

- Fixed handling of cd:/ and dvd:/ URLs (bsc#991935)
- 3.1.202

-------------------------------------------------------------------
Thu Aug  4 09:04:50 UTC 2016 - mvidner@suse.cz

- Declare textdomain to fix untranslated texts (bsc#992084).
- 3.1.201

-------------------------------------------------------------------
Thu Aug  4 07:37:08 UTC 2016 - jsrain@suse.cz

- show release notes during package installation even if slide
  show is not available (bsc#978700)
- 3.1.200

-------------------------------------------------------------------
Fri Jul 29 12:59:13 UTC 2016 - mvidner@suse.com

- Fixed ArgumentError in Popup.AnyTimedMessage (bsc#988739).
- 3.1.199

-------------------------------------------------------------------
Mon Jul 25 14:27:58 UTC 2016 - kanderssen@suse.com

- Fixed Yast::NetworkInterfaces.FilterNOT regexp matching
  (bsc#990482) added in previous release.
- 3.1.198

-------------------------------------------------------------------
Mon Jul 25 10:42:29 UTC 2016 - kanderssen@suse.com

- Clean up of NetworkInterfaces Read method to make it more
  readable (bsc#982850)

- 3.1.197

-------------------------------------------------------------------
Mon Jul 11 13:24:10 UTC 2016 - jreidinger@suse.com

- define 32-bit arm architecture (thanks to @afaerber)
  (FATE#310070)

- 3.1.196

-------------------------------------------------------------------
Thu Jun 30 06:54:57 UTC 2016 - jreidinger@suse.com

- fix cyclic dependencies caused by split of firewall classes
  (bsc#987059)
- 3.1.195

-------------------------------------------------------------------
Wed Jun 22 08:39:50 UTC 2016 - lslezak@suse.cz

- Use a high resolution window icon (64x64) instead of the low
  resolution (22x22) one (bsc#985432)
- 3.1.194

-------------------------------------------------------------------
Wed Jun  8 12:13:16 UTC 2016 - lslezak@suse.cz

- Fixed displaying the file conflicts callbacks when the Progress
  dialog is not displayed (bsc#983464)
- 3.1.193

-------------------------------------------------------------------
Thu Jun  2 10:29:34 UTC 2016 - igonzalezsosa@suse.com

- Drop yast2-devel-doc package (fate#320356)
- 3.1.192

-------------------------------------------------------------------
Fri May 20 08:09:04 UTC 2016 - mchandras@suse.de

- Split SuSEFirewall and SuSEFirewallServices classes to separate
  files as recommended by the Yast coding style (fate#318356,
  gh#yast/yast-yast2#471)
- 3.1.191

-------------------------------------------------------------------
Thu May 19 13:16:28 UTC 2016 - mchandras@suse.de

- Refactor SuSEFirewall backend code to support FirewallD. This allows
  yast2 modules to be firewall agnostic and handle firewall services in
  either SuSEFirewall2 or FirewallD (fate#318356, gh#yast/yast-yast2#457)
  * Do a bit of code cleanup.
  * Add FirewallD tests.
- 3.1.190

-------------------------------------------------------------------
Wed May 18 09:15:04 UTC 2016 - mfilka@suse.com

- bnc#972575
  - filter out INTERFACETYPE option from ifcfg files. This option
    used to be written with incorrect value by older versions of
    yast.
- 3.1.189

-------------------------------------------------------------------
Tue May 17 14:50:44 CEST 2016 - snwint@suse.de

- remove invalid_hostname check (fate#319639)
- 3.1.188

-------------------------------------------------------------------
Mon May  9 14:55:10 UTC 2016 - igonzalezsosa@suse.com

- Add Repository and Repository products classes to the packages
  library API (part of FATE#320494)
- 3.1.187

-------------------------------------------------------------------
Mon May  9 10:24:27 UTC 2016 - igonzalezsosa@suse.com

- Fix "when" key in FinishClient#info

-------------------------------------------------------------------
Fri Apr 22 14:37:28 UTC 2016 - knut.anderssen@suse.com

- Added restarting state to Installation to for example recover
  data  or skip dialogs until the one wich restarted yast.
  (related to bsc#974409)
- 3.1.186

-------------------------------------------------------------------
Tue Apr 19 12:02:28 UTC 2016 - jreidinger@suse.com

- CWM: fix showing help for tabs widgets
  found during fixing bnc#952633)
- 3.1.185

-------------------------------------------------------------------
Mon Apr 11 07:55:44 UTC 2016 - lslezak@suse.cz

- Make the "Abort" button default in the file conflict popup
  (safe default compatible with zypper) (bsc#923590)
- 3.1.184

-------------------------------------------------------------------
Mon Apr  4 14:36:18 CEST 2016 - schubi@suse.de

- Added system_time to ylib_DATA.
  Cleanup for bnc#956730.
- 3.1.183

-------------------------------------------------------------------
Fri Apr  1 14:35:38 CEST 2016 - schubi@suse.de

- Moved "uptime" from package autoyast2 to yast2.
  Cleanup for bnc#956730.
- 3.1.182

-------------------------------------------------------------------
Tue Mar 29 13:37:40 UTC 2016 - lslezak@suse.cz

- Display a confirmation dialog when a file conflict is detected
  during package installation (bsc#923590)
- 3.1.181

-------------------------------------------------------------------
Wed Mar 23 16:26:26 UTC 2016 - cwh@suse.com

- Added proc_modules.scr from yast-installation to avoid that
  yast-sound depends on yast-installation (bsc#972310)
- 3.1.180

-------------------------------------------------------------------
Wed Mar 16 17:10:37 UTC 2016 - knut.anderssen@suse.com

- Added cfg_mail.scr from yast-mail to avoid circular dependencies
  with yast2-security, yast2-users and yast2-mail (FATE#319711)
- 3.1.179

-------------------------------------------------------------------
Thu Mar 10 10:15:13 UTC 2016 - dvaleev@suse.com

- Introduce PowerNV platform (boo#970582)
- 3.1.178

-------------------------------------------------------------------
Fri Mar  4 10:54:48 UTC 2016 - mvidner@suse.com

- Added ProductFeatures.SetOverlay,ClearOverlay for System Roles
  (FATE#317481)
- 3.1.177

-------------------------------------------------------------------
Wed Mar  2 13:10:03 UTC 2016 - jreidinger@suse.com

- Require rubygems using system ruby version to avoid YaST failures
  (bnc#969113)
- 3.1.176

-------------------------------------------------------------------
Mon Feb 22 05:39:05 UTC 2016 - igonzalezsosa@suse.com

- Add support for showing update messages from libzypp
  (related to bsc#943805)
- 3.1.175

-------------------------------------------------------------------
Thu Feb  5 12:35:38 UTC 2016 - kanderssen@suse.com

- SuSEFirewall module reads system configuration during
  autoinstallation. It behaves in the same way as
  regular installation or normal operation (bsc#963585)
- AutoYaST settings for SuSEFirewall will be merged
  with the existing configuration (instead of being fully
  overwritten).
- Add a read_and_import method to SuSEFirewall module.
- 3.1.174

-------------------------------------------------------------------
Fri Feb  5 07:31:35 UTC 2016 - mfilka@suse.com

- bsc#960040
  - put valid hostname into AY profile generated at the end of
    installation
- 3.1.173

-------------------------------------------------------------------
Mon Feb  1 15:31:07 UTC 2016 - jreidinger@suse.com

- Yast::Execute do not crash for missing '_' method (found during
  FATE#317701)
- 3.1.172

-------------------------------------------------------------------
Mon Feb  1 08:31:17 UTC 2016 - jreidinger@suse.com

- fix packaging of TargetFile and Execute classes (FATE#317701)
- 3.1.171

-------------------------------------------------------------------
Thu Jan 28 12:16:28 UTC 2016 - jreidinger@suse.com

- fix string processing for frames in CWM causing crash in
  yast2-network (bnc#963966)
- 3.1.170

-------------------------------------------------------------------
Wed Jan 27 14:53:37 UTC 2016 - jreidinger@suse.com

- Added Yast::Execute, a class to run programs with Cheetah
- Added Yast::TargetFile, a handler suitable for CFA::BaseModel
- Both respect Yast::Installation.destdir ( needed for FATE#317701)
- 3.1.169

-------------------------------------------------------------------
Tue Jan 26 16:10:38 UTC 2016 - jreidinger@suse.com

- Allow CWM to specify which events do not cause storing of widget
  content ( needed for FATE#317701)
- 3.1.168

-------------------------------------------------------------------
Tue Jan 26 09:18:44 UTC 2016 - ancor@suse.com

- Added UI::InstallationDialog as specialization of UI::Dialog
  (part of bsc#893825)
- 3.1.167

-------------------------------------------------------------------
Wed Jan 20 13:45:36 UTC 2016 - jreidinger@suse.com

- Added CWM::Tabs that is object oriented API replacement for
  CWMTab
- 3.1.166

-------------------------------------------------------------------
Mon Jan 18 17:01:28 UTC 2016 - igonzalezsosa@suse.com

- Add a default value for firewall setting FW_BOOT_INIT_FULL
  (bsc#955400)
- 3.1.165

-------------------------------------------------------------------
Mon Jan 18 09:18:53 UTC 2016 - jreidinger@suse.com

- Added CWM::AbstractWidget.
- Added CWM.show method working with AbstractWidgets kids
- Added few basic CWM widgets for easier CWM.show usage
- 3.1.164

-------------------------------------------------------------------
Tue Jan 12 13:43:04 UTC 2016 - jsrain@suse.cz

- fixed semantics of SCR call for zKVM detection (bsc#961485)
- 3.1.163

-------------------------------------------------------------------
Fri Dec 11 08:53:27 UTC 2015 - jsrain@suse.cz

- added detection of zKVM to Arch.rb (for proper fix of bsc#956736)
- 3.1.162

-------------------------------------------------------------------
Fri Nov 27 09:03:22 UTC 2015 - ancor@suse.com

- Renamed some arguments and methods in the UI::ServiceStatus API
  (fate#318771)
- 3.1.161

-------------------------------------------------------------------
Thu Nov 26 08:47:31 UTC 2015 - ancor@suse.com

- New methods CWM.save_current_widgets and
  CWM.validate_current_widgets
- Replaced UI::SrvStatusComponent with UI::ServiceStatus
  (fate#318771)
- 3.1.160

-------------------------------------------------------------------
Tue Nov 24 14:05:14 CET 2015 - snwint@suse.de

- rewrite save_y2logs (and log linuxrc.log and wickedd.log)
- 3.1.159

-------------------------------------------------------------------
Mon Nov 23 15:23:51 UTC 2015 - lslezak@suse.cz

- Fixed idnkit dependency to allow building YaST HEAD in SLE12
- 3.1.158

-------------------------------------------------------------------
Fri Nov 20 13:28:38 UTC 2015 - lslezak@suse.cz

- Fixed Puny code processing - the idnconv tool has been moved to
  a different package (idnkit) (bsc#953442)
- 3.1.157

-------------------------------------------------------------------
Wed Nov  4 20:19:10 UTC 2015 - lslezak@suse.cz

- Fixed clipped dialog label (bsc#948381)
- 3.1.156

-------------------------------------------------------------------
Fri Oct 23 11:52:35 UTC 2015 - mvidner@suse.com

- Fixed clipped labels in Arabic on some widgets (bsc#880701).
- Fixed that also for the installation (bsc#880701#c43)
- 3.1.155

-------------------------------------------------------------------
Thu Oct 22 08:24:58 UTC 2015 - mfilka@suse.com

- bnc#946047
  - use proper hostname / domain defaults when network is
    configured by linuxrc
- 3.1.154

-------------------------------------------------------------------
Wed Oct 21 07:29:59 UTC 2015 - igonzalezsosa@suse.com

- Replace "Skip" with "Ignore" in the dialog that is shown when
  there's a problem during packages installation (bsc#948608)
- 3.1.153

-------------------------------------------------------------------
Thu Oct  8 10:42:07 UTC 2015 - jreidinger@suse.com

- Fix "stack level too deep" exception if cd-rom repository is
  needed (bnc#945879)
- 3.1.152

-------------------------------------------------------------------
Fri Oct  2 10:25:17 UTC 2015 - ancor@suse.com

- UI component for services handling moved from yast2-dns-server
  to yast2 (fate#318771)
- 3.1.151

-------------------------------------------------------------------
Wed Sep 30 13:22:50 UTC 2015 - lslezak@suse.cz

- Properly format the package license in the confirmation dialog
  to make it better readable (bsc#819311)
- 3.1.150

-------------------------------------------------------------------
Fri Sep 11 18:38:11 UTC 2015 - lslezak@suse.cz

- Avoid too many snapshots created during the online migration
  (bsc#944019)

-------------------------------------------------------------------
Wed Aug 26 19:25:07 UTC 2015 - mfilka@suse.com

- bnc#897129
  - AutoYaST will no longer ignore firewall settings if
    keep_install_network is enabled
- 3.1.149
-------------------------------------------------------------------
Wed Aug 26 15:17:35 UTC 2015 - igonzalezsosa@suse.com

- Add a Mode#auto method

-------------------------------------------------------------------
Wed Aug 26 15:09:06 CEST 2015 - schubi@suse.de

- Checking cpuinfo_flags correctly while evaluating kernel packages
  for i586. (bnc#943297)
- 3.1.148

-------------------------------------------------------------------
Thu Aug 20 08:18:47 UTC 2015 - lslezak@suse.cz

- "yast2" script - handle also the reboot flag the same way as
  the installation script (bsc#942461)
- 3.1.147

-------------------------------------------------------------------
Wed Aug 19 07:44:30 UTC 2015 - mfilka@suse.com

- bnc#941881
  - displays hostname / domain as set in /etc/hostnmae
- 3.1.146 

-------------------------------------------------------------------
Mon Aug 10 07:37:45 UTC 2015 - mfilka@suse.com

- bnc#916013
  - keeps routing state when firewall is enabled/disabled
- 3.1.145 

-------------------------------------------------------------------
Mon Aug  3 14:29:05 UTC 2015 - ancor@suse.com

- Fixed a conflict between Wizard and CommandLine components that
  was breaking the CLI for some modules (bnc#940341)
- 3.1.144

-------------------------------------------------------------------
Tue Jul 28 10:50:05 UTC 2015 - ancor@suse.com

- Properly display information about exceptions when running in
  command line mode (bnc#939565).
- Fixed a bug preventing Yast::CommandLine to be executed twice
  in the same script.
- 3.1.143

-------------------------------------------------------------------
Tue Jul 21 14:44:04 UTC 2015 - jreidinger@suse.com

- Allow Dialog class to support alternative ways how to get user
  input (needed for yast2-vnc module) (bnc#938944)
- 3.1.142

-------------------------------------------------------------------
Fri Jul 17 08:28:41 UTC 2015 - igonzalezsosa@suse.com

- Do not try to load snapper extension as it does not exists anymore
  (bsc#938377).
- 3.1.141

-------------------------------------------------------------------
Thu Jul  9 15:37:27 UTC 2015 - jreidinger@suse.com

- do not crash if desktop file does not exist for setting icon
  (bnc#937549)
- 3.1.140

-------------------------------------------------------------------
Mon Jul  6 18:02:27 CEST 2015 - shundhammer@suse.de

- Cleanup for snapshots made during installation (bnc#935923)
- 3.1.139

-------------------------------------------------------------------
Wed Jul  1 13:46:26 UTC 2015 - jreidinger@suse.com

- fix using desktop icon for yast(bnc#894220)
- 3.1.138

-------------------------------------------------------------------
Tue Jun 30 14:08:54 UTC 2015 - mvidner@suse.com

- Added /etc/sysconfig/yast2:PKGMGR_RECOMMENDED=yes to control
  whether the YaST packager UI installs recommended dependencies
  (boo#900853).
- Removed /etc/sysconfig/yast2:PKGMGR_REEVALUATE_RECOMMENDED,
  making the setting not persistent (boo#902394).
- 3.1.137

-------------------------------------------------------------------
Mon Jun 29 07:35:21 UTC 2015 - mfilka@suse.com

- bnc#858908
  - use /etc/hostname instead of /etc/HOSTNAME
- bnc#922765, bnc#923990
  - do not propose TLD
- 3.1.136

-------------------------------------------------------------------
Thu Jun 25 15:50:46 CEST 2015 - locilka@suse.com

- Starting the Installer (YaST2.First-Stage) directly from yast2
  startup script if we are in inst-sys (FATE#317637, bnc#877447)
- 3.1.135

-------------------------------------------------------------------
Mon Jun 22 14:52:04 UTC 2015 - cwh@suse.com

- bnc#922765
  - changed default TLD from .site to .suse
- 3.1.134 

-------------------------------------------------------------------
Thu Jun 18 14:08:32 UTC 2015 - ancor@suse.com

- Changed implementaton of view_anymsg to rely more on standard
  Yast mechanisms (bnc#935192)
- 3.1.133

-------------------------------------------------------------------
Thu Jun 11 18:43:10 UTC 2015 - mfilka@suse.com

- fate#318804
  - dropped no longer used group from YaST Control Centre
- 3.1.132

-------------------------------------------------------------------
Thu Jun 11 14:22:04 UTC 2015 - ancor@suse.com

- Added new method Directory.find_data_file (needed for the
  implementation of fate#318425)
- Deprecated Directory.datadir and Directory.ydatadir
- 3.1.131

-------------------------------------------------------------------
Thu Jun  4 12:04:32 UTC 2015 - igonzalezsosa@suse.com

- Fix a typo when calling Linuxrc.value_for method
- 3.1.130

-------------------------------------------------------------------
Tue Jun  2 16:42:43 CEST 2015 - locilka@suse.com

- Implemented possibility to temporarily disable creating
  snapshots via parameter on Linuxrc commandline:
    disable_snapshots=(single|around|all)
  or using their comma-separated combination (fate#317973)
- 3.1.129

-------------------------------------------------------------------
Tue Jun  2 11:26:50 UTC 2015 - jreidinger@suse.com

- reduce count of extending inst-sys with snapper for snapshotting
  (fate#317973)
- 3.1.128

-------------------------------------------------------------------
Mon Jun  1 16:23:37 CEST 2015 - locilka@suse.com

- Added Linuxrc.value_for (fate#317973)
- 3.1.127

-------------------------------------------------------------------
Wed May 27 14:36:47 UTC 2015 - jreidinger@suse.com

- Add persistent storage for fs pre snapshots (fate#317973)
- 3.1.126

-------------------------------------------------------------------
Mon May 25 14:04:51 CEST 2015 - locilka@suse.com

- Fixed proposal to open fallback ports for services (bsc#916376)
- Removed opening iSCSI ports from firewall proposal (bsc#916376)
- 3.1.125

-------------------------------------------------------------------
Fri May 22 12:32:27 UTC 2015 - jreidinger@suse.com

- InstExtensionImage: add block variant for loading extension
  (needed for FATE#317900)
- 3.1.124

-------------------------------------------------------------------
Tue May 19 04:56:13 UTC 2015 - igonzalezsosa@suse.com

- Add a class FsSnapshot for managing filesystem snapshots
  (fate#317973).

-------------------------------------------------------------------
Mon May 18 10:32:24 CEST 2015 - locilka@suse.com

- Making SuSEFirewallProposal.propose_iscsi function public
  (bsc#916376)
- 3.1.123

-------------------------------------------------------------------
Wed May 13 15:03:50 CEST 2015 - locilka@suse.com

- Propose SuSEfirewal2 to fully initialize (e.g. open ports)
  already in the init phase to allow using iSCSI (bsc#916376)
- 3.1.122

-------------------------------------------------------------------
Tue Feb  3 10:15:13 UTC 2015 - ancor@suse.com

- Better handling of line breaks in system log viewer (bnc#912169)
- 3.1.121

-------------------------------------------------------------------
Mon Feb  2 08:27:21 UTC 2015 - jreidinger@suse.com

- fix typo in method call to package bindings (found by openQA)
- separate dummy Pkg callbacks from common ones
- 3.1.120

-------------------------------------------------------------------
Thu Jan 29 10:21:26 UTC 2015 - jreidinger@suse.com

- remove depreacated legacy Patch callbacks 

-------------------------------------------------------------------
Tue Jan 27 14:16:20 UTC 2015 - jreidinger@suse.com

- fixed \r, \f, \v and \b  characters lost during conversion to
  Ruby

-------------------------------------------------------------------
Tue Jan 27 11:51:54 UTC 2015 - cwh@suse.com

- Removed more icons from other dialogs (bnc#875201)
- 3.1.119

-------------------------------------------------------------------
Thu Jan 22 13:21:45 UTC 2015 - jsrain@suse.cz

- added handling of new created configuration files (bsc#860856)
- 3.1.118

-------------------------------------------------------------------
Wed Jan 21 15:50:26 UTC 2015 - cwh@suse.com

- Removed icons from all kinds of popups (bnc#875201)
- 3.1.117

-------------------------------------------------------------------
Tue Jan 20 09:55:48 UTC 2015 - jreidinger@suse.com

- remove unused module for tracking config history in svn
- remove unused module for writing to system log that is obsolete
  by systemd
- remove never used feature to lock proposal by administrator
- improve the most horrible nesting of blocks in code

-------------------------------------------------------------------
Fri Jan 16 16:53:25 UTC 2015 - jreidinger@suse.com

- enable automatic rubocop style checker and adjust code to YaST
  style guide

-------------------------------------------------------------------
Fri Jan 16 10:05:55 UTC 2015 - dvaleev@suse.com

- Treat PowerNV platform as CHRP

-------------------------------------------------------------------
Tue Jan 13 13:43:40 UTC 2015 - cwh@suse.com

- Use native Ruby implementation (IPAddr) for Yast::IP.
- 3.1.116

-------------------------------------------------------------------
Wed Jan  7 10:55:13 UTC 2015 - jsrain@suse.cz

- keep kernel cmdline options during live installation (bsc#793065)

-------------------------------------------------------------------
Thu Dec 18 19:55:46 UTC 2014 - lslezak@suse.cz

- 3.1.115

-------------------------------------------------------------------
Wed Dec 17 14:00:42 UTC 2014 - schwab@suse.de

- Add Arch.aarch64

-------------------------------------------------------------------
Thu Dec  4 09:51:50 UTC 2014 - jreidinger@suse.com

- remove X-KDE-Library from desktop file (bnc#899104)

-------------------------------------------------------------------
Mon Dec  1 12:23:34 UTC 2014 - lslezak@suse.cz

- PackageCallbacks: fixed progress reporting (progress overflow was
  caused by missing stage count)
- 3.1.113

-------------------------------------------------------------------
Wed Nov 26 09:49:19 UTC 2014 - jreidinger@suse.com

- Add base class for installation proposal and finish clients
- 3.1.112

-------------------------------------------------------------------
Wed Nov 26 09:31:55 UTC 2014 - gber@opensuse.org

- remove support for the unmaintained GTK UI plugin (bnc#901511)

-------------------------------------------------------------------
Wed Nov 12 14:04:51 UTC 2014 - lslezak@suse.cz

- removed RegistrationStatus.pm module (obsolete, not supported
  by the new SCC registration)
- 3.1.110

-------------------------------------------------------------------
Fri Oct 31 07:10:48 UTC 2014 - jreidinger@suse.com

- do not crash for non-english locale if log file does not exist
  (bnc#898204)
- 3.1.109

-------------------------------------------------------------------
Wed Sep 17 08:16:51 UTC 2014 - jsrain@suse.cz

- change order in mode initialization so that selected Upgrade
  entry in boot menu does not override AutoUpgrade (bnc#897044)
- 3.1.108

-------------------------------------------------------------------
Wed Sep 17 09:16:23 CEST 2014 - schubi@suse.de

- Checking nil for repository name. (bnc#896466)
- 3.1.107

-------------------------------------------------------------------
Tue Sep 16 12:58:53 UTC 2014 - ancor@suse.com

- Added an extra help message when authentication against a
  registration server fails while refreshing repositories
  (bnc#895719)
- 3.1.106

-------------------------------------------------------------------
Fri Sep  5 14:32:23 UTC 2014 - lslezak@suse.cz

- do not write /etc/sysconfig/kernel:INITRD_MODULES, it has been
  dropped (bnc#895084)
- 3.1.105

-------------------------------------------------------------------
Thu Sep  4 12:32:06 UTC 2014 - mvidner@suse.com

- Use a more flexible rubygem requirement syntax (bnc#895069)
- 3.1.104

-------------------------------------------------------------------
Thu Aug 28 11:17:16 UTC 2014 - jreidinger@suse.com

- fix using changed root in netd agent so it can be used in
  installation (bnc#893965)
- 3.1.103

-------------------------------------------------------------------
Wed Aug 27 13:24:34 CEST 2014 - locilka@suse.com

- Lazy-loading SuSEfirewall2 services - some new services can be
  added when Yast is already running, and the config has been read
  already (bnc#872960)
- Preventing from showing incorrect service name or description if
  they are coming from TEMPLATE file (bnc#893583)
- Fixed service file parsing - comments starting with more than one
  '#' characters were reported as unexpected input (just warning)
- 3.1.102

-------------------------------------------------------------------
Thu Aug 21 13:29:52 CEST 2014 - locilka@suse.com

- Fixed checking whether SuSEfirewall2 package is selected or
  installed - in inst_finish, the package is already installed
  (bnc#892935)
- 3.1.101

-------------------------------------------------------------------
Wed Aug 20 10:11:10 CEST 2014 - locilka@suse.com

- Fixed RPM description (bnc#888994)
- 3.1.100

-------------------------------------------------------------------
Wed Aug 13 14:37:19 UTC 2014 - ancor@suse.com

- Untrusted repositories are disabled during installation to avoid
  asking for the key import over and over during the installation.
- Fixed bnc#723019 and bnc#886572
- 3.1.99

-------------------------------------------------------------------
Wed Aug 13 14:36:23 CEST 2014 - schubi@suse.de

- Package.rb: Each call is polling which installation mode is
  active currently. So Mode.rb has not to take care about modules
  which are using Mode.rb. (Fixing current testcases)
- 3.1.98

-------------------------------------------------------------------
Tue Aug 12 16:35:30 CEST 2014 - locilka@suse.com

- Fixed checking for SuSEfirewall2 package installed/selected
  for installation depending on the current stage/mode (bnc#887406)
- 3.1.97

-------------------------------------------------------------------
Tue Aug 12 12:13:36 CEST 2014 - schubi@suse.de

- When changing installation mode in "Mode.rb" the mode in Package.rb
  has to be updated too. (bnc#888212)
- 3.1.96

-------------------------------------------------------------------
Thu Aug  7 12:14:16 UTC 2014 - locilka@suse.com

- SuSEFirewall: Reading SuSEfirewall2 configuration whenever it's
  possible instead of simply skipping it in Stage.initial - package
  can be already available at the end of installation (bnc#887406)
- 3.1.95

-------------------------------------------------------------------
Thu Aug  7 11:02:41 UTC 2014 - ancor@suse.com

- Added two new generic 'waiting' messages, needed in yast-country
  to fix bnc#888804
- 3.1.94

-------------------------------------------------------------------
Wed Aug  6 11:45:33 UTC 2014 - jsrain@suse.cz

- read products from system (not repository) also during live
  installation (bnc#889157)
- 3.1.93

-------------------------------------------------------------------
Wed Jul 30 07:50:20 UTC 2014 - lslezak@suse.cz

- fixed a crash in package management when running in Qt UI with
  libproxy1-config-kde4 package installed (bnc#866692)
- 3.1.92

-------------------------------------------------------------------
Wed Jul 30 09:13:36 CEST 2014 - locilka@suse.com

- Fixed setting the default target during installation - systemctl
  doesn't return any target properties while running in chroot so
  we have to guess the Id and AllowIsolate properties (bnc#889323)
- 3.1.91

-------------------------------------------------------------------
Tue Jul 29 13:30:04 UTC 2014 - jreidinger@suse.com

- Fix timing of slideshow - now slides goes in cycle and all have
  equal time to display which improve user experience (bnc#885973)
- 3.1.90

-------------------------------------------------------------------
Tue Jul 29 08:09:27 UTC 2014 - ancor@suse.com

- Fixed .proc.cmdline parsing to support more situations
  (bnc#889241)
- 3.1.89

-------------------------------------------------------------------
Tue Jul 29 06:46:55 UTC 2014 - jreidinger@suse.com

- fix hidding cd statistics in text only mode (bnc#864507)
- 3.1.88

-------------------------------------------------------------------
Thu Jul 24 12:09:29 CEST 2014 - locilka@suse.com

- Fixed checking for :active state of a systemd unit - it's :active
  already even if it's just being activated (bnc#884756)
- 3.1.87

-------------------------------------------------------------------
Tue Jul 22 13:08:32 CEST 2014 - locilka@suse.com

- Added new ServicesProposal library to hold and export services
  enabled/disabled during installation (bnc#887688)
- 3.1.86

-------------------------------------------------------------------
Thu Jul 10 12:56:20 UTC 2014 - lslezak@suse.cz

- Product.rb: do not stop initialization on solver errors
  (bnc#886588)
- 3.1.85

-------------------------------------------------------------------
Tue Jul  8 15:49:43 CEST 2014 - locilka@suse.com

- Fixed Product.get_property by ensuring that we don't try to get
  property of an undefined product (bnc#886151)
- 3.1.84

-------------------------------------------------------------------
Fri Jul  4 15:45:38 UTC 2014 - lslezak@suse.cz

- view_anymsg: remove escape sequences from input log file
  (bnc#879629)
- 3.1.83

-------------------------------------------------------------------
Tue Jul  1 09:00:51 UTC 2014 - vmoravec@suse.com

- Fix SystemdTarget.all not to return nil in the collection
- 3.1.82

-------------------------------------------------------------------
Tue Jun 24 12:59:43 UTC 2014 - jreidinger@suse.com

- add option to disable os probing for some products (bnc#884007)
- 3.1.81

-------------------------------------------------------------------
Mon Jun 23 10:38:15 UTC 2014 - mfilka@suse.com

- bnc#864619
  - old network service is also disabled when switching to new one. 
- 3.1.80

-------------------------------------------------------------------
Tue Jun 17 12:56:20 CEST 2014 - schubi@suse.de

- Fixed error message for missing services
  (bnc#882609)
- 3.1.79

-------------------------------------------------------------------
Wed Jun 11 10:02:27 UTC 2014 - mfilka@suse.com

- bnc#878719
  - improved handling of inactive network service
- 3.1.78

-------------------------------------------------------------------
Tue Jun 10 16:31:19 UTC 2014 - lslezak@suse.cz

- make sure the total installation progress is always 100%
  (adjust the rounding issues when computing the subprogress
  percentages) (bnc#865585)
- 3.1.77

-------------------------------------------------------------------
Mon Jun  9 11:53:58 UTC 2014 - mfilka@suse.com

- bnc#864619
  - stop wicked service(s) properly when switching network services
- 3.1.76 

-------------------------------------------------------------------
Wed Jun  4 12:47:17 CEST 2014 - locilka@suse.com

- Adjusted textdomain for OSRelease library
- 3.1.75

-------------------------------------------------------------------
Fri May 30 11:06:47 UTC 2014 - vmoravec@suse.com

- Add Service.call method to make available all systemctl commands
- 3.1.74

-------------------------------------------------------------------
Fri May 30 08:55:45 UTC 2014 - lslezak@suse.cz

- DonePackage callback: remove invalid UTF-8 characters to avoid
  crash (bnc#876459)
- 3.1.73

-------------------------------------------------------------------
Fri May 30 10:41:14 CEST 2014 - locilka@suse.com

- Fixed network backend handling during upgrade - unified with
  installation (bnc#879594)
- 3.1.72

-------------------------------------------------------------------
Wed May 28 10:55:02 UTC 2014 - locilka@suse.com

- Removed warning message when starting Yast in Qt instead of GTK
  and vice versa (bnc#861807)
- 3.1.71

-------------------------------------------------------------------
Wed May 28 10:39:00 UTC 2014 - jreidinger@suse.com

- split too wide urls for accepting GnuGP key (bnc#870822)
- 3.1.70

-------------------------------------------------------------------
Wed May 28 10:00:17 UTC 2014 - lslezak@suse.cz

- removed system verification check when yast module installs
  required packages (bnc#866256)
- 3.1.69

-------------------------------------------------------------------
Wed May 28 07:56:29 UTC 2014 - jreidinger@suse.com

- save_y2logs: store also pbl.log from target system, if bootloader
  installation failed (bnc#879622)
- 3.1.68

-------------------------------------------------------------------
Fri May 23 12:35:42 CEST 2014 - locilka@suse.com

- Added check for existence of /etc/modules.d/ directory in Kernel
  library, the directory is created when missing (bnc#879428)
- 3.1.67

-------------------------------------------------------------------
Fri May 23 09:06:28 UTC 2014 - mfilka@suse.com

- bnc#879399
  - offer /var/log/boot.log in SysLog module for view
- 3.1.66

-------------------------------------------------------------------
Mon May 19 15:42:28 CEST 2014 - locilka@suse.com

- Always using special InstallationProperties for systemd_unit
  while called in first stage (bnc#878560)
- 3.1.65

-------------------------------------------------------------------
Mon May 19 15:07:50 CEST 2014 - locilka@suse.com

- Changed dialog label for updating/installing in SlideShow
  depending on the selected method (bnc#874995)
- 3.1.64

-------------------------------------------------------------------
Tue May 13 12:03:12 CEST 2014 - aschnell@suse.de

- added error handing for viewing log files (bnc#876895)
- 3.1.63

-------------------------------------------------------------------
Mon May 12 12:38:40 UTC 2014 - jsrain@suse.cz

- avoid hiding release notes button when new wizard window is
  opened (bnc#876668)
- 3.1.62

-------------------------------------------------------------------
Fri May  9 07:15:25 UTC 2014 - lslezak@suse.cz

- Product.rb - fixed base product detection (do not check the
  product status, always use the product from the initial
  repository during installation) (bnc#876836)
- 3.1.61

-------------------------------------------------------------------
Mon May  5 11:38:34 UTC 2014 - vmoravec@suse.com

- Fix getting the status of sysvinit services (bnc#876144)
- 3.1.60

-------------------------------------------------------------------
Fri May  2 14:22:48 UTC 2014 - jreidinger@suse.com

- save_y2logs: store target of symlinks as symlinks are useless
- 3.1.59

-------------------------------------------------------------------
Fri May  2 08:43:37 UTC 2014 - jsrain@suse.cz

- fixed incorrect function name (bnc#876105)
- 3.1.58

-------------------------------------------------------------------
Tue Apr 29 12:46:18 CEST 2014 - locilka@suse.com

- Fixed Product lazy loading in Update mode (bnc#875605)
- 3.1.57

-------------------------------------------------------------------
Tue Apr 29 11:27:09 CEST 2014 - gs@suse.de

- Add support for 'stop' and 'restart' of services in inst-sys
  (related to bnc #873057, bnc #873448)
- 3.1.56

-------------------------------------------------------------------
Mon Apr 28 16:41:57 CEST 2014 - locilka@suse.com

- Fixed SlideShow table header to match the reality (bnc#874823)
- 3.1.55

-------------------------------------------------------------------
Thu Apr 24 15:59:44 CEST 2014 - locilka@suse.com

- Product library changed to read data only from os-release and
  libzypp (bnc#873877), no more from content file
- 3.1.54

-------------------------------------------------------------------
Tue Apr 22 15:05:41 CEST 2014 - locilka@suse.com

- Published Service.Active (used from Perl)
- 3.1.53

-------------------------------------------------------------------
Tue Apr 22 11:03:21 CEST 2014 - locilka@suse.com

- Removed Product.patterns (replaced by Packages.default_patterns)
  (bnc#873923)
- 3.1.52

-------------------------------------------------------------------
Thu Apr 17 15:08:41 UTC 2014 - mvidner@suse.com

- rewrote URLRecode.pm to URLRecode.rb so that 'yast2 repositories'
  can run without Perl bindings
- 3.1.51

-------------------------------------------------------------------
Thu Apr 17 11:11:01 CEST 2014 - locilka@suse.com

- Decreased number of logs coming from Hooks (to enhance logs
  readability)
- 3.1.50

-------------------------------------------------------------------
Thu Apr 17 08:22:23 UTC 2014 - vmoravec@suse.com

- Add path to deprecation warnings (bnc#873973)
- Fix enabling LSB services during installation (bnc#873929)
- 3.1.49

-------------------------------------------------------------------
Wed Apr 16 13:02:54 UTC 2014 - jreidinger@suse.com

- ensure that dialog was closed even if exception is raised
  (bnc#873916)
- save_y2logs: store versions of packages in inst-sys
- 3.1.48

-------------------------------------------------------------------
Wed Apr 16 11:46:55 UTC 2014 - mfilka@suse.com

- bnc#869661
  - fixed internal error raised in inst_lan during update
- 3.1.47

-------------------------------------------------------------------
Tue Apr 15 09:09:57 CEST 2014 - locilka@suse.com

- Changed Product.FindBaseProducts to throw an exception if no
  base products are found in installation (bnc#873458, bnc#873377)
- 3.1.46

-------------------------------------------------------------------
Mon Apr 14 15:11:22 CEST 2014 - locilka@suse.com

- Changed OSRelease not to read content file instead of os-release
  file in inst-sys (bnc#873366)
- Changed Product to use OSRelease.ReleaseInformation as :name
  instead of creating it from ReleaseName and ReleaseVersion,
  these are only used as fallback (bnc#873366)
- 3.1.45

-------------------------------------------------------------------
Thu Apr 10 11:07:13 CEST 2014 - locilka@suse.com

- Prefering os-release file to content file (which is used only as
  a fallback now) both in installation and on a running system
  (bnc#871261)
- 3.1.44

-------------------------------------------------------------------
Thu Apr 10 09:06:02 UTC 2014 - mvidner@suse.com

- Enable wizard title on the left instead of on top during the
  installation (bnc#868859).
- 3.1.43

-------------------------------------------------------------------
Thu Apr 10 08:04:42 UTC 2014 - jsrain@suse.cz

- adjusted Product.FindBaseProducts to be usable during
  installation (needed for fix of bnc#871158)
- 3.1.42

-------------------------------------------------------------------
Wed Apr  9 07:09:37 UTC 2014 - jsrain@suse.cz

- added tabs for release notes into slide show dialog (bnc#871158)
- 3.1.41

-------------------------------------------------------------------
Wed Apr  9 06:35:54 UTC 2014 - jreidinger@suse.com

- save_y2logs: save also log from perl-Bootloader (bnc#872486)
- 3.1.40

-------------------------------------------------------------------
Tue Apr  8 15:01:00 CEST 2014 - locilka@suse.com

- Changed way of reading the product information: Reads it from
  /content file if it exists, then from /etc/os-release, then it
  throws exception if there is no other place to read (bnc#871261)
- 3.1.39

-------------------------------------------------------------------
Tue Apr  8 11:40:15 UTC 2014 - lslezak@suse.cz

- fixed "uninitialized constant Yast2::HwDetection::SCR" error
  (bnc#871783), fixed testsuite
- 3.1.38

-------------------------------------------------------------------
Wed Apr  2 09:18:51 UTC 2014 - jreidinger@suse.com

- add control option to enable sshd in installation (bnc#865056)
- 3.1.37

-------------------------------------------------------------------
Tue Apr  1 13:58:20 CEST 2014 - gs@suse.de

- Add info about text mode navigation in trees to general help
  (bnc #840672)

-------------------------------------------------------------------
Mon Mar 31 19:48:07 UTC 2014 - vmoravec@suse.com

- Fix failing tests
- 3.1.36

-------------------------------------------------------------------
Mon Mar 31 14:54:17 UTC 2014 - vmoravec@suse.com

- Fix enabling services in inst-sys (bnc#870949)
- 3.1.35

-------------------------------------------------------------------
Fri Mar 28 13:13:54 UTC 2014 - vmoravec@suse.com

- Add more systemd unit commands to SystemdService
- 3.1.34

-------------------------------------------------------------------
Fri Mar 28 13:07:16 UTC 2014 - vmoravec@suse.com

- Don't change service name which might be frozen string
  (bnc#870803)
- 3.1.33

-------------------------------------------------------------------
Thu Mar 27 10:15:12 UTC 2014 - vmoravec@suse.com

- Fix for template systemd units properties
- 3.1.32

-------------------------------------------------------------------
Thu Mar 27 10:03:16 UTC 2014 - lslezak@suse.cz

- fixed popup_test
- 3.1.31

-------------------------------------------------------------------
Wed Mar 26 17:02:08 UTC 2014 - lslezak@suse.cz

- fixed syntax error in Popup.Feedback()
- 3.1.30

-------------------------------------------------------------------
Wed Mar 26 16:25:32 UTC 2014 - vmoravec@suse.com

- Deprecate and refactor Service module with SystemdService backend
- Add support for /bin/service_start script in installation system
  that has no running systemd
- 3.1.29

-------------------------------------------------------------------
Wed Mar 26 15:45:45 CET 2014 - locilka@suse.com

- Throwing exception Yast::OSReleaseFileMissingError from
  OSRelease if /etc/os-release file is missing (bnc#869091)
- 3.1.28

-------------------------------------------------------------------
Wed Mar 26 10:04:24 CET 2014 - locilka@suse.com

- Refactored SUSEFirewallServices to throw exceptions when user
  or code tries to handle unknown services (bnc#867377)
- Adjusted CWMFirewallInterfaces to handle the new exception
  and inform user about it (bnc#867377)
- 3.1.27

-------------------------------------------------------------------
Tue Mar 25 14:34:29 UTC 2014 - lslezak@suse.cz

- added Popup.Feedback for displaying progress popup when running
  a block of code
- 3.1.26

-------------------------------------------------------------------
Tue Mar 25 08:09:09 CET 2014 - jsuchome@suse.cz

- better check if chef-client is running (bnc#868483)

-------------------------------------------------------------------
Mon Mar 24 12:16:08 UTC 2014 - vmoravec@suse.com

- Add support for systemd target with SystemdTarget module 

-------------------------------------------------------------------
Thu Mar 13 14:34:42 CET 2014 - gs@suse.de

- Check IPv4 and IPv6 for running network (bnc#868001)
- 3.1.25

-------------------------------------------------------------------
Tue Mar 11 13:41:08 UTC 2014 - vmoravec@suse.com

- Adapt System.Status for latest systemctl (bnc#867378)
- 3.1.24

-------------------------------------------------------------------
Thu Mar  6 15:21:44 UTC 2014 - vmoravec@suse.com

- Allow raising exceptions for not found systemd units;
  updates the expectations for bnc#853300
- 3.1.23

-------------------------------------------------------------------
Thu Mar  6 07:48:29 UTC 2014 - vmoravec@suse.com

- Add systemd service support; needed by fate#314946
- 3.1.22

-------------------------------------------------------------------
Tue Mar  4 12:20:41 UTC 2014 - vmoravec@suse.com

- Allow the Service module to configure services witout
  systemd unit files (bnc#864934)
- 3.1.21

-------------------------------------------------------------------
Thu Feb 27 09:56:16 UTC 2014 - vmoravec@suse.com

- Add systemd socket support (bnc#853300)
- 3.1.20

-------------------------------------------------------------------
Mon Feb 10 13:18:52 UTC 2014 - lslezak@suse.cz

- added memory detection code (gh#yast/yast-packager#33)
- 3.1.19

-------------------------------------------------------------------
Wed Feb  5 11:26:09 CET 2014 - jsuchome@suse.cz

- Check for Chef outside in the yast2 shell script to catch modules
  not using CommandLine (bnc#803358)
- 3.1.18

-------------------------------------------------------------------
Thu Jan 30 09:27:43 UTC 2014 - mfilka@suse.com

- bnc#861078
  - detected network service set properly when running in
    installation mode
- 3.1.17

-------------------------------------------------------------------
Tue Jan 21 14:57:14 UTC 2014 - jreidinger@suse.com

- remove from wizard icons for title as proposed by Ken
  (fate#314695)
- 3.1.16

-------------------------------------------------------------------
Tue Jan 21 08:26:38 UTC 2014 - mfilka@suse.com

- fate#316768
  - use wicked tools for network service restart / reload when 
    running in installation mode
- 3.1.15

-------------------------------------------------------------------
Thu Jan 16 15:56:21 UTC 2014 - jreidinger@suse.com

- make the package owner of /usr/share/YaST2/lib
- 3.1.14

-------------------------------------------------------------------
Wed Jan  8 13:12:19 CET 2014 - locilka@suse.com

- Upgrade mode in installer is newly set by Linuxrc (bnc#857847)
- 3.1.13

-------------------------------------------------------------------
Fri Dec 20 09:29:58 UTC 2013 - vmoravec@suse.com

- Add fail and abort hooks for installation
- 3.1.12

-------------------------------------------------------------------
Thu Dec 12 13:14:11 UTC 2013 - mfilka@suse.com

- changed API for querying network configuration backend
- 3.1.11

-------------------------------------------------------------------
Tue Dec 10 11:40:46 UTC 2013 - mfilka@suse.com

- bnc#851769
  - fixed reading bridge configuration
  - thanks to Waldemar Spitz <wspitz@uni-bonn.de>
- 3.1.10

-------------------------------------------------------------------
Tue Dec 10 08:37:31 UTC 2013 - vmoravec@suse.com

- add hook file #output method
- 3.1.9

-------------------------------------------------------------------
Wed Dec  4 12:39:02 UTC 2013 - jreidinger@suse.com

- deprecate yast --install, --upgrade and --remove and use zypper
  instead. Suggest using zypper directly from command line.
  (FATE#316458)
- 3.1.8

-------------------------------------------------------------------
Tue Dec  3 13:34:50 UTC 2013 - vmoravec@suse.com

- Update hooks
- 3.1.7

-------------------------------------------------------------------
Thu Nov 28 12:42:12 UTC 2013 - vmoravec@suse.com

- Add hook into installation workflow
- 3.1.6

-------------------------------------------------------------------
Mon Nov 25 11:48:21 UTC 2013 - jreidinger@suse.com

- Make sure the system ruby is used (BNC#845897)
  ( thanks to Marc Schütz <schuetzm@gmx.net>)
- Add hooks module (FATE#315992) (vmoravec)
- Fix rspec run on OS-12.3
- 3.1.5

-------------------------------------------------------------------
Thu Nov 21 08:48:50 UTC 2013 - lslezak@suse.cz

- PKGMGR_ACTION_AT_EXIT: change the default action to "summary",
  added combobox for changing the value

-------------------------------------------------------------------
Wed Nov 20 13:36:39 UTC 2013 - lslezak@suse.cz

- removed support for automatic 2nd stage (the 2nd stage has been
  dropped completely) (FATE#314695)
- 3.1.4

-------------------------------------------------------------------
Fri Nov 15 16:23:46 CET 2013 - jsuchome@suse.cz

- Warn the user if Chef could overwrite her changes (bnc#803358).

-------------------------------------------------------------------
Fri Nov 15 13:59:06 UTC 2013 - jreidinger@suse.com

- Removed unused API from NetworkInterfaces

-------------------------------------------------------------------
Wed Nov 13 17:08:09 CET 2013 - aschnell@suse.de

- use correct binary prefix (see bnc#849276)

-------------------------------------------------------------------
Mon Nov 11 10:48:14 UTC 2013 - jsrain@suse.cz

- added dedicated "Show Release Notes" button support for NCurses
  (fate#314695)

-------------------------------------------------------------------
Mon Nov  4 16:56:18 CET 2013 - locilka@suse.com

- Removed obsolete clients: password, remotechooser, remoteinstall
  (gh#yast/yast-yast2#100)

-------------------------------------------------------------------
Fri Nov  1 14:54:16 CET 2013 - locilka@suse.com

- Removed checking for a fallback control file, that file is always
  outdated and cannot work for all products
  (gh#yast/yast-installation#86)
- 3.1.3

-------------------------------------------------------------------
Thu Oct 31 21:50:05 CET 2013 - locilka@suse.com

- Configuration of Kernel modules loaded on boot has been moved
  to /etc/modules-load.d/*.conf files. Adapted Kernel library
  internal handling (bnc#838185).
- 3.1.2

-------------------------------------------------------------------
Tue Oct 22 11:17:25 UTC 2013 - mfilka@suse.com

- bnc#846550
  - deleting aliases works even for devices with name according
    new scheme

-------------------------------------------------------------------
Tue Oct 22 10:57:46 CEST 2013 - locilka@suse.com

- Added Linuxrc.keys (FATE#314982)
- 3.1.1

-------------------------------------------------------------------
Wed Oct  9 13:45:40 UTC 2013 - jreidinger@suse.com

- Install binaries to /usr/sbin instead of /sbin to be consistent 
  with rest of world and use common specs. Symlinks are kept for
  backward compatibility.
- do not create sym links in sbin for zast or camel case yast

-------------------------------------------------------------------
Thu Sep 26 17:59:55 UTC 2013 - lslezak@suse.cz

- do not use *.spec.in template, use *.spec file with RPM macros
  instead
- 3.1.0

-------------------------------------------------------------------
Tue Sep 24 10:03:12 UTC 2013 - jreidinger@suse.com

- allow nested ipv4 in ipv6 (BNC#828683)
- 3.0.9

-------------------------------------------------------------------
Tue Sep  3 08:47:37 UTC 2013 - mfilka@suse.com

- bnc#837517
    - fixed misinterpreting IPv6 prefixes when converting to netmask
- 3.0.8 

-------------------------------------------------------------------
Thu Aug 29 05:57:29 UTC 2013 - jreidinger@suse.com

- use ruby builtin IP regexp and clean a bit code
- 3.0.7

-------------------------------------------------------------------
Wed Aug 28 08:13:21 UTC 2013 - jreidinger@suse.com

- removed output redirection for /sbin/yast2, now it ends up in
  ~/.xsession-errors like for every other X program (BNC#766555)
- 3.0.6

-------------------------------------------------------------------
Thu Aug 22 11:22:26 CEST 2013 - jsuchome@suse.cz

- prevent accessing /etc/os-release during tests from Product.rb
  constructor
- 3.0.5 

-------------------------------------------------------------------
Thu Aug 22 08:17:06 CEST 2013 - jsuchome@suse.cz

- replace SuSERelease with OSRelease, which uses /etc/os-release
  (bnc#833955,fate#316268)
- 3.0.4

-------------------------------------------------------------------
Tue Aug 13 16:45:59 CEST 2013 - locilka@suse.com

- Changed some y2milestone into y2debug in GetTypeFrom* in
  NetworkInterfaces to decrease overfilling Yast log
- 3.0.3

-------------------------------------------------------------------
Fri Aug  9 07:02:01 UTC 2013 - mfilka@suse.com

- bnc#798620
    - disabled starting firewall during second stage. It could
    cause deadlock in systemd initialization sequence.
- 3.0.2 

-------------------------------------------------------------------
Thu Aug  8 13:57:09 CEST 2013 - tgoettlicher@suse.de

- fixed navigation in yast2-cc without mouse (bnc#651350)

-------------------------------------------------------------------
Mon Aug  5 10:47:14 CEST 2013 - jsuchome@suse.cz

- added support for handling product profiles (port of fate#310730)
- 3.0.1 

-------------------------------------------------------------------
Wed Jul 31 08:45:41 UTC 2013 - yast-devel@opensuse.org

- converted from YCP to Ruby by YCP Killer
  (https://github.com/yast/ycp-killer)
- version 3.0.0

-------------------------------------------------------------------
Mon Jul 29 11:21:23 UTC 2013 - lslezak@suse.cz

- PackageSystem.ycp - do not initialize the target system in the
  first installation stage when running in instsys, there is no RPM
  DB in the RAM disk image (bnc#742420#c7)

-------------------------------------------------------------------
Thu Jul 18 11:57:12 UTC 2013 - mfilka@suse.com

- added net device type detection based on sysfs
- fixed type detection workflow
- 2.24.5 

-------------------------------------------------------------------
Fri Jul 12 08:20:12 UTC 2013 - mfilka@suse.com

- fixed device type detection when commiting new device into
  NetworkInterfaces' cache. Fixes bnc#809053.
- changes API for device type detection - incompatible to previous
  versions
- 2.24.4

-------------------------------------------------------------------
Fri Jun 28 12:08:50 UTC 2013 - mfilka@suse.com

- bnc#817797 
    - data imported into NetworkInterfaces cannot be overwritten by 
    subsequent Read anymore
- 2.24.3

-------------------------------------------------------------------
Thu Jun 27 16:10:13 CEST 2013 - jsuchome@suse.cz

- show gpg key info in a term that allows copying the text
  (bnc#611456)
 -2.24.2

-------------------------------------------------------------------
Thu Jun 13 06:24:11 UTC 2013 - lslezak@suse.cz

- updated the testsuite to make the transition to Ruby easier

-------------------------------------------------------------------
Mon May 27 14:16:53 CEST 2013 - locilka@suse.com

- Reverted resetting disabled steps (bnc#813072)
- 2.24.1

-------------------------------------------------------------------
Tue May 21 15:24:25 CEST 2013 - jsuchome@suse.cz

- do not propose desktop kernel for minimal installation
  (bnc#819335) 
- 2.24.0

-------------------------------------------------------------------
Thu May 16 12:41:09 UTC 2013 - jsrain@suse.cz

- handle GPG keys in AutoUpgrade the same as in AutoYaST
  (bnc#820166)
- 2.23.29

-------------------------------------------------------------------
Tue May 14 11:43:45 UTC 2013 - mfilka@suse.com

- bnc#819327
    - InfiniBand device is not available on s390 arch.
- 2.23.28

-------------------------------------------------------------------
Tue May 14 09:17:11 CEST 2013 - tgoettlicher@suse.de

- accept any version of libyui
- 2.23.27

-------------------------------------------------------------------
Mon May 13 12:43:33 CEST 2013 - locilka@suse.com

- Fixing resetting steps in installation (bnc#813072)
- 2.23.26

-------------------------------------------------------------------
Fri May  3 17:04:22 UTC 2013 - locilka@suse.com

- Added functionality for checking network entry with optional
  netmask in IP or CIDR format (bnc#800592).
- Using new IP::CheckNetwork in Firewall (bnc#800592).
- ValidNetwork definition moved to IP module.
- 2.23.25

-------------------------------------------------------------------
Thu May  2 10:32:13 UTC 2013 - locilka@suse.com

- Re-enabling all disabled items (steps, proposals) if stagemode
  has changed (bnc#813072)
- 2.23.24

-------------------------------------------------------------------
Thu May  2 10:04:01 UTC 2013 - lslezak@suse.cz

- correct function signature for Pkg::CallbackErrorScanDb()
  callback

-------------------------------------------------------------------
Fri Mar 15 16:35:14 CET 2013 - jsuchome@suse.cz

- testsuite adapted to previous change (new code in Enable call)

-------------------------------------------------------------------
Wed Mar  6 10:07:05 CET 2013 - tgoettlicher@suse.de

- applied lnussel's patch:
  Don't use Info function to check enable state (bnc#807507)
- 2.23.23

-------------------------------------------------------------------
Tue Mar  5 15:56:58 CET 2013 - mvidner@suse.cz

- Changed to use network.service alias link, that is installed by
  the NetworkManager.service while "systemctl enable" and obsoletes
  the NETWORKMANAGER=yes/no variable in /etc/sysconfig/network/config
  (bnc#764055,bnc#764336,bnc#798348, by mt@suse.com)
- Requires sysconfig >= 0.80.0
- 2.23.22

-------------------------------------------------------------------
Wed Feb 13 18:10:19 CET 2013 - aschnell@suse.de

- added CommandLine::PrintTable, String::Repeat and
  String::SuperPad
- 2.23.21

-------------------------------------------------------------------
Fri Feb  1 08:55:18 UTC 2013 - lslezak@suse.cz

- added perl-XML-XPath dependency (needed by RegistrationStatus.pm)
- 2.23.20

-------------------------------------------------------------------
Thu Jan 17 17:00:06 CET 2013 - locilka@suse.com

- Extended checking for service in Service module by also checking
  in /etc/init.d as a fallback (bnc#795929 comment#20).
- 2.23.19

-------------------------------------------------------------------
Wed Jan 16 10:57:28 CET 2013 - locilka@suse.com

- Testcase for Service module moved here from yast2-iscsi-client

-------------------------------------------------------------------
Mon Jan 14 10:17:53 UTC 2013 - locilka@suse.com

- Runlevel definitions (targets) are now in /usr/lib/systemd/system
  (bnc#795929)
- Checking for systemd scripts in more directories (bnc#795929)
- 2.23.18

-------------------------------------------------------------------
Mon Jan  7 08:10:08 UTC 2013 - locilka@suse.com

- SuSEfirewall2 has merged *_init and *_setup services into one
  systemd service (bnc#795929).
- 2.23.17

-------------------------------------------------------------------
Fri Jan 04 16:37:07 CET 2013 - aschnell@suse.de

- fixed path for get_kernel_version (bnc#794084)
- 2.23.16

-------------------------------------------------------------------
Tue Dec 18 14:34:07 UTC 2012 - locilka@suse.com

- Adapted Service module to use systemd directly instead of via
  init.d (FATE #312568)
- 2.23.15

-------------------------------------------------------------------
Fri Dec  7 12:08:58 UTC 2012 - lslezak@suse.cz

- allow some characters in URL password field (bnc#786757)

-------------------------------------------------------------------
Thu Nov 29 17:04:52 CET 2012 - tgoettlicher@suse.de

- fixed bnc#791294: frame for firewall settings 
- 2.23.14

-------------------------------------------------------------------
Tue Nov 27 12:15:32 CET 2012 - gs@suse.de

- Added sysconfig variables (solver options) PKGMGR_VERIFY_SYSTEM,
  PKGMGR_AUTO_CHECK, PKGMGR_REEVALUATE_RECOMMENDED

-------------------------------------------------------------------
Mon Nov 26 13:50:09 UTC 2012 - locilka@suse.com

- Dropped obsolete Runlevel YCP module

-------------------------------------------------------------------
Tue Nov 20 16:52:28 UTC 2012 - jdsn@suse.de

- move RegistrationStatus.pm from wagon to yast2 (fate#312712)
- new version for proper package dependencies in wagon
- 2.23.13

-------------------------------------------------------------------
Tue Nov 13 17:37:41 CET 2012 - tgoettlicher@suse.de

- confirmed license GPL v2
- 2.23.12

-------------------------------------------------------------------
Fri Nov  2 11:43:01 CET 2012 - jsuchome@suse.cz

- move Log Viewer client here from dropped repair module
  (bnc#787070)
- 2.23.11

-------------------------------------------------------------------
Tue Oct 30 08:26:28 CET 2012 - jsuchome@suse.cz

- Kernel::InformAboutKernelChange - always return boolean
- fixed build dependencies
- 2.23.10 

-------------------------------------------------------------------
Mon Oct 29 14:52:40 CET 2012 - jsuchome@suse.cz

- use Kernel::InformAboutKernelChange after package installation
- do not read SuSEconfig log 
- 2.23.9

-------------------------------------------------------------------
Thu Oct 25 14:12:12 CEST 2012 - jsuchome@suse.cz

- added Kernel::InformAboutKernelChange - replacement for only
  non-SuSEconfig part of inst_suseconfig
- 2.23.8 

-------------------------------------------------------------------
Fri Oct 19 11:36:26 CEST 2012 - jsuchome@suse.cz

- added Syslog module, simple API to write into system log 
- 2.23.7

-------------------------------------------------------------------
Thu Oct 11 14:49:04 CEST 2012 - jsuchome@suse.cz

- removed calls to /sbin/SuSEconfig, packages should care of 
  updating configurations on their own

-------------------------------------------------------------------
Mon Oct 01 06:17:16 UTC 2012 - mfilka@suse.com

- extended support for IPv6
- 2.23.6 

-------------------------------------------------------------------
Mon Sep 24 17:38:52 CEST 2012 - locilka@suse.com

- Fixed detection whether firewall is running (BNC #779455) and
  unified with starting and stopping the service via Service API.

-------------------------------------------------------------------
Tue Sep 18 22:32:59 CEST 2012 - jsuchome@suse.cz

- added San Marino to the list of countries (bnc#780639)
- 2.23.5 

-------------------------------------------------------------------
Mon Aug 27 08:51:54 CEST 2012 - tgoettlicher@suse.de

- fix bnc#776567 YaST doesn't support input method
- 2.23.4

-------------------------------------------------------------------
Fri Aug 17 15:47:42 CEST 2012 - locilka@suse.com

- Fixed a typo (BNC #766703)
- Added support for iSCSI Target into the Firewall proposal
  (BNC #766300)

-------------------------------------------------------------------
Tue Aug  7 14:53:33 CEST 2012 - jsuchome@suse.cz

- fixed checking for systemd status (bnc#774799)
- 2.23.3 

-------------------------------------------------------------------
Tue Jun 26 11:45:26 CEST 2012 - gs@suse.de

- added color schemes "highcontrast" and "inverted" to description
  of Y2NCURSES_COLOR_THEME in sysconfig.yast2 

-------------------------------------------------------------------
Fri Jun 22 11:25:10 UTC 2012 - tgoettlicher@suse.de

- search for UI plugins at new and old location
- 2.23.2 

-------------------------------------------------------------------
Thu May 10 07:17:40 UTC 2012 - mfilka@suse.com

- removed ShellSafeWrite as it is not needed anymore with new ag_ini - bnc#750325
- 2.23.0 

-------------------------------------------------------------------
Thu Mar 29 14:02:47 CEST 2012 - jsuchome@suse.cz

- merged proofed texts
- 2.22.6

-------------------------------------------------------------------
Wed Mar 28 11:58:34 CEST 2012 - gs@suse.de

- Revert the change in FileUtils::Exists() (change is not needed
  here but will cause failure of testsuites)
- 2.22.5 

-------------------------------------------------------------------
Wed Feb 22 12:57:01 UTC 2012 - mfilka@suse.com

- bnc#694582 - added @ as it is allowed in authority part of URI.
- improve Exists(), don't return 'true' if SCR::Read() returned nil
- fixed testsuite for WorkFlow.ycp - corrupted due to above Exists() fix
- added String::YesNo
- 2.22.4 

-------------------------------------------------------------------
Tue Jan 31 14:44:38 CET 2012 - tgoettlicher@suse.de

- Fixed typo

-------------------------------------------------------------------
Fri Jan 13 14:35:47 CET 2012 - mvidner@suse.cz

- Internet test: fail early if NetworkManager has crashed
  (bnc#739390).
- 2.22.3

-------------------------------------------------------------------
Fri Jan  6 15:06:00 CET 2012 - mvidner@suse.cz

- Relicensed ConfigHistory from GPL-2.0 to GPL-2.0+
  to match the rest of the package (bnc#728950).
- 2.22.2

-------------------------------------------------------------------
Fri Jan  6 14:57:57 CET 2012 - jreidinger@suse.com

- forbid appending to IPADDR additional suffix if there is already
  one. Original name have preference (bnc#735109).

-------------------------------------------------------------------
Fri Jan  6 14:56:00 CET 2012 - mvidner@suse.cz

- create user-unreadable ifcfg files without a race (bnc#713661, CVE-2011-3177)
- 2.22.1

-------------------------------------------------------------------
Fri Jan  6 14:47:16 CET 2012 - mvidner@suse.cz

- Moved NetworkStorage from yast2.rpm to yast2-network.rpm
  (bnc#726057)
- 2.22.0

-------------------------------------------------------------------
Wed Nov  2 14:49:31 CET 2011 - locilka@suse.cz

- Unified starting, stopping and checking for firewall status
  (bnc#727445)
- 2.21.25

-------------------------------------------------------------------
Tue Oct 25 15:45:33 CEST 2011 - locilka@suse.cz

- Added new function String::ReplaceWith that is a replacement for
  often used mergestring(splitstring(...))

-------------------------------------------------------------------
Thu Oct 20 11:54:34 CEST 2011 - locilka@suse.cz

- Fixed script for generating translations for firewall services
  defined by other packages
- Regenerated translations for firewall services defined by other
  packages (bnc#722877)

-------------------------------------------------------------------
Wed Oct  5 10:21:02 UTC 2011 - jsrain@suse.cz

- removed list of controller modules not to be included in ititrd
  (bnc#719696)
- 2.21.24

-------------------------------------------------------------------
Thu Sep 29 14:54:07 UTC 2011 - lslezak@suse.cz

- Service::RunInitScriptWithTimeOut() - fixed memory leak,
  release the process info at the end

-------------------------------------------------------------------
Mon Sep 26 10:58:19 UTC 2011 - jsrain@suse.cz

- simplify usage of save_y2logs (bnc#673990)

-------------------------------------------------------------------
Fri Sep 23 12:00:45 UTC 2011 - lslezak@suse.cz

- use Pkg::ResolvableProperties() instead of obsoleted
  Pkg::TargetProducts()
- removed obsoleted Pkg::CallbackAcceptNonTrustedGpgKey() and the
  related dialog
- 2.21.23

-------------------------------------------------------------------
Fri Sep 16 11:46:38 CEST 2011 - visnov@suse.de

- Added UIHelper library module - contains useful
  UI helpers from now obsolete Wizard_hw
- Drop Wizard_hw
- Added Wizard::SetDesktopTitleAndIcon
- Added Desktop::ParseSingleDesktopFile
- 2.21.22

-------------------------------------------------------------------
Thu Sep 15 15:23:50 CEST 2011 - mvidner@suse.cz

- Added the interface name patterns emN, pN and pNpM.
  It fixes recognizing them as configured (bnc#713644)
  and unbreaks the proposed bridged configuration (bnc#713048).
- 2.21.21

-------------------------------------------------------------------
Wed Sep 14 07:31:48 UTC 2011 - lslezak@suse.cz

- .etc.sysctl_conf agent - support also ';' comment character
- 2.21.20

-------------------------------------------------------------------
Tue Sep 13 10:39:42 CEST 2011 - locilka@suse.cz

- Fixed SuSEfirewall2 SCR agent to understand single-quoted and
  double-quoted, single and multi-line variables and also
  single-line variables without any quotes (bnc#716013).
- 2.21.19

-------------------------------------------------------------------
Fri Sep  9 15:56:48 CEST 2011 - locilka@suse.cz

- Using ButtonBox in Wizard where possible (bnc#571939)

-------------------------------------------------------------------
Thu Sep  8 16:13:26 UTC 2011 - lslezak@suse.cz

- adapted to systemd (bnc#664548)
- 2.21.18

-------------------------------------------------------------------
Thu Sep  8 11:33:46 CEST 2011 - jsuchome@suse.cz

- added agent for /etc/sysctl.conf (fate#312343)
- 2.21.17

-------------------------------------------------------------------
Thu Sep  8 09:29:27 UTC 2011 - lslezak@suse.cz

- GPG.ycp - fixed initialization after creating a new GPG key,
  fixed creating a GPG key in KDE desktop or after logging via
  plain "su" (gpg agent problem) (bnc#715242)

-------------------------------------------------------------------
Mon Sep  5 16:40:22 UTC 2011 - lslezak@suse.cz

- added new Systemd.ycp module for handling systemd configuration,
  (needed for bnc#707418)
- 2.21.16

-------------------------------------------------------------------
Thu Sep  1 06:40:43 UTC 2011 - jsrain@suse.cz

- enhanced the help command-line parameters (bnc#712271)
- 2.21.15

-------------------------------------------------------------------
Wed Aug 31 16:21:31 CEST 2011 - mvidner@suse.cz

- Update Deleted and OriginalDevices in NetworkInterfaces::Write.
  Thanks to Justus Winter
- 2.21.14

-------------------------------------------------------------------
Wed Aug 31 07:40:54 UTC 2011 - lslezak@suse.cz

- fixed trusting a GPG key (wrong id check) (bnc#713068)
- added String::FindMountPoint() function (moved from yast2-wagon
  to share it with other modules)
- 2.21.13

-------------------------------------------------------------------
Fri Aug 26 13:26:32 CEST 2011 - locilka@suse.cz

- Fixed handling of FW_SERVICES_ACCEPT_* in SuSEFirewall modules to
  understand flags as the fifth parameter (bnc#712670)
- Fixed SuSEfirewall2 SCR agent to parse the sysconfig file
  properly (bnc#712670)
- 2.21.12

-------------------------------------------------------------------
Mon Aug  8 11:07:38 UTC 2011 - lslezak@suse.cz

- improved GPG key import dialog: changed "Import" button to
  "Trust" (bnc#694213), display expiration warning for expired
  keys, better layout for displaying GPG key properties, hide
  additional help text in ncurses UI (so the GPG key properties are
  displayed completely)
- 2.21.11

-------------------------------------------------------------------
Fri Aug  5 12:35:57 CEST 2011 - tgoettlicher@suse.de

- fixed .desktop file (bnc #681249)

-------------------------------------------------------------------
Wed Aug  3 09:04:32 UTC 2011 - lslezak@suse.cz

- use term "Software manager" instead of "Package manager"
  (bnc#585679)
- 2.21.10

-------------------------------------------------------------------
Tue Aug  2 09:19:26 CEST 2011 - locilka@suse.cz

- Fixed Get/SetBroadcastAllowedPorts in SuSEFirewall to keep
  user-entered values instead of translating them magically into
  list of ports (bnc#694782).
- 2.21.9

-------------------------------------------------------------------
Thu Jul 28 16:23:46 CEST 2011 - mvidner@suse.cz

- Fixed NetworkInterfaces::GetTypeFromIfcfg to recognize bridges (bnc#704999).
- 2.21.8

-------------------------------------------------------------------
Wed Jul 27 09:29:36 UTC 2011 - lslezak@suse.cz

- command line - properly display multiline help texts (bnc#708553)
- 2.21.7

-------------------------------------------------------------------
Fri Jul 22 16:18:30 CEST 2011 - mvidner@suse.cz

- FCoE detection in NetworkStorage::isDiskOnNetwork (bnc#677251, FATE#306855).
- Added NetworkInterfaces::GetTypeFromIfcfg which knows
  ETHERDEVICE=>vlan (FATE#311380).
- 2.21.6

-------------------------------------------------------------------
Fri Jul 22 16:10:07 CEST 2011 - locilka@suse.cz

- Removed obsoleted X-KDE-SubstituteUID from desktop files
  (bnc#540627)

-------------------------------------------------------------------
Thu Jul 21 15:15:51 CEST 2011 - locilka@suse.cz

- Fixed SuSEfirewall2 config library: By default any unassigned
  network interface is automatically assigned to the external
  firewall zone (bnc#547309).
- Fixed CWM library for opening ports in firewall not to list any
  empty strings returned by network module, just interface names
  (bnc#547309).
- 2.21.5

-------------------------------------------------------------------
Mon Jul 18 08:26:12 CEST 2011 - jsrain@suse.cz

- fixed typo (bnc#702662)

-------------------------------------------------------------------
Tue Jun 28 13:50:16 UTC 2011 - lslezak@suse.cz

- Suppress decimal zeroes for kB sizes (e.g. display "743 kB"
  instead of "743.00 kB") (bnc#495045)
- 2.21.4

-------------------------------------------------------------------
Thu Jun 23 15:28:19 UTC 2011 - lslezak@suse.cz

- read GPG keys in UTF-8 locale to properly read non-ASCII
  characters, UTF-8 characters caused SLMS webyast module crashing
  (bnc#696312)
- 2.21.3

-------------------------------------------------------------------
Thu Jun 23 09:48:12 UTC 2011 - lslezak@suse.cz

- Fixed abort callback to abort installation completely
  (bnc#673629)
- 2.21.2

-------------------------------------------------------------------
Tue Jun 21 15:39:34 CEST 2011 - locilka@suse.cz

- Fixed group desktop files by adding Exec=/sbin/yast2 (BNC#470482)

-------------------------------------------------------------------
Thu Jun 16 17:40:28 CEST 2011 - tgoettlicher@suse.de

- Fixed crushed progress bar (bnc #675443)
- Version bump
- 2.21.1

-------------------------------------------------------------------
Thu Jun 16 14:55:22 CEST 2011 - locilka@suse.cz

- Fixed regexp in Custom broadcast definition in
  SuSEFirewallExpertRules (BNC #676972).
- 2.20.15

-------------------------------------------------------------------
Thu May 19 14:40:07 CEST 2011 - mvidner@suse.cz

- Don't assume YaST has crashed (and scare the user with a pop-up)
  simply if a YCP script returns false (bnc#645434).
- 2.20.14

-------------------------------------------------------------------
Wed Mar 16 10:46:07 CET 2011 - tgoettlicher@suse.de

- Fixed dependencies (bnc #667938)
- 2.20.13

-------------------------------------------------------------------
Tue Feb  8 16:37:35 CET 2011 - jsrain@suse.cz

- do not define splash screen resolution to mkinitrd if boot splash
  is not installed (bnc#670225)
- 2.20.12

-------------------------------------------------------------------
Wed Jan 19 13:49:18 CET 2011 - jsrain@suse.cz

- adaptations for unattended migration (fate#310481)
- 2.20.11

-------------------------------------------------------------------
Tue Jan 18 16:37:53 CET 2011 - aschnell@suse.de

- call snapper from yast2 script

-------------------------------------------------------------------
Tue Jan  4 13:42:54 UTC 2011 - lslezak@suse.cz

- check PackageKit status, suggest to quit the daemon if it is
  running (bnc#659522)
- 2.20.10

-------------------------------------------------------------------
Mon Jan  3 17:25:36 UTC 2011 - lslezak@suse.cz

- fixed VLAN config type detection (wrong regexp)
- 2.20.9

-------------------------------------------------------------------
Mon Jan  3 16:49:18 UTC 2011 - lslezak@suse.cz

- don't abort when package checksum verification failes, ask to
  download the file again (bnc#657608)
- 2.20.8

-------------------------------------------------------------------
Wed Dec 22 18:58:19 CET 2010 - mzugec@suse.cz

- ifcfg-ethX.Y style config files for VLAN(fate#309240)
- 2.20.7 

-------------------------------------------------------------------
Mon Dec 20 11:27:17 CET 2010 - mzugec@suse.cz

- fate#306855: FCoE boot support
- 2.20.6 

-------------------------------------------------------------------
Tue Nov 16 15:45:30 CET 2010 - mzugec@suse.cz

- save log file into home directory by default (bnc#653601)
- 2.20.5 

-------------------------------------------------------------------
Fri Nov 12 15:42:50 CET 2010 - mzugec@suse.cz

- FileChanges: fixed testsuite 

-------------------------------------------------------------------
Fri Nov 12 11:03:58 CET 2010 - mzugec@suse.cz

- yast2 added bind-utils dependency (bnc#651893)
- 2.20.4 

-------------------------------------------------------------------
Fri Nov 12 10:23:17 CET 2010 - mzugec@suse.cz

- FileChanges: test rpm command exit value 

-------------------------------------------------------------------
Fri Nov  5 12:40:03 UTC 2010 - lslezak@suse.cz

- PackageCallbacks: removed the retry/abort/skip dialog from
  DoneProvide callback - the user is asked via MediaChange
  callback, don't ask twice when aborting.
- 2.20.3

-------------------------------------------------------------------
Tue Nov  2 15:09:00 UTC 2010 - lslezak@suse.cz

- updated to match the changed StartPackage callback signature
- 2.20.2

-------------------------------------------------------------------
Mon Oct 18 15:04:37 UTC 2010 - lslezak@suse.cz

- don't display extra error popup when a download fails, the error
  is reported later via MediaChange callback anyway (bnc#625987)
- 2.20.1

-------------------------------------------------------------------
Wed Oct 13 10:07:55 CEST 2010 - jsuchome@suse.cz

- open LongError popup instead of Error if the message is too long 
  (bnc#611596)

-------------------------------------------------------------------
Thu Oct  7 07:21:57 UTC 2010 - lslezak@suse.cz

- just log problemDeltaDownload callbacks - libzypp automatically
  tries full rpm if patch/delta cannot be downloaded, displaying 
  error popup breaks unattended installation (bnc#377569)
- 2.20.0

-------------------------------------------------------------------
Mon Jul 19 14:56:51 CEST 2010 - mzugec@suse.cz

- yast2 bash completion - show all yast modules (bnc#621848)
- thanks to Andrea Florio

-------------------------------------------------------------------
Fri Apr 30 13:32:22 CEST 2010 - jsuchome@suse.cz

- ag_anyxml: do not die on broken XML (bnc#600928)
- 2.19.13 

-------------------------------------------------------------------
Thu Apr 29 12:15:50 CEST 2010 - jsrain@suse.cz

- fixed typo (bnc#594384)

-------------------------------------------------------------------
Mon Apr 19 07:49:25 UTC 2010 - lslezak@suse.cz

- URLRecode.pm - fixed "deprecated defined(%hash)" warning
  (bnc#596920)
- 2.19.12

-------------------------------------------------------------------
Thu Apr  8 13:11:14 CEST 2010 - gs@suse.de

- yast2 start script: don't start YaST on console in UTF-8 mode
  by default and don't fix settings, but respect and trust the 
  locale ('testutf8' is removed, see bnc#556555 and bnc#436378).
- 2.19.11  

-------------------------------------------------------------------
Fri Mar 26 02:19:19 EDT 2010 - cmeng@novell.com

- Add a new category High Availability (bnc #575787)

-------------------------------------------------------------------
Mon Mar 22 09:12:32 CET 2010 - mzugec@suse.cz

- L3: autoinstallation with manual setup (bnc#568653)
- 2.19.10 

-------------------------------------------------------------------
Tue Mar 16 15:28:33 CET 2010 - jsuchome@suse.cz

- SERVICES.pm moved to webyast-services-ws (bnc#587876) 
- 2.19.9

-------------------------------------------------------------------
Wed Mar 10 16:32:25 CET 2010 - locilka@suse.cz

- Added special comments for translators to RTL languages
  (BNC #584466).

-------------------------------------------------------------------
Wed Mar 10 15:43:17 CET 2010 - mvidner@suse.cz

- Mode::test(): check getenv instead of the UI
  so that it works also in WebYaST (bnc#243624#c13).
- 2.19.8

-------------------------------------------------------------------
Wed Mar  3 23:08:31 CET 2010 - jsuchome@suse.cz

- SERVICES.pm: added support for enabling/disabling service 
- 2.19.7

-------------------------------------------------------------------
Wed Feb 17 10:09:00 CET 2010 - jsrain@suse.cz

- do not save unmodified interfaces (fate#308978)

-------------------------------------------------------------------
Thu Feb 11 16:10:40 CET 2010 - juhliarik@suse.cz

- added fix for deleting splash from initrd (bnc#292013)

-------------------------------------------------------------------
Mon Feb  8 16:13:49 CET 2010 - locilka@suse.cz

- Fixed SuSEFirewall::ActivateConfiguration to return a boolean
  value in all scenarios (BNC #577932).

-------------------------------------------------------------------
Mon Feb  8 15:23:54 CET 2010 - locilka@suse.cz

- Showing also zone of interface for 'Open Port in Firewall'
  details (BNC #483455).
- 2.19.6

-------------------------------------------------------------------
Tue Feb  2 17:20:29 CET 2010 - locilka@suse.cz

- Fixed generating unique step IDs for Wizard too keep the same
  durign one YaST run (BNC #575092).

-------------------------------------------------------------------
Mon Jan 18 14:36:37 CET 2010 - jsuchome@suse.cz

- SERVICES.pm: read descriptions (bnc#570298); get single service
  status from the Read function (bnc#570968)
- 2.19.5

-------------------------------------------------------------------
Fri Jan 15 11:44:39 CET 2010 - aschnell@suse.de

- extended Report and Popup module (needed for fate #304500)
- 2.19.4

-------------------------------------------------------------------
Thu Jan 14 17:53:48 CET 2010 - mzugec@suse.cz

- NetworkStorage: adapt functions needed for iBFT (bnc#551380)
- 2.19.3 

-------------------------------------------------------------------
Thu Jan 14 16:48:19 CET 2010 - kmachalkova@suse.cz

- Added Recommends: xdg-utils. xdg-su is now used in .desktop files
  of root-only YaST modules (bnc#540627) 
- 2.19.2

-------------------------------------------------------------------
Tue Jan 12 11:15:45 UTC 2010 - lslezak@suse.cz

- GPG.ycp - run gpg in C locale (bnc#544680)
- GPG.ycp - return success/error result in GPG::Init() and
  GPG::CreateKey() functions (bnc#544682)

-------------------------------------------------------------------
Thu Jan  7 14:26:21 CET 2010 - jsrain@suse.cz

- updated start-up script to behave correctly if QT CC is to be
  used without QT back-end (bnc#545331)

-------------------------------------------------------------------
Tue Jan  5 15:07:54 UTC 2010 - lslezak@suse.cz

- added missing UI::SetProductName() call - display the proper
  product name in help texts (using &product; macro) (bnc#535483)
- 2.19.1

-------------------------------------------------------------------
Mon Dec  7 13:03:25 CET 2009 - jsrain@suse.cz

- translate module names properly in NCurses CC (bnc#553644)

-------------------------------------------------------------------
Thu Nov 26 19:40:24 CET 2009 - locilka@suse.cz

- Fixed access rights for /etc/install.inf (bnc #500124)

-------------------------------------------------------------------
Thu Nov 26 18:10:42 CET 2009 - kmachalkova@suse.cz

- Fixed striping trailing \n from Hostname::CurrentHostname() 
  (bnc#553213)
- 2.19.0

-------------------------------------------------------------------
Thu Nov 26 07:51:09 UTC 2009 - lslezak@suse.cz

- PackageLock - use "Software Management" term consistently
  (bnc#558625)

-------------------------------------------------------------------
Thu Nov 19 16:51:55 CET 2009 - locilka@susue.cz

- REGISTERPRODUCT from content file moved to control file to
  globals->require_registration (FATE #305578)
- Extended SuSEFirewallServices module (FATE #306804)

-------------------------------------------------------------------
Tue Nov 10 10:07:01 CET 2009 - jsuchome@suse.cz

- SERVICES.pm: use ruby-bindings to read yml file (bnc#551276)

-------------------------------------------------------------------
Fri Nov  6 14:05:03 CET 2009 - jsrain@suse.cz

- issue an error message instead of trying to start YaST in
  NCurses without a terminal available (bnc#502688)

-------------------------------------------------------------------
Mon Oct 26 16:53:20 CET 2009 - mzugec@suse.cz

- NetworkPopup: display link state (FaTE#307166)
- 2.18.28 

-------------------------------------------------------------------
Wed Oct 21 15:02:15 CEST 2009 - mzugec@suse.cz

- Internet.ycp: skip interface status test in case of NM (bnc#535837)
- 2.18.27 

-------------------------------------------------------------------
Mon Oct 19 16:53:58 CEST 2009 - lslezak@suse.cz

- added explicit gpg2 Requires (bnc#544683)

-------------------------------------------------------------------
Fri Sep 25 17:52:49 CEST 2009 - mzugec@suse.cz

- separation of netmask and prefix validation in Netmask module
- 2.18.26 

-------------------------------------------------------------------
Mon Sep 14 13:46:56 CEST 2009 - mvidner@suse.cz

- YaST would not start from the GNOME menu (Unknown option -S) bnc#537470.
- 2.18.25

-------------------------------------------------------------------
Mon Sep  7 15:20:03 CEST 2009 - jsuchome@suse.cz

- package new YaPI file SERVICES.pm (fate #306696)
- 2.18.24 

-------------------------------------------------------------------
Fri Sep  4 18:29:35 CEST 2009 - kmachalkova@suse.cz

- ProductControl: support for disabling AC sub-items and sub-proposals
  (related to FaTE #303859 and bnc#534862)
- 2.18.23

-------------------------------------------------------------------
Mon Aug 10 14:12:33 CEST 2009 - mvidner@suse.cz

- save_y2logs: print usage to stderr (bnc#522842).
  This is to notify users who use "$0 > l.tgz" instead of "$0 l.tgz"

-------------------------------------------------------------------
Wed Jul 29 14:44:48 CEST 2009 - jsrain@suse.cz

- select kernel-desktop by default if exists
- 2.18.22

-------------------------------------------------------------------
Thu Jul 16 14:06:37 CEST 2009 - jsuchome@suse.cz

- Wizard.ycp: use Fancy UI for 1024x576 screen size (fate#306298)
- 2.18.21

-------------------------------------------------------------------
Thu Jul  9 13:55:26 CEST 2009 - lslezak@suse.cz

- Call UI::RecalcLayout() after changing push button label
  (bnc#510282)
- Improved automatic retry after download failure (more attepts,
  logarithmic back-off, retry download in more cases) (bnc#119813)
- 2.18.20

-------------------------------------------------------------------
Wed Jul 08 11:29:44 CEST 2009 - aschnell@suse.de

- added GetIntegerFeature() and SetIntegerFeature() to
  ProductFeatures module
- 2.18.19

-------------------------------------------------------------------
Fri Jun 19 13:01:19 CEST 2009 - jsrain@suse.cz

- removed cyclic dependency between YCP modules preventing from
  correct build
- 2.18.18

-------------------------------------------------------------------
Tue Jun 16 16:44:49 CEST 2009 - mvidner@suse.cz

- Using autodocs-ycp.ami, which contains a fix for automake 1.11.

-------------------------------------------------------------------
Thu Jun 11 18:09:25 CEST 2009 - lslezak@suse.cz

- use float::tolstring() function in String::FormatSize() and
  String::FormatSizeWithPrecision() to use the current
  locale decimal separator (bnc#372671)

-------------------------------------------------------------------
Thu Jun 11 15:55:55 CEST 2009 - jsrain@suse.cz

- Getting hostname info from /etc/HOSTNAME only if the file exists.

-------------------------------------------------------------------
Wed Jun  3 12:25:28 CEST 2009 - jsrain@suse.cz

- prefer Gtk front-end when running xfce (bnc#509121)

-------------------------------------------------------------------
Mon Jun  1 11:52:53 CEST 2009 - mzugec@suse.cz

- new variable Internet::test to store status of test (bnc#506721)
- 2.18.17 

-------------------------------------------------------------------
Tue May 26 19:02:36 CEST 2009 - juhliarik@suse.cz

- added fix for problem with parsing command line (bnc#462276) 

-------------------------------------------------------------------
Fri May 22 10:47:43 CEST 2009 - mvidner@suse.cz

- yast2-completion.sh: removed <(process substitution) so that it
  works even with POSIXLY_CORRECT=1 (bnc#504844).

-------------------------------------------------------------------
Wed May 20 12:45:47 CEST 2009 - aschnell@suse.de

- moved .proc.mounts agent from yast2-installation to yast2 (bnc
  #504429)

-------------------------------------------------------------------
Tue May  5 14:18:28 CEST 2009 - jsrain@suse.cz
 
- remove all passwords from install.inf in save_y2log (bnc#500130)

-------------------------------------------------------------------
Wed Apr 29 09:15:49 CEST 2009 - lslezak@suse.cz

- media change popup - display also the URL in the short summary
  (bnc#439069)
- 2.18.15

-------------------------------------------------------------------
Tue Apr 28 15:18:49 CEST 2009 - lslezak@suse.cz

- URL.ycp - escape also non-ASCII characters in URL, added
  URLRecode.pm module (bnc#446395)
- URL.ycp - fixed processing of smb:// URLs (bnc#495109)

-------------------------------------------------------------------
Mon Apr 20 16:11:35 CEST 2009 - jsrain@suse.cz

- at start-up, check that /sys, /proc and /dev are not empty and
  prevent YaST from start if they are (bnc#450643)

-------------------------------------------------------------------
Thu Apr  9 10:04:19 CEST 2009 - lslezak@suse.cz

- PackageSystem.ycp - check nil result of Pkg::PkgCommit() call
  which indicates an error (bnc#157551)

-------------------------------------------------------------------
Wed Apr  8 11:27:13 CEST 2009 - lslezak@suse.cz

- PackageCallbacks.ycp - don't read non existing y2logRPM file
  (bnc#456446)

-------------------------------------------------------------------
Tue Apr  7 15:31:35 CEST 2009 - jreidinger@suse.cz

- Add to CWM widget for unified table CWMTable
- 2.18.14 

-------------------------------------------------------------------
Fri Apr  3 13:26:58 CEST 2009 - lslezak@suse.cz

- Do not display "No package source" popup, just log a warning
  (bnc#485587)

-------------------------------------------------------------------
Fri Apr  3 12:29:54 CEST 2009 - jsrain@suse.cz

- save_y2logs additionally collects /var/log/zypper.log and
  /var/log/pk_backend_zypp

-------------------------------------------------------------------
Wed Mar 25 16:41:53 CET 2009 - lslezak@suse.cz

- Fixed layout of the authentication popup

-------------------------------------------------------------------
Tue Mar 17 20:05:45 CET 2009 - lslezak@suse.cz

- moved functions RunCommandWithTimeout() and RunDumbTimeout()
  from SourceManager.ycp to Misc.ycp

-------------------------------------------------------------------
Tue Mar 17 12:42:56 CET 2009 - jsrain@suse.cz

- fixed typo (bnc #483915)
- report when GTK UI is wanted but not installed (bnc #472448)

-------------------------------------------------------------------
Mon Mar 16 10:03:31 CET 2009 - ug@suse.de

- docu for Popup::ShowTextTimed fixed

-------------------------------------------------------------------
Fri Mar 06 12:15:09 CET 2009 - aschnell@suse.de

- added Event.ycp to easy use of UI events
- 2.18.13

-------------------------------------------------------------------
Fri Mar  6 09:03:14 CET 2009 - jsrain@suse.cz

- fixed textdomain

-------------------------------------------------------------------
Thu Mar  5 09:23:43 CET 2009 - jsuchome@suse.cz

- GPG.ycp: --batch option is needed for hiding password popup

-------------------------------------------------------------------
Tue Feb 24 18:24:42 CET 2009 - mzugec@suse.cz

- - NetworkInterfaces - possible to not use LABEL for aliases
(bnc#471253)
- 2.18.12 

-------------------------------------------------------------------
Tue Feb 24 14:34:50 CET 2009 - locilka@suse.cz

- Added support for `reboot_same_step return value (bnc #475650).
- 2.18.11

-------------------------------------------------------------------
Mon Feb 23 12:43:46 CET 2009 - locilka@suse.cz

- Fixing ProductControl to avoid leaving a workflow with the `auto
  result - reruns the very first dialog (bnc #468677).

-------------------------------------------------------------------
Wed Feb 18 18:05:49 CET 2009 - mzugec@suse.cz

- NetworkInterfaces.GetDeviceTypes-added bond for s390 (bnc#476490) 
- 2.18.10

-------------------------------------------------------------------
Wed Feb 18 15:37:29 CET 2009 - jsrain@suse.cz

- use PAE kernel only if there is >3GB of RAM or NX flag is present
  (bnc#467328)

-------------------------------------------------------------------
Mon Feb 16 10:45:05 CET 2009 - mzugec@suse.cz

- assign to GetInstArgs.args first map, not first argument (bnc#475169)
- 2.18.9 

-------------------------------------------------------------------
Thu Feb 12 12:52:47 CET 2009 - coolo@suse.de

- add dummy Exec line to the group desktop files to shutup kbuildsycoca
- 2.18.8

-------------------------------------------------------------------
Fri Feb  6 12:27:50 CET 2009 - ug@suse.de

- read X-SuSE-DocTeamID from desktop files
- 2.18.7

-------------------------------------------------------------------
Fri Feb  6 10:40:17 CET 2009 - locilka@suse.cz

- InstError module moved here from yast2-installation-2.18.5
- 2.18.6

-------------------------------------------------------------------
Wed Feb 04 17:02:01 CET 2009 - aschnell@suse.de

- avoid broken pipe in scripts (bnc #467891)
- 2.18.5

-------------------------------------------------------------------
Tue Feb  3 09:27:34 CET 2009 - mvidner@suse.cz

- Fixed prefix detection if called "bash -x yast2" (bnc#458385 c12).

-------------------------------------------------------------------
Fri Jan 30 11:14:42 CET 2009 - jsrain@suse.cz

- fixed bash completion (bnc #470544)

-------------------------------------------------------------------
Wed Jan 28 11:55:29 CET 2009 - lslezak@suse.cz

- PackagesUI - removed textdomain switches

-------------------------------------------------------------------
Tue Jan 27 17:36:15 CET 2009 - locilka@suse.cz

- Added ag_freespace - SCR agent for checking free space in
  directories (mounted partitions) (bnc #460477).
- 2.18.4

-------------------------------------------------------------------
Tue Jan 27 16:35:14 CET 2009 - aschnell@suse.de

- added String::StartsWith() function
- 2.18.3

-------------------------------------------------------------------
Mon Jan 26 14:09:34 CET 2009 - mzugec@suse.cz

- new Wizard::OpenCancelOKDialog() function
- 2.18.2 

-------------------------------------------------------------------
Mon Jan 26 13:08:55 CET 2009 - locilka@suse.cz

- Fixing ProductControl to avoid leaving a workflow by with the
  `back result - reruns the very first dialog (bnc #468677).

-------------------------------------------------------------------
Thu Jan 22 18:41:41 CET 2009 - lslezak@suse.cz

- added String::FormatTime() for formatting time in seconds to
  a printable string (HH:MM:SS or MM:SS format)
- PackagesUI - added installation summary dialog (bnc#431854)
- added PKGMGR_ACTION_AT_EXIT sysconfig variable for configuring
  the default package manager behavior at exit
- 2.18.1

-------------------------------------------------------------------
Mon Jan 19 17:38:12 CET 2009 - lslezak@suse.cz

- URL.ycp - fixed parsing and building IPv6 URLs, testsuite update
  (bnc#465820)

-------------------------------------------------------------------
Tue Jan  6 12:12:09 CET 2009 - jsrain@suse.cz

- added String::RemoveShortcut to allow using widget labels in help
  texts to ensure translations are in sync (bnc #307220)
- 2.18.0

-------------------------------------------------------------------
Tue Dec 30 14:37:45 CET 2008 - lslezak@suse.cz

- use "Installed Size" label in the summary table during package
  installation (bnc#355326)
- better help text for package installation progress dialog
  (bnc#443142)

-------------------------------------------------------------------
Tue Dec 23 08:38:26 CET 2008 - lslezak@suse.cz

- CommandLine.ycp - fixed handling of multiline help texts in
  'xmlhelp' command (bnc#430848)

-------------------------------------------------------------------
Mon Dec 22 13:02:28 CET 2008 - lslezak@suse.cz

- PackageCallbacks.ycp - do not log a password in URL (bnc#460978)

-------------------------------------------------------------------
Wed Dec 17 14:35:22 CET 2008 - lslezak@suse.cz

- PackageSystem::DoInstallAndRemove() - check the system and offer
  to fix it when there are inconsistencies, do not commit the
  changes if there are unresolved dependencies (bnc#439373)

-------------------------------------------------------------------
Wed Dec 17 14:16:19 CET 2008 - locilka@suse.cz

- Escaping parameters when calling /usr/bin/genDDNSkey
  (bnc #459739)

-------------------------------------------------------------------
Mon Dec 15 13:20:41 CET 2008 - lslezak@suse.cz

- PackageSystem::DoInstallAndRemove() - reset the fixsystem solver
  flag and do not install extra (unrelated) packages (bnc#439373)
- 2.17.60

-------------------------------------------------------------------
Mon Dec  8 12:33:02 CET 2008 - jsuchome@suse.cz

- menu.ycp: do not wait for integer return value of YOU (bnc#457167)
- 2.17.59

-------------------------------------------------------------------
Fri Dec  5 15:32:57 CET 2008 - lslezak@suse.cz

- PackagesUI.ycp - properly pass the mode parameter to the packager
  widget (bnc#456472)
- 2.17.58

-------------------------------------------------------------------
Fri Dec  5 09:34:54 CET 2008 - lslezak@suse.cz

- PackageSystem::DoInstallAndRemove() - updated to API change in
  pkg-bindings (bnc#450528)
- 2.17.57

-------------------------------------------------------------------
Wed Dec  3 15:55:44 CET 2008 - kmachalkova@suse.cz

- Take translations of group and module names in ncurses CC from
  system-wide desktop_translations.mo - they are not part of YaST
  .desktop files anymore (bnc#450494) 

-------------------------------------------------------------------
Wed Dec 03 14:39:30 CET 2008 - aschnell@suse.de

- save xorg conf and log in save_y2logs
- 2.17.56

-------------------------------------------------------------------
Wed Dec  3 10:28:01 CET 2008 - lslezak@suse.cz

- PackageSystem::DoInstallAndRemove() - do not install recommended
  packages for already installed packages (bnc#445476)
- 2.17.55

-------------------------------------------------------------------
Tue Dec  2 15:18:00 CET 2008 - mzugec@suse.cz

- NetworkStorage:: for LVM detection use pvs instead of pvscan 

-------------------------------------------------------------------
Tue Dec  2 14:05:30 CET 2008 - mzugec@suse.cz

- improved rootfs on network-based disk detection (bnc#445004)
- 2.17.54 

-------------------------------------------------------------------
Mon Dec  1 11:44:18 CET 2008 - mzugec@suse.cz

- Confirm::Detection() - exception for s390 (bnc#429562) 

-------------------------------------------------------------------
Fri Nov 28 16:55:00 CET 2008 - locilka@suse.cz

- Fixed the ag_netd agent to reset the STDOUT handler to :raw just
  for itself, otherwise UTF-8 chars read from disk are broken
  (bnc #447487).
- 2.17.53

-------------------------------------------------------------------
Thu Nov 27 17:15:15 CET 2008 - locilka@suse.cz

- Fixed counting the current overall SlideShow progress status
  (bnc #449792).

-------------------------------------------------------------------
Tue Nov 25 12:38:23 CET 2008 - lslezak@suse.cz

- reverted back the kernel-maxcpus change (bnc#444658)
- 2.17.52

-------------------------------------------------------------------
Tue Nov 18 19:10:22 CET 2008 - lslezak@suse.cz

- select kernel-maxcpus on x86_64 when there are more than 128
  processors (bnc#444658)
- register AcceptUnknownGpgKey callback (bnc#445664)
- 2.17.51

-------------------------------------------------------------------
Fri Nov 14 16:26:33 CET 2008 - sh@suse.de

- Consistent behaviour for Wizard::HideAbortButton() (bnc #444176)
  Still broken usability-wise, but now broken in a consistent way
- V 2.17.50 

-------------------------------------------------------------------
Wed Nov 12 18:28:46 CET 2008 - jdsn@suse.de

- revert change to disable x11 setup on Itanium(ia64) (bnc#439612)
- 2.17.49

-------------------------------------------------------------------
Fri Nov  7 17:37:50 CET 2008 - locilka@suse.cz

- Checking downloaded files signatures (WorkflowManager)
  (bnc #409927).
- 2.17.48

-------------------------------------------------------------------
Fri Nov  7 12:40:08 CET 2008 - lslezak@suse.cz

- added URL::HidePassword() and URL::HidePasswordToken() functions
  (bnc#441944)
- 2.17.47

-------------------------------------------------------------------
Thu Nov  6 18:45:38 CET 2008 - jdsn@suse.de

- disable x11 setup on Itanium/ia64 (bnc#439612) 
- 2.17.46

-------------------------------------------------------------------
Wed Nov 05 19:14:39 CET 2008 - aschnell@suse.de

- added Integer::Clamp (also used for #429908)
- 2.17.45

-------------------------------------------------------------------
Wed Nov 05 14:25:37 CET 2008 - aschnell@suse.de

- added Integer::Min and Integer::Max (needed for bnc #429908)
- 2.17.44

-------------------------------------------------------------------
Tue Nov  4 16:02:34 CET 2008 - mzugec@suse.cz

- UI::TimeoutUserInput() instead of UI::UserInput() for Hardware 
  Detection (bnc#429562)
- 2.17.43 

-------------------------------------------------------------------
Thu Oct 30 16:44:23 CET 2008 - lslezak@suse.cz

- added .sysconfig.services agent for reading/writing
  /etc/sysconfig/services file (bnc#440243)
- 2.17.42

-------------------------------------------------------------------
Mon Oct 27 13:00:20 CET 2008 - visnov@suse.cz

- SlideShow: check stage progress against overflow 
- 2.17.41

-------------------------------------------------------------------
Mon Oct 20 17:59:57 CEST 2008 - lslezak@suse.cz

- moved PackagesUI.ycp from yast2-packager, added
  RunPackageSelector() and RunPatternSelector() functions
  (bnc#435479)
- 2.17.40

-------------------------------------------------------------------
Mon Oct 20 12:33:54 CEST 2008 - kmachalkova@suse.cz

- bash ag_showexports moved from yast2-nfs-client package here 
  (bnc#257910) 

-------------------------------------------------------------------
Thu Oct 16 15:15:02 CEST 2008 - locilka@suse.cz

- Enhancing ProductControl to show internal steps names if debug
  mode is enabled (needed for WAGON);

-------------------------------------------------------------------
Wed Oct 15 14:59:02 CEST 2008 - locilka@suse.cz

- Removing SetFocus from Popup::AnyQuestion (bnc #435399).

-------------------------------------------------------------------
Mon Oct 13 12:53:12 CEST 2008 - lslezak@suse.cz

- fixed syntax error in media change callback (bnc#434721)
- 2.17.39

-------------------------------------------------------------------
Mon Oct 13 10:37:58 CEST 2008 - locilka@suse.cz

- Used Ricardo's patch for Popup dialog layout (bnc #433183).

-------------------------------------------------------------------
Wed Oct  8 09:33:20 CEST 2008 - lslezak@suse.cz

- display "Skip Autorefresh" button instead of "Abort" when an
  error occurs during autorefresh (bnc#427017)

-------------------------------------------------------------------
Tue Oct  7 17:48:31 CEST 2008 - lslezak@suse.cz

- fixed reference markers (%1) in a popup message (bnc#432518)
- 2.17.38

-------------------------------------------------------------------
Mon Oct  6 14:38:59 CEST 2008 - locilka@suse.cz

- Module PackagesProposal extended to handle also patterns
  (bnc #431580, bnc #431503)

-------------------------------------------------------------------
Mon Oct  6 13:23:09 CEST 2008 - visnov@suse.cz

- Added icon to hardware detection confirmation (bnc #431276)
- 2.17.37

-------------------------------------------------------------------
Fri Oct  3 00:26:13 CEST 2008 - locilka@suse.cz

- Fixed Makefiles by using [[:upper:]]*.ycp where needed.
- 2.17.36

-------------------------------------------------------------------
Thu Oct  2 22:15:31 CEST 2008 - locilka@suse.cz

- Added new PackagesProposal module which provides unified API for
  YaST modules in installation that want to select resolvables for
  installation (bnc #431580).

-------------------------------------------------------------------
Thu Oct  2 14:31:38 CEST 2008 - mzugec@suse.de

- Service  - log output in case of error 

-------------------------------------------------------------------
Thu Oct  2 11:31:35 CEST 2008 - kmachalkova@suse.cz

- Hostname.ycp: Improved FQDN lookup - read /etc/HOSTNAME and use 
  'linux.site' if all else fails (bnc#429792) 

-------------------------------------------------------------------
Wed Oct  1 17:07:00 CEST 2008 - visnov@suse.cz

- Show old action logs when rebuilding slideshow dialog (bnc #431261)

-------------------------------------------------------------------
Tue Sep 30 15:27:45 CEST 2008 - tgoettlicher@suse.de

- Fixed forgotten unregister from agent

-------------------------------------------------------------------
Mon Sep 29 16:52:39 CEST 2008 - visnov@suse.cz

- updated man page with exit codes
- save also zypp history in save_y2logs
- 2.17.35

-------------------------------------------------------------------
Fri Sep 29 14:55:50 CEST 2008 - tgoettlicher@suse.de

- Fixed bnc #418443: Yast modules windows have no title 
- 2.17.34

-------------------------------------------------------------------
Mon Sep 29 10:38:07 CEST 2008 - locilka@suse.cz

- Added possibility to restart YaST from any module by checking for
  /var/lib/YaST2/restart_yast (FATE #304118).
- 2.17.33

-------------------------------------------------------------------
Fri Sep 26 12:15:53 CEST 2008 - locilka@suse.cz

- Disabling firewall functions in Stage::initial (bnc #429861).
- 2.17.32

-------------------------------------------------------------------
Fri Sep 26 10:24:15 CEST 2008 - lslezak@suse.cz

- SlideShow.ycp - fixed division by zero when the installed
  packages are very small (bnc#429933)

-------------------------------------------------------------------
Thu Sep 25 17:20:38 CEST 2008 - jdsn@suse.de

- added new control center group: support (fate#303458)
- 2.17.31

-------------------------------------------------------------------
Thu Sep 25 15:03:02 CEST 2008 - lslezak@suse.cz

- reverted back the base product detection, fixed in pkg-bindings
  (bnc#413444)
- display the affected repository while importing a GPG key,
  updated GPG callbacks (bnc#370223)
- 2.17.30

-------------------------------------------------------------------
Thu Sep 25 13:30:01 CEST 2008 - locilka@suse.cz

- Fixed VNC handling in Firewall Proposal (bnc #427708).

-------------------------------------------------------------------
Tue Sep 23 11:37:32 CEST 2008 - locilka@suse.cz

- Fixed Popup::ErrorDetails (bnc #429068).
- 2.17.29

-------------------------------------------------------------------
Tue Sep 23 10:17:23 CEST 2008 - kmachalkova@suse.cz

- Added Service::Find function - return the first of the list of 
  services which is available (has init script)
  (needed for bnc#423026)
- 2.17.28

-------------------------------------------------------------------
Mon Sep 22 12:58:46 CEST 2008 - visnov@suse.cz

- don't initialize UI in SlideShow.ycp if not necessary (bnc#427345)

-------------------------------------------------------------------
Thu Sep 18 12:44:25 CEST 2008 - lslezak@suse.cz

- fixed base product detection (use /etc/products.d/baseproduct
  symlink) (bnc#413444)
- 2.17.27

-------------------------------------------------------------------
Wed Sep 17 18:51:08 CEST 2008 - locilka@suse.cz

- Handling new 'add_on_mode' key in product control file
  (bnc #427002).

-------------------------------------------------------------------
Wed Sep 17 16:14:08 CEST 2008 - locilka@suse.cz

- Fixed aborting the installation/upgrade (bnc #406401).

-------------------------------------------------------------------
Wed Sep 17 15:57:00 CEST 2008 - lslezak@suse.cz

- PackageCallbacks.ycp - fixed `ButtonBox definition (bnc#426965)

-------------------------------------------------------------------
Wed Sep 17 14:07:08 CEST 2008 - lslezak@suse.cz

- Progress.ycp - check whether widget `progress_replace_point
  exists (bnc#412453)
- display a link to Yast Bug Reporting Howto page in the "crash"
  dialog (bnc#421805)
- 2.17.26

-------------------------------------------------------------------
Tue Sep 16 17:22:42 CEST 2008 - lslezak@suse.cz

- added Service::EnabledServices() and .sysconfig.cron agent
  (access to /etc/sysconfig/cron file) (bnc#425864)
- 2.17.25

-------------------------------------------------------------------
Tue Sep 16 08:46:18 CEST 2008 - locilka@suse.cz

- Fixed ncurses menu (bnc #426507).
- 2.17.24

-------------------------------------------------------------------
Mon Sep 15 12:36:02 CEST 2008 - locilka@suse.cz

- Ignoring backslashes at ends of lines in SuSEfirewall
  configuration file (bnc #426000).
- Using one-record-perl-line style in SuSEfirewall for some
  variables to keep them human-readable (bnc #426000).

-------------------------------------------------------------------
Fri Sep 12 15:50:25 CEST 2008 - lslezak@suse.cz

- display a warning when a package installation or download error
  is ignored, suggest verification of the system (fate#303527)
- 2.17.23

-------------------------------------------------------------------
Thu Sep 11 15:35:45 CEST 2008 - jsrain@suse.cz

- require yast2-branding instead of yast2-theme (fate #301794)
- 2.17.22

-------------------------------------------------------------------
Thu Sep 11 07:55:19 CEST 2008 - jsrain@suse.cz

- merged texts from proofread

-------------------------------------------------------------------
Wed Sep 10 14:47:48 CEST 2008 - aschnell@suse.de

- allow whitespace at line-end in /etc/fstab (see bnc #401521)

-------------------------------------------------------------------
Wed Sep 10 07:24:35 CEST 2008 - lslezak@suse.cz

- fixed UI definition in MediaChange callback (incorrectly defined
  ButtonBox widget) (bnc#424349)
- 2.17.21

-------------------------------------------------------------------
Tue Sep  9 15:38:57 CEST 2008 - locilka@suse.cz

- .barexml SCR agent dropped (bnc #424263).

-------------------------------------------------------------------
Tue Sep  9 15:26:12 CEST 2008 - mzugec@suse.de

- fixed NetworkInterfaces::FreeDevice() function
- 2.17.20 

-------------------------------------------------------------------
Tue Sep  9 10:24:41 CEST 2008 - locilka@suse.cz

- Modules 'Slides' and 'SlideShow' moved here from packager.
- 2.17.19

-------------------------------------------------------------------
Mon Sep  8 10:02:12 CEST 2008 - mzugec@suse.cz

- fix for testsuite 

-------------------------------------------------------------------
Fri Sep  5 14:23:55 CEST 2008 - mzugec@suse.cz

- added support for InfiniBand network devices (fate#304870), 
  (fate#304115)
- 2.17.18 

-------------------------------------------------------------------
Thu Sep  4 17:48:02 CEST 2008 - locilka@suse.cz

- Adding question icon for ModuleLoading::Load (bnc #421002).
- Fixed Confirm module (bnc #423272).

-------------------------------------------------------------------
Thu Sep  4 14:31:14 CEST 2008 - locilka@suse.cz

- Fixing Popup YCP module to workaround a UI Syntax Error while
  using ButtonBox widget (bnc #422612).
- Checking UI::OpenDialog return value and closing the dialog only
  if successful (bnc #422612).
- 2.17.17

-------------------------------------------------------------------
Thu Sep  4 12:26:33 CEST 2008 - jsuchome@suse.cz

- InstExtensionImage.ycp: added function for unloading image;
  LoadExtension and UnLoadExtension have argument for progress text

-------------------------------------------------------------------
Thu Sep  4 10:37:53 CEST 2008 - locilka@suse.cz

- One more `ButtonBox in SignatureCheckDialogs (bnc #392171).

-------------------------------------------------------------------
Tue Sep  2 11:18:36 CEST 2008 - locilka@suse.cz

- Extended control file handling to accept 'execute' module
  parameter to be called instead of 'name'/inst_'name'
  (BNC #401319).
- 2.17.16

-------------------------------------------------------------------
Thu Aug 28 11:55:05 CEST 2008 - locilka@suse.cz

- Adapted Popup, Confirm, CWM, ALog, GPGWidgets, NetworkPopup,
  PackageCallbacks, SignatureCheckDialogs, FileChanges, Initrd,
  and ModuleLoading libraries to use new YButtonBox widget
  (FATE #303446).
- Adjusted RPM dependencies.
- 2.17.15

-------------------------------------------------------------------
Wed Aug 27 10:03:54 CEST 2008 - jsrain@suse.cz

- added configuration files changes tracking in SNV as preview

-------------------------------------------------------------------
Mon Aug 25 14:10:23 CEST 2008 - ug@suse.de

- post-patterns for autoyast added
- 2.17.14

-------------------------------------------------------------------
Fri Aug 22 10:18:51 CEST 2008 - jsrain@suse.cz

- remove 'usbhid' from blacklisted modules for initrd (bnc #398420)

-------------------------------------------------------------------
Wed Aug 20 12:46:23 CEST 2008 - ug@suse.de

- fixed the Linuxrc::SaveInstallInf function to copy the 
  install.inf
- 2.17.13

-------------------------------------------------------------------
Tue Aug 19 15:55:31 CEST 2008 - mvidner@suse.cz

- Use zenity or kdialog instead of xmessage if available, for
  accessibility (bnc#418032, bnc#343903).

-------------------------------------------------------------------
Mon Aug 18 13:05:54 CEST 2008 - jsrain@suse.cz

- fixed bash completion (bnc #417755)
- 2.17.12

-------------------------------------------------------------------
Tue Aug 12 17:44:57 CEST 2008 - mvidner@suse.cz

- /sbin/yast, network.scr: Fedora portability, thanks to Oracle.
- Added Distro, a module to distinguish between distributions,
  to facilitate porting YaST.

-------------------------------------------------------------------
Mon Aug 11 13:54:29 CEST 2008 - kmachalkova@suse.cz

- Hostname::Current.*: Do not split FQDN into pieces if it is of the 
  form of IP address (bnc#415109)
- CWMFirewallInterfaces: widget-exists check added
- 2.17.11

-------------------------------------------------------------------
Mon Aug 11 12:42:18 CEST 2008 - locilka@suse.cz

- Fixing PortAliases to recover from faulty data.

-------------------------------------------------------------------
Fri Aug  8 13:19:03 CEST 2008 - locilka@suse.cz

- Fixed the latest Progress patch to pass the testsuite.
- 2.17.10

-------------------------------------------------------------------
Fri Aug  8 10:28:38 CEST 2008 - jsuchome@suse.cz

- anyxml agent documentation added to anyxml.scr (bnc#405291) 

-------------------------------------------------------------------
Wed Aug  6 14:23:14 CEST 2008 - tgoettlicher@suse.de

- Fixed bnc #413516: HideBackButton() always hides back button
  in wizard

-------------------------------------------------------------------
Wed Aug  6 10:34:07 CEST 2008 - locilka@suse.cz

- Converting old built-in allowed services configuration in
  firewall to services defined by packages (bnc #399217).

-------------------------------------------------------------------
Wed Jul 30 11:53:35 CEST 2008 - lslezak@suse.cz

- PackageLock::Connect() - display more details about owner of the
  zypp lock (bnc#280537)

-------------------------------------------------------------------
Fri Jul 25 16:00:44 CEST 2008 - mzugec@suse.cz

- support for tunnel devices in NetworkInterfaces (FaTE#302184)
- 2.17.9

-------------------------------------------------------------------
Tue Jul 22 20:12:41 CEST 2008 - locilka@suse.cz

- Added new DnsServerAPI::GetReverseIPforIPv6 function.
- 2.17.8

-------------------------------------------------------------------
Thu Jul 17 12:25:25 CEST 2008 - jsuchome@suse.cz

- ag_anyxml: return every value as string (bnc#409491) 

-------------------------------------------------------------------
Wed Jul 16 18:41:13 CEST 2008 - locilka@suse.cz

- Support for conflicting services has been dropped from
  SuSEFirewall* modules (replaced by services defined by packages).

-------------------------------------------------------------------
Tue Jul 15 13:37:09 CEST 2008 - locilka@suse.cz

- Fixed Linuxrc::SaveInstallInf function to really copy the
  /etc/install.inf at the end of the installation.
- Fixed ycpdoc warnings for SuSEFirewall*.ycp (added/fixed docu.)

-------------------------------------------------------------------
Fri Jul 11 11:11:11 CEST 2008 - locilka@suse.cz

- Unified icons in Popup library using Icon library.
- Extended Icon library with 'question' icon.
- 2.17.7

-------------------------------------------------------------------
Thu Jul 10 19:02:22 CEST 2008 - mvidner@suse.cz

- CWMTab: Added a nesting stack (bnc#406138); added LastTab() so
  that some modules continue to work (bnc#134386).

-------------------------------------------------------------------
Wed Jul  9 15:22:52 CEST 2008 - locilka@suse.cz

- Making ProductControl::InitAutomaticConfiguration public to make
  it possible to call it directly from first stage installation
  worker (bnc #404122).

-------------------------------------------------------------------
Tue Jul  8 11:28:39 CEST 2008 - locilka@suse.cz

- By default, firewall packages are just checked whether they are
  installed. CWM Firewall Interfaces does not offer to install them
  (bnc #388773).
- 2.17.6

-------------------------------------------------------------------
Mon Jul  7 17:05:37 CEST 2008 - locilka@suse.cz

- Dropped deprecated functions from Wizard module:
  ReplaceNextButton, ReplaceBackButton, ReplaceAbortButton.
- Added more documentation (examples).

-------------------------------------------------------------------
Sun Jul  6 22:18:42 CEST 2008 - mzugec@suse.de

- possibility to disable FileChanges popup (bnc#383718)

-------------------------------------------------------------------
Tue Jul  1 17:43:02 CEST 2008 - mzugec@suse.de

- new function is NetworkService::Networkv6Running()
- rewrite IP/PREFIXLEN for aliases in NetworkInterfaces
- 2.17.5 

-------------------------------------------------------------------
Fri Jun 27 10:53:23 CEST 2008 - lslezak@suse.cz

- adapted to the new patch messages and patch scripts callbacks
  (bnc#401220)
- 2.17.4

-------------------------------------------------------------------
Thu Jun 19 11:05:22 CEST 2008 - aschnell@suse.de

- added Integer::RangeFrom, Integer::IsPowerOfTwo and Integer::Sum
- 2.17.3

-------------------------------------------------------------------
Wed Jun 18 12:42:14 CEST 2008 - mzugec@suse.de

- moved DnsServerAPI testsuites to yast2-dns-server
- 2.17.2

-------------------------------------------------------------------
Wed Jun 18 10:19:41 CEST 2008 - mzugec@suse.de

- use PREFIXLEN in NetworkInterfaces
- fixed testsuites (added IPv6 tests)
- 2.17.1

-------------------------------------------------------------------
Mon Jun 16 12:42:24 CEST 2008 - locilka@suse.cz

- Added "ellipsis" to the "Firewall Details" generic button
  (bnc #395433).

-------------------------------------------------------------------
Fri Jun 13 16:57:42 CEST 2008 - aschnell@suse.de

- added Integer.ycp module with Range function
- 2.17.0

-------------------------------------------------------------------
Fri Jun 13 15:02:15 CEST 2008 - locilka@suse.cz

- Opening fallback ports in case of SSH and / or VNC installation
  when firewall services (defined by packages) are not installed
  (bnc #398855).
- DnsServerAPI testsuites moved here from yast2-dns-server.
- Adjusted RPM dependencies (Conflicts: yast2-dns-server < 2.17.0).

-------------------------------------------------------------------
Wed Jun 11 12:01:02 CEST 2008 - locilka@suse.cz

- All SUSEFirewallServices were dropped, since now we only support
  services defined by packages.

-------------------------------------------------------------------
Mon Jun  9 16:52:24 CEST 2008 - mzugec@suse.cz

- DnsServerApi.pm moved from dns-server (bnc#392606)

-------------------------------------------------------------------
Fri Jun  6 17:27:09 CEST 2008 - mzugec@suse.cz

- installation onto nfs - STARTMODE='nfsroot' (bnc#397410)

-------------------------------------------------------------------
Fri Jun  6 12:50:02 CEST 2008 - locilka@suse.cz

- Fixed Progress stages layout, stage-mark has a reseved space now
  (bnc #395752).
- Using 'rpmqpack' in PackageSystem::PackageInstalled because it is
  a way faster than 'rpm' itself.

-------------------------------------------------------------------
Wed Jun  4 16:32:13 CEST 2008 - lslezak@suse.cz

- added PackageLock::Connect() - similar to PackageLock::Check()
  but [Abort] is always displayed and [Continue] is optional
  (bnc#293356)

-------------------------------------------------------------------
Tue Jun  3 16:49:06 CEST 2008 - locilka@suse.cz

- Always calling NetworkInterfaces::Read in SuSEFirewall::Read
  (bnc #396646)

-------------------------------------------------------------------
Fri May 23 12:23:25 CEST 2008 - jsrain@suse.cz

- adjusted button handling in CWM (bnc#392983)
- 2.16.71

-------------------------------------------------------------------
Thu May 22 15:53:55 CEST 2008 - lslezak@suse.cz

- Added Product::ReadProducts() to explicitly read products from
  the package manager (bnc#390738)
- 2.16.70

-------------------------------------------------------------------
Thu May 22 10:56:19 CEST 2008 - mzugec@suse.cz

- test if disk is network based in NetworkStorage (bnc#384420)
- 2.16.69

-------------------------------------------------------------------
Tue May 20 13:51:55 CEST 2008 - locilka@suse.cz

- Updated SuSEfirewall2 service-translations (generated from PDB).

-------------------------------------------------------------------
Fri May 16 16:40:22 CEST 2008 - jsrain@suse.cz

- added categories Settings and System into desktop file
  (bnc #382778)

-------------------------------------------------------------------
Fri May 16 16:27:19 CEST 2008 - sh@suse.de

- Fixed bnc #374704: Missing wizard icons
  Now providing a default icon until the YCP app sets one
- V 2.16.68

-------------------------------------------------------------------
Wed May 14 09:47:19 CEST 2008 - jsrain@suse.cz

- propagate the yast2 --gtk and --qt switches from control center
  to running individual modules (bnc #389714)
- 2.16.67

-------------------------------------------------------------------
Tue May 13 13:49:40 CEST 2008 - mzugec@suse.cz

- isDiskOnNetwork::NetworkStorage added test for nfs (bnc#384420)
- 2.16.66

-------------------------------------------------------------------
Tue May 13 12:41:55 CEST 2008 - lslezak@suse.cz

- PackageSystem::EnsureSourceInit() - do not display "No package
  source defined" when installing from liveCD (bnc#389688)
- 2.16.65

-------------------------------------------------------------------
Mon May 12 13:42:11 CEST 2008 - mvidner@suse.cz

- Report::{Long,}{Message,Warning,Error}: log the text before popping
  up a dialog so that eager bug reporters have the last message in the
  log (bnc#381594#c15).

-------------------------------------------------------------------
Fri May 09 12:19:58 CEST 2008 - aschnell@suse.de

- Fixed keyboard on PPC during installation (bnc #387567)
- 2.16.64

-------------------------------------------------------------------
Fri May  9 10:03:05 CEST 2008 - locilka@suse.cz

- Fixed TSIG key generation (bnc #387099).
- 2.16.63

-------------------------------------------------------------------
Wed May  7 09:52:21 CEST 2008 - lslezak@suse.cz

- Progress:: store the current values correctly when a nested
  progress is started

-------------------------------------------------------------------
Mon May  5 14:52:54 CEST 2008 - mvidner@suse.cz

- Pass client arguments as literal strings, not YCP values.
  It broke for "/tmp/windomain\theuser-tmpdir" (bnc#382883).
- Fixed the bnc#382216 fix for non-/usr prefix.
- 2.16.62

-------------------------------------------------------------------
Fri May  2 14:07:24 CEST 2008 - lslezak@suse.cz

- Mode::test(), PakageCallbacks - do not call UI:: functions in
  command line mode (do not initialize UI) (another fix for
  bnc#374259)
- 2.16.61

-------------------------------------------------------------------
Wed Apr 30 12:02:38 CEST 2008 - lslezak@suse.cz

- Product.ycp - properly set 'name' and 'short_name' (bnc#368104)

-------------------------------------------------------------------
Tue Apr 29 15:26:54 CEST 2008 - lslezak@suse.cz

- moved ag_content agent (.content_file path) from yast2-instserver
  package here so it can be shared by yast2-instserver and
  yast2-product-creator (bnc#339126)
- 2.16.60

-------------------------------------------------------------------
Mon Apr 28 15:35:47 CEST 2008 - lslezak@suse.cz

- Abort completete autorefresh when [Abort] is pressed after
  a download problem (bnc #382377)
- 2.16.59

-------------------------------------------------------------------
Fri Apr 25 11:18:24 CEST 2008 - lslezak@suse.cz

- do not use UI:: call while importing PackageCallbaks module
  (initializes UI even in command line mode) (bnc#374259)
- 2.16.58

-------------------------------------------------------------------
Thu Apr 24 09:55:15 CEST 2008 - jsuchome@suse.cz

- added missing anyxml.scr
- 2.16.57

-------------------------------------------------------------------
Wed Apr 23 14:59:43 CEST 2008 - locilka@suse.cz

- Fixing CWMFirewallInterfaces to appropriately handle interfaces
  in unprotected internal zone (bnc #382686).
- 2.16.56

-------------------------------------------------------------------
Wed Apr 23 13:27:18 CEST 2008 - mvidner@suse.cz

- Make the yast2 script work even with trailing slashes in $PATH
  (bnc#382216).

-------------------------------------------------------------------
Wed Apr 23 11:50:23 CEST 2008 - lslezak@suse.cz

- PackageSystem.ycp - do not initialize the package callbacks,
  they are already initialized in PackageCallbacks constructor
- Product.ycp - do not initialize the package manager, read the
  installed product from /etc/SuSE-relase file instead (bnc#380652)
- 2.16.55

-------------------------------------------------------------------
Tue Apr 22 15:15:59 CEST 2008 - jsrain@suse.cz

- rename MODLIST variable to YAST_MODLIST to prevent conflicts
  with zypper (bnc #382097)

-------------------------------------------------------------------
Mon Apr 21 12:20:01 CEST 2008 - jsrain@suse.cz

- fixed CWM testsuite
- 2.16.54

-------------------------------------------------------------------
Fri Apr 18 15:29:46 CEST 2008 - lslezak@suse.cz

- Kernel.ycp - check XEN detection result for nil, nil means XEN
  was not found

-------------------------------------------------------------------
Thu Apr 17 20:31:39 CEST 2008 - locilka@suse.cz

- Using `InputFiled instead of obsolete `TextEntry (in CWM).
- Adjusted CWM testsuite.
- 2.16.53

-------------------------------------------------------------------
Wed Apr 16 13:30:31 CEST 2008 - kmachalkova@suse.cz

- Wizard.ycp: Generic tree dialog introduced - left help panel
  might be removed, but menu tree must stay (FaTE #303291 related)

-------------------------------------------------------------------
Tue Apr 15 11:13:04 CEST 2008 - lslezak@suse.cz

- PackageCallbacks.ycp - added RegisterEmptyProgressCallbacks() and
  RestorePreviousProgressCallbacks() functions for disabling and
  restoring progress callbacks (bnc#377919)
- 2.16.52

-------------------------------------------------------------------
Mon Apr 14 16:42:44 CEST 2008 - sh@suse.de

- Open wizard dialogs with `opt(`wizardDialog) in Wizard.ycp
- V 2.16.51

-------------------------------------------------------------------
Mon Apr 14 14:16:55 CEST 2008 - lslezak@suse.cz

- Products.ycp - the target and the sources must be initialized
  and the solver must be run to obtain the list of installed
  products (bnc #368104)

-------------------------------------------------------------------
Mon Apr 14 11:44:17 CEST 2008 - locilka@suse.cz

- Enhanced firewall-services translations script to generate a bit
  more usefule output for translators.

-------------------------------------------------------------------
Mon Apr 14 08:49:05 CEST 2008 - jsrain@suse.cz

- regenerated yast2-services-translations (bnc #373969)
- 2.16.50

-------------------------------------------------------------------
Sun Apr 13 14:42:01 CEST 2008 - aschnell@suse.de

- refactoring and fixing LogView.ycp (bnc #371983)
- 2.16.49

-------------------------------------------------------------------
Fri Apr 11 18:38:02 CEST 2008 - locilka@suse.cz

- New Wizard::OpenOKDialog() (FATE #120373).

-------------------------------------------------------------------
Fri Apr 11 10:50:20 CEST 2008 - mvidner@suse.cz

- FileChanges::FileChangedFromPackage: fixed to actually consider the
  file parameter

-------------------------------------------------------------------
Thu Apr 10 13:55:25 CEST 2008 - kmachalkova@suse.cz

- Hostname.ycp: new functions for retrieving current FQDN, hostname
  and domain name (for FaTE #302863)
- 2.16.48

-------------------------------------------------------------------
Thu Apr 10 10:09:20 CEST 2008 - kmachalkova@suse.cz

- Progress.ycp: use UI::GetDisplay info only when it is really
  needed, not on global level (it instantiates UI and makes CLI
  deaf-dumb in ncurses which set terminal echo to off) (bnc #374259)

-------------------------------------------------------------------
Wed Apr  9 14:57:17 CEST 2008 - jsrain@suse.cz

- use only one 'tail' command in LogView if not using grep to
  filter a log in order to avoid buffering (bnc #371983)
- 2.16.47

-------------------------------------------------------------------
Wed Apr  9 10:33:04 CEST 2008 - locilka@suse.cz

- Added support for Samba Broadcast Reply (FATE #300970).
- Updated Firewall Services translations.
- Renamed SuSEfirewall2 SCR agent to help to make SCR lazy.

-------------------------------------------------------------------
Tue Apr  8 12:14:52 CEST 2008 - lslezak@suse.cz

- call Pkg::TargetInit() in PackageSystem::EnsureTargetInit()
  to load installed packages
- only PAE version of kernel-xen is shipped (kernel-xenpae is now
  kernel-xen)

-------------------------------------------------------------------
Fri Apr  4 15:16:13 CEST 2008 - locilka@suse.cz

- Added GetInstArgs::automatic_configuration for easier handling
  of the automatic configuration process.
- InstExtensionImage changed to use new 'extend' command
  (bnc #376870).
- Function AddXenSupport doesn't change FW_FORWARD_ALWAYS_INOUT_DEV
  anymore. The whole functionality is handled by SuSEfirewall2
  itself (bnc #375482).
- 2.16.46

-------------------------------------------------------------------
Fri Apr  4 14:54:19 CEST 2008 - jsrain@suse.cz

- avoid calling PackageCallbacksInit::InitPackageCallbacks () to
  prevent testsuites of other packages from failing
- 2.16.45

-------------------------------------------------------------------
Thu Apr  3 07:53:51 CEST 2008 - lslezak@suse.cz

- fixed build (missing in -M option in Makefile.am)
- 2.16.44

-------------------------------------------------------------------
Wed Apr  2 22:10:10 CET 2008 - mzugec@suse.de

- added type "password" into CWM
- 2.16.43

-------------------------------------------------------------------
Wed Apr  2 16:31:13 CEST 2008 - lslezak@suse.cz

- moved package callbacks implementation from yast2-packager
  to yast2 (to break cyclic dependency) (fate#302296)
- 2.16.42

-------------------------------------------------------------------
Wed Apr  2 16:21:09 CEST 2008 - locilka@suse.cz

- SCR Agent for managing /etc/ssh/sshd_config has been moved here
  from yast2-sshd.
- Adjusted RPM dependencies.
- 2.16.41

-------------------------------------------------------------------
Tue Apr 01 20:49:22 CEST 2008 - aschnell@suse.de

- let String::FormatSizeWithPrecision return "1 MB" instead of
  "1024 kB" and alike
- fixed String::FormatSizeWithPrecision to return a unit for small
  values

-------------------------------------------------------------------
Tue Apr  1 09:46:44 CEST 2008 - jsrain@suse.cz

- merged texts from proofread

-------------------------------------------------------------------
Mon Mar 31 15:55:25 CEST 2008 - mvidner@suse.cz

- Don't document a feature that is unclear and was never there
  (bnc#373187).

-------------------------------------------------------------------
Wed Mar 26 16:19:46 CET 2008 - jsuchome@suse.cz

- added new anyxml agent, now using perl-XML-Simple library
  (bnc #366867)
- 2.16.40

-------------------------------------------------------------------
Wed Mar 19 17:22:30 CET 2008 - locilka@suse.cz

- anyxml agent renamed to barexml (bnc #366867)
- 2.16.39

-------------------------------------------------------------------
Wed Mar 19 15:36:55 CET 2008 - jsrain@suse.cz

- fixed efika detection (bnc #369045)

-------------------------------------------------------------------
Tue Mar 18 13:22:01 CET 2008 - locilka@suse.cz

- Changed the default value for use-automatic-configuration in
  ProductControl module, now it's false (Also because of AutoYaST).
- Better logging.
- 2.16.38

-------------------------------------------------------------------
Mon Mar 17 14:50:16 CET 2008 - aschnell@suse.de

- added LogViewCore.ycp
- added WaitForEvent to Wizard.ycp
- 2.16.37

-------------------------------------------------------------------
Mon Mar 17 12:43:32 CET 2008 - jsrain@suse.cz

- added 'StartupNotify=true' to the desktop file (bnc #304964)

-------------------------------------------------------------------
Fri Mar 14 12:26:39 CET 2008 - locilka@suse.cz

- Several changes in ProductControl modules for automatic
  configuration and easies enabling and disabling modules.
- DisabledModules and DisabledProposals were made local and acces
  to them is available via functional API only. Both for
  (fate #303396).
- 2.16.36

-------------------------------------------------------------------
Fri Mar 14 11:29:13 CET 2008 - jsrain@suse.cz

- fixed textdomain

-------------------------------------------------------------------
Wed Mar 12 17:16:20 CET 2008 - locilka@suse.cz

- Adjusted ProductControl to evaluate `accept and `ok as if it was
  `next (bnc #369846).
- 2.16.35

-------------------------------------------------------------------
Tue Mar 11 16:14:30 CET 2008 - jsrain@suse.cz

- added infrastructure to detect configuration files changed not
  by YaST and warn users about such changes possibly getting lost
  (fate #303374)

-------------------------------------------------------------------
Tue Mar 11 13:00:07 CET 2008 - lslezak@suse.cz

- improved String::FormatRateMessage() (needed for bnc #168935)
- 2.16.34

-------------------------------------------------------------------
Wed Mar  5 17:37:15 CET 2008 - lslezak@suse.cz

- register Refresh callbacks (required for FATE #30962, bnc #231745)
- 2.16.33

-------------------------------------------------------------------
Wed Mar 05 16:39:25 CET 2008 - aschnell@suse.de

- set Qt style during installation

-------------------------------------------------------------------
Wed Mar  5 15:37:35 CET 2008 - locilka@suse.cz

- Do not try to change the Wizard widget if no such widget exists
  (ncurses) reuse the Back button instead (bnc #367213).
- 2.16.31

-------------------------------------------------------------------
Tue Mar  4 13:53:43 CET 2008 - locilka@suse.cz

- Replacing obsolete ag_background with new ag_process in Service
  YCP module.
- Adjusted RPM dependencies.

-------------------------------------------------------------------
Wed Feb 27 14:38:42 CET 2008 - coolo@suse.de

- new version
- V 2.16.30

-------------------------------------------------------------------
Fri Feb 22 15:34:10 CET 2008 - jsuchome@suse.cz

- added ProductControl::EnableModule, ProductControl::DisabledModule

-------------------------------------------------------------------
Thu Feb 21 18:09:33 CET 2008 - sh@suse.de

- Added new UI packages to Requires/BuildRequires in .spec file
- No more fullscreen for sw_single (coolo's wish)
- V 2.16.29

-------------------------------------------------------------------
Mon Feb 18 20:51:30 CET 2008 - coolo@suse.de

- fix build
- 2.16.28

-------------------------------------------------------------------
Mon Feb 18 17:10:17 CET 2008 - mzugec@suse.de

- NetworkService::NetworkRunningPopup() changed to confirmation

-------------------------------------------------------------------
Mon Feb 18 14:13:07 CET 2008 - lslezak@suse.cz

- URL::Parse() - parse "dir:///" correctly

-------------------------------------------------------------------
Fri Feb 15 13:53:34 CET 2008 - jsrain@suse.cz

- added variables to define whether installing from RPM packages
  or images

-------------------------------------------------------------------
Thu Feb 14 11:59:42 CET 2008 - mzugec@suse.de

- added Confirm::RunningNetwork() for bnc#360571
- 2.16.27

-------------------------------------------------------------------
Wed Feb 13 12:15:22 CET 2008 - jsrain@suse.cz

- Defined filename of file to force update instead of installation

-------------------------------------------------------------------
Fri Feb  8 10:40:25 CET 2008 - locilka@suse.cz

- Umounts performed by InstExtensionImage use -f -l -d (force,
  lazy, free the used loop device as well).

-------------------------------------------------------------------
Thu Feb  7 15:50:24 CET 2008 - locilka@suse.cz

- Module InstExtensionImage moved here from installation.
- Added possibility to disintegrate extensions integrated by
  InstExtensionImage module.
- 2.16.26

-------------------------------------------------------------------
Wed Feb  6 16:51:28 CET 2008 - locilka@suse.cz

- Restoring buttons in ProductControl after every single client
  call to prevent from breaking the installation workflow.

-------------------------------------------------------------------
Tue Feb  5 10:36:52 CET 2008 - kmachalkova@suse.cz

- Progress.ycp: Use the presence of progress bar widget to determine
  whether some progress is running (querying progress counter is not
  enough, previous modules might have failed to reset it correctly)

-------------------------------------------------------------------
Mon Feb  4 18:07:47 CET 2008 - mzugec@suse.de

- Confirm::RunningNetwork() moved to
  NetworkService::NetworkRunningPopup()

-------------------------------------------------------------------
Fri Feb  1 13:00:18 CET 2008 - locilka@suse.cz

- Added new functions into the URL module: MakeMapFromParams and
  MakeParamsFromMap.
- Fixed deprecated find() calls in URL module.
- 2.16.25

-------------------------------------------------------------------
Mon Jan 28 16:28:34 CET 2008 - locilka@suse.cz

- Adjusted SCR agent for SuSEfirewall2 sysconfig file. Values can
  use also single quotes, not only double-quotes (bnc#327565).

-------------------------------------------------------------------
Mon Jan 28 13:14:13 CET 2008 - locilka@suse.cz

- Removing useless Wizard() calls in ProductControl to minimize the
  Wizard redrawing.

-------------------------------------------------------------------
Mon Jan 28 13:00:19 CET 2008 - aschnell@suse.de

- support Qt and Gtk frontend in startup scripts
- 2.16.24

-------------------------------------------------------------------
Sun Jan 27 21:22:06 CET 2008 - coolo@suse.de

- fixing changelog

-------------------------------------------------------------------
Thu Jan 24 15:16:44 CET 2008 - mzugec@suse.cz

- replace deprecated NetworkDevices by NetworkInterfaces
- 2.16.23

-------------------------------------------------------------------
Thu Jan 24 10:09:37 CET 2008 - lslezak@suse.cz

- Fixed testing UI::WidgetExists() call result (it can return nil,
  it must be explicitly compared to true)
- Added pre-requires for fillup into .spec file (for filling up
  sysconfig.yast2 template)
- 2.16.23

-------------------------------------------------------------------
Tue Jan 22 13:25:44 CET 2008 - lslezak@suse.cz

- Progress::New() can be called recursively - a nested progress
  can run inside the main progress (part of bug #352007)
- added wizard/doc/examples/progress_*.ycp examples how to use
  this feature
- 2.16.22

-------------------------------------------------------------------
Mon Jan 21 14:49:30 CET 2008 - locilka@suse.cz

- Disabled HTTP and HTTPS services in list of hard-coded
  SuSEfirewall2 services (replaced with services defined by pkgs).
- Disabled also SSH, DHCP server/client, NIS client.
- Function GetFilenameFromServiceDefinedByPackage has been made
  global.
- Fixed SuSEFirewall testsuite and possibly conflicting services.

-------------------------------------------------------------------
Fri Jan 18 18:04:57 CET 2008 - kmachalkova@suse.cz

- Re-enabled threading in ncurses UI (bug #164999, FaTE #301899)

-------------------------------------------------------------------
Thu Jan 17 13:15:45 CET 2008 - lslezak@suse.cz

- use `BusyIndicator widget for `tick subprogress in Progress::
  (#351933)
- register AcceptWrongDigest AcceptUnknownDigest callbacks
- 2.16.21

-------------------------------------------------------------------
Fri Jan 11 14:11:16 CET 2008 - mzugec@suse.de

- remove ocurrences of deprecated NetworkInterfaces::device_name

-------------------------------------------------------------------
Tue Jan  8 17:20:27 CET 2008 - mzugec@suse.cz

- added NetworkInterfaces module (NetworkDevices will be deprecated)
- 2.16.20

-------------------------------------------------------------------
Tue Jan  8 13:06:46 CET 2008 - jsrain@suse.cz

- disable tab-completion after -i, --install, --remove and
  -- update (#341706)

-------------------------------------------------------------------
Tue Jan  8 11:40:54 CET 2008 - kmachalkova@suse.cz

- Fixed crash when running text-mode menu as non-root user (new
  libyui throws an exception if SelectionBox entry is nil)

-------------------------------------------------------------------
Tue Jan  8 10:42:05 CET 2008 - jsrain@suse.cz

- offer possibility to define UI via cmdline parameter (#348817)

-------------------------------------------------------------------
Fri Jan  4 10:47:10 CET 2008 - lslezak@suse.cz

- Progress:: do not replace the subprocess widget, try to reuse the
  existing widget if possible (avoids screen flickering) (#350584)
- 2.16.19

-------------------------------------------------------------------
Thu Dec 13 17:47:39 CET 2007 - mzugec@suse.de

- NetworkDevices::CleanCacheRead() to reset and re-read
.sysconfig.network.ifcfg* because of network proposal (#170558)
- NetworkDevices::GetDeviceTypes() - list of netcard devices for
this architecture
- NetworkDevices::GetDevTypeDescription() moved from network module
(routines/summary device_types, routines/complex device_names)
- 2.16.18

-------------------------------------------------------------------
Mon Dec 10 12:31:44 CET 2007 - locilka@suse.cz

- Adjusted RPM dependencies:
    * Conflicts yast2-country < 2.16.3 because of moving some files
      from that package here.
    * yast2-pkg-bindings >= 2.16.5 needed already in build-time.

-------------------------------------------------------------------
Fri Dec  7 13:34:11 CET 2007 - lslezak@suse.cz

- Progress:: - added support for subprogress
  (see Progress::Subprogress*() functions)
- InitPackageCallbacks() - register Process* callbacks
- 2.16.17

-------------------------------------------------------------------
Fri Dec  7 13:22:17 CET 2007 - jsuchome@suse.cz

- country.ycp and country_long.ycp moved here from yast2-country
  to remove a dependency on yast2-country by some packages

-------------------------------------------------------------------
Fri Dec  7 11:18:01 CET 2007 - jsrain@suse.cz

- fixed validation of CWM tab widget (#346751)

-------------------------------------------------------------------
Thu Dec  6 17:36:11 CET 2007 - mzugec@suse.cz

- added vlan into device types list

-------------------------------------------------------------------
Wed Dec  5 17:32:22 CET 2007 - sh@suse.de

- Dropped obsolete --noborder option for /sbin/yast2

-------------------------------------------------------------------
Mon Dec  3 16:43:50 CET 2007 - locilka@suse.cz

- Adjusted RPM dependencies: mod_UI in yast2-core.
- Updated Progress with icons to rather use Image-Dimm support
  if available.
- Added new Icon YCP module to provide basic acces to icon files.
- Popup::ConfirmAbort now uses Icons.
- 2.16.16

-------------------------------------------------------------------
Mon Dec  3 14:24:02 CET 2007 - ug@suse.de

- XMLToYCPString added to convert an XML string to
  YCP data

-------------------------------------------------------------------
Thu Nov 29 15:35:40 CET 2007 - locilka@suse.cz

- Progress module has been extended to show icons for stages.
  Function NewProgressIcons() just extends the New() function
  with list of images to be shown.

-------------------------------------------------------------------
Thu Nov 29 13:19:11 CET 2007 - mzugec@suse.cz

- for AY Confirm::Detection popup has timeout 10 seconds (#192181)
- 2.16.15

-------------------------------------------------------------------
Tue Nov 27 19:13:03 CET 2007 - sh@suse.de

- Require yast2-core >= 2.16.10 in .spec
- 2.16.14

-------------------------------------------------------------------
Tue Nov 27 16:48:57 CET 2007 - mvidner@suse.cz

- Wizard::ShowReleaseNotesButton id is string, not any.
- 2.16.13

-------------------------------------------------------------------
Tue Nov 27 13:47:41 CET 2007 - mvidner@suse.cz

- /sbin/yast2: Factored out the y2base loop. Exit it on failure (#343258).

-------------------------------------------------------------------
Fri Nov 23 16:21:28 CET 2007 - mzugec@suse.cz

- fixed URL module for "smb" type
- 2.16.12

-------------------------------------------------------------------
Thu Nov 22 17:45:45 CET 2007 - locilka@suse.cz

- Fixed URL.ycp documentation, added some examples.

-------------------------------------------------------------------
Wed Nov 21 15:36:03 CET 2007 - mzugec@suse.cz

- title-style capitalization of GetDeviceType() (#223873)

-------------------------------------------------------------------
Tue Nov 20 10:50:24 CET 2007 - locilka@suse.cz

- Added new Internet::ShutdownAllLocalDHCPClients function
  for killing dhcpcd (#308577).

-------------------------------------------------------------------
Mon Nov 19 17:58:09 CET 2007 - kmachalkova@suse.cz

- Initialize locale variables (UTF-8 or not) properly to prevent
  displaying garbled characters in console (#335246) (thanks, mfabian
  and werner)

-------------------------------------------------------------------
Fri Nov 16 11:03:43 CET 2007 - locilka@suse.cz

- SCR agent for any_XML has been moved from yast2-packager-2.16.5
  to yast2-2.16.11 (#332187).
- Adjusted RPM dependencies.
- 2.16.11

-------------------------------------------------------------------
Fri Nov  9 12:23:00 CET 2007 - jsrain@suse.cz

- added manpage for yast (#336004)
- initialize product name during live installation properly
  (#297609)
- changed labels of software confirmation popup to Install/Cancel,
  resp. Uninstall/Cancel (#215195)
- 2.16.10

-------------------------------------------------------------------
Wed Nov  7 20:59:53 CET 2007 - mzugec@suse.cz

- added new function ListDevicesExcept(string)
- 2.16.9

-------------------------------------------------------------------
Tue Nov  6 18:22:47 CET 2007 - locilka@suse.cz

- Added new YCP module AutoinstData (which holds all data shared
  between Autoinstallation and other YaST modules) to break cyclic
  dependencies.
- Adjusted RPM dependencies.
- 2.16.8

-------------------------------------------------------------------
Mon Nov  5 11:19:38 CET 2007 - locilka@suse.cz

- Dirinstall-related global data added to Installation YCP module.
- 2.16.7

-------------------------------------------------------------------
Fri Nov  2 14:27:14 CET 2007 - locilka@suse.cz

- YCP module Internet moved from yast2-network to yast2 to remove
  RPM dependencies.
- Adjusted RPM dependencies.
- Added some more texts for firewall services defined by packages.
- Some functions from Internet were moved to newly created
  InternetDevices because of dependency on Provirer module.
- 2.16.6

-------------------------------------------------------------------
Thu Nov  1 16:44:07 CET 2007 - locilka@suse.cz

- Update/backup-related variables were moved from  Update::* to
  Installation::update_* to remove RPM dependencies.
- 2.16.5

-------------------------------------------------------------------
Wed Oct 31 13:19:42 CET 2007 - locilka@suse.cz

- installedVersion and updateVersion moved from 'Update' to
  'Installation' YCP module to remove dependencies.
- 2.16.4

-------------------------------------------------------------------
Tue Oct 30 17:24:06 CET 2007 - locilka@suse.cz

- Modules Hotplug and HwStatus moved here from yast2-installation
  to remove yast2-storage dependency on yast2-installation.
- Adjusted RPM dependencies.
- 2.16.3

-------------------------------------------------------------------
Tue Oct 23 08:10:22 CEST 2007 - jsrain@suse.cz

- kernel-bigsmp renamed to kernel-pae
- 2.16.2

-------------------------------------------------------------------
Thu Oct 11 11:52:23 CEST 2007 - locilka@suse.cz

- New function FileUtils::MD5sum.
- Merging every single workflow only once, skipping duplicate
  additional workflows even if provided by a different file name
  (#332436).
- Merging control-file texts in WorkflowManager as well (#271608).

-------------------------------------------------------------------
Thu Oct  4 16:29:01 CEST 2007 - jsrain@suse.cz

- install bigsmp kernel regardless the memory size (Fate #159006)
- 2.16.1

-------------------------------------------------------------------
Wed Oct  3 09:39:45 CEST 2007 - mvidner@suse.cz

- Do not try to package COPYRIGHT.english, it is gone from
  devtools (#299144).
- 2.16.0

-------------------------------------------------------------------
Wed Sep 26 18:06:50 CEST 2007 - kmachalkova@suse.cz

- Text-mode control center: do not show groups containing no modules
  to the user (#309452)

-------------------------------------------------------------------
Wed Sep 12 11:24:50 CEST 2007 - jsrain@suse.cz

- reverted Fate #159006 (always using bigsmp kernel if PAE detected)
  (#309468)
- 2.15.58

-------------------------------------------------------------------
Tue Sep 11 10:23:08 CEST 2007 - varkoly@suse.de

- Fixed Provides list (#309420)

-------------------------------------------------------------------
Mon Sep 10 11:41:49 CEST 2007 - locilka@suse.cz

- Fixed agent for /content file to correctly identify the key and
  the value (#305495).
- 2.15.57

-------------------------------------------------------------------
Thu Sep  6 14:30:06 CEST 2007 - tgoettlicher@suse.de

- fixed mouse cursor for links (#304679)
- 2.15.56

-------------------------------------------------------------------
Wed Sep  5 12:48:58 CEST 2007 - jsrain@suse.cz

- handle missing /usr/bin/id properly (#307375)
- 2.15.55

-------------------------------------------------------------------
Mon Sep  3 14:25:19 CEST 2007 - mvidner@suse.cz

- Mail via AutoYaST: do not omit the colon separator in /etc/aliases;
  fixed warnings about undefined variables (#304190).
- 2.15.54

-------------------------------------------------------------------
Mon Sep  3 13:08:17 CEST 2007 - lslezak@suse.cz

- added fallback for "kernel-iseries64" - use "kernel-ppc64",
  when it's not available (#302246)
- properly check whether a kernel package is available (use package
  name instead of 'provides' capability), fixed check in 'repair'
  mode (#302246, #299683)
- added Package::PackageAvailable() and Package::PackageInstaled()
  functions to check whether a package is available or installed
  (they check package name in contrast to Package::IsAvailable()
  and Package::IsInstalled() which check 'provides' capability)
- 2.15.53

-------------------------------------------------------------------
Mon Sep  3 08:24:32 CEST 2007 - mvidner@suse.cz

- Use xmessage only if y2base fails. Don't use it for harmless
  warnings (#265263#c59).
- 2.15.52

-------------------------------------------------------------------
Fri Aug 31 10:34:10 CEST 2007 - locilka@suse.cz

- Fixing evaluation of unreadable cpuflags in Kernel.ycp (#303842).
- 2.15.51

-------------------------------------------------------------------
Thu Aug 30 11:25:02 CEST 2007 - jsrain@suse.cz

- removed the -s/--style option from manpage and help (#300362)

-------------------------------------------------------------------
Thu Aug 30 10:51:17 CEST 2007 - jsrain@suse.cz

- updated list of fallback kernels (no longer kernel-smp) (#304646)
- 2.15.50

-------------------------------------------------------------------
Thu Aug 30 10:23:29 CEST 2007 - jsrain@suse.cz

- updated list of modules not to add to initrd (#298726)
- 2.15.49

-------------------------------------------------------------------
Tue Aug 28 15:54:17 CEST 2007 - mzugec@suse.cz

- add filter and log for output of NetworkDevices::List() (#303858)

-------------------------------------------------------------------
Tue Aug 28 12:12:49 CEST 2007 - locilka@suse.cz

- Fixed SuSEFirewall to better handle erroneous data from
  NetworkDevices module (#303858).

-------------------------------------------------------------------
Mon Aug 27 11:59:50 CEST 2007 - sh@suse.de

- Fixed bug #304776: save_y2logs usage message

-------------------------------------------------------------------
Fri Aug 24 13:21:57 CEST 2007 - mzugec@suse.cz

- add "ath" into "netcard" macro in NetworkDevices (#288450)
- 2.15.48

-------------------------------------------------------------------
Sun Aug 12 12:13:36 CEST 2007 - coolo@suse.de

- avoid conflicts without version

-------------------------------------------------------------------
Fri Aug 10 13:56:42 CEST 2007 - locilka@suse.cz

- Preselect "Add Online Repositories Before Installation" check-box
  in the "Installation Mode" dialog (#299207).
- 2.15.47

-------------------------------------------------------------------
Fri Aug 10 12:28:27 CEST 2007 - jsrain@suse.cz

- conflict older versions of packages which files were moved here
  from (#294054)
- 2.15.46

-------------------------------------------------------------------
Fri Aug 10 11:10:34 CEST 2007 - locilka@suse.cz

- Updated firewall-related texts for services defined by packages.

-------------------------------------------------------------------
Thu Aug  2 14:54:01 CEST 2007 - lslezak@suse.cz

- register download callbacks (#292629)
- 2.15.45

-------------------------------------------------------------------
Mon Jul 30 13:08:04 CEST 2007 - jsrain@suse.cz

- install bigsmp kernel regardless the memory size (Fate #159006)
- 2.15.42

-------------------------------------------------------------------
Thu Jul 26 10:07:51 CEST 2007 - jsrain@suse.cz

- added Provides: yast2-devel to yast2-devel-doc
- 2.15.43

-------------------------------------------------------------------
Wed Jul 25 14:46:56 CEST 2007 - locilka@suse.cz

- Renamed yast2-devel to yast2-devel-doc (FATE #302461).
- 2.15.42

-------------------------------------------------------------------
Sun Jul 22 10:02:08 CEST 2007 - mzugec@suse.de

- don't use getcfg in IsConnected function
- 2.15.41

-------------------------------------------------------------------
Wed Jul 18 16:56:45 CEST 2007 - lslezak@suse.cz

- PackageCallbacksInit.ycp - register ProgressReport callbacks
- 2.15.40

-------------------------------------------------------------------
Thu Jul 12 15:01:28 CEST 2007 - jsrain@suse.cz

- disabled rpmlint checks for .desktop files in order to build
- 2.15.39

-------------------------------------------------------------------
Wed Jul  4 11:47:40 CEST 2007 - locilka@suse.cz

- Fixed initrd testsuite
- 2.15.38

-------------------------------------------------------------------
Mon Jul  2 15:16:20 CEST 2007 - locilka@suse.cz

- Fixed adding of firewall custom rules in case of empty
  destination port but source port set (#284998).

-------------------------------------------------------------------
Thu Jun 28 21:33:42 CEST 2007 - jsrain@suse.cz

- added mode for live CD installation
- several updates for live CD installation

-------------------------------------------------------------------
Thu Jun 21 17:35:48 CEST 2007 - adrian@suse.de

- fix changelog entry order

-------------------------------------------------------------------
Wed Jun 20 11:56:36 CEST 2007 - locilka@suse.cz

- Extending Installation module to provide persistent information
  in Instalaltion Mode dialog.

-------------------------------------------------------------------
Tue Jun 19 13:02:27 CEST 2007 - kmachalkova@suse.cz

- Respect user's choice and never unset LANG (yast2-funcs)
- Do not append .UTF-8 suffix to POSIX and C locale (/sbin/yast2)
  (#285178)
- 2.15.37

-------------------------------------------------------------------
Tue Jun 19 08:28:57 CEST 2007 - locilka@suse.cz

- Allowing to go back in the installation workflow even if the
  workflow has changed. The condition must be explicitly set in
  the control file.

-------------------------------------------------------------------
Mon Jun 18 17:13:55 CEST 2007 - jsrain@suse.cz

- check patch lenght before calling substring (#283146)

-------------------------------------------------------------------
Thu Jun 14 15:57:58 CEST 2007 - kmachalkova@suse.cz

- Enable setting color theme of ncurses UI (Y2NCURSES_COLOR_THEME
  variable added to sysconfig, exported by /sbin/yast2 if defined)
  (FaTE #301893))

-------------------------------------------------------------------
Tue Jun 12 18:05:51 CEST 2007 - mzugec@suse.cz

- fixed CheckDomain function - allow "." character at the end
of domain name (suse.cz.)
- 2.15.36

-------------------------------------------------------------------
Thu Jun  7 10:14:06 CEST 2007 - lslezak@suse.cz

- speed up PackageSystem::InstallKernel() - call rpm directly
  instead of starting the package manager
- display licenses in the command line mode properly,
  fixed prompt when removing packages (#270910)

-------------------------------------------------------------------
Tue Jun  5 21:22:50 CEST 2007 - locilka@suse.cz

- Extended PackageLock::Check function to allow to 'Retry' getting
  the package management lock (#280383).

-------------------------------------------------------------------
Fri Jun  1 09:51:24 CEST 2007 - mzugec@suse.cz

- add function NetworkService::isNetworkRunning()
- NetworkStorage moved here from yast2-network
- 2.15.35

-------------------------------------------------------------------
Wed May 30 13:48:27 CEST 2007 - sh@suse.de

- Fixed bug #278790: save_y2logs complains about missing RPM DB

-------------------------------------------------------------------
Tue May 29 15:53:15 CEST 2007 - lslezak@suse.cz

- updated metadata in the sysconfig file (#278612)

-------------------------------------------------------------------
Fri May 25 10:59:56 CEST 2007 - jsrain@suse.cz

- fixed spec file (removed duplicate .desktop files translations)
- removed translations from .desktop-files (#271209)
- 2.15.34

-------------------------------------------------------------------
Mon May 21 16:04:31 CEST 2007 - kmachalkova@suse.cz

- Do not show empty xmessage window if nothing is printed to stderr
  after yast module has exited (mvidner's patch for #265263)

-------------------------------------------------------------------
Mon May 21 13:39:58 CEST 2007 - jsrain@suse.cz

- fixed chrp board detection (PPC) (#273606)
- do not check UI mode when enabling the 'Use LDAP' widget in
  service dialog (#274649)

-------------------------------------------------------------------
Thu May 17 17:57:17 CEST 2007 - lslezak@suse.cz

- Fixed testsuite for String.ycp
- 2.15.33

-------------------------------------------------------------------
Thu May 17 17:08:57 CEST 2007 - kmachalkova@suse.cz

- Do not request link state of network devices from ethtool (ask
  sysfs instead) so that yast2 does not require ethtool (#256382)

-------------------------------------------------------------------
Wed May 16 11:52:52 CEST 2007 - locilka@suse.cz

- Added checking for allowed "ssh" TCP port into
  SuSEFirewallProposal module additionaly to "service:sshd"
  (related to #274761).

-------------------------------------------------------------------
Wed May  9 13:47:10 CEST 2007 - lslezak@suse.cz

- fixed units - use "kB" instead of "KB" in strings (#270935)

-------------------------------------------------------------------
Mon May  7 14:47:41 CEST 2007 - mvidner@suse.cz

- save_y2logs: do not query the RPM database if there is none, as
  in the inst-sys (#270321).

-------------------------------------------------------------------
Fri May  4 15:28:26 CEST 2007 - locilka@suse.cz

- Added new refresh-srv-def-by-pkgs-trans.sh script that creates
  a YCP file containing translations for services defined by
  packages (FATE #30068).
- Added yast2-services-translations.ycp file with translations,
  textdomain is "firewall-services".
- Changed SuSEFirewallProposal to use new definition of services
  instead the old one from SuSEFirewallServices.
- Fixed BuildRequires (yast2-perl-bindings) after moving
  Mail-related perl modules to yast2 package.
- 2.15.32

-------------------------------------------------------------------
Thu May  3 14:44:05 CEST 2007 - varkoly@suse.de

- Add new module file MailAlias.ycp (269867 - build cycle between
  yast2-users and yast2-mail)
- 2.15.31

-------------------------------------------------------------------
Thu May  3 14:20:41 CEST 2007 - locilka@suse.cz

- Present more information to the user when calling a YaST client
  fails (#267886).

-------------------------------------------------------------------
Thu Apr 19 16:30:05 CEST 2007 - mzugec@suse.cz

- added GetIP(device) function to get first+additional addresses (#264393)
- 2.15.30

-------------------------------------------------------------------
Thu Apr 19 11:09:13 CEST 2007 - jsrain@suse.cz

- fixed path to GNOME control center (#245970)

-------------------------------------------------------------------
Wed Apr 18 08:33:37 CEST 2007 - locilka@suse.cz

- FileUtils::CheckAndCreatePatch function has been fixed not to
  turn "/" into empty string (#203363).
- 2.15.29

-------------------------------------------------------------------
Fri Apr 13 16:36:09 CEST 2007 - locilka@suse.cz

- Added 'modified' flag into SuSEFirewallServices module. This
  makes SuSEFirewall module to restart SuSEfirewall2 in case of
  changed only SuSEFirewallServices settings.

-------------------------------------------------------------------
Thu Apr 12 14:05:24 CEST 2007 - locilka@suse.cz

- Added new SetNeededPortsAndProtocols() function into
  SuSEFirewallServices module. It allows to modify services defined
  by packages described in FATE #300687.
- 2.15.28

-------------------------------------------------------------------
Thu Apr 12 13:09:40 CEST 2007 - mvidner@suse.cz

- Detect Efika board type, handle it like Pegasos (#259827).
- Fixed /sbin/yast2 to pass on the return value of y2base and of the
  control center (#263412).
- Let /sbin/yast2 redirect its output to xmessage if appropriate
  (#211392).
- 2.15.27

-------------------------------------------------------------------
Wed Apr 11 10:14:42 CEST 2007 - lslezak@suse.cz

- properly detect PV/FV Xen machine (#255217)
- 2.15.26

-------------------------------------------------------------------
Fri Apr  6 15:34:36 CEST 2007 - locilka@suse.cz

- Adding new Installation::reboot_net_settings that will point to
  a file storing current nework services settings when rebooting
  a computer during installation (#258742).
- Adding comments for Installation::* variables
- 2.15.25

-------------------------------------------------------------------
Fri Apr  6 11:18:10 CEST 2007 - lslezak@suse.cz

- register Pkg::CallbackAuthentication() callback (#190609)
- 2.15.24

-------------------------------------------------------------------
Mon Apr  2 14:15:53 CEST 2007 - jsuchome@suse.cz

- fixed restarting after Patch CD update (#259825)
- 2.15.23

-------------------------------------------------------------------
Mon Apr  2 14:11:12 CEST 2007 - lslezak@suse.cz

- register new callbacks Pkg::CallbackSourceCreateInit/Destroy()
  and Pkg::CallbackSourceReportInit/Destroy() (#251726)

-------------------------------------------------------------------
Mon Apr  2 10:59:49 CEST 2007 - locilka@suse.cz

- Changed Firewall proposal to be unified with other network
  proposals, e.g., "Firewall is enabled (disable)" (#259778).

-------------------------------------------------------------------
Fri Mar 30 08:23:46 CEST 2007 - locilka@suse.cz

- SCR agent proc_meminfo.scr moved from yast2-storage to yast2

-------------------------------------------------------------------
Thu Mar 29 15:45:49 CEST 2007 - locilka@suse.cz

- Added new WorkflowManager testsuite
- Added some debugging functions into WorkflowManager
- Changed ProductControl for easier testing

-------------------------------------------------------------------
Wed Mar 28 17:09:39 CEST 2007 - locilka@suse.cz

- Some testsuites have been moved from yast2-packager to yast2
- 2.15.22

-------------------------------------------------------------------
Wed Mar 28 15:59:03 CEST 2007 - locilka@suse.cz

- A new YCP module WorkflowManager has been created in order to
  unifys Add-On and Patterns in their possibility to influence the
  installation and configuration workflow (FATE #129).
- 2.15.21

-------------------------------------------------------------------
Fri Mar 23 12:47:17 CET 2007 - jsrain@suse.cz

- use Qt control center instead of Gtk and vice versa if the preffered
  one doesn't exist, fixed path to Gtk control center (#255745)
- fixed focus switching when changing dialogs in tree dialog (#239775)

-------------------------------------------------------------------
Wed Mar 21 16:12:54 CET 2007 - locilka@suse.cz

- Using SuSEFirewall::SuSEFirewallIsInstalled also internally in
  some SuSEFirewall functions.

-------------------------------------------------------------------
Wed Mar 21 07:50:59 CET 2007 - lslezak@suse.cz

- added hwinfo/classnames.ycp (from yast2-tune) (#253486)
- 2.15.20

-------------------------------------------------------------------
Mon Mar 19 16:37:40 CET 2007 - jsrain@suse.cz

- fixed selecting proper dialog in DialogTree in case of widget
  validation failed (#253488)

-------------------------------------------------------------------
Tue Mar 13 10:07:05 CET 2007 - jsrain@suse.cz

- added yast2-perl-bindings to Requires (#253514)

-------------------------------------------------------------------
Mon Mar 12 11:54:18 CET 2007 - mzugec@suse.cz

- sysconfig/network: use IPADDR/PREFIXLEN as default instead of NETMASK (#231997)
- 2.15.19

-------------------------------------------------------------------
Mon Mar 12 08:42:07 CET 2007 - locilka@suse.cz

- Modules 'Product' and 'Installation' (installation settings) were
  moved from 'yast2-installation' to 'yast2' to minimize
  cross-package dependencies.
- Adjusted package-conflicts.
- 2.15.18

-------------------------------------------------------------------
Fri Mar  9 08:57:01 CET 2007 - locilka@suse.cz

- Changing 'xenbr0' in SuSEfirewall2's FW_FORWARD_ALWAYS_INOUT_DEV
  to 'xenbr+' to match all XEN bridges. XEN bridge name is newly
  dependent on network interface number (#233934).

-------------------------------------------------------------------
Thu Mar  8 18:21:35 CET 2007 - jsuchome@suse.cz

- added SLPAPI.pm, Perl API for SLP agent (#238680)
- 2.15.17

-------------------------------------------------------------------
Thu Mar  8 16:57:17 CET 2007 - locilka@suse.cz

- Module GetInstArgs moved from yast2-installation to yast2, many
  clients required yast2-installation only because of this module.
- Added documentation of functions into that module.

-------------------------------------------------------------------
Thu Mar  8 16:30:09 CET 2007 - jsrain@suse.cz

- added xinetd support to the CWM service start widget

-------------------------------------------------------------------
Wed Mar  7 13:26:03 CET 2007 - jsrain@suse.cz

- build correctly URL in case of multiple leading slashes in the
  path (#179623)

-------------------------------------------------------------------
Tue Mar  6 22:25:24 CET 2007 - locilka@suse.cz

- Adding more documentation into the FileUtils module (examples).

-------------------------------------------------------------------
Tue Mar  6 13:49:56 CET 2007 - locilka@suse.cz

- When updating the SuSEfirewall2 network interfaces, consider that
  interfaces needn't be assigned to zones only by SuSEFirewall but
  also by network modules. Do not change assignments which have
  been made already.

-------------------------------------------------------------------
Mon Mar  5 10:57:48 CET 2007 - locilka@suse.cz

- fixed SuSEFirewall testsuite
- 2.15.16

-------------------------------------------------------------------
Mon Mar  5 10:42:34 CET 2007 - jsrain@suse.cz

- fixed testsuite

-------------------------------------------------------------------
Fri Mar  2 08:54:41 CET 2007 - lslezak@suse.cz

- install Xen paravirtual drivers (xen-kmp-* package) if running in
  a fully virtualized guest (#241564)
- register new yast agents when a patch or a package has been
  installed (#250179)
- 2.15.15

-------------------------------------------------------------------
Thu Mar  1 17:58:14 CET 2007 - kmachalkova@suse.cz

- Added checking for root user into ncurses menu. If the user is not
  root, show notify popup and list only the modules that do not need
  root privileges (#246015)

-------------------------------------------------------------------
Thu Mar  1 16:43:01 CET 2007 - jsuchome@suse.cz

- Added command line help text describing format of the [string]
  type options (#248201)

-------------------------------------------------------------------
Wed Feb 28 15:20:00 CET 2007 - locilka@suse.cz

- Making yast2.rpm independent on SuSEfirewall2. The package is
  checked and installed in SuSEFirewall::Read() function. If user
  decides not to install it, Firewall functionality is disabled.
  Installing the SuSEfirewall2 package is possible only on the
  running system (#245506).
- Checking for firewall definitions installed during one YaST run.
  This check is forced when something tries to use unknown service
  definition.
- Disabling possibility to configure firewall in Installation in
  Network proposal when SuSEfirewall2 package is not installed.
- Changing directory of service definitions to
  /etc/sysconfig/SuSEfirewall2.d/services (bugzilla #247352
  comment #13).

-------------------------------------------------------------------
Wed Feb 28 11:26:14 CET 2007 - lslezak@suse.cz

- ProductControl::Run() - return `abort also in the firstboot
  stage (#247552)
- 2.15.14

-------------------------------------------------------------------
Tue Feb 27 12:47:36 CET 2007 - locilka@suse.cz

- Added and fixed support for Firewall Custom Rules (FATE #100068,
  FATE #120042).
- 2.15.13

-------------------------------------------------------------------
Fri Feb 23 11:30:05 CET 2007 - lslezak@suse.cz

- error handling in Package::Available*() - return nil if no
  installation source is available (#225484)
- 2.15.12

-------------------------------------------------------------------
Mon Feb 19 14:04:18 CET 2007 - lslezak@suse.cz

- NetworkPopup - fixed NFS browsing (the same problem was
  in #71064), display scan results in a simple popup
- 2.15.11

-------------------------------------------------------------------
Fri Feb 16 12:50:35 CET 2007 - lslezak@suse.cz

- added String::FormatFilename() and URL::FormatUrl() - functions
  for removing the middle part of an URL/file name (#221163)
- 2.15.10

-------------------------------------------------------------------
Thu Feb 15 09:24:32 CET 2007 - aosthof@suse.de

- Fixed ComputePackage() in library/system/src/Kernel.ycp to be
  able to check provided kernel packages in installed system

-------------------------------------------------------------------
Thu Feb 15 07:31:47 CET 2007 - lslezak@suse.cz

- register ScanDB callbacks (#219953)
- String.ycp - functions for formatting dowload rate string
  (required for #168935)
- /sbin/yast2 - added control center switching, configurable via
  sysconfig (fate #301082) (mmeeks)
- 2.15.9

-------------------------------------------------------------------
Tue Feb 13 17:17:43 CET 2007 - mvidner@suse.cz

- ModulesConf::RunDepmod: do it also on s390 (#192120).

-------------------------------------------------------------------
Mon Feb 12 13:08:46 CET 2007 - lslezak@suse.cz

- register TrustGpgKey() callback handler (#242087, #240771)
- 2.15.8

-------------------------------------------------------------------
Mon Feb 12 11:00:53 CET 2007 - jsrain@suse.cz

- added control center switching, configurable via sysconfig
  (fate #301082) (mmeeks)

-------------------------------------------------------------------
Fri Feb  9 14:55:20 CET 2007 - mvidner@suse.cz

- Set Mode::testMode () == "testsuite" automatically when running with
  yast2-testsuite (#243624).
- Adjusted SuSEFirewall testsuite to match the current
  Mode::testMode () implementation
- 2.15.7

-------------------------------------------------------------------
Fri Feb  9 13:14:43 CET 2007 - locilka@suse.cz

- Using SCR::UnregisterAgent() instead of SCR::UnmountAgent in
  SetDesktopIcon() in Wizard.ycp (#244046).

-------------------------------------------------------------------
Thu Feb  8 16:46:18 CET 2007 - locilka@suse.cz

- Tuning firewall services defined by packages (FATE #300687).
- Added a lot of documentation and examples and comments into the
  SuSEFirewall YCP module.
- 2.15.6

-------------------------------------------------------------------
Thu Feb  8 11:06:41 CET 2007 - kmachalkova@suse.cz

- Use UI::RunInTerminal in menu.ycp for text-mode only. In all other
  cases run appropriate module in Qt(Gtk)
- 2.15.5

-------------------------------------------------------------------
Wed Feb  7 16:15:41 CET 2007 - locilka@suse.cz

- Added support for firewall services defined by packages
  (FATE #300687).
- Adjusted SuSEFirewall testsuite.

-------------------------------------------------------------------
Mon Jan 29 16:10:53 CET 2007 - mzugec@suse.de

- Internet connection test fails on s390 (#238246)
- 2.15.4

-------------------------------------------------------------------
Tue Jan 23 10:03:01 CET 2007 - jsrain@suse.cz

- use --whatprovides when quering for an installed package (#76181)

-------------------------------------------------------------------
Mon Jan 22 17:53:17 CET 2007 - mzugec@suse.cz

- 2.15.3
- #237353 - use cache to avoid multiple confirmations for the same purpose

-------------------------------------------------------------------
Fri Jan 19 10:16:05 CET 2007 - jsuchome@suse.cz

- added new API to Popup: MessageDetails, WarningDetails, ErrorDetails,
  NotifyDetails (popup with text and Details button for extra info)

-------------------------------------------------------------------
Fri Jan 19 09:09:33 CET 2007 - locilka@suse.cz

- Added two new remarkable functions GetFirewallKernelModules and
  SetFirewallKernelModules into the SuSEFirewall module. They will
  allow to open FTP service in SuSEfirewall2.
- Adjusted testsuite on Firewall

-------------------------------------------------------------------
Thu Jan 18 15:16:45 CET 2007 - kmachalkova@suse.cz

- Avoid displaying empty strings in NetworkPopup (#220813, #223498)

-------------------------------------------------------------------
Tue Jan  9 11:23:04 CET 2007 - mzugec@suse.cz

- add bond device

-------------------------------------------------------------------
Mon Jan  8 18:09:00 CET 2007 - locilka@suse.cz

- Fixed handling Y2_GEOMETRY="-geometry XxY[+OffsX+OffsY]" and
  "--geometry XxY[+OffsX+OffsY]" in /sbin/yast2 call (#232568).

-------------------------------------------------------------------
Fri Jan  5 13:20:26 CET 2007 - lslezak@suse.cz

- gpg library: fixed export of a key, export key in ASCII or
  binary format, added passphrase widget/popup, API documentation,
  example code
- 2.15.2

-------------------------------------------------------------------
Thu Jan  4 15:45:00 CET 2007 - locilka@suse.cz

- Changed y2error() to y2warning() when using default value is
  Misc::SysconfigRead() (#231744).

-------------------------------------------------------------------
Thu Dec 21 10:19:00 CET 2006 - lslezak@suse.cz

- added a gpg library - a wrapper for gpg binary (GPG.ycp),
  CWM widgets (GPGWidgets.ycp)  (initial version)

-------------------------------------------------------------------
Thu Dec 14 15:06:25 CET 2006 - lslezak@suse.cz

- added Label::SkipButton() (#228370)

-------------------------------------------------------------------
Wed Dec 13 09:11:24 CET 2006 - lslezak@suse.cz

- URL.ycp: fixed url building and checking in Estonian locale
  (use [[:alpha:]] instead of [a-z] in regexps) (#227256)
- 2.15.1

-------------------------------------------------------------------
Thu Dec  7 15:30:30 CET 2006 - lslezak@suse.cz

- menu.ycp: `restart_menu is not needed anymore (#148683)

-------------------------------------------------------------------
Tue Dec  5 11:20:10 CET 2006 - kmachalkova@suse.cz

- Adapt ncurses menu.ycp for running yast modules as separate
  processes (#148683, #221254, #222547)
- Do not change LANG and LC_CTYPE when stdin does not support
  utf8 (testutf8 returns 0) (partly #179989)
- 2.15.0

-------------------------------------------------------------------
Tue Nov 28 09:04:31 CET 2006 - jsrain@suse.cz

- fixed board detection on PPC (#223872)
- 2.14.15

-------------------------------------------------------------------
Tue Nov 21 11:16:27 CET 2006 - mvidner@suse.cz

- Implemented yast2 --remove and yast2 --update (#222757).
  (It needs yast2-packager-2.14.8 to work.)
- 2.14.14

-------------------------------------------------------------------
Tue Nov 14 10:49:04 CET 2006 - kmachalkova@suse.cz

- Better selection of fastest available network device (checking
  for cable connection and status for NICs) (#214897)
- 2.14.13

-------------------------------------------------------------------
Mon Nov 13 17:26:19 CET 2006 - locilka@suse.cz

- Tuning the previous change not to use .target.tmpdir but using
  "/var/lib/YaST2" instead.
- 2.14.12

-------------------------------------------------------------------
Mon Nov 13 14:27:39 CET 2006 - locilka@suse.cz

- Calling /sbin/SuSEfirewall2 (start|stop) instead of
  Service::Start()/Service::Stop() for SuSEfirewall2_(init && setup)
  (#215416).
- Extended testsuite of SuSEFirewall module.
- 2.14.11

-------------------------------------------------------------------
Wed Nov  8 09:44:03 CET 2006 - mvidner@suse.cz

- Resubmitting to fix the build.
- 2.14.10

-------------------------------------------------------------------
Mon Nov  6 15:20:34 CET 2006 - mzugec@suse.cz

- #177560 - fixed corrupting sysconfig files after setting locale to et_EE
- set value to boolean if contains "yes" or "no"
- 2.14.9

-------------------------------------------------------------------
Fri Nov  3 15:37:06 CET 2006 - locilka@suse.cz

- Fixed handling of missign SuSE-release files (partly #217013).

-------------------------------------------------------------------
Fri Nov  3 10:58:21 CET 2006 - mvidner@suse.cz

- Manual page: documented the command line interface (jfriedl).

-------------------------------------------------------------------
Mon Oct 30 09:29:21 CET 2006 - locilka@suse.cz

- Stopping/Starting and/or Enabling/Disabling all SuSEfirewall2
  services even if one of them fails. Partly preventing from not
  writing the new status of services (bugzilla #215416).
- Restarting firewall in SuSEFirewall::ActivateConfiguration() even
  if the configuration is not changed but there are some RPC
  services in the configuration (bugzilla #186186).
- 2.14.8

-------------------------------------------------------------------
Wed Oct 25 11:13:38 CEST 2006 - locilka@suse.cz

- Writing the client's return value to the log (ProductControl)
  for easier debugging (#214886).

-------------------------------------------------------------------
Tue Oct 24 15:50:54 CEST 2006 - lslezak@suse.cz

- .etc.policykit agent - added documentation
- fixed script callback registration

-------------------------------------------------------------------
Tue Oct 24 09:44:20 CEST 2006 - jsrain@suse.cz

- lazy initialization of list of YaST modules for bash completion
  (#212928)

-------------------------------------------------------------------
Mon Oct 23 17:14:04 CEST 2006 - lslezak@suse.cz

- added .etc.policykit agent (reads/writes
  /etc/PolicyKit/privilege.d/*.privilege files), used for
  handling powermanagement permissions (fate #301180, bug #214272)
- 2.14.7

-------------------------------------------------------------------
Wed Oct 18 15:12:08 CEST 2006 - locilka@suse.cz

- Returning `abort from ProductControl::Run in case of Abort button
  pressed during the second stage installation (FATE #300422).
- 2.14.6

-------------------------------------------------------------------
Wed Oct 18 13:47:50 CEST 2006 - kmachalkova@suse.cz

- NetworkDevices: return device type (e.g. netcard, modem,..) in
  human readable form
- NetworkPopup: display more information (besides device id also
  type, name and IP address)
- Moved NetworkPopup.ycp from library/wizard to library/network
- 2.14.5

-------------------------------------------------------------------
Mon Oct 16 16:34:58 CEST 2006 - lslezak@suse.cz

- register script callbacks (feature #100233)
- 2.14.4

-------------------------------------------------------------------
Mon Oct 16 11:23:48 CEST 2006 - mvidner@suse.cz

- /sbin/yast2: make ldd "not found" messages visible so that there is
  a hint about why a UI plugin is not working (#211392).

-------------------------------------------------------------------
Tue Oct 10 18:02:17 CEST 2006 - mvidner@suse.cz

- It is now configurable whether to use Qt or GTK GUI,
  see "man yast2" (F#301083).
- 2.14.3

-------------------------------------------------------------------
Tue Oct  3 12:38:46 CEST 2006 - jsrain@suse.cz

- reverted bigsmp kernel usage
- 2.14.2

-------------------------------------------------------------------
Mon Oct  2 16:38:20 CEST 2006 - jsrain@suse.cz

- merged texts from proofread
- install bigsmp kernel regardless the memory size
- 2.14.1

-------------------------------------------------------------------
Wed Sep 27 11:02:10 CEST 2006 - jsrain@suse.cz

- merged 10.2-only patches to SVN repository
- fixed Cell detection (#206539)
- 2.14.0

-------------------------------------------------------------------
Mon Sep 18 16:35:26 CEST 2006 - lslezak@suse.cz

- use the new source callbacks (feature #1466),
  require yast2-pkg-bindigs >= 2.13.95
- 2.13.81

-------------------------------------------------------------------
Fri Sep 15 10:02:49 CEST 2006 - mvidner@suse.cz

- Refactored Progress.ycp (but reverted the interface change).
- 2.13.80

-------------------------------------------------------------------
Wed Aug 30 16:31:11 CEST 2006 - sh@suse.de

- Added output of "rpm -qa" to save_y2logs
  upon request at all-hands meeting 2006-08-29
- 2.13.79

-------------------------------------------------------------------
Wed Aug 30 15:23:33 CEST 2006 - locilka@suse.cz

- DnsServerPunycode module moved from yast2-dns-server to yast2
  as Punycode module.
- 2.13.78

-------------------------------------------------------------------
Wed Aug 23 16:27:16 CEST 2006 - jsrain@suse.cz

- added release-specific Xvnc parameters
- 2.13.77

-------------------------------------------------------------------
Wed Aug 23 09:59:40 CEST 2006 - jsrain@suse.cz

- kernel-smp package is dropped for 10.2
- simplified kernel package detection for PPC for 10.2 (#195049)
- 2.13.76

-------------------------------------------------------------------
Tue Aug 22 19:24:18 CEST 2006 - mvidner@suse.cz

- CWM::ShowAndRun: documented disable_buttons.

-------------------------------------------------------------------
Thu Aug 17 16:40:58 CEST 2006 - jsrain@suse.cz

- initialize patch/delta RPM callbacks
- 2.13.75

-------------------------------------------------------------------
Thu Aug 10 15:25:59 CEST 2006 - locilka@suse.cz

- Moved (x)inetd agent from yast2-inetd to yast2
- 2.13.74

-------------------------------------------------------------------
Wed Aug  9 15:37:45 CEST 2006 - jsrain@suse.cz

- fixed recognizing pegasos, cell and maple boot requirements (PPC)
  (#192957)

-------------------------------------------------------------------
Wed Aug  9 14:19:23 CEST 2006 - kmachalkova@suse.cz

- Added new Address::CheckMAC() and Address::ValidMAC() functions.
- 2.13.73

-------------------------------------------------------------------
Mon Aug  7 11:07:31 CEST 2006 - locilka@suse.cz

- Added new IP::IPv4ToBits() and IP::BitsToIPv4() functions.

-------------------------------------------------------------------
Fri Aug  4 16:21:43 CEST 2006 - jsrain@suse.cz

- added mode X-version-specific paths
- 2.13.72

-------------------------------------------------------------------
Thu Aug  3 14:51:46 CEST 2006 - mvidner@suse.cz

- Start-up speed-up: don't read all desktop files to find our icon.
  Thanks to Michael Meeks for profiling.
- 2.13.71

-------------------------------------------------------------------
Wed Aug  2 16:00:12 CEST 2006 - jsrain@suse.cz

- Added more X-version-specific paths
- 2.13.70

-------------------------------------------------------------------
Wed Aug  2 10:08:50 CEST 2006 - locilka@suse.cz

- Added new module SuSEFirewallExpertRules managing expert ACCEPT
  rules of SuSEfirewall2.
- Port-ranges-related functionality in SuSEFirewall module moved
  to new module PortRanges.

-------------------------------------------------------------------
Tue Aug  1 16:10:01 CEST 2006 - jsrain@suse.cz

- Added module and data file specifying X11 paths

-------------------------------------------------------------------
Wed Jul 26 11:40:32 CEST 2006 - locilka@suse.cz

- Added new FileUtils::CheckAndCreatePath function that checks the
  current system for path existency and offers its creation if it
  doesn't exist.
- 2.13.69

-------------------------------------------------------------------
Tue Jul 25 15:50:15 CEST 2006 - jsrain@suse.cz

- fixed error popup if log of mkinitrd could not be run (#156762)
- prevent from crash in DialogTree.ycp (#191237)

-------------------------------------------------------------------
Mon Jul 24 09:42:55 CEST 2006 - locilka@suse.cz

- Fixed handling of multiline entries in the SuSEfirewall2
  sysconfig file. Newline characters were removed when joining
  multiline entries together. By now, .sysconfig.SuSEfirewall2
  returns values as it reads them, newlines are replaced with
  spaces in SuSEFirewall::Read() (#194419).

-------------------------------------------------------------------
Tue Jul 18 16:02:46 CEST 2006 - jsrain@suse.cz

- fixed handling of translated strings in control file (eg.
  congratulate string)
- 2.13.68

-------------------------------------------------------------------
Tue Jul 18 10:24:24 CEST 2006 - locilka@suse.cz

- Fixed proposal to reflect the current status better. Network
  interfaces might be assigned to the zone with 'any' in 'EXT'.
  If there are no network interfaces but SSH port is open, proposal
  informs about it (#154401).
- If there are only dial-up interfaces, SSH port can be also
  enabled and correctly informs about the current state.

-------------------------------------------------------------------
Sun Jul 16 08:54:55 CEST 2006 - olh@suse.de

- introduce a Linuxrc::display_ip and use it instead of Arch::s390
- 2.13.67

-------------------------------------------------------------------
Fri Jul 14 17:09:02 CEST 2006 - locilka@suse.cz

- Added better checking for wrong port-ranges. Invalid ones are
  stored in the configuration but ignored for firewall functions,
  such as joining port ranges.
- Joining ranges is possible only for TCP and UDP because other
  protocols don't support port ranges.
- Removing notes about NetworkManager from the SuSEFirewall
  documentation because it isn't needed to mention it there.
- 2.13.66

-------------------------------------------------------------------
Sat Jun 24 22:23:08 CEST 2006 - locilka@suse.cz

- Adding special Xen interface "xenbr0" into the
  FW_FORWARD_ALWAYS_INOUT_DEV variable in the Network Proposal in
  case of "kernel-xenpae" package installed (#154133) (Similar to
  change in 2.13.43).
- 2.13.65

-------------------------------------------------------------------
Tue Jun 13 13:27:35 CEST 2006 - jsrain@suse.cz

- fixed encoding/decoding query part of URL (#179913)
- 2.13.64

-------------------------------------------------------------------
Mon Jun 12 17:16:34 CEST 2006 - mvidner@suse.cz

- Moved cfg_security.scr from yast2-security.rpm to yast2.rpm
- Do not sit in a networked directory when reconfiguring network
  (#61055, reapplied lost fix).
- 2.13.63

-------------------------------------------------------------------
Mon Jun 12 11:48:12 CEST 2006 - locilka@suse.cz

- Do not register Signature Callbacks in case of AutoInst (#183821)
- 2.13.62

-------------------------------------------------------------------
Fri Jun  2 12:42:04 CEST 2006 - jsrain@suse.cz

- Marked global API of following modules as stable:
    ProductFeatures, WizardHW
- 2.13.61

-------------------------------------------------------------------
Thu Jun  1 14:49:53 CEST 2006 - locilka@suse.cz

- Global API or parts of these modules were marked as Stable:
    Address, Arch, Confirm, Crash, FileUtils, Hostname, HTML,
    HWConfig, IP, Label, Map, Message, Mode, Netmask, Package,
    PackageAI, PackageSystem, Popup, Report, RichText, Sequencer,
    Service, Stage, TypeRepository, URL and Wizard
- Added some more documentation into the Wizard module
- Fixing documentation of global modules (for generated docu.)
- 2.13.60

-------------------------------------------------------------------
Thu May 18 12:28:09 CEST 2006 - locilka@suse.cz

- Fixing exporting the $QT_HOME_DIR according to $user's home
  directory (#162114).
- 2.13.59

-------------------------------------------------------------------
Mon May 15 15:18:56 CEST 2006 - locilka@suse.cz

- Fixed CWMFirewallInterfaces behavior in the basic view for all
  interfaces at once. When the status of the firewall checkbox is
  changed, the current configuration is checked and possible errors
  are reported to user (#158520 c17).
- 2.13.58

-------------------------------------------------------------------
Mon May 15 12:58:42 CEST 2006 - jsrain@suse.cz

- provide more information about restart of YaST during
  installation from ProductControl (#167561)

-------------------------------------------------------------------
Thu May 11 09:23:29 CEST 2006 - lslezak@suse.cz

- select kernel-xenpae package if Xen PAE kernel is running
  (#172978)
- 2.13.57

-------------------------------------------------------------------
Wed May 10 16:30:02 CEST 2006 - locilka@suse.cz

- Added more logging into the Service.ycp module (for bug #173418)

-------------------------------------------------------------------
Thu May  4 14:15:31 CEST 2006 - jsrain@suse.cz

- read texts from control file (#170881)
- 2.13.56

-------------------------------------------------------------------
Wed May  3 17:45:59 CEST 2006 - locilka@suse.cz

- Properly handle special string 'any' in 'EXT' zone in CWM for
  firewall. Creating special functions in SuSEFirewall module for
  that (#158520).
- 2.13.55

-------------------------------------------------------------------
Tue Apr 25 20:38:04 CEST 2006 - jsrain@suse.de

- properly parse FTP URL (#166248, many others)
- 2.13.54

-------------------------------------------------------------------
Tue Apr 25 14:24:45 CEST 2006 - visnov@suse.cz

- ensure importing trusted RPM keys before initializing sources (#169121)
- 2.13.53

-------------------------------------------------------------------
Thu Apr 20 22:47:03 CEST 2006 - jsrain@suse.de

- handle installation restart with repeating last step (#167561)
- 2.13.52

-------------------------------------------------------------------
Wed Apr 19 15:02:44 CEST 2006 - jsuchome@suse.cz

- menu.ycp: check for `restart_menu possible return value (#162966)
- scripts/yast2: enable restarting curses menu
- 2.13.51

-------------------------------------------------------------------
Tue Apr 18 15:13:32 CEST 2006 - jsuchome@suse.cz

- menu.ycp: better check if menu should exit after online-update
- 2.13.50

-------------------------------------------------------------------
Fri Apr 14 19:21:11 CEST 2006 - jsrain@suse.de

- fixed handling of disabling back button (#165832)
- 2.13.49

-------------------------------------------------------------------
Fri Apr 14 14:29:17 CEST 2006 - jsuchome@suse.cz

- restart online update if there are some selected patches left to
  installation (#165540)
- 2.13.48

-------------------------------------------------------------------
Tue Apr 11 10:08:09 CEST 2006 - locilka@suse.cz

- Registering callback Pkg::CallbackAcceptFileWithoutChecksum
- 2.13.47

-------------------------------------------------------------------
Fri Apr  7 22:40:56 CEST 2006 - jsrain@suse.de

- fixed content file parser (#163702)
- 2.13.46

-------------------------------------------------------------------
Wed Apr  5 15:59:36 CEST 2006 - locilka@suse.cz

- Registered new Pkg:: callbacks
  - Pkg::CallbackAcceptUnsignedFile
  - Pkg::CallbackAcceptUnknownGpgKey
  - Pkg::CallbackImportGpgKey
  - Pkg::CallbackAcceptVerificationFailed
  - Pkg::CallbackTrustedKeyAdded
  - Pkg::CallbackTrustedKeyRemoved
- 2.13.45

-------------------------------------------------------------------
Wed Apr  5 15:09:52 CEST 2006 - sh@suse.de

- V 2.13.44
- Fixed bug #116356: save_y2logs saves into a different directory

-------------------------------------------------------------------
Wed Apr  5 11:36:03 CEST 2006 - fehr@suse.de

- changed some very verbose debug output in AsciiFile.ycp
- 2.13.43

-------------------------------------------------------------------
Wed Apr  5 11:11:44 CEST 2006 - locilka@suse.cz

- Adding special Xen interface "xenbr0" into the
  FW_FORWARD_ALWAYS_INOUT_DEV variable in the Network Proposal in
  case of "kernel-xen" package installed (#154133).

-------------------------------------------------------------------
Wed Apr  5 10:49:47 CEST 2006 - mvidner@suse.cz

- Added CWM::DisableButtons (jsuchome, #157125).

-------------------------------------------------------------------
Wed Apr  5 09:44:25 CEST 2006 - locilka@suse.cz

- Fixed wrong handling of special 'any' string in the internal
  function ArePortsOrServicesAllowed(). This part was forgotten
  from the first implementation of NetworkManager support (#162512).
- Adding FW_FORWARD_ALWAYS_INOUT_DEV variable into the Read()
  function to prepare fix for Xen handling (#154133).

-------------------------------------------------------------------
Tue Apr  4 15:31:08 CEST 2006 - locilka@suse.cz

- Added mapping for Pkg::CallbackAcceptUnsignedFile() callback
  (#162858)
- 2.13.42

-------------------------------------------------------------------
Wed Mar 29 17:04:09 CEST 2006 - mvidner@suse.cz

- Added PackageLock, a module to handle the big Zypp lock (#160319).
- 2.13.41

-------------------------------------------------------------------
Mon Mar 27 10:24:51 CEST 2006 - locilka@suse.cz

- TERM=raw -> TERM=dumb in Service::RunInitScriptWithTimeOut()

-------------------------------------------------------------------
Wed Mar 22 13:00:10 CET 2006 - locilka@suse.cz

- better testing of UTF-8 support using the testutf8 binary
  (#158001)
- 2.13.40

-------------------------------------------------------------------
Mon Mar 20 11:17:11 CET 2006 - locilka@suse.cz

- removed yast2 starting script from /usr/lib/YaST2/bin/, leaving
  it only in /sbin/ (#144237).
- replacing relative paths in /sbin/yast2 with absolute ones.
- 2.13.39

-------------------------------------------------------------------
Wed Mar 15 16:15:35 CET 2006 - jsrain@suse.de

- changed the name of kernel package on S/390 (#157605)
- 2.13.38

-------------------------------------------------------------------
Wed Mar 15 09:03:47 CET 2006 - locilka@suse.cz

- checking for testutf8 binary before running it in /sbin/yast2
  starting script (#158001)
- 2.13.37

-------------------------------------------------------------------
Mon Mar 13 14:07:54 CET 2006 - jsuchome@suse.cz

- fixed long buttons (#157420)
- 2.13.36

-------------------------------------------------------------------
Fri Mar 10 23:17:46 CET 2006 - jsrain@suse.de

- store all installation options in /etc/YaST2/Productfeatures
  (#156388)
- 2.13.35

-------------------------------------------------------------------
Fri Mar 10 17:12:00 CET 2006 - mvidner@suse.cz

- Start ncurses UI in non-threaded mode to enable spawning of
  interactive processes (like w3m for suseRegister, #150799).
- Added String::Random (#157107).
- 2.13.34

-------------------------------------------------------------------
Mon Feb 27 14:04:10 CET 2006 - lslezak@suse.cz

- Arch::is_xen0() and Arch::is_xenU() (#153235)
- 2.13.33

-------------------------------------------------------------------
Thu Feb 23 13:10:38 CET 2006 - mvidner@suse.cz

- ag_initscripts: no need to use absolute paths to awk and friends
  (#152840)
- 2.13.32

-------------------------------------------------------------------
Mon Feb 20 16:08:07 CET 2006 - mvidner@suse.cz

- Added Arch::is_laptop as a better alternative to
  Arch::has_pcmcia (#151813).
- 2.13.31

-------------------------------------------------------------------
Thu Feb 16 19:45:58 CET 2006 - olh@suse.de

- fix two typos in error path in Mode.ycp

-------------------------------------------------------------------
Tue Feb 14 17:57:57 CET 2006 - jsrain@suse.de

- added possibility to disable individual proposals
- 2.13.30

-------------------------------------------------------------------
Tue Feb 14 13:30:19 CET 2006 - olh@suse.de

- remove nubus support

-------------------------------------------------------------------
Mon Feb 13 13:06:25 CET 2006 - lslezak@suse.cz

- don't try to install kernel-*-nongpl packages
- 2.13.29

-------------------------------------------------------------------
Mon Feb 13 12:17:02 CET 2006 - locilka@suse.cz

- Killing the .background agent in the
  Service::RunInitScriptWithTimeOut function to prevent from
  undefined behavior when calling this function one by one
  without any sleep (#144891).
- Ignoring all 'skeleton' and 'skeleton.*' init scripts in the
  Rulevel editor since they are not a real init scripts.

-------------------------------------------------------------------
Mon Feb 13 09:49:13 CET 2006 - locilka@suse.cz

- Removing obsolete support for NetworkManager which have changed
  its behavior again (#149075). Changing firewall, firewall
  proposal and CWM firewall.
- 2.13.28

-------------------------------------------------------------------
Thu Feb  9 17:04:13 CET 2006 - locilka@suse.cz

- Added support for the iscsi-target (#149548) into the Firewall
  services

-------------------------------------------------------------------
Wed Feb  8 17:33:40 CET 2006 - jsrain@suse.de

- added support for localization of workflows updated from add-on
  products

-------------------------------------------------------------------
Tue Feb  7 19:33:38 CET 2006 - mvidner@suse.cz

- Use rcnetwork restart insted of rcnetwork start to handle the switch
  between ifup and NetworkManager (#148263).
- Use BuildRequires, but without openslp-devel, popt-devel.
- 2.13.27

-------------------------------------------------------------------
Thu Jan 26 09:36:21 CET 2006 - locilka@suse.cz

- Added new function String::WrapAt() to ease wrapping texts in
  dialogs and pop-up windows.
  Useful particulary for translated strings with unknown length.

-------------------------------------------------------------------
Mon Jan 23 17:36:06 CET 2006 - locilka@suse.cz

- Added new function NetworkService::ConfirmNetworkManager() to be
  called in the Read dialogs of services configuration. User has to
  confirm continuing the configuration when NetworkManager is
  enabled.
- Merged texts from proofreading.
- 2.13.26

-------------------------------------------------------------------
Mon Jan 23 17:06:18 CET 2006 - mvidner@suse.cz

- Start the network using rcnetwork start, not rcnetwork status.
  Fixes the internet test (#144829).
- 2.13.25

-------------------------------------------------------------------
Sun Jan 15 17:56:00 CET 2006 - mvidner@suse.cz

- NetworkService: use /etc/sysconfig/network/config:NETWORKMANAGER
  instead of rcnetworkmanager (#135595).
- 2.13.24

-------------------------------------------------------------------
Fri Jan 13 16:46:36 CET 2006 - jsrain@suse.cz

- hide disabled steps from installation workflow
- 2.13.23

-------------------------------------------------------------------
Fri Jan 13 15:20:02 CET 2006 - locilka@suse.cz

- Added missing function Progress::status()
  Returning whether progress 'is' on or 'off'

-------------------------------------------------------------------
Wed Jan 11 18:31:17 CET 2006 - mvidner@suse.cz

- CWMTab::CleanUp: do not reset current_tab_id, the caller may want to
  remember it for revisiting the dialog (#134386).
- Added String::NonEmpty (stringlist) and NewlineItems (string).
- Added XML::XmlError () (ug).
- 2.13.22

-------------------------------------------------------------------
Wed Jan 11 13:47:24 CET 2006 - jsrain@suse.cz

- added possibility to hide Edit button in Table/Popup
- 2.13.21

-------------------------------------------------------------------
Wed Jan 11 11:10:38 CET 2006 - locilka@suse.cz

- Fixing bug #142502
  Firewall still reported 'closed' SSH port when the Network Manager
  was used.
  Added more debugging logs.
- 2.13.20

-------------------------------------------------------------------
Mon Jan  9 17:54:49 CET 2006 - locilka@suse.cz

- Teaching SuSEFirewallProposal to work well with Network Manager
  enabled.
- 2.13.19

-------------------------------------------------------------------
Fri Jan  6 10:18:56 CET 2006 - locilka@suse.cz

- Tuning SuSEFirewall known Services
  Adding "TCP: 427" and "Broadcast: 427" to the definition of
  SLP-daemon by the feature #117 "SLP configuration module"

-------------------------------------------------------------------
Thu Jan  5 16:57:00 CET 2006 - mvidner@suse.cz

- CWM: implemented valid_chars property; added InitNull and StoreNull.
- CWM::Run: generate a fake event to allow a handler to enable/disable
  widgets before the first real UserInput takes place
- Dropped commandline.ycp, really now.
- 2.13.18

-------------------------------------------------------------------
Thu Jan  5 10:01:17 CET 2006 - locilka@suse.cz

- Adjusting environment for bugfix #129679
  Preventing Service::RunInitScript() from stuck by adding a new
  function Service::RunInitScriptWithTimeOut() using the
  .background agent
- Fixing bug #139587
  Firewall Functions IsEnabled() and IsStarted() expected that the
  firewall is not enabled or started by default in the
  installation. The [Back] button from the connection test (and
  changing firewall "enabled" to "disabled") has broken this
  expectation.

-------------------------------------------------------------------
Wed Jan  4 11:12:18 CET 2006 - visnov@suse.cz

- Dropped Require.ycp, long time obsolete library
- Dropped commandline.ycp obsolete wrapper

-------------------------------------------------------------------
Wed Jan  4 10:22:51 CET 2006 - locilka@suse.cz

- Adding Network Manager support into
        - SuSEFirewall Proposal
        - SuSEFirewall itself
        - CWM Firewall Interfaces (for other modules)
- 2.13.17

-------------------------------------------------------------------
Tue Jan  3 15:22:12 CET 2006 - visnov@suse.cz

- Show progress in command-line mode (F300349)

-------------------------------------------------------------------
Tue Jan  3 10:29:58 CET 2006 - mvidner@suse.cz

- Prevented NetworkService::Managed() from returning nil.

-------------------------------------------------------------------
Thu Dec 22 08:46:07 CET 2005 - visnov@suse.cz

- ignore .desktop comments starting with #

-------------------------------------------------------------------
Tue Dec 20 11:13:26 CET 2005 - visnov@suse.cz

- Include bash completion script
- 2.13.16

-------------------------------------------------------------------
Mon Dec 19 17:20:03 CET 2005 - mvidner@suse.cz

- Consider also NetworkManager if there are no ifcfgs during the
  firewall proposal (#139402).
- 2.13.15

-------------------------------------------------------------------
Mon Dec 19 15:34:37 CET 2005 - jsuchome@suse.cz

- merged texts from proofreading
- 2.13.14

-------------------------------------------------------------------
Wed Dec 14 16:08:39 CET 2005 - mvidner@suse.cz

- Added a bash completion script, thanks to choeger.

-------------------------------------------------------------------
Wed Dec  7 10:02:18 CET 2005 - locilka@suse.cz

- Changing firewall summary texts due to the bug/enhancement
  #119810. A bit misleading text "SSH is enabled" was changed to
  the "SSH port is open" etc. Also translatios should be now much
  more clearer.

-------------------------------------------------------------------
Tue Nov 29 14:41:40 CET 2005 - locilka@suse.cz

- Adding feature #5998 from FaTE: Port ranges
  Port ranges are supported in the whole configuration of
  SuSEFirewall2 for TCP, UDP and Broadcast. Port range has a higher
  priority than a port itsef, which means that adding a port which
  is already mentioned in some port alias will not add it again. If
  there is some port range next to the new port it will join it
  with the port range. Port ranges can be flatten when one is a
  neighbor of any other or if one covers any other. Removing a port
  from the port range will split the port range up into two port
  ranges.
- Adding port range support into port aliases
- Changing searching for port alias from grep-regexp to the
  perl-regexp (because of buggy behaviour with the 'mysql' port).
- Fixing variable types in documentation of some functions
- 2.13.13

-------------------------------------------------------------------
Thu Nov 24 12:51:20 CET 2005 - locilka@suse.cz

- Fixed the misleading documentation for GetEnableService()
  function in the SuSEFirewall module, thanks to jsmeix

-------------------------------------------------------------------
Wed Nov 23 13:41:53 CET 2005 - mvidner@suse.cz

- CWM::ProcessTerm now handles all container widgets
  (added `MarginBox, `MinWidth, `MinHeight, `MinSize).

-------------------------------------------------------------------
Wed Nov 23 12:36:26 CET 2005 - visnov@suse.cz

- 2.13.12

-------------------------------------------------------------------
Tue Nov 22 15:50:21 CET 2005 - lslezak@suse.cz

- do not log passwords (#134886)

-------------------------------------------------------------------
Wed Nov 16 15:03:58 CET 2005 - jsrain@suse.cz

- read list of modules to clone at the end of installation from
  control file

-------------------------------------------------------------------
Wed Nov 16 07:40:38 CET 2005 - lslezak@suse.cz

- Kernel.ycp - some PPC kernel RPMs have been dropped, kernel
  package selection updated (#64206)
- 2.13.11

-------------------------------------------------------------------
Tue Nov 15 18:49:54 CET 2005 - mvidner@suse.cz

- CWM:
 - added `menu_button
 - explicitly specifying an empty help produces no errors, like no_help
 - actually implemented validate_help
 - added validate_type: `function_no_popup so that the function bodies
   can be shared and only validate_help needs to differ
- CWMTab:
 - widget_names is now optional
 - generate a fake event when switching to a new tab to allow a handler
   to enabled/disable widgets before the first real UserInput takes place
 - prevent double tab initialization at tab set initialization
- 2.13.10

-------------------------------------------------------------------
Fri Nov 11 10:05:46 CET 2005 - jsrain@suse.cz

- initialize package source only if needed when installing kernel
  modules package (#132458)

-------------------------------------------------------------------
Tue Nov  8 13:37:34 CET 2005 - lslezak@suse.cz

- add %2f when the begining of FTP URL path starts with /
- 2.13.9

-------------------------------------------------------------------
Tue Nov  8 09:28:22 CET 2005 - lslezak@suse.cz

- The reserved characters can be part of URL (#96960),
  properly handle the escape sequences in parsing/building of URL
- 2.13.8

-------------------------------------------------------------------
Wed Nov  2 18:33:12 CET 2005 - mvidner@suse.cz

- CWM
 - PrepareDialog recognizes *Squash and alignment widgets.
 - "widget_names" can be omitted in ShowAndRun.
 - Added section: Widget Description Map Reference.
 - Factored out rules to format the docbook documentation.
- CWMTab
 - CreateWidget recognizes "fallback_functions" in the main map
   and the tab maps.
 - Also call "clean_up" functions for widgets inside the tabs.

-------------------------------------------------------------------
Wed Nov  2 10:54:54 CET 2005 - locilka@suse.cz

- Removing TCP port 135 from samba-server firewall definition.
- Adding "Portable Batch System (PBS)" definition into firewall
- Adding MySQL definition into firewall, enhancement #131478

-------------------------------------------------------------------
Thu Oct 27 18:14:24 CEST 2005 - mvidner@suse.cz

- CLI XML help: changed document structure, hopefully for the better.
- 2.13.7

-------------------------------------------------------------------
Fri Oct 21 16:28:01 CEST 2005 - lslezak@suse.cz

- CommandLine:: supports printing texts without trailing
  newline character (useful for progress messages); added YesNo()
  functionality for the command line mode
- Package:: supports installing packages in the command line mode
  (#91033)
- 2.13.6

-------------------------------------------------------------------
Thu Oct 20 13:14:33 CEST 2005 - jsuchome@suse.cz

- added Misc::CustomSysconfigRead for reading custom sysconfig files
- 2.13.5

-------------------------------------------------------------------
Mon Oct 10 15:38:30 CEST 2005 - mvidner@suse.cz

- Do not use modules marked with BrokenModules (#97655).
- 2.13.4

-------------------------------------------------------------------
Fri Sep 30 12:53:28 CEST 2005 - mvidner@suse.cz

- Fixed the configuration of ESCON and FICON (#82891).
- 2.13.3

-------------------------------------------------------------------
Thu Sep 29 13:44:59 CEST 2005 - visnov@suse.cz

- require yast2-hardware-detection for probing

-------------------------------------------------------------------
Tue Sep 27 11:02:16 CEST 2005 - jsrain@suse.cz

- do not prevent USB modules from being added to initrd (#66733)

-------------------------------------------------------------------
Tue Sep 27 09:56:07 CEST 2005 - lslezak@suse.cz

- Popup - display long error "as is" - escape rich text tags,
  format lines; layout fixes
- version 2.13.2

-------------------------------------------------------------------
Fri Sep 23 13:42:46 CEST 2005 - lslezak@suse.cz

- command line - multiline description of a command is possible
  (help can be string or list of strings)

-------------------------------------------------------------------
Fri Sep 23 09:43:09 CEST 2005 - locilka@suse.cz

- Adding support for VNC and SSH installations. Firewall proposal
  enables SSH on non-dial-up interfaces when installing over SSH,
  enables VNC on non-dial-up interfaces when installing over VNC.
  Firewall proposal warns when installing over SSH/VNC and SSH/VNC
  is not enabled. (enahancement #113211)
- Adding XDMCP (Remote Acces to Display Manager) support
  (enhancement #118200)
- Adding FAM (Remote File Alteration Monitor) support
  (enhancement #118196)
- 2.13.1

-------------------------------------------------------------------
Wed Sep 21 13:10:38 CEST 2005 - lslezak@suse.cz

- Support for long error and long warning messages
  (e.g. Report::LongError) (#79161)
- new popups in Popup:: module (e.g. Popup::TimedLongError)
- added [Stop] button to all timed popups
- version 2.13.0

-------------------------------------------------------------------
Wed Sep  7 16:01:13 CEST 2005 - mvidner@suse.cz

- Fixed deleting an interface after writing and returning
  to the network proposal (#115448).
- WIRELESS_WPA_PASSWORD is also secret (#65741).
- 2.12.27

-------------------------------------------------------------------
Mon Sep  5 22:39:56 CEST 2005 - locilka@suse.cz

- fixing default SuSEfirewall2 logging values using the
  GetDefaultValue() function for undefined and newly also for
  empty values  for security reasons (#100692).
- 2.12.26

-------------------------------------------------------------------
Mon Sep  5 16:55:12 CEST 2005 - jsrain@suse.cz

- translate proposal tab headers (#114677)
- 2.12.25

-------------------------------------------------------------------
Mon Aug 22 12:33:42 CEST 2005 - jsuchome@suse.cz

- added check for `cancel to ncurses menu loop (#105507)
- 2.12.24

-------------------------------------------------------------------
Thu Aug 18 13:59:50 CEST 2005 - lslezak@suse.cz

- added simple XEN detection (workaround for #100726)
- select kernel-xen if XEN is detected
- 2.12.23

-------------------------------------------------------------------
Thu Aug 18 11:05:25 CEST 2005 - locilka@suse.cz

- Do not Read() NetworkDevices when running CWMFirewallInterfaces
  in Installation or Update.
- Set SuSEFirewallProposal as 'modified' when changing the firewall
  counfiguration via CWMFirewallInterfaces in Installation or
  Update (bug #105170).

-------------------------------------------------------------------
Mon Aug 15 14:47:36 CEST 2005 - jsrain@suse.cz

- check whether VGA kernel parameter is correct (#103150)

-------------------------------------------------------------------
Fri Aug 12 13:10:37 CEST 2005 - jsrain@suse.cz

- don't prevent xfs and jfx module from being added to initrd on
  PPC (#104037)
- 2.12.22

-------------------------------------------------------------------
Fri Aug 12 13:03:29 CEST 2005 - locilka@suse.cz

- Fixed YaST in console. It had been using LANG set to "POSIX"
  which was supporsed to be empty or to contain "xx_XX" string
  (#103007).

-------------------------------------------------------------------
Fri Aug 12 10:08:14 CEST 2005 - visnov@suse.cz

- added comments for translators

-------------------------------------------------------------------
Tue Aug  9 16:10:22 CEST 2005 - mvidner@suse.cz

- Fixed init script parsing with special backslash and whitespace
  combination (#103013).

-------------------------------------------------------------------
Tue Aug  9 11:27:06 CEST 2005 - locilka@suse.cz

- Fixing bug #102951
  Adding SLP Daemon to the firewall as a known service
- 2.12.21

-------------------------------------------------------------------
Mon Aug  8 16:35:47 CEST 2005 - jsrain@suse.cz

- disable "Edit" and "Delete" buttons in hardware dialog if no item
  is present in the list (#102526)
- store vendor URL in the installed system (#102542)
- do not add unneeded modules to initrd (#102588)
- 2.12.20

-------------------------------------------------------------------
Fri Aug  5 09:08:24 CEST 2005 - jsrain@suse.cz

- added initialization of source refresh callbacks
- changed label of the menubutton in the hardware dialog
- 2.12.19

-------------------------------------------------------------------
Thu Aug  4 16:14:49 CEST 2005 - lslezak@suse.cz

- move sysconfig metadata parsing functions from Sysconfig
  to String module.
- 2.12.18

-------------------------------------------------------------------
Tue Aug  2 15:54:10 CEST 2005 - lslezak@suse.cz

- format function in WizardHW module
- 2.12.17

-------------------------------------------------------------------
Tue Aug  2 14:36:32 CEST 2005 - jsrain@suse.cz

- added support not to allow to go back in the installation
  workflow if started from the middle
- 2.12.16

-------------------------------------------------------------------
Mon Aug  1 15:06:21 CEST 2005 - locilka@suse.cz

- Changing firewall definition for samba-server by the Samba-Howto
  Allowed ports/functionality is: TCP 135, 139, 445; UDP: 137, 138;
  Broadcast: 137, 138;
  Bugzilla #81254

-------------------------------------------------------------------
Thu Jul 28 15:52:49 CEST 2005 - jsrain@suse.cz

- merged texts from proofreading

-------------------------------------------------------------------
Thu Jul 28 08:55:08 CEST 2005 - jsrain@suse.cz

- fixed stopping the workflow in the middle to reboot (eg. in case
  of kernel update)
- 2.12.15

-------------------------------------------------------------------
Thu Jul 21 13:58:55 CEST 2005 - sh@suse.de

- Now using `opt(`hvstretch) in wizard to restore old laoyut
  behaviour: center content by default
- V 2.12.14

-------------------------------------------------------------------
Thu Jul 21 09:53:02 CEST 2005 - jsrain@suse.cz

- don't report void errors in CWM

-------------------------------------------------------------------
Wed Jul 20 14:51:42 CEST 2005 - jsrain@suse.cz

- fixed incorrecr wizard command causing crash at the begin of the
  installation
- 2.12.13

-------------------------------------------------------------------
Wed Jul 20 10:35:22 CEST 2005 - jsrain@suse.cz

- added libxml2(-devel) to neededforbuild
- 2.12.12

-------------------------------------------------------------------
Tue Jul 19 16:47:38 CEST 2005 - jsrain@suse.cz

- fixed installation workflow re-load on switch from installation
  to update or vice versa
- added possibility to start the workflow from the middle
- added possibility for having more stages in the installation
  wizard navigation bar
- added support for specifying textdomain for translatable texts
  for installation wizard
- 2.12.11

-------------------------------------------------------------------
Mon Jul 18 11:42:40 CEST 2005 - sh@suse.de

- Properly check if KDE is running in /sbin/yast so the sw_single
  module is started full-screen if that works flawlessly (KDE)
- V 2.12.10

-------------------------------------------------------------------
Mon Jul 11 18:20:44 CEST 2005 - sh@suse.de

- Fixed NCurses wizard layout behaviour:
  Properly propagate content strechability to layout parent
- V 2.12.9

-------------------------------------------------------------------
Fri Jul  8 16:03:01 CEST 2005 - visnov@suse.cz

- adapt build dependencies for blocxx
- 2.12.8

-------------------------------------------------------------------
Fri Jul  1 12:48:43 CEST 2005 - jsrain@suse.cz

- added support functions fir general hardware summary dialog
- added possibility to get selected tab from CWMTab
- 2.12.7

-------------------------------------------------------------------
Tue Jun 14 16:05:05 CEST 2005 - lslezak@suse.cz

- command line - fixed example definition in xmlhelp output
- 2.12.6

-------------------------------------------------------------------
Mon Jun 13 17:04:03 CEST 2005 - lslezak@suse.cz

- command line - 'xmlhelp' command (store command line help of
  a client in XML format)

-------------------------------------------------------------------
Mon Jun  6 10:24:53 CEST 2005 - jsrain@suse.cz

- keep order of initrd modules from installation system in the
  target system
- 2.12.5

-------------------------------------------------------------------
Tue May 31 10:32:54 CEST 2005 - jsrain@suse.cz

- create initial ProductFeatures file via fillup (#79278)

-------------------------------------------------------------------
Wed May 25 14:26:50 CEST 2005 - locilka@suse.cz

- Fixed SuSEFirewall testsuite after adding 'bootps' port to the
  DHCP Server definition

-------------------------------------------------------------------
Wed May 25 13:25:04 CEST 2005 - mvidner@suse.cz

- CWM: added a standalone radio button widget

-------------------------------------------------------------------
Thu May 19 11:51:29 CEST 2005 - locilka@suse.cz

- Fixed bug in CWMTsigKeys
  Key name containing the 't' letter had been ending on that
  character because of wrong implementation of regexp with '\\t'

-------------------------------------------------------------------
Mon May  9 09:51:10 CEST 2005 - locilka@suse.cz

- Adding "Requires: SuSEfirewall2" into the yast2 package instead
  of the yast2-firewall

-------------------------------------------------------------------
Tue May  3 16:42:41 CEST 2005 - jsrain@suse.cz

- made the hardcoded fallback list of VGA modes in Initrd.ycp
  public (via global function)

-------------------------------------------------------------------
Tue May  3 11:27:04 CEST 2005 - locilka@suse.cz

- Added 'bootps' port allowing broadcast into the DHCP Server
  definition for SuSEFirewallServices

-------------------------------------------------------------------
Thu Apr 28 14:04:57 CEST 2005 - jsrain@suse.cz

- if YOU updates any YaST package, restart NCurses control center
  (#80591)

-------------------------------------------------------------------
Thu Apr 28 10:08:20 CEST 2005 - jsrain@suse.cz

- updated ProductControl.ycp to privide inst_finish steps
- 2.12.4

-------------------------------------------------------------------
Fri Apr 22 13:39:55 CEST 2005 - mvidner@suse.cz

- Do not use "default" as an identifier.

-------------------------------------------------------------------
Mon Apr 18 15:43:43 CEST 2005 - jsrain@suse.cz

- added testsuite for new ProductFeatures.ycp
- 2.12.3

-------------------------------------------------------------------
Mon Apr 18 14:40:43 CEST 2005 - jsrain@suse.cz

- updated manual page and help of yast2 (#70892)
- changed interface of ProductFeatures.ycp
- 2.12.2

-------------------------------------------------------------------
Tue Apr  5 14:45:07 CEST 2005 - visnov@suse.cz

- fix NFB
- 2.12.1

-------------------------------------------------------------------
Mon Apr  4 10:27:58 CEST 2005 - jsrain@suse.cz

- after running online update, exit ncurses control center (#63542)

-------------------------------------------------------------------
Thu Mar 31 13:05:13 CEST 2005 - jsrain@suse.cz

- initialize product macro for help texts from /etc/*-release
  (#61247)

-------------------------------------------------------------------
Thu Mar 31 11:10:12 CEST 2005 - locilka@suse.cz

- Changed firewall proposal texts to be clearly translatable
  (#73612)

-------------------------------------------------------------------
Thu Mar 24 13:07:15 CET 2005 - jsrain@suse.cz

- changed kernel packages for PPC (#72344)

-------------------------------------------------------------------
Mon Mar 21 16:25:33 CET 2005 - sh@suse.de

- Fixed bug #72799: Help/Steps buttons not translated
- V 2.11.48

-------------------------------------------------------------------
Mon Mar 21 13:51:43 CET 2005 - jsrain@suse.cz

- fixed setting bootsplash resolutino if framebuffer modes couldn't
  be detected (#74052)
- 2.11.47

-------------------------------------------------------------------
Fri Mar 18 14:17:30 CET 2005 - jsrain@suse.cz

- fixed determining if firewall is enabled (#73819)
- 2.11.46

-------------------------------------------------------------------
Wed Mar 16 16:50:03 CET 2005 - visnov@suse.cz

- 2.11.45

-------------------------------------------------------------------
Tue Mar 15 13:40:39 CET 2005 - visnov@suse.cz

- added check-all-syntax script for validating all YCP clients
  and modules (#63942)

-------------------------------------------------------------------
Mon Mar 14 16:36:55 CET 2005 - mvidner@suse.cz

- Don't allow single quotes inside ifcfg-* variables,
  especially NAME (#72164).
- NetworkDevices::ConcealSecrets: only nonempty; also WIRELESS_WPA_PSK.
- 2.11.44

-------------------------------------------------------------------
Sat Mar 12 04:44:45 CET 2005 - nashif@suse.de

- optionally add addon selections using the control file (#72257)
- 2.11.43

-------------------------------------------------------------------
Fri Mar 11 15:38:51 CET 2005 - mvidner@suse.cz

- Added NetworkDevices::ConcealSecrets not to log sensitive
  information (#65741).
- 2.11.42

-------------------------------------------------------------------
Fri Mar 11 10:45:17 CET 2005 - locilka@suse.cz

- Added new testsuite for SuSEFirewall module
- Added new testsuite for PortAliases module

-------------------------------------------------------------------
Wed Mar  9 13:17:46 CET 2005 - locilka@suse.cz

- Adjusting to changed /etc/services
  "ipsec-msft" has been changed to "ipsec-nat-t"
- 2.11.41

-------------------------------------------------------------------
Fri Mar  4 14:09:28 CET 2005 - lslezak@suse.cz

- HWConfig.ycp - /etc/sysconfig/hardware/hwcfg-* file access
- 2.11.40

-------------------------------------------------------------------
Fri Mar  4 10:25:56 CET 2005 - locilka@suse.cz

- fixed bug #67335
  Aborting unchanged SuSEfirewall configuration
- 2.11.39

-------------------------------------------------------------------
Thu Mar  3 13:40:45 CET 2005 - jsrain@suse.cz

- prevent Initrd module from automatical reading in Mode::config
  (#67256)

-------------------------------------------------------------------
Wed Mar  2 11:22:33 CET 2005 - locilka@suse.cz

- merged proofed texts
- 2.11.38

-------------------------------------------------------------------
Fri Feb 25 15:24:07 CET 2005 - lslezak@suse.cz

- command line - fixed checking of the mandatory keys - don't
  abort in "unsupported" mode, testsuite updated
- 2.11.37

-------------------------------------------------------------------
Fri Feb 25 13:20:17 CET 2005 - visnov@suse.cz

- 2.11.35

-------------------------------------------------------------------
Fri Feb 25 13:11:07 CET 2005 - lslezak@suse.cz

- commandline - don't check mandatory keys when the command line
  mode is "unsupported", testsuite updated
- 2.11.36

-------------------------------------------------------------------
Thu Feb 24 12:00:54 CET 2005 - fehr@suse.de

- Add AsciiFile::ReplaceLine
- 2.11.34

-------------------------------------------------------------------
Thu Feb 24 08:54:01 CET 2005 - visnov@suse.cz

- reading INCOMPLETE_TRANSLATION_TRESHOLD enabled
- 2.11.33

-------------------------------------------------------------------
Wed Feb 23 14:25:44 CET 2005 - lslezak@suse.cz

- command line - use command 'abort' instead of 'quit',
  testsuite updated

-------------------------------------------------------------------
Mon Feb 21 18:31:12 CET 2005 - nashif@suse.de

- Fixed reading of global variable which breaks testsuites

-------------------------------------------------------------------
Mon Feb 21 16:22:21 CET 2005 - nashif@suse.de

- Added incomplete_translation_treshold to product features

-------------------------------------------------------------------
Fri Feb 18 11:33:32 CET 2005 - visnov@suse.cz

- Don't show desktop files with "Hidden" set to yes in ncurses menu

-------------------------------------------------------------------
Thu Feb 17 07:16:41 CET 2005 - nashif@suse.de

- Added function to reset install.inf data to initiate a reread of
  the file

-------------------------------------------------------------------
Tue Feb 15 15:55:55 CET 2005 - locilka@suse.cz

- added name of the device for configuring interfaces
- added missing comments for SuSEFirewall functions

-------------------------------------------------------------------
Mon Feb 14 11:30:44 CET 2005 - jsrain@suse.cz

- added functions to disable and enable the CWM Firewall Interfaces
  widget
- 2.11.30

-------------------------------------------------------------------
Thu Feb 10 16:35:17 CET 2005 - mvidner@suse.cz

- Do not propose a dynamic address if the product (OES) says
  force_static_ip (#50524).
- 2.11.29

-------------------------------------------------------------------
Wed Feb  9 19:19:42 CET 2005 - nashif@suse.de

- control file and saved features from installation is now saved
  into /etc/YaST2,  /var/lib is too risky

-------------------------------------------------------------------
Wed Feb  9 15:12:00 CET 2005 - jsrain@suse.cz

- merged variables for kernel parameters in ProductFeatures into
  one (#50369)

-------------------------------------------------------------------
Wed Feb  9 12:03:50 CET 2005 - locilka@suse.cz

- Fixed reading SuSEfirewall2 configuration to be done only once
  in network proposal.

-------------------------------------------------------------------
Tue Feb  8 17:03:02 CET 2005 - sh@suse.de

- Added icons to standard popups
- V 2.11.26

-------------------------------------------------------------------
Tue Feb  8 16:09:19 CET 2005 - nashif@suse.de

- Moved ProductControl. Hooks from installation

-------------------------------------------------------------------
Tue Feb  8 14:48:37 CET 2005 - nashif@suse.de

- Moved XML module to library

-------------------------------------------------------------------
Tue Feb  8 10:48:25 CET 2005 - jsrain@suse.cz

- added richtext and (multi)selection box widget support to CWM
- enable release notes in inst. proposal also for NCurses

-------------------------------------------------------------------
Tue Feb  8 10:10:52 CET 2005 - jsuchome@suse.cz

- merged texts from proofreading
- 2.11.25

-------------------------------------------------------------------
Tue Feb  8 09:46:32 CET 2005 - jsuchome@suse.cz

- build with CustomDialogs.ycp
- 2.11.24

-------------------------------------------------------------------
Mon Feb  7 06:17:22 CET 2005 - nashif@suse.de

- Fixed call to inst_suseconfig
- Added variable to Directory used for custom workflows

-------------------------------------------------------------------
Fri Feb  4 17:44:21 CET 2005 - mvidner@suse.cz

- Added String::OptParens, String::OptFormat.
- 2.11.23

-------------------------------------------------------------------
Tue Feb  1 12:56:56 CET 2005 - lslezak@suse.cz

- fixed finish call handling (don't call finish handler (Write)
  when module is not initialized)
- 2.11.22

-------------------------------------------------------------------
Mon Jan 31 17:47:43 CET 2005 - sh@suse.de

- Added Show|HideReleaseNotesButton() to Wizard::
- V 2.11.21

-------------------------------------------------------------------
Mon Jan 31 10:46:33 CET 2005 - locilka@suse.cz

- added samba-server allowing broadcast feature (#50311)
- 2.11.20

-------------------------------------------------------------------
Fri Jan 28 09:57:54 CET 2005 - mlazar@suse.cz

- fixed runlevel agent: don't dump error msg if service script
  isn't readable

-------------------------------------------------------------------
Thu Jan 27 13:29:28 CET 2005 - mvidner@suse.cz

- NetworkDevices: canonicalize STARTMODE (~#50095), also on Import.
- 2.11.19

-------------------------------------------------------------------
Thu Jan 27 12:34:14 CET 2005 - locilka@suse.cz

- Rewritten SuSEFirewall::ActivateConfiguration() function
- Fixed some y2error message

-------------------------------------------------------------------
Wed Jan 26 16:39:19 CET 2005 - mvidner@suse.cz

- Fixed a typo preventing from adding an Altix XP interface (#50044).

-------------------------------------------------------------------
Tue Jan 25 12:39:26 CET 2005 - locilka@suse.cz

- removed SuSEfirewall2_final init script (bugzilla #50157)
- 2.11.18

-------------------------------------------------------------------
Fri Jan 21 10:50:28 CET 2005 - lslezak@suse.cz

- an option in command line mode specification can have
  more help texts (depending on command)
- improved command line mode support test (test also empty map)
- version 2.11.17

-------------------------------------------------------------------
Tue Jan 18 14:56:33 CET 2005 - lslezak@suse.cz

- command line - new simple mode (no commands),
  lazy initialization (bug #44083)
- version 2.11.16

-------------------------------------------------------------------
Wed Jan 12 16:16:20 CET 2005 - lslezak@suse.cz

- command line mode enhancements: accept integer type,
  added CommandLine::PrintVerbose(), cutom help option,
  testsuite update, small fixes
- version 2.11.15

-------------------------------------------------------------------
Tue Jan 11 16:52:35 CET 2005 - jsrain@suse.cz

-reverted fix of #49483

-------------------------------------------------------------------
Mon Jan 10 14:03:48 CET 2005 - jsrain@suse.cz

- added new function to compute additional packages (eg. -nongpl)
  for any base kernel package to Kernel.ycp

-------------------------------------------------------------------
Fri Jan  7 10:53:19 CET 2005 - locilka@suse.cz

- added new functions into String module
  TextTable() & UnderlinedHeader()

-------------------------------------------------------------------
Thu Jan  6 10:43:19 CET 2005 - jsrain@suse.cz

- prevent vga= kernel parameter from being used on IA64 (#49483)

-------------------------------------------------------------------
Wed Jan  5 16:52:31 CET 2005 - jsrain@suse.cz

- changed Kernel.ycp to functional interface
- 2.11.14

-------------------------------------------------------------------
Tue Jan  4 09:41:35 CET 2005 - jsrain@suse.cz

- fixed handling of sysconfig/kernel:MODULES_LOADED_ON_BOOT if
  changed externally during installation (#46971)

-------------------------------------------------------------------
Mon Jan  3 10:47:34 CET 2005 - locilka@suse.cz

- Added new implementation of SuSEfirewall2 broadcast configuration
  into SuSEFirewall module
- 2.11.13

-------------------------------------------------------------------
Tue Dec 21 17:13:26 CET 2004 - mvidner@suse.cz

- Added Hostname::Validhost (#22802).
- Substitute VERSION in Version.ycp also at "make" time (#40492).
- Support FW_ALLOW_FW_BROADCAST_* (locilka).
- 2.11.12

-------------------------------------------------------------------
Tue Dec 21 11:46:19 CET 2004 - jsrain@suse.cz

- fixed validation of widgets inside CWM Tab widget
- added possibility to set functions for immediate service
  start/stop in the CWMServiceStart widget

-------------------------------------------------------------------
Tue Dec 14 17:17:12 CET 2004 - mvidner@suse.cz

- Added Progress::set, fixed docs a bit.
- 2.11.11

-------------------------------------------------------------------
Fri Dec  3 16:45:39 CET 2004 - mvidner@suse.cz

- NetworkDevices: Canonicalize netmask data (#46885).

-------------------------------------------------------------------
Wed Dec  1 11:37:39 CET 2004 - locilka@suse.cz

- Added handling for 'all' parameter in old firewall functions
  in SuSEFirewall module
- Added CharacterDevice file-type into FileUtils.ycp.
- Created testsuite for FileUtils module.

-------------------------------------------------------------------
Wed Dec  1 10:56:06 CET 2004 - mvidner@suse.cz

- NetworkDevices: Improved ifcfg name handling,
  particularly mobile ipv6 (#48696).

-------------------------------------------------------------------
Tue Nov 30 12:40:31 CET 2004 - locilka@suse.cz

- Moved CWMFirewallInterfaces from yast2-firewall to yast2 rpm

-------------------------------------------------------------------
Tue Nov 30 10:47:06 CET 2004 - visnov@suse.cz

- added testsuite infrastructure for library/modules

-------------------------------------------------------------------
Thu Nov 25 09:50:51 CET 2004 - locilka@suse.cz

- added SuSEFirewallServices and PortAliases YCP Modules into
  library/network.

-------------------------------------------------------------------
Wed Nov 17 17:21:29 CET 2004 - arvin@suse.de

- fixed handling of command line arguments with space (bug #48264)

-------------------------------------------------------------------
Tue Nov 16 12:15:15 CET 2004  - fehr@suse.de

- add evms logfiles to save_y2logs if present

-------------------------------------------------------------------
Fri Nov 12 17:53:01 CET 2004 - mvidner@suse.cz

- Added NetworkDevices::DeleteAlias (#48191).

-------------------------------------------------------------------
Fri Nov 12 15:27:24 CET 2004 - locilka@suse.cz

- FileUtils have now GetFileRealType and GetFileType functions
  with output depending on the type of requested file.
- Increased documentation for FileUtils.

-------------------------------------------------------------------
Thu Nov 11 18:09:15 CET 2004 - arvin@suse.de

- always use Directory::logdir

-------------------------------------------------------------------
Thu Nov 11 16:28:56 CET 2004 - locilka@suse.cz

- Created FileUtils module for getting information about system
  files and directories.

-------------------------------------------------------------------
Thu Nov 11 15:32:43 CET 2004 - mvidner@suse.cz

- Added String::ValidCharsFilename, NetworkDevices::ValidCharsIfcfg
  (#46803)
- Added character set functions to String.
- PackageSystem::InstallKernel: return early if the module list is
  empty, thus slashing "yast2 lan" startup time.
- Desktop::RunViaDesktop now accepts arguments (#46828).

-------------------------------------------------------------------
Wed Nov 10 10:45:21 CET 2004 - mvidner@suse.cz

- Moved NetworkDevices from yast2-network to yast2.
- 2.11.7

-------------------------------------------------------------------
Mon Nov  8 15:07:10 CET 2004 - visnov@suse.cz

- yast2-pkg-bindings added to requires

-------------------------------------------------------------------
Mon Nov  8 12:53:46 CET 2004 - jsrain@suse.cz

- added optional "no_help" key to CWM widget description map
  in order to suppress errors in log if no help wanted (#47938)
- added protection against removing used TSIG keys to the CWM
  TSIG keys management widget (#47480)

-------------------------------------------------------------------
Thu Nov  4 17:56:47 CET 2004 - sh@suse.de

- Added save_y2logs script for easier bug reporting
- V 2.11.6

-------------------------------------------------------------------
Thu Nov  4 11:00:06 CET 2004 - mvidner@suse.cz

- Added String::FirstChunk.
- 2.11.5

-------------------------------------------------------------------
Wed Nov 03 14:32:15 CET 2004 - arvin@suse.de

- removed deprecated lookup

-------------------------------------------------------------------
Tue Nov  2 16:36:35 CET 2004 - mvidner@suse.cz

- Allow overriding sbindir so that we can install to a prefix.
- Merged changes from the 9.2 branch.

-------------------------------------------------------------------
Mon Nov  1 14:29:34 CET 2004 - visnov@suse.cz

- set product name in wizard when opening a dialog (#46247)

-------------------------------------------------------------------
Mon Nov  1 10:32:10 CET 2004 - visnov@suse.cz

- fix processing of command line arguments in Mode and Stage

-------------------------------------------------------------------
Mon Nov  1 09:34:44 CET 2004 - msvec@suse.cz

- use ll_LL in .desktop files (#47668)

-------------------------------------------------------------------
Mon Nov  1 08:00:06 CET 2004 - jsrain@suse.cz

- fixed parameters to sformat in Commandline.ycp
- 2.11.3

-------------------------------------------------------------------
Tue Oct 26 12:35:59 CEST 2004 - jsrain@suse.cz

- Mode.ycp split to Mode.ycp, Stage.ycp, Linuxrc.ycp and
  Installation.ycp (yast2-installation), clean-up
- adapted the code to the clean-up
- 2.11.2

-------------------------------------------------------------------
Tue Oct 19 13:29:57 CEST 2004 - locilka@suse.de

- added several messages into Message.ycp
- added several labels into Label.ycp
- added two functions into Confirm.ycp
- 2.11.1

-------------------------------------------------------------------
Mon Oct 11 14:53:47 CEST 2004 - jsrain@suse.cz

- changed Arch.ycp to functional interface, probing the settings
  when they are needed (instead of constructor)
- update Initrd.ycp not to use Arch:: in its constructor
- 2.11.0

-------------------------------------------------------------------
Mon Oct  4 16:42:21 CEST 2004 - mvidner@suse.cz

- Moved the "cd /" workaround to yast2-network (#46055).
- 2.10.27

-------------------------------------------------------------------
Fri Oct  1 13:44:58 CEST 2004 - sh@suse.de

- Fixed bug #46598: Layout broken due to 800x600 default size
- V 2.10.24

-------------------------------------------------------------------
Wed Sep 29 13:51:00 CEST 2004 - visnov@suse.cz

- always reinitialize target (#45356)
- 2.10.23

-------------------------------------------------------------------
Wed Sep 29 10:10:37 CEST 2004 - mvidner@suse.cz

- Fixed Package::FunctionsAI["DoInstall" and "DoRemove"] (#45463).
- 2.10.22

-------------------------------------------------------------------
Mon Sep 27 15:09:44 CEST 2004 - arvin@suse.de

- fixed generation of desktop files

-------------------------------------------------------------------
Sat Sep 25 10:55:58 CEST 2004 - mvidner@suse.cz

- Change directory to / in /sbin/yast2 (#46055).
- 2.10.20

-------------------------------------------------------------------
Fri Sep 24 19:03:41 CEST 2004 - mvidner@suse.cz

- Added Desktop::RunViaDesktop (#37864).
- 2.10.19

-------------------------------------------------------------------
Fri Sep 24 08:07:29 CEST 2004 - visnov@suse.cz

- always initialize SourceCache when installing packages
- use installed kernel to compute kernel packages (#45905)
- 2.10.18

-------------------------------------------------------------------
Thu Sep 23 09:49:52 CEST 2004 - mvidner@suse.cz

- Fixed empty runlevel editor (#45858).

-------------------------------------------------------------------
Tue Sep 21 11:31:00 CEST 2004 - arvin@suse.de

- adapted path for qtrc (bug #44803)

-------------------------------------------------------------------
Tue Sep 14 16:58:38 CEST 2004 - mvidner@suse.cz

- Ignore /etc/init.d/Makefile (#45198).

-------------------------------------------------------------------
Tue Sep 14 10:51:01 CEST 2004 - jsrain@suse.cz

- added ProductFeatures::enable_firewall and firewall_ssh_enable
  to control firewall behavior in the proposal

-------------------------------------------------------------------
Mon Sep 13 11:25:06 CEST 2004 - jsrain@suse.cz

- fixed reordering of items in Table/Popup's table (#45097)
- added ProductFeatures::fam_local_only
- 2.10.14

-------------------------------------------------------------------
Mon Sep  6 12:42:27 CEST 2004 - visnov@suse.cz

- moved ComputeKernelPackages to Kernel.ycp
- use Kernel::ComputePackages in Package (#44394)
- 2.10.13

-------------------------------------------------------------------
Mon Sep  6 11:53:31 CEST 2004 - jsrain@suse.cz

- mark licenses as confirmed when accepted (in PackageSystem.ycp
  and Require.ycp)

-------------------------------------------------------------------
Thu Sep  2 13:01:38 CEST 2004 - locilka@suse.cz

- added String::escapetags - function for escaping HTML/XML tags

-------------------------------------------------------------------
Mon Aug 30 15:10:19 CEST 2004 - arvin@suse.de

- add nongpl kernel package during installation (bug #44394)

-------------------------------------------------------------------
Fri Aug 27 15:10:55 CEST 2004 - arvin@suse.de

- merged proof read messages

-------------------------------------------------------------------
Fri Aug 27 11:19:51 CEST 2004 - mvidner@suse.cz

- LogView grep: properly quote the regex; it is a basic regex.

-------------------------------------------------------------------
Fri Aug 20 06:27:01 CEST 2004 - nashif@suse.de

- Own schema directory
- 2.10.10

-------------------------------------------------------------------
Thu Aug 19 13:14:02 CEST 2004 - visnov@suse.cz

- allow in commandline also GUI handler returning symbols (#43935)

-------------------------------------------------------------------
Tue Aug 17 11:26:37 CEST 2004 - jsrain@suse.cz

- fixed function type casting in Table/Popup routines
- prevent 'usbhid' module from being added to initrd (#36766)

-------------------------------------------------------------------
Mon Aug 16 23:36:18 CEST 2004 - nashif@suse.de

- fixed testsuites (added Testsuite.ycp to testedfiles or modified output
  according to the change of logging function references) (jsrain)
- type cast fixes
- CWM: fixed structure validation

-------------------------------------------------------------------
Thu Aug 12 23:27:19 CEST 2004 - nashif@suse.de

- Disable Commandline interface during firstboot phase
- 2.10.7

-------------------------------------------------------------------
Tue Aug  3 15:41:32 CEST 2004 - jsrain@suse.cz

- fixed types in CWM, changed interface of CWM::ShowAndRun ()
- split the CWMServiceStart widget into multiple widgets (one for
  each part)
- 2.10.6

-------------------------------------------------------------------
Fri Jul 30 11:37:44 CEST 2004 - jsrain@suse.cz

- adapted CWMServiceStart.ycp functionality for box product

-------------------------------------------------------------------
Thu Jul 29 09:47:51 CEST 2004 - nashif@suse.de

- New module for interaction with linuxrc(yast.inf and install.inf
  handling)
- Move functions from misc to Linuxrc

-------------------------------------------------------------------
Thu Jul 29 08:34:41 CEST 2004 - nashif@suse.de

- Defined more variables in ProductFeatures
- Removed live_eval variable

-------------------------------------------------------------------
Tue Jul 20 13:48:00 CEST 2004 - jsrain@suse.cz

- enhanced the TSIG keys management widget to do more checks before
  creating a new TSIG key (#40845)

-------------------------------------------------------------------
Mon Jul 19 12:26:40 CEST 2004 - jsrain@suse.cz

- enhnced functionality of Package*.ycp modules (popups with custom
  message, package check for read functions with error feedback)

-------------------------------------------------------------------
Wed Jul 14 11:27:23 CEST 2004 - jsrain@suse.cz

- fixed typos in CWMServiceStart.ycp

-------------------------------------------------------------------
Tue Jul 13 09:02:49 CEST 2004 - locilka@suse.de

- added new Message module
- 2.10.3

-------------------------------------------------------------------
Mon Jun 21 13:24:03 CEST 2004 - jsrain@suse.cz

- added CWM widget for TSIG keys management

-------------------------------------------------------------------
Fri Jun 18 15:28:07 CEST 2004 - lslezak@suse.cz

- CommandLine: read text or password from console

-------------------------------------------------------------------
Fri Jun 18 10:16:04 CEST 2004 - jsrain@suse.cz

- added CWM widget for service starting (like the Start-up dialog
  in DNS server component)

-------------------------------------------------------------------
Thu Jun 17 10:00:53 CEST 2004 - msvec@suse.cz

- updated testsuite
- 2.10.2

-------------------------------------------------------------------
Wed Jun 16 16:16:58 CEST 2004 - jsrain@suse.cz

- added suport for navigation tree and tabs to CWM
- updated the LogView popup to be able to be used as widget for CWM
- do not add 'desktop' to kernel command line

-------------------------------------------------------------------
Wed Jun 16 10:36:53 CEST 2004 - msvec@suse.cz

- fixed 'yast2 -l' output (#42087)
- 2.9.75

-------------------------------------------------------------------
Fri Jun 11 01:01:14 CEST 2004 - nashif@suse.de

- Added software-proposal variable to product features

-------------------------------------------------------------------
Tue Jun  8 04:35:25 CEST 2004 - nashif@suse.de

- Fixed bug #41696: yast uses elevator=anticipatory instead of
  elevator=as
- URL with empty host is valid (i.e. file:///test.xml )

-------------------------------------------------------------------
Fri May 28 16:48:12 CEST 2004 - sh@suse.de

- Fixed bug #41305: License agreement after abort in NCurses

-------------------------------------------------------------------
Wed May 26 15:12:17 CEST 2004 - mvidner@suse.cz

- Fixed agent definition for /etc/sysconfig/hardware
  to handle multiline values (#39350).
- 2.9.72

-------------------------------------------------------------------
Tue May 25 18:27:15 CEST 2004 - arvin@suse.de

- install kernel-bigsmp even with a bit less than 4GB of RAM
  (bug #40729)

-------------------------------------------------------------------
Tue May 25 13:48:01 CEST 2004 - jsrain@suse.cz

- set the I/O scheduler in ProductFeatures (#41038)
- 2.9.70

-------------------------------------------------------------------
Wed May 19 03:30:13 CEST 2004 - nashif@suse.de

- Added a timeout for ShowText popup when called via
  Report. (Report::ShowText)

-------------------------------------------------------------------
Mon May 17 10:42:57 CEST 2004 - msvec@suse.cz

- added PadZero general function for padding with zeros

-------------------------------------------------------------------
Wed May 12 15:30:47 CEST 2004 - msvec@suse.cz

- improved ncurses menu responsiveness (#38363)
- 2.9.68

-------------------------------------------------------------------
Wed May  5 16:20:30 CEST 2004 - gs@suse.de

- yast2 start script: check whether the terminal supports UTF-8
  and adapt language settings (bug #39606)
- 2.9.67

-------------------------------------------------------------------
Tue May 04 10:12:45 CEST 2004 - arvin@suse.de

- merged proofread messages

-------------------------------------------------------------------
Fri Apr 23 15:58:47 CEST 2004 - mvidner@suse.cz

- do not copy network aliases from install.inf
  to modprobe.conf (#39135)
- 2.9.65

-------------------------------------------------------------------
Thu Apr 22 11:09:32 CEST 2004 - arvin@suse.de

- run unicode_{start,stop} only if they are present (bug #35714)

-------------------------------------------------------------------
Mon Apr 19 13:05:04 CEST 2004 - arvin@suse.de

- merged proofread messages

-------------------------------------------------------------------
Fri Apr 16 18:11:07 CEST 2004 - nashif@suse.de

- Save runtime product variables

-------------------------------------------------------------------
Thu Apr  8 13:56:41 CEST 2004 - jsrain@suse.cz

- use the 'desktop' kernel parameter only for desktop products

-------------------------------------------------------------------
Wed Apr  7 19:25:31 CEST 2004 - nashif@suse.de

- #38596: Also use saved id

-------------------------------------------------------------------
Wed Apr  7 18:21:39 CEST 2004 - nashif@suse.de

- Workaround for #38596, broken recursion for iterators

-------------------------------------------------------------------
Tue Apr  6 18:53:56 CEST 2004 - nashif@suse.de

- update/upgrade defaults added to product feature set (#38486)

-------------------------------------------------------------------
Mon Apr  5 18:00:23 CEST 2004 - nashif@suse.de

- Removed unconfigurable options from report summary
- Added optional list of package to product features
- 2.9.60

-------------------------------------------------------------------
Fri Apr  2 22:16:33 CEST 2004 - nashif@suse.de

- Fixed wrapper functions for new wizard
- 2.9.59

-------------------------------------------------------------------
Fri Apr 02 15:59:59 CEST 2004 - arvin@suse.de

- finally changed license to GPL for good

-------------------------------------------------------------------
Fri Apr  2 06:41:58 CEST 2004 - nashif@suse.de

- added wrapper functions around Tree and Menu enabled Wizards to
  support ncurses mode (#37581)

-------------------------------------------------------------------
Thu Apr 01 14:28:23 CEST 2004 - arvin@suse.de

- don't set download callbacks globaly (bug #37151)

-------------------------------------------------------------------
Wed Mar 31 19:52:42 CEST 2004 - nashif@suse.de

- New ProductFeature variables

-------------------------------------------------------------------
Wed Mar 31 17:53:05 CEST 2004 - msvec@suse.cz

- added /etc/YaST2 dir (for log.conf)
- 2.9.54

-------------------------------------------------------------------
Wed Mar 31 14:06:43 CEST 2004 - gs@suse.de

- show header of ShowText popup (bug #37171)

-------------------------------------------------------------------
Wed Mar 31 12:20:54 CEST 2004 - arvin@suse.de

- added product feature about suboptimal distribution (bug #36823)

-------------------------------------------------------------------
Wed Mar 31 10:32:13 CEST 2004 - jsrain@suse.de

- remove ide-scsi from initrd during update (#37591)

-------------------------------------------------------------------
Tue Mar 30 18:04:43 CEST 2004 - jsrain@suse.de

- fixed map validator of CWM

-------------------------------------------------------------------
Mon Mar 29 16:18:49 CEST 2004 - jsrain@suse.de

- fixed behavior of combo box for adding new option if it is
  editable (#37267)
- 2.9.52

-------------------------------------------------------------------
Mon Mar 29 15:27:24 CEST 2004 - adrian@suse.de

- hide YaST groups desktop files in the desktop world

-------------------------------------------------------------------
Mon Mar 29 11:13:30 CEST 2004 - arvin@suse.de

- fixed kernel selection on i386 smp systems (bug #35876)

-------------------------------------------------------------------
Mon Mar 29 09:19:19 CEST 2004 - jsrain@suse.de

- adapted CWM to updated 'is' builtin
- fixed Initrd testsuite
- 2.9.50

-------------------------------------------------------------------
Fri Mar 26 15:03:49 CET 2004 - arvin@suse.de

- added uml detection to Arch module

-------------------------------------------------------------------
Wed Mar 24 16:59:37 CET 2004 - adrian@suse.de

- fix yast qt ui themeing, export QT_HOME_DIR again
  (got broken due to login shell usage bye kdesu)

-------------------------------------------------------------------
Wed Mar 24 11:17:25 CET 2004 - arvin@suse.de

- fixed function name (bug #36783)

-------------------------------------------------------------------
Tue Mar 23 16:54:37 CET 2004 - mvidner@suse.cz

- added Confirm::MustBeRoot to easily alert the user (#35363)

-------------------------------------------------------------------
Tue Mar 23 09:05:39 CET 2004 - lslezak@suse.cz

- fixed parsing quoted string in String::ParseOptions() (#36223)
- testsuite update

-------------------------------------------------------------------
Mon Mar 22 17:09:55 CET 2004 - msvec@suse.cz

- support for sort keys in ncurses menu (#36466)
- 2.9.47

-------------------------------------------------------------------
Mon Mar 22 14:11:58 CET 2004 - jsrain@suse.cz

- fixed unwanted hiding of helps during progress bar run
- don't abort installing packages via Require and PackageSystem
  if dependency solving fails and system wasn't consistent before
  installing them

-------------------------------------------------------------------
Mon Mar 22 13:38:27 CET 2004 - sh@suse.de

- V 2.9.46
- Fixed bug #35768: Wizard buttons not retranslated

-------------------------------------------------------------------
Fri Mar 19 15:41:00 CET 2004 - sh@suse.de

- V 2.9.45
- Improved handling for all Popup::*timed*() dialogs:
  Use UI::TimeoutUserInput() now, no more confusing busy cursor,
  less delays (no more sleep() )

-------------------------------------------------------------------
Wed Mar 17 19:10:15 CET 2004 - fehr@suse.de

- add functions {Set,Get}Utf8Lang() to Encoding module

-------------------------------------------------------------------
Wed Mar 17 11:48:25 CET 2004 - arvin@suse.de

- added download progress callbacks (bug #31445)

-------------------------------------------------------------------
Mon Mar 15 16:49:00 CET 2004 - fehr@suse.de

- add functions {Set,Get}EncLang() && GetCodePage() to Encoding module
- add global boolean evms_config to ProductFeatures.ycp

-------------------------------------------------------------------
Mon Mar 15 14:59:41 CET 2004 - arvin@suse.de

- adapted "yast -l" to desktop files (bug #35019)

-------------------------------------------------------------------
Fri Mar 12 15:35:56 CET 2004 - nashif@suse.de

- Custom wizard added (sh@suse.de)

-------------------------------------------------------------------
Thu Mar 11 18:17:52 CET 2004 - msvec@suse.cz

- proper event ID type handling (#35602)

-------------------------------------------------------------------
Wed Mar 10 14:05:43 CET 2004 - msvec@suse.cz

- accept nil from some UI calls (should fix the failing testsuites)
- added function for creation of FQ hostname

-------------------------------------------------------------------
Wed Mar 10 09:26:03 CET 2004 - arvin@suse.de

- install kernel-um in uml

-------------------------------------------------------------------
Wed Mar 10 07:03:41 CET 2004 - nashif@suse.de

- Fixed Progress for new Wizard
- 2.9.39

-------------------------------------------------------------------
Wed Mar 10 01:42:25 CET 2004 - sh@suse.de

- V 2.9.37
- Migration to new wizard

-------------------------------------------------------------------
Mon Mar  8 17:53:29 CET 2004 - sh@suse.de

- Changed X cursor theme (adrian)

-------------------------------------------------------------------
Mon Mar  8 15:56:52 CET 2004 - msvec@suse.cz

- Added Wizard::SetDesktopIcon to set the title icon
- 2.9.35

-------------------------------------------------------------------
Fri Mar  5 14:31:39 CET 2004 - mvidner@suse.cz

- Added Popup::AnyQuestionRichText.
- {Require,PackageSystem}::DoInstallAndRemove:
  ask for license acceptance (#35250).

-------------------------------------------------------------------
Fri Mar  5 12:43:40 CET 2004 - msvec@suse.cz

- make runlevel testsuite use Service
- add warnings about usage of obsolete interface
- 2.9.33

-------------------------------------------------------------------
Thu Mar  4 20:05:13 CET 2004 - visnov@suse.cz

- 2.9.32
- late initialization of Wizard and Progress (for command line)

-------------------------------------------------------------------
Thu Mar  4 17:24:56 CET 2004 - msvec@suse.cz

- fixed docu installation dirs
- replaced sequencer include with dummy one using Sequencer

-------------------------------------------------------------------
Thu Mar  4 16:09:18 CET 2004 - visnov@suse.cz

- added type info (kkaempf, visnov)

-------------------------------------------------------------------
Thu Mar  4 15:47:00 CET 2004 - msvec@suse.cz

- improved the packages testing client
- fixed ncurses menu generation (#35186)

-------------------------------------------------------------------
Tue Mar  2 15:50:16 CET 2004 - msvec@suse.cz

- fixed Package interface
- added documentation and testing client

-------------------------------------------------------------------
Tue Mar  2 10:58:54 CET 2004 - msvec@suse.cz

- improved (fixed) agent for sysconfig/hardware
- 2.9.31

-------------------------------------------------------------------
Fri Feb 27 03:28:39 CET 2004 - nashif@suse.de

- Adapt for new control file based installation

-------------------------------------------------------------------
Thu Feb 26 12:32:12 CET 2004 - jsrain@suse.de

- preventing modules uhci-hcd, ehci-hcd, ohci-hcd from being put
  into initrd (#35032)

-------------------------------------------------------------------
Tue Feb 24 13:03:03 CET 2004 - visnov@suse.cz

- don't duplicate history entries in interactive command line (#34610)

-------------------------------------------------------------------
Tue Feb 24 11:37:17 CET 2004 - kkaempf@suse.de

- treat x86_64 as 'wintel' architecture (#34853)

-------------------------------------------------------------------
Mon Feb 23 13:02:40 CET 2004 - mvidner@suse.cz

- Services: don't omit boot.hotplug-beta, boot.restore_permissions (#34775)
- 2.9.28

-------------------------------------------------------------------
Fri Feb 20 19:45:58 CET 2004 - arvin@suse.de

- disable accept button during Progress (bug #30303)

-------------------------------------------------------------------
Fri Feb 20 09:38:13 CET 2004 - jsrain@suse.de

- fixed redrawing of fields in Table/Popup table widget after an
  option was changed

-------------------------------------------------------------------
Thu Feb 19 18:04:31 CET 2004 - jsrain@suse.de

- added agent for handling /etc/sysconfig/hardware/hwcfg-*

-------------------------------------------------------------------
Thu Feb 19 15:33:17 CET 2004 - arvin@suse.de

- removed function Kernel::IDERecorders since "ide-scsi" is not
  used anymore (bug #34694)

-------------------------------------------------------------------
Thu Feb 19 13:24:44 CET 2004 - mvidner@suse.cz

- changed sort to use "<" instead of "<=" because of the switch
  to std::sort

-------------------------------------------------------------------
Thu Feb 19 11:15:17 CET 2004 - visnov@suse.cz

- restore AsciiFile::AssertLineValid behavior as in 9.0

-------------------------------------------------------------------
Tue Feb 17 18:12:25 CET 2004 - sh@suse.de

- Use correct kernel image name on S/390
- 2.9.25

-------------------------------------------------------------------
Tue Feb 17 15:37:45 CET 2004 - sh@suse.de

- Fixed bug #34617: New kernel names on S/390
- 2.9.24

-------------------------------------------------------------------
Tue Feb 17 12:00:56 CET 2004 - sh@suse.de

- Applied olh's patch for bug #34602: PPC kernel renamed
- 2.9.23

-------------------------------------------------------------------
Mon Feb 16 18:27:14 CET 2004 - arvin@suse.de

- recognize newer macs (bug #34587)

-------------------------------------------------------------------
Mon Feb 16 17:06:46 CET 2004 - jsrain@suse.de

- kernel image is now /boot/vmlinux on all PPC subarchs (#34588)
- 2.9.21

-------------------------------------------------------------------
Mon Feb 16 11:20:53 CET 2004 - arvin@suse.de

- removed obsolete Mode::hardBoot

-------------------------------------------------------------------
Thu Feb 12 17:50:24 CET 2004 - lslezak@suse.cz

- CWM: added better `back event handling, correctly displaying
  option names in the new option checkbox (jsrain)
- added function String::FormatSizeWithPrecision,
  updated testsuite
- version 2.9.19

-------------------------------------------------------------------
Wed Feb 11 11:02:20 CET 2004 - msvec@suse.cz

- adapt remote clients for the new interpreter

-------------------------------------------------------------------
Tue Feb 10 17:45:16 CET 2004 - arvin@suse.de

- adapted kernel determination to kernel 2.6 names

-------------------------------------------------------------------
Tue Feb 10 10:33:05 CET 2004 - arvin@suse.de

- finally removed configdir from file list (doesn't help anymore)

-------------------------------------------------------------------
Sat Feb 07 20:19:29 CET 2004 - arvin@suse.de

- removed config files (*.y2cc)

-------------------------------------------------------------------
Sat Feb  7 16:29:32 CET 2004 - msvec@suse.cz

- own configdir until all modules are updated
- 2.9.15

-------------------------------------------------------------------
Fri Feb  6 14:34:35 CET 2004 - msvec@suse.cz

- call %suse_update_desktop_file for the group files
- use the group .desktop files also in the ncurses menu
- 2.9.14

-------------------------------------------------------------------
Tue Feb  3 12:39:35 CET 2004 - msvec@suse.cz

- added yast2 groups .desktop files
- 2.9.13

-------------------------------------------------------------------
Tue Feb  3 09:27:50 CET 2004 - visnov@suse.cz

- implemented non-strict checking of command line options

-------------------------------------------------------------------
Sat Jan 31 21:58:23 CET 2004 - arvin@suse.de

- added function to build a url from tokens

-------------------------------------------------------------------
Fri Jan 30 16:46:34 CET 2004 - mvidner@suse.cz

- removed lookups in Service to fix configuration modules testsuites
- 2.9.11

-------------------------------------------------------------------
Thu Jan 29 18:09:39 CET 2004 - msvec@suse.cz

- more testsuite fixes
- 2.9.10

-------------------------------------------------------------------
Thu Jan 29 11:32:55 CET 2004 - jsrain@suse.de

- fixed cwm testsuite
- fixed file list
- 2.9.9

-------------------------------------------------------------------
Tue Jan 27 09:19:21 CET 2004 - jsrain@suse.de

- removed hwinfo from neededforbuild
- fixed testsuite for initrd

-------------------------------------------------------------------
Mon Jan 26 17:14:59 CET 2004 - jsrain@suse.de

- added hwinfo to neededforbuild
- 2.9.8

-------------------------------------------------------------------
Mon Jan 26 15:08:56 CET 2004 - msvec@suse.cz

- converted wizard sequencer to module
- 2.9.7

-------------------------------------------------------------------
Fri Jan 23 16:11:46 CET 2004 - msvec@suse.cz

- added agents for sysconfig/sysctl and /suseconfig
- 2.9.6

-------------------------------------------------------------------
Fri Jan 23 12:29:29 CET 2004 - arvin@suse.de

- fixed Require.ycp for brand new interpreter

-------------------------------------------------------------------
Mon Jan 19 08:52:19 CET 2004 - jsrain@suse.de

- merged the new interpreter branch

-------------------------------------------------------------------
Mon Dec 15 15:58:45 CET 2003 - jsrain@suse.de

- Moved Label.ycp and Popup.ycp from source/yast2/library/wizard/src
  to source/yas t2/library/module because of building with the new
  interpreter

-------------------------------------------------------------------
Mon Dec 15 11:34:19 CET 2003 - msvec@suse.cz

- better services handling: Service (from Runlevel)

-------------------------------------------------------------------
Fri Dec  5 09:41:45 CET 2003 - jsrain@suse.de

- added Mode::commandline variable, setting it an appropriate way

-------------------------------------------------------------------
Wed Dec  3 18:20:13 CET 2003 - msvec@suse.cz

- use common Makefile.am (needs recent devtools)

-------------------------------------------------------------------
Mon Nov 24 00:32:55 CET 2003 - ro@suse.de

- remove file conflict with yast2-pam (Autologin.ycp moved there)

-------------------------------------------------------------------
Mon Nov 17 18:10:50 CET 2003 - arvin@suse.de

- adapted plugindir detection for NPTL

-------------------------------------------------------------------
Fri Nov 14 11:16:31 CET 2003 - gs@suse.de

- use ncurses file selection widgets

-------------------------------------------------------------------
Wed Oct 29 13:55:00 CET 2003 - visnov@suse.cz

- fix testsuite
- 2.9.2

-------------------------------------------------------------------
Fri Oct 24 15:55:36 CEST 2003 - ms@suse.de

- moved x11 subdir to installation

-------------------------------------------------------------------
Fri Oct 17 11:01:59 CEST 2003 - jsrain@suse.de

- Fixed "blinking" of Table/Popup's buttons when table content was
  reordered

-------------------------------------------------------------------
Fri Oct  3 14:18:55 CEST 2003 - jsrain@suse.de

- Table/Popup stuff splitt off from CWM.ycp to separate file
- Added support for "Changed" column to Table/Popup

-------------------------------------------------------------------
Wed Oct  1 10:47:19 CEST 2003 - jsuchome@suse.cz

- added Autologin.ycp module to handle autologin configuration
- 2.9.0

-------------------------------------------------------------------
Wed Sep 17 16:18:48 CEST 2003 - gs@suse.de

- script/yast2: start textmode yast in UTF-8 environment (bug #30512)
- 2.8.31

-------------------------------------------------------------------
Wed Sep 17 08:59:45 CEST 2003 - visnov@suse.de

- enable interactive mode for command line again
- 2.8.30

-------------------------------------------------------------------
Mon Sep 15 17:56:07 CEST 2003 - jsrain@suse.de

- fixed X11Version.ycp to prefix Require:: when calling function
  from Require.ycp module
- 2.8.29

-------------------------------------------------------------------
Mon Sep 15 10:18:36 CEST 2003 - ms@suse.de

- fixed X11Version.ycp to use 'import "Require"' instead of
  'include "require.ycp"'

-------------------------------------------------------------------
Thu Sep 11 21:02:32 CEST 2003 - arvin@suse.de

- cool mouse cursor theme for 2nd stage installation (bug #30552)

-------------------------------------------------------------------
Thu Sep 11 18:58:37 CEST 2003 - gs@suse.de

- file_popups.ycp: bugfix for SaveFileAs() bug #29745

-------------------------------------------------------------------
Wed Sep 10 15:24:28 CEST 2003 - gs@suse.de

- V 2.8.27
- menu/menu.ycp: replace <key> by [key] in help text (to avoid
  misinterpretation in RichText)

-------------------------------------------------------------------
Fri Sep  5 14:34:09 CEST 2003 - visnov@suse.de

- library/commandline: care about command line only in normal mode (#30144)

-------------------------------------------------------------------
Thu Sep 04 17:51:12 CEST 2003 - arvin@suse.de

- proof-read messages

-------------------------------------------------------------------
Mon Sep  1 16:56:22 CEST 2003 - visnov@suse.de

- do not print module help twice in the header
- revert capitalization for the command line actions/options from
  proofreader
- 2.8.25

-------------------------------------------------------------------
Mon Sep  1 15:50:49 CEST 2003 - jsrain@suse.de

- added support for immutable options to Table/Popup

-------------------------------------------------------------------
Mon Sep 01 09:56:12 CEST 2003 - arvin@suse.de

- handle repair mode in Popup::ConfirmAbort

-------------------------------------------------------------------
Fri Aug 29 14:18:39 CEST 2003 - visnov@suse.de

- fix error reporting, use RichText::Rich2Plain()

-------------------------------------------------------------------
Wed Aug 27 16:14:09 CEST 2003 - msvec@suse.cz

- new module for confirmation of detection (#26515)
- 2.8.23

-------------------------------------------------------------------
Wed Aug 27 16:04:18 CEST 2003 - gs@suse.de

- yast2 script: set language to english only on console if LANG is
  japanese, korean or chinese

-------------------------------------------------------------------
Tue Aug 19 13:15:38 CEST 2003 - arvin@suse.de

- removed include file common_functions.ycp

-------------------------------------------------------------------
Tue Aug 19 08:52:50 CEST 2003 - arvin@suse.de

- optimized String::CutBlanks

-------------------------------------------------------------------
Fri Aug 15 15:16:37 CEST 2003 - arvin@suse.de

- added Popup::ShowText

-------------------------------------------------------------------
Thu Aug 14 14:35:30 CEST 2003 - arvin@suse.de

- removed y2menu for good
- added /usr/share/YaST2/include to file list (bug #28807)
- removed common_popups.ycp and common_messages.ycp for good

-------------------------------------------------------------------
Mon Aug 11 15:40:00 CEST 2003 - gs@suse.de

- yast2 script: start y2base menu ncurses (instead of y2menu)

-------------------------------------------------------------------
Fri Aug  8 14:47:14 CEST 2003 - gs@suse.de

- bugfix in file_popups.ycp/PopupDir(dir) (if the argument is an
  empty string, 'pwd' is the directory)
- menu.ycp: improved layout and usability

-------------------------------------------------------------------
Wed Aug  6 12:27:01 CEST 2003 - fehr@suse.de

- added function CutRegexMatch to String.ycp it can be used to
  remove matches of a regular expression from a string
- 2.8.16

-------------------------------------------------------------------
Mon Aug  4 14:21:17 CEST 2003 - jsrain@suse.de

- added possiblity to restart command getting log after performing
  operation from LogView popup
- 2.8.15

-------------------------------------------------------------------
Fri Aug 01 16:12:05 CEST 2003 - arvin@suse.de

- added directory for desktop files

-------------------------------------------------------------------
Tue Jul 29 14:48:06 CEST 2003 - jsrain@suse.de

- passing whole event information from CWM to handlers

-------------------------------------------------------------------
Wed Jul 23 09:33:04 CEST 2003 - jsrain@suse.de

- updated CWM to use WaitForEvent instead of UserInput, tables of
  table/popup dialogs display popup on double-click or enter key
- allow to specify command to display log directly, not only as
  filename and argument for grep for LogView

-------------------------------------------------------------------
Tue Jul 22 16:19:53 CEST 2003 - msvec@suse.cz

- further String updates and fixes
- 2.8.13

-------------------------------------------------------------------
Wed Jul  9 10:06:34 CEST 2003 - fehr@suse.de

- remove Mode::language, now handled in Laguage module (#27115)

-------------------------------------------------------------------
Mon Jul  7 14:06:06 CEST 2003 - visnov@suse.de

- let TypeRepository module use the simple types

-------------------------------------------------------------------
Fri Jul  4 16:55:41 CEST 2003 - msvec@suse.cz

- added a first library of simple types:
    IP, Netmask, Hostname, Address, String, URL
- 2.8.12

-------------------------------------------------------------------
Wed Jul  2 08:52:29 CEST 2003 - visnov@suse.de

- propagate y2base exit code from yast2 script

-------------------------------------------------------------------
Tue Jul  1 10:19:44 CEST 2003 - jsrain@suse.de

- updates of CWM module, added validation of used structures and
  some wrappers for more complex tasks

-------------------------------------------------------------------
Thu Jun 26 13:38:26 CEST 2003 - visnov@suse.de

- print to stderr in non-interactive mode

-------------------------------------------------------------------
Wed Jun 25 13:11:47 CEST 2003 - visnov@suse.de

- fixed Perl/encoding problem in commandline agent
- fixed padding of helps in commandline
- quiet is now default, verbose an option

-------------------------------------------------------------------
Tue Jun 24 11:05:50 CEST 2003 - visnov@suse.de

- 2.8.11

-------------------------------------------------------------------
Tue Jun 24 10:52:31 CEST 2003 - jsrain@suse.de

- added testsuite for CWM module

-------------------------------------------------------------------
Tue Jun 24 10:42:34 CEST 2003 - visnov@suse.cz

- removed modules directory at the top-level

-------------------------------------------------------------------
Mon Jun 23 17:06:34 CEST 2003 - jsrain@suse.de

- moved YCP libraries to own subdirectory (visnov@suse.cz)
- added CWM module for simple manipulation with widgets, including
  common routines for Table/Popup-style dialogs
- added LogView module for displaying logs with advanced
  functionality
- 2.8.10

-------------------------------------------------------------------
Fri Jun 20 13:38:28 CEST 2003 - mvidner@suse.cz

- Runlevel editor: call insserv with force
  when writing multiple services (#27370).
- Moved MailAliases out, to be put to yast2-mail-aliases (#18212).
- Reverted yast2-network from Requires
- 2.8.9

-------------------------------------------------------------------
Wed Jun 18 11:22:41 CEST 2003 - visnov@suse.de

- disabled ipaddress type for command line
- disabled interactive mode for command line
- reverted yast2-network from neededforbuild
- version 2.8.8

-------------------------------------------------------------------
Wed Jun 18 10:42:22 CEST 2003 - lslezak@suse.de

- spec file: added yast2-network to Requires/neededforbuild
- version 2.8.7

-------------------------------------------------------------------
Mon Jun 16 16:06:43 CEST 2003 - lslezak@suse.cz

- new NetworkPopup:: module (common network browsing popups)
- version 2.8.6

-------------------------------------------------------------------
Wed Jun 11 18:09:37 CEST 2003 - arvin@suse.de

- added /usr/share/doc/packages/yast2 to file list (2nd try)

-------------------------------------------------------------------
Wed Jun 11 17:04:50 CEST 2003 - visnov@suse.de

- added command line interface
- 2.8.4

-------------------------------------------------------------------
Wed Jun 11 16:08:13 CEST 2003 - arvin@suse.de

- added /usr/share/doc/packages/yast2 to file list

-------------------------------------------------------------------
Fri Jun  6 12:54:25 CEST 2003 - mvidner@suse.cz

- common_popups: fixed an embarassing syntax error
- 2.8.3

-------------------------------------------------------------------
Fri Jun  6 10:03:29 CEST 2003 - mvidner@suse.cz

- common_popups: revert from Label to common_messages.
- Fixed file list (lslezak).
- Directory: added tmpdir (msvec).
- 2.8.2

-------------------------------------------------------------------
Tue Jun  3 18:28:06 CEST 2003 - sh@suse.de

- Fixed bug #27213: Default sort order in NCurses control center

-------------------------------------------------------------------
Fri May 30 10:03:23 CEST 2003 - mvidner@suse.cz

- Added Label and Popup, replacements for common_{messages,popups}.
- ag_initscripts: recognize X-UnitedLinux-Default-Enabled.
- 2.8.1

-------------------------------------------------------------------
Thu Apr 24 11:08:10 CEST 2003 - kkaempf@suse.de

- rename 'axp' to 'alpha'

-------------------------------------------------------------------
Wed Apr 23 11:51:42 CEST 2003 - ms@suse.de

- added getX11Link function to solve the X11 link
  within the installed system

-------------------------------------------------------------------
Wed Mar 19 12:00:53 CET 2003 - ms@suse.de

- added textdomain to X11Version.ycp (#25627)
- added sax2 to RequireAndConflict() (#25628)

-------------------------------------------------------------------
Mon Mar 17 17:11:52 CET 2003 - arvin@suse.de

- correctly remove ampersand in button lables in y2menu (bug
  #25364)

-------------------------------------------------------------------
Fri Mar 14 17:03:30 CET 2003 - sh@suse.de

- V 2.7.29
- Removed excess quotes in yast2 script when starting in kcontrol

-------------------------------------------------------------------
Fri Mar 14 16:45:19 CET 2003 - sh@suse.de

- V 2.7.28
- Moved yast2_kde functionality into yast2 script
  (Fix for 25230: kcontrol YaST2 module not working)

-------------------------------------------------------------------
Wed Mar 12 11:42:02 CET 2003 - sh@suse.de

- Applied Adrian's patch to use the correct ~/.qtrc in yast2-funcs

-------------------------------------------------------------------
Tue Mar 11 15:24:30 CET 2003 - arvin@suse.de

- fixed syntax in start script (bug #25080)

-------------------------------------------------------------------
Mon Mar 10 14:56:22 CET 2003 - gs@suse.de

- Fixed bugs #24866/#24865 in ncurses file selector (show links;
  set focus to the directory list)

-------------------------------------------------------------------
Sun Mar  9 19:28:07 CET 2003 - nashif@suse.de

- Fixed bug #24953: beta message during installation does not time out

-------------------------------------------------------------------
Fri Mar  7 16:06:09 CET 2003 - sh@suse.de

- Dropped "Notify" header for notify popups (#24782)

-------------------------------------------------------------------
Fri Mar  7 14:20:31 CET 2003 - sh@suse.de

- Fixed bug #24809: sw_single window outside screen
  Now only using --fullscreen for sw_single with KDE running

-------------------------------------------------------------------
Fri Mar  7 13:39:03 CET 2003 - sh@suse.de

- Fixed bug #24790 - Wrong Qt style in y2cc modules after inst.
  (Adrian)

-------------------------------------------------------------------
Wed Mar  5 15:25:12 CET 2003 - ms@suse.de

- added scr agent for /etc/sysconfig/displaymanager handling (#24669)
- do not check for packages in autoinst mode (#24706)

-------------------------------------------------------------------
Mon Mar  3 17:14:44 CET 2003 - jsrain@suse.de

- added scr agent for /etc/sysconfig/hotplug handling (#22580)

-------------------------------------------------------------------
Mon Mar 03 13:02:47 CET 2003 - arvin@suse.de

- once more merged proofread texts

-------------------------------------------------------------------
Mon Mar 03 11:59:24 CET 2003 - arvin@suse.de

- fixed testsuite

-------------------------------------------------------------------
Fri Feb 28 17:25:39 CET 2003 - ms@suse.de

- use require.ycp for package checks in X11Version.ycp (#24488)

-------------------------------------------------------------------
Fri Feb 28 17:16:04 CET 2003 - kkaempf@suse.de

- honor 'manual' on kernel command line (#24462)

-------------------------------------------------------------------
Tue Feb 25 18:46:42 CET 2003 - kkaempf@suse.de

- fix mkdir silence option.

-------------------------------------------------------------------
Tue Feb 25 13:44:23 CET 2003 - kkaempf@suse.de

- suppress warning if /tmp/.qt already exists (#24243)

-------------------------------------------------------------------
Mon Feb 24 11:05:02 CET 2003 - jsrain@suse.de

- added `opt (`notify) to Wizard_hw::ConfiguredContent table to
  allow double click handling (#24095)
- 2.7.15

-------------------------------------------------------------------
Thu Feb 20 11:39:23 CET 2003 - arvin@suse.de

- use title-style capitalization for menu names (bug #23848)

-------------------------------------------------------------------
Wed Feb 19 10:52:05 CET 2003 - arvin@suse.de

- fixed DoNotAcceptButtonLabel (used during beta notice)

-------------------------------------------------------------------
Tue Feb 18 11:56:24 CET 2003 - arvin@suse.de

- added AsciiFile module from yast2-storage

-------------------------------------------------------------------
Mon Feb 17 17:17:42 CET 2003 - arvin@suse.de

- disable x11 setup on mips
- make Next and Accept the default button

-------------------------------------------------------------------
Mon Feb 10 20:53:53 CET 2003 - arvin@suse.de

- setup complete environment for qt during installation

-------------------------------------------------------------------
Mon Feb 10 18:18:00 CET 2003 - arvin@suse.de

- make anti aliased fonts work

-------------------------------------------------------------------
Thu Feb  6 17:01:26 CET 2003 - sh@suse.de

- New command line options for "yast2" script: --fullscreen --noborder
- Always start "sw_single" in full screen mode

-------------------------------------------------------------------
Wed Feb 05 17:10:45 CET 2003 - arvin@suse.de

- merged proofread messages

-------------------------------------------------------------------
Mon Feb  3 18:13:21 CET 2003 - sh@suse.de

- V 2.7.7
- Added default function key handling

-------------------------------------------------------------------
Mon Feb 03 17:40:14 CET 2003 - arvin@suse.de

- new pot file handling

-------------------------------------------------------------------
Mon Jan 27 16:12:51 CET 2003 - arvin@suse.de

- added popt to neededforbuild

-------------------------------------------------------------------
Mon Jan 27 15:48:51 CET 2003 - msvec@suse.de

- network groups: Network Devices and Network Services
- 2.7.4

-------------------------------------------------------------------
Fri Jan 24 15:56:26 CET 2003 - mvidner@suse.de

- Added readconfig.ycp to the file list. Fixes autoyast.

-------------------------------------------------------------------
Fri Jan 17 12:28:21 CET 2003 - mvidner@suse.de

- Reverted sequencer checking: allow superfluous aliases.
- 2.7.3

-------------------------------------------------------------------
Tue Jan 14 11:14:19 CET 2003 - mvidner@suse.de

- Added function key shortcuts to common dialogs (try F1 in curses).
- Report: added global settings for easier access (nashif).
- 2.7.2

-------------------------------------------------------------------
Mon Jan 13 13:13:04 CET 2003 - jsrain@suse.de

- added crashes handling module

-------------------------------------------------------------------
Fri Jan 10 12:58:45 CET 2003 - mvidner@suse.de

- mail table agent: Prevent returning strings as integers/booleans (~#21804).

-------------------------------------------------------------------
Fri Dec 20 15:23:50 CET 2002 - mvidner@suse.de

- file_popups: in qt, use the new widgets
- Arch: fallback for .probe.system being nil (msvec)
- workaround for CallFunction scope bug (#22486) (msvec)
- sequencer: check that all aliases are used (msvec)
- common_messages: DoNotAcceptButtonLabel (arvin)
- Wizard: use opt(key_F1) for Help (gs)
- 2.7.1

-------------------------------------------------------------------
Wed Nov 13 15:14:33 CET 2002 - ms@suse.de

- forgot to add hwinfo and hwinfo-devel to neededforbuild

-------------------------------------------------------------------
Wed Nov 13 12:07:47 CET 2002 - ms@suse.de

- fixed GetVersion() function within the X11Version module. The code
  to obtain the XFree86 version used to configure the installed
  card was really broken. I add a libhd based C program to check
  whether XFree86 4 or 3 is used to configure the card. This program
  is called from the GetVersion() function now.

-------------------------------------------------------------------
Mon Oct 21 15:45:19 CEST 2002 - arvin@suse.de

- print warning if qt frontend is installed but does not work
  (bug #20805)

-------------------------------------------------------------------
Thu Oct 17 13:38:33 CEST 2002 - arvin@suse.de

- fixed arrows in ncurses menu (#19902)

-------------------------------------------------------------------
Fri Oct 11 15:18:14 CEST 2002 - msvec@suse.cz

- fixed translations in the ncurses menu (#20801)
- 2.6.39

-------------------------------------------------------------------
Fri Oct 11 11:07:01 CEST 2002 - arvin@suse.de

- added lost password.ycp (bug #20087)

-------------------------------------------------------------------
Fri Sep 20 14:36:49 CEST 2002 - kkaempf@suse.de

- access content only in initial mode
- 2.6.37

-------------------------------------------------------------------
Fri Sep 20 13:13:05 CEST 2002 - kkaempf@suse.de

- read initial language from content file
- 2.6.36

-------------------------------------------------------------------
Wed Sep 18 16:01:32 CEST 2002 - arvin@suse.de

- does not provides/obsoletes the old yast

-------------------------------------------------------------------
Thu Sep 12 12:20:55 CEST 2002 - kkaempf@suse.de

- define IgnoreButtonLabel in WFM and UI
- 2.6.34

-------------------------------------------------------------------
Tue Sep 10 16:03:47 CEST 2002 - arvin@suse.de

- added provide/obsolete y2t_menu (bug #19325)

-------------------------------------------------------------------
Sat Sep 07 23:00:24 CEST 2002 - arvin@suse.de

- added help text in y2menu

-------------------------------------------------------------------
Thu Sep 05 17:48:13 CEST 2002 - arvin@suse.de

- wizard loads it's images from the theme dir

-------------------------------------------------------------------
Wed Sep  4 19:08:56 CEST 2002 - mvidner@suse.cz

- ncurses menu: fixed shortcut cycling in the group menu (#18258).
- 2.6.30

-------------------------------------------------------------------
Mon Sep  2 17:44:13 CEST 2002 - mvidner@suse.cz

- ag_initscripts: fixed parsing Short-Descriptions.

-------------------------------------------------------------------
Sat Aug 31 01:16:44 CEST 2002 - schwab@suse.de

- Don't waste tons of memory in y2menu.

-------------------------------------------------------------------
Fri Aug 30 11:35:30 CEST 2002 - arvin@suse.de

- moved X11Version.ycp from yast2-installation here

-------------------------------------------------------------------
Thu Aug 29 15:28:48 CEST 2002 - sh@suse.de

- Adapted wizard colors to new grey style images by wimer@suse.de

-------------------------------------------------------------------
Thu Aug 29 11:25:47 CEST 2002 - mvidner@suse.cz

- wizard: prevent temporary (but visible) truncations
  of dialog captions (#18517).

-------------------------------------------------------------------
Wed Aug 28 18:29:15 CEST 2002 - mvidner@suse.cz

- mail aliases: fixed line continuation processing (#18487).
- file_popups::PopupDir: fixed the Selected directory heading.
- 2.6.28

-------------------------------------------------------------------
Tue Aug 27 20:00:00 CEST 2002 - jsuchome@suse.cz

- provide/obsolete old translation packages

-------------------------------------------------------------------
Thu Aug 22 12:09:46 CEST 2002 - arvin@suse.de

- make links to yast2 relative (bug #18170)

-------------------------------------------------------------------
Tue Aug 20 19:07:38 CEST 2002 - arvin@suse.de

- added variable Mode::x11_setup_needed and Arch::x11_setup_needed

-------------------------------------------------------------------
Tue Aug 20 11:29:36 CEST 2002 - arvin@suse.de

- added ncurses based y2menu by Marco Skambraks

-------------------------------------------------------------------
Sun Aug 18 20:24:48 CEST 2002 - kkaempf@suse.de

- honor /etc/install.inf:UseSSH (#18053)

-------------------------------------------------------------------
Fri Aug 16 17:31:33 CEST 2002 - arvin@suse.de

- marked more texts for translation

-------------------------------------------------------------------
Wed Aug 14 11:54:01 CEST 2002 - arvin@suse.de

- removed links to /sbin/yast2 with non ascii characters to
  prevent screen corruption is some locales

-------------------------------------------------------------------
Tue Aug 13 14:20:37 CEST 2002 - arvin@suse.de

- merged proofread texts

-------------------------------------------------------------------
Mon Aug 12 17:23:44 CEST 2002 - kkaempf@suse.de

- read /etc/install.inf:InstMode correctly for Mode::boot
- 2.6.20

-------------------------------------------------------------------
Sun Aug 11 21:16:04 CEST 2002 - mvidner@suse.cz

- Runlevel: use full path of service scripts; force removal
  (#17608 workaround)
- 2.6.19

-------------------------------------------------------------------
Fri Aug  9 15:32:54 CEST 2002 - mvidner@suse.cz

- Fixed falling back to ncurses when DISPLAY is set
  but yast2-qt is not installed.
- Added Runlevel::error_msg, to inform the user what went wrong.
- 2.6.18

-------------------------------------------------------------------
Tue Aug 06 11:31:46 CEST 2002 - arvin@suse.de

- fixed detection of autoinst in Mode.ycp

-------------------------------------------------------------------
Mon Aug 05 18:13:04 CEST 2002 - arvin@suse.de

- adaption for new /etc/install.inf agent

-------------------------------------------------------------------
Wed Jul 31 13:49:39 CEST 2002 - mvidner@suse.cz

- Moved private runlevel files back to yast2-runlevel.
- 2.6.15

-------------------------------------------------------------------
Mon Jul 29 11:51:52 CEST 2002 - msvec@suse.cz

- included some general purpose agents
- 2.6.14

-------------------------------------------------------------------
Wed Jul 24 19:28:17 CEST 2002 - jsuchome@suse.cz

- Added runlevel module files.

-------------------------------------------------------------------
Fri Jul 19 16:50:44 CEST 2002 - mvidner@suse.cz

- Moved aliases handling from yast2-mail (bug #11730).
- 2.6.13

-------------------------------------------------------------------
Fri Jul 19 12:01:11 CEST 2002 - mvidner@suse.cz

- Added Wizard::{Set,Restore}ScreenShotName ().
- Moved sysconfig/ypserv definition from yast2-nis-server.
- 2.6.12

-------------------------------------------------------------------
Fri Jul 19 11:24:35 CEST 2002 - sh@suse.de

- Wizard now uses consistent image names for easier OEM logo
  handling

-------------------------------------------------------------------
Tue Jul 16 16:44:03 CEST 2002 - sh@suse.de

- V 2.6.11
- provide/obsolete yast2-trans-wizard

-------------------------------------------------------------------
Fri Jul 12 17:11:52 CEST 2002 - kkaempf@suse.de

- fix sequencer and wizard testsuite
- call sequencer testsuite during build
- 2.6.10

-------------------------------------------------------------------
Fri Jul 12 10:24:37 CEST 2002 - msvec@suse.cz

- added doc and autodocs
- new module Directory: contains definitions of all directories

-------------------------------------------------------------------
Tue Jul  9 11:43:47 CEST 2002 - mvidner@suse.cz

- Provides/Obsoletes fixed for the devel subpackage

-------------------------------------------------------------------
Thu Jul 04 13:22:52 CEST 2002 - arvin@suse.de

- move non binary file from /usr/lib/YaST2 to /usr/share/YaST2

-------------------------------------------------------------------
Mon Jul  1 11:03:51 CEST 2002 - kkaempf@suse.de

- split of images to separate package

-------------------------------------------------------------------
Thu Jun 27 13:55:21 CEST 2002 - kkaempf@suse.de

- merged yast2-lib-sequencer and yast2-lib-wizard.

-------------------------------------------------------------------
Tue Jun 11 16:52:39 CEST 2002 - arvin@suse.de

- the yast2 script now handels all arguments as strings when
  calling y2base

-------------------------------------------------------------------
Thu Jun 06 17:23:36 CEST 2002 - arvin@suse.de

- various minor fixes for installation

-------------------------------------------------------------------
Wed Jun  5 11:02:17 CEST 2002 - kkaempf@suse.de

- recode shell output properly for UI (#16178)
- don't require trans packages (#16285)

-------------------------------------------------------------------
Wed May 29 12:55:31 CEST 2002 - arvin@suse.de

- fixed yast2 start scripts for lib/lib64

-------------------------------------------------------------------
Tue May 28 14:37:19 CEST 2002 - sh@suse.de

- V 2.6.4
- dropped obsolete hw_setup_launcher.ycp
- fixed file list in spec file
- fixed Makefile.am to work with new automake

-------------------------------------------------------------------
Wed May 22 21:29:28 MEST 2002 - tom@suse.de

- Moved X11 functionality from x11 to y2c_x11.

-------------------------------------------------------------------
Tue May 14 11:09:46 CEST 2002 - arvin@suse.de

- prevent ncurses frontend to start with languages that
  are known to not work correct

-------------------------------------------------------------------
Wed May  8 17:40:49 MEST 2002 - tom@suse.de

- Removed keyboard, mouse, timezone, language (now extra packages)

-------------------------------------------------------------------
Tue Apr 23 12:14:56 CEST 2002 - fehr@suse.de

- remove subdirectories storage and partitioning they are now in
  a separate package yast2-storage.
- new version 2.6.2

-------------------------------------------------------------------
Wed Apr 17 15:47:56 MEST 2002 - tom@suse.de

- (#15565) monitors.ycp newly generated with uppercase vendor and
  model strings.

-------------------------------------------------------------------
Tue Apr 16 17:28:14 CEST 2002 - gs@suse.de

- (#15600, #15727) Package Installation: check again the package
  dependencies if the user deselects an additional required package

-------------------------------------------------------------------
Mon Apr 15 19:03:30 MEST 2002 - tom@suse.de

- (#15546) Now changing lilo.conf correctly.

-------------------------------------------------------------------
Thu Apr 11 15:55:50 MEST 2002 - tom@suse.de

- (#15546) Handle VESA mode correctly for fbdev graphics.

-------------------------------------------------------------------
Wed Apr 10 16:21:16 MEST 2002 - tom@suse.de

- (#15690) Now the probe button really probes.

-------------------------------------------------------------------
Wed Apr 10 10:01:56 CEST 2002 - lnussel@suse.de

- merged modifications for certification/product CD

-------------------------------------------------------------------
Wed Mar 27 17:52:38 CET 2002 - kkaempf@suse.de

- Unpack driver update data in chrooted directory.
- y2update.tar.gz is alread copied by linuxrc, don't expect
  it below /media/floppy.

-------------------------------------------------------------------
Wed Mar 27 12:22:01 CET 2002 - kkaempf@suse.de

- Evaluate "partition" and "serverdir" when installing from
  harddisk (#15525).

-------------------------------------------------------------------
Wed Mar 27 10:41:08 CET 2002 - gs@suse.de

- Change source medium: use "serverdir" instead of "partition"
  (concerns installation from hard disk)

-------------------------------------------------------------------
Tue Mar 26 18:01:45 CET 2002 - kkaempf@suse.de

- Set all hardware to a defined state after update (#15532).
- For installation from harddisk, use "serverdir" instead of
  "partition" from install.inf (#15525).
- linuxrc mounts CD1 to /var/adm/mount during harddisk install
  (#15525).

-------------------------------------------------------------------
Tue Mar 26 17:40:04 CET 2002 - sh@suse.de

- Fixed bug #15520: can't boot into installed system

-------------------------------------------------------------------
Tue Mar 26 16:54:53 CET 2002 - ms@suse.de

- need blank as first sign for VESA and LCD vendor to ensure
  proper display at top of the monitors list (#15521)

-------------------------------------------------------------------
Tue Mar 26 15:44:13 CET 2002 - sh@suse.de

- Fixed bug #15512: Can't install base pkgs in installed system

-------------------------------------------------------------------
Tue Mar 26 15:39:22 MET 2002 - tom@suse.de

- (#15518) Renamed YaST-internal IDs in sysconfig:
  keyboard: YAST_TYPE --> YAST_KEYBOARD
  mouse:    YAST_TYPE --> YAST_MOUSE

-------------------------------------------------------------------
Tue Mar 26 15:20:53 CET 2002 - kkaempf@suse.de

- Delete runme_at_boot after updating all packages.

-------------------------------------------------------------------
Tue Mar 26 14:28:44 MET 2002 - tom@suse.de

- (#15515) YaST-internal IDs are now: keyboard: YAST_TYPE, mouse: YAST_TYPE

-------------------------------------------------------------------
Tue Mar 26 14:27:10 CET 2002 - sh@suse.de

- Fixed bug #15506: Disable "Change" menu when skipping HW config

-------------------------------------------------------------------
Mon Mar 25 17:58:20 MET 2002 - tom@suse.de

- (#14852) inst_config_x11.ycp:
  The variables currentMode and Selected_3D were first stored into the
  X11 module and then queried from the UI. Fixed.

-------------------------------------------------------------------
Mon Mar 25 17:46:16 CET 2002 - sh@suse.de

- Fixed bug #15418: selbox in inst_rootpart not wide enough

-------------------------------------------------------------------
Mon Mar 25 17:38:37 CET 2002 - kkaempf@suse.de

- make update.post script executable before starting it.
- Allow either packed or unpacked extension disk.

-------------------------------------------------------------------
Mon Mar 25 17:23:46 CET 2002 - fehr@suse.de

- make reading of exiting fstab work again (#15482)

-------------------------------------------------------------------
Mon Mar 25 17:09:45 CET 2002 - schubi@suse.de

- kdoc added in forceupdate list

-------------------------------------------------------------------
Mon Mar 25 15:54:00 CET 2002 - kkaempf@suse.de

- adapt probing for usb controllers to changed libhd requirements
  (#15483).
- dont re-calculate bootloader location if it was set manually
  (#15446).
- fix typo in monitors.ycp ("90,47" is no valid vsync).

-------------------------------------------------------------------
Mon Mar 25 14:56:40 CET 2002 - sh@suse.de

- Fixed bug #15419: confusing message in inst_suseconfig

-------------------------------------------------------------------
Mon Mar 25 14:23:42 CET 2002 - gs@suse.de

- Update: change status from "u" to "i" for uninstalled packages
  (#14727)

-------------------------------------------------------------------
Mon Mar 25 13:44:54 CET 2002 - sh@suse.de

- Fixed bug #15412: One log line for each package installed

-------------------------------------------------------------------
Mon Mar 25 13:40:39 CET 2002 - fehr@suse.de

- moved static dialog definitions for fs options into function
  GetNormalFilesystems() to make translations work (#15460)

-------------------------------------------------------------------
Mon Mar 25 12:20:21 CET 2002 - ms@suse.de

- update monitors.ycp to currently used CDB entries (#15421).

-------------------------------------------------------------------
Sun Mar 24 13:00:35 CET 2002 - kkaempf@suse.de

- delete runme_at_boot after package installation (#15430).
- remember device (index) where (wrong) SuSE medium was found (#15432).

-------------------------------------------------------------------
Fri Mar 22 18:59:40 CET 2002 - gs@suse.de

- package selection: show correct status of the package (#15400)

-------------------------------------------------------------------
Fri Mar 22 16:04:40 CET 2002 - fehr@suse.de

- removed superfluous warning about fsid change when assigning a
  mount point to LVM LV (#15388)
- changed fstab options for /proc/bus/usb from "defaults,noauto"
  to "noauto" (#15389)

-------------------------------------------------------------------
Fri Mar 22 15:47:39 CET 2002 - kkaempf@suse.de

- Call /usr/bin/setfont without parameters when Braille enabled (#13801).

-------------------------------------------------------------------
Fri Mar 22 15:14:51 CET 2002 - gs@suse.de

- Change source of installation: umount /var/adm/mount before mounting
  the new source medium (#14425)

-------------------------------------------------------------------
Fri Mar 22 15:09:48 CET 2002 - sh@suse.de

- Fixed bug #15356: killed mwm message

-------------------------------------------------------------------
Fri Mar 22 14:08:46 CET 2002 - schubi@suse.de

- bugix: Xf86config module has been overwritten while update #15376
  ( wrong if statement in inst_finish.ycp )

-------------------------------------------------------------------
Fri Mar 22 12:42:58 CET 2002 - gs@suse.de

- Update: show packages with status "d" in the "No Update" list
  (#15350)

-------------------------------------------------------------------
Thu Mar 21 18:38:41 MET 2002 - tom@suse.de

- (#14936) Now capturing `cancel and treating like `abort.

-------------------------------------------------------------------
Thu Mar 21 18:17:01 CET 2002 - arvin@suse.de

- check for yast2-qt-plugin and it's libraries in the YaST2 and
  yast2 start scripts (bug #15300 and probably bug #13831)

-------------------------------------------------------------------
Thu Mar 21 17:41:42 MET 2002 - tom@suse.de

- (#14882) Now marking probed but unused monitor-hw-data with configured = no.

-------------------------------------------------------------------
Thu Mar 21 16:37:09 CET 2002 - kkaempf@suse.de

- Drop intermediate textdomain calls, they're useless (#15294).

-------------------------------------------------------------------
Thu Mar 21 16:21:59 CET 2002 - gs@suse.de

- Package installation: respect product information AND release number
  of the source medium (#15278)

-------------------------------------------------------------------
Thu Mar 21 16:05:00 CET 2002 - schubi@suse.de

- Checking mouse protocol before calling update_Xf86config

-------------------------------------------------------------------
Thu Mar 21 15:45:27 CET 2002 - sh@suse.de

- Fixed bug #15220: Wizard buttons not translated

-------------------------------------------------------------------
Thu Mar 21 15:03:47 CET 2002 - sh@suse.de

- Fixed endless loop in language with some weird NCurses combinations

-------------------------------------------------------------------
Thu Mar 21 12:51:34 CET 2002 - gs@suse.de

- Update: do not allow status "delete" for packages which are not
  installed (#14727)

-------------------------------------------------------------------
Thu Mar 21 11:03:27 CET 2002 - ms@suse.de

- fixed check script to be valid with the new firegl driver [fglr200]

-------------------------------------------------------------------
Thu Mar 21 09:36:31 CET 2002 - schubi@suse.de

- Checking broken update correctly #13597

-------------------------------------------------------------------
Wed Mar 20 22:27:30 CET 2002 - kkaempf@suse.de

- fallback to (chipset related) vendor/device if graphics card
  doesn't provide (manufacturer related) subvendor/subdevice (#15099)

-------------------------------------------------------------------
Wed Mar 20 18:48:16 MET 2002 - tom@suse.de

- (#15098) Now reading file with default value.

-------------------------------------------------------------------
Wed Mar 20 17:15:49 CET 2002 - kkaempf@suse.de

- Also show SuSE release number when choosing root partiton (#15243).
- Properly probe cdroms during installation/update (#15275).

-------------------------------------------------------------------
Wed Mar 20 15:04:48 CET 2002 - fehr@suse.de

- fix problem with map access to non-map in GetEntryForMountpoint
  (#15229)
- fix problem with wrong partition proposal
- fix problem with wrong default filesystem (#15057)

-------------------------------------------------------------------
Wed Mar 20 14:52:44 MET 2002 - tom@suse.de

- (#15093) New frequency range: [60,62,65,68,70,72,75,78,80,85,90,100]

-------------------------------------------------------------------
Wed Mar 20 14:27:52 CET 2002 - sh@suse.de

- Fixed bug #15214: Control center after HW proposal english only
- Fixed bug #15201: Disable WM decorations for first control center

-------------------------------------------------------------------
Wed Mar 20 14:26:01 CET 2002 - lnussel@suse.de

- added -S option to yast2 shell script (for susewm)

-------------------------------------------------------------------
Wed Mar 20 14:17:42 CET 2002 - schubi@suse.de

-  Installing vnc (if needed ) while updating the system #14707

-------------------------------------------------------------------
Wed Mar 20 14:03:24 MET 2002 - tom@suse.de

- Added norwegian language.

-------------------------------------------------------------------
Wed Mar 20 12:45:54 CET 2002 - sh@suse.de

- Fixed bug #13894: Slide show progress bar shows wrong value

-------------------------------------------------------------------
Wed Mar 20 12:23:47 CET 2002 - schubi@suse.de

- Starting raidstart for partitions which are not / and have
  raid systems ( update ). #14798

-------------------------------------------------------------------
Wed Mar 20 10:35:08 CET 2002 - kkaempf@suse.de

- remember language in Mouse in order to trigger re-translation
  (#15197).

-------------------------------------------------------------------
Tue Mar 19 20:10:49 CET 2002 - sh@suse.de

- Fixed bug #14530: Explicit file names in .spec rather than *.scr

-------------------------------------------------------------------
Tue Mar 19 18:40:21 CET 2002 - gs@suse.de

- Update: re-evaluate the update packages if the status of the
  "Clean up the system ..." checkbox has changed

-------------------------------------------------------------------
Tue Mar 19 18:25:06 CET 2002 - schubi@suse.de

- Call substring with the correct parameters #15184
  ( inst_rpmupdate.ycp)

-------------------------------------------------------------------
Tue Mar 19 18:10:04 CET 2002 - kkaempf@suse.de

- Also write hardware status for already active ide, floppy, usb
  controllers, and framebuffer (#15195).
- Preliminary fix for YaST2.firstboot (#15187).

-------------------------------------------------------------------
Tue Mar 19 18:05:01 MET 2002 - tom@suse.de

- (#15096) Do not use undefined variable any more.
- (#15091) Now restoring saved monitor data in normal mode.

-------------------------------------------------------------------
Tue Mar 19 15:49:13 CET 2002 - sh@suse.de

- Fixed "update finished, empty proposal dialog" bug

-------------------------------------------------------------------
Tue Mar 19 10:31:44 CET 2002 - kkaempf@suse.de

- Properly check return code from inst_mode if update was choosen.
- just pass 'Framebuffer' entry from install.inf to lilo, don't
  look at probe results (#15168)
- add comments to /etc/sysconfig/bootloader.

-------------------------------------------------------------------
Mon Mar 18 17:27:46 MET 2002 - tom@suse.de

- (#14238) Now writing sysconfig comments for the mouse.

-------------------------------------------------------------------
Mon Mar 18 16:29:01 CET 2002 - sh@suse.de

- Fixed bug #15101: Checkboxes truncated in 80x24 ncurses proposal

-------------------------------------------------------------------
Mon Mar 18 15:36:28 CET 2002 - kkaempf@suse.de

- re-probe cdroms in installed system in order to get proper status
  for ide cdwriter devices which couldn't be detected at boot-time
  (#15126).

-------------------------------------------------------------------
Mon Mar 18 14:26:38 CET 2002 - lnussel@suse.de

- added -i option for installing packages to yast2 shell script
- added some shell magic to allow more than two parameters for modules

-------------------------------------------------------------------
Mon Mar 18 12:19:29 CET 2002 - gs@suse.de

-  Recode for copyright and author added (#15058)

-------------------------------------------------------------------
Mon Mar 18 12:10:26 CET 2002 - kkaempf@suse.de

- Bugfix for lilo/dolilo: drop "vga" from append, pass via "-v"
  to dolilo.

-------------------------------------------------------------------
Mon Mar 18 12:07:55 CET 2002 - sh@suse.de

- Fixed bug #15090: "No" in "really install" interpreted as "yes"

-------------------------------------------------------------------
Mon Mar 18 11:50:06 CET 2002 - sh@suse.de

- Fixed bug #15100: Default "off" for "start control center"

-------------------------------------------------------------------
Mon Mar 18 11:19:58 CET 2002 - snwint@suse.de

- mk_lilo_conf: put 'vga' entry into image section

-------------------------------------------------------------------
Fri Mar 15 19:01:23 MET 2002 - tom@suse.de

- (#13878) Added Estonian keyboard.

-------------------------------------------------------------------
Fri Mar 15 17:22:10 MET 2002 - tom@suse.de

- (#14855) Language: Added Slovene language.
- (#14855) Keyboard: Added Slovene keyboard to YaST2 keyboards.
- (#14855) Timezone: Cleaned up existing lang --> timezone mess (new: Slovene).

-------------------------------------------------------------------
Fri Mar 15 17:15:23 CET 2002 - kkaempf@suse.de

- drop workaround for author/copyright twist from libpkg.
- Replace "\n" in author list with ", "

-------------------------------------------------------------------
Fri Mar 15 16:32:27 CET 2002 - fehr@suse.de

- fix wrong nameing for windows mount points (#15031)

-------------------------------------------------------------------
Fri Mar 15 16:17:50 CET 2002 - kkaempf@suse.de

- ignore more cmdline parameters
- don't pass "-v" (for global vga=) to dolilo, the "vga=" in the
  append line is sufficient.

-------------------------------------------------------------------
Fri Mar 15 16:10:54 CET 2002 - gs@suse.de

- Update: do not delete "aps" if it is in use (#15015)
- Package Selection: correct update of the disk space information

-------------------------------------------------------------------
Fri Mar 15 16:08:49 CET 2002 - snwint@suse.de

- updated 'failsafe' options for lilo.conf
- append user specified boot options to 'failsafe' entry

-------------------------------------------------------------------
Fri Mar 15 14:43:27 CET 2002 - sh@suse.de

- Fixed bug #13894: Slide show pkg sizes garbled from CD2 on

-------------------------------------------------------------------
Fri Mar 15 13:32:03 MET 2002 - tom@suse.de

- (#15021) Now only removing X11-link in case of "No X11".

-------------------------------------------------------------------
Fri Mar 15 12:54:14 CET 2002 - kkaempf@suse.de

- Check also /proc/modules besides the "active" flag from hwinfo
  in order to find out if a module is already loaded (#15007).

-------------------------------------------------------------------
Thu Mar 14 17:37:23 CET 2002 - sh@suse.de

- Fixed bug #14161: wrong background grey

-------------------------------------------------------------------
Thu Mar 14 16:16:21 CET 2002 - sh@suse.de

- Fixed bug #13186: Start Y2 control center after installation
- Fixed bug #14975: Final "All is ready" popup

-------------------------------------------------------------------
Thu Mar 14 15:55:07 CET 2002 - zoz@suse.de

- fix PCMCIA startup (#14661).

-------------------------------------------------------------------
Thu Mar 14 15:43:43 MET 2002 - tom@suse.de

- Added turkish language again in language.ycp.

-------------------------------------------------------------------
Thu Mar 14 14:49:07 MET 2002 - tom@suse.de

- (#14518) Added Irish.

-------------------------------------------------------------------
Thu Mar 14 13:16:15 MET 2002 - tom@suse.de

- (#14814) Now translating old lang codes to ISO codes on entry.

-------------------------------------------------------------------
Thu Mar 14 11:08:17 CET 2002 - kkaempf@suse.de

- scripts/yast2_kde: set LANG from /etc/sysconfig/language:RC_LANG (#14607).
- scripts/yast2: honor $LANG (#14607).
- install k_smp if > 4GB physical memory detected (#14287).

-------------------------------------------------------------------
Thu Mar 14 10:56:04 CET 2002 - gs@suse.de

- (#14592) Now ask the user whether YaST2 shall delete unmaintained
  packages from the system
- (#14406), (#14805) Package selection dialog: help text added for "X"
   status and popup text changed

-------------------------------------------------------------------
Wed Mar 13 18:30:42 MET 2002 - tom@suse.de

- (#14882) Now marking faked GENERIC Monitor with cfg=no.

-------------------------------------------------------------------
Wed Mar 13 18:23:06 MET 2002 - tom@suse.de

- (#14885) Now writing "/dev/mouse" into XF86Config so xmset works in the
  running system.

-------------------------------------------------------------------
Wed Mar 13 11:48:58 EST 2002 - nashif@suse.de

- Don't probe hardware in Mode::config

-------------------------------------------------------------------
Wed Mar 13 15:41:26 CET 2002 - fehr@suse.de

- prevent upward rounding in combination of
  ByteToHumanString/kmgt_str_to_byte (#14673)

-------------------------------------------------------------------
Wed Mar 13 13:22:57 MET 2002 - tom@suse.de

- (#14446) Now also restoring hwclock-param from sysconfig
  and setting timezone again in continue mode.

-------------------------------------------------------------------
Wed Mar 13 10:15:41 CET 2002 - kkaempf@suse.de

- Fix locale for greek (ISO8859-7 -> ISO-8859-7, #14898).
- Set "acpismp=force" for UP and SMP systems if "ht" flag detected (#13531).
- Install k_smp if "BOOT_IMAGE=apic" given in cmdline (#14022).
- Dont change initrd modules aic7xxx vs. aic7xxx_old on update (#14614).
- Override instmode "cd" in install.inf, if setup/descr/info knows better
  (#14469).
- Start ncurses "menu" with first group preselected (instead of all),
  general code cleanup of menu code (#14909).

-------------------------------------------------------------------
Tue Mar 12 16:57:16 CET 2002 - gs@suse.de

- equal button size in package conflict popups (#13302)

-------------------------------------------------------------------
Tue Mar 12 16:43:56 CET 2002 - mvidner@suse.cz

- Provide keyboard shortcuts for the group and package tables in
  ncurses detailed package selection. #14737.

-------------------------------------------------------------------
Tue Mar 12 16:24:34 MET 2002 - tom@suse.de

- (#13198) Changed mouse probing strategy.
  Applied sleep before mouse probing in inst_startup.ycp.

-------------------------------------------------------------------
Tue Mar 12 10:26:15 CET 2002 - fehr@suse.de

- add hibernation partition to expert partitioner menue (#14668)
- handle raids present on system to install reasonably

-------------------------------------------------------------------
Mon Mar 11 18:07:23 MET 2002 - tom@suse.de

- (#14491) Now using new "manual" probing to get the new unique key (mouse).

-------------------------------------------------------------------
Mon Mar 11 15:55:31 CET 2002 - kkaempf@suse.de

- Skip all non-data lines in "parted print" output (#14793).
- Don't pass "manual" option to installed system.

-------------------------------------------------------------------
Mon Mar 11 15:46:55 MET 2002 - tom@suse.de

- Detect language change to avoid unnecessary package selection recalculation.

-------------------------------------------------------------------
Mon Mar 11 14:41:28 CET 2002 - sh@suse.de

- Fixed bug #14164: inst_mode should be a popup

-------------------------------------------------------------------
Mon Mar 11 10:46:46 MET 2002 - tom@suse.de

- New script by ms@suse.de for changing X11-mouse-protocol during update.

-------------------------------------------------------------------
Fri Mar  8 14:28:27 CET 2002 - kkaempf@suse.de

- clean up firsboot script to fix pcmcia/usb and usbdevfs (#14416)
- don't 'hard' probe for cdroms when checking for installation
  sources but rely on libhd configuration database instead.
  Fallback to /dev/cdrom if even this fails (#14555).
- add "vnc" package to installation list if running under vnc (#14707).
- remove duplicate portmap start from firstboot script.

-------------------------------------------------------------------
Fri Mar  8 13:35:25 MET 2002 - tom@suse.de

- (#14663) Added textdomains to import-modules.

-------------------------------------------------------------------
Fri Mar  8 12:54:55 MET 2002 - tom@suse.de

- (#13951) After having talked to ke@suse.de removed (commented out):
	ca_ES, gl_ES, hr_HR, ru_RU, tr_TR
  Added again:
	pt_BR

-------------------------------------------------------------------
Thu Mar  7 18:14:04 MET 2002 - tom@suse.de

- (#14227 addendum) Just discovered that the faked monitor also fooled the
  automatic insertion of probed but unknown monitors into the monitor DB.
  This is done so that those monitors can be selected in the monitor selection
  dialog. Furthermore for user convenience such a monitor is preselected when
  entering the monitor selection dialog. Unfortunately the libhd-faked monitor
  does fulfil all those criteria and triggered this mechanism. Fixed.

-------------------------------------------------------------------
Thu Mar  7 17:53:52 MET 2002 - tom@suse.de

- (#14227) Erroneously there was still a branch where the new behaviour of
  libhd was not honored. YaST now takes this into consideration in any case
  (hopefully) and leads the user to the monitor selection dialog again as it
  was before.

-------------------------------------------------------------------
Thu Mar  7 17:21:00 MET 2002 - tom@suse.de

- (#14606) Solved by now displaying date in numerical form because in inst-sys
  not all translations for all languages are available for system commands.
  Invented new function Timezone::GetDateTime().

-------------------------------------------------------------------
Thu Mar  7 13:46:16 CET 2002 - sh@suse.de

- Added missing "textdomain" in BootSILO.ycp

-------------------------------------------------------------------
Thu Mar  7 13:42:26 CET 2002 - sh@suse.de

- Addes missing translation markers in inst_root

-------------------------------------------------------------------
Thu Mar  7 12:34:58 CET 2002 - schubi@suse.de

- patch xf86config in update mode

-------------------------------------------------------------------
Thu Mar  7 12:11:27 CET 2002 - fehr@suse.de

- handle editing of encrypted partitions in running system correct
- change handling of back-button in LVM lv dialog

-------------------------------------------------------------------
Wed Mar  6 17:39:47 CET 2002 - schubi@suse.de

- textdomain added for software proposal #14538

-------------------------------------------------------------------
Wed Mar  6 16:58:35 CET 2002 - schubi@suse.de

- Showing error popup, if the package agent has not been initialized
  correctly

-------------------------------------------------------------------
Wed Mar  6 16:45:43 MET 2002 - tom@suse.de

- (#14540) Now setting sysconfig var DISPLAYMANAGER to  "console"  instead
  of DISPLAYMANAGER_STARTS_XSERVER to "no" if user selects "No X11".

-------------------------------------------------------------------
Wed Mar  6 15:09:39 CET 2002 - sh@suse.de

- Fixed bug #14011: Switching laguages does not switch all texts

-------------------------------------------------------------------
Wed Mar  6 14:14:02 CET 2002 - fehr@suse.de

- fix bug in handling crypto fs in running system (#13781)

-------------------------------------------------------------------
Wed Mar  6 14:03:37 CET 2002 - kkaempf@suse.de

- Drop "-a" (activate parition) flag from dolilo call if no primary
  partition can be found for activation (#13884).
- Hide information box if user de-selected "Show details" checkbox
  in "Please insert CD n" popup.
- When checking for a medium, always start with the last active
  device and check other devices only on failure.

-------------------------------------------------------------------
Tue Mar  5 19:08:18 CET 2002 - schubi@suse.de

- copy *.pkd to target system

-------------------------------------------------------------------
Tue Mar  5 17:20:47 MET 2002 - tom@suse.de

- (#4849) Corrected if-clause in constructor. Now functional in continue mode.

-------------------------------------------------------------------
Tue Mar  5 16:39:49 CET 2002 - kkaempf@suse.de

- Require "yast2-trans-inst-proposal" for yast2-instsys to get
  proper translations for the "proposal" screen.
- fix textdomain for 'proposal_bootloader' to "proposal".

-------------------------------------------------------------------
Tue Mar  5 16:30:51 MET 2002 - tom@suse.de

- (#14457) Now date/time is redisplayed on any change in the UI.

-------------------------------------------------------------------
Tue Mar  5 14:38:01 CET 2002 - schubi@suse.de

- Bugfix while changing update-upgrade-status #14473

-------------------------------------------------------------------
Tue Mar  5 14:23:14 CET 2002 - lnussel@suse.de

- filter out "\n" in helptexts (#14337)
- create the list of all modules only once when the splashscreen is displayed
  and recycle this list later when the "All" button is selected (#14472)

-------------------------------------------------------------------
Tue Mar  5 12:42:31 MET 2002 - tom@suse.de

- (#14211) Now executing SuSEconfig.3ddiag instead of switch2mesasoft.

-------------------------------------------------------------------
Tue Mar  5 11:53:58 CET 2002 - kkaempf@suse.de

- Copy setup/descr/en.pkd instead of setup/descr/english.pkd to
  installed system.

-------------------------------------------------------------------
Mon Mar  4 19:36:08 MET 2002 - tom@suse.de

- (#14116) Now considering Win partitions when assuming GMT vs. local time.

-------------------------------------------------------------------
Mon Mar  4 19:12:12 CET 2002 - fehr@suse.de

- add module loading info for xfs

-------------------------------------------------------------------
Mon Mar  4 17:57:54 CET 2002 - fehr@suse.de

- support more than 26 scsi disks (#13983)
- various fixes for usage in running system

-------------------------------------------------------------------
Mon Mar  4 17:48:28 CET 2002 - zoz@suse.de

- check usb/pci hotplug on first start and rewrite sysconfig
  properly (#14428).

-------------------------------------------------------------------
Mon Mar  4 17:23:59 CET 2002 - sh@suse.de

- Fixed the YaST2 part of bug #1218: Linuxrc displays an error
  message if the user aborted the installation

-------------------------------------------------------------------
Mon Mar  4 16:51:18 CET 2002 - kkaempf@suse.de

- check old lilo destination on update and re-use it.
- when writing lilo on update, check better if floppy or harddisk.
- write bootloader related settings to sysconfig/bootloader.

- run /sbin/raidautorun after all storage modules are loaded.

-------------------------------------------------------------------
Mon Mar  4 16:36:49 CET 2002 - sh@suse.de

- Fixed bug #14363: Don't execute SuSEconfig once more when going back

-------------------------------------------------------------------
Mon Mar  4 16:27:13 CET 2002 - gs@suse.de

- show the packages of first set or group (#14339)

-------------------------------------------------------------------
Mon Mar  4 15:06:53 CET 2002 - lnussel@suse.de

- added comment header to menu.ycp (#14379)
- replaced "Quit" with QuitButtonLabel()

-------------------------------------------------------------------
Mon Mar  4 15:02:01 CET 2002 - gs@suse.de

- add button and popup for Samba installation in dialog Choose
  installation source (#14010)

-------------------------------------------------------------------
Mon Mar  4 14:45:50 MET 2002 - tom@suse.de

- (#14117) Now showing static date/time in timezone window and proposal.

-------------------------------------------------------------------
Mon Mar  4 12:30:28 CET 2002 - sh@suse.de

- Fixed bug #14351: YaST2 SuSEconfig executes *.rpmsave modules

-------------------------------------------------------------------
Mon Mar  4 12:07:16 CET 2002 - gs@suse.de

- don't destroy the user defined software selection if the
  partitioning is changed (bug #14103)

-------------------------------------------------------------------
Mon Mar  4 09:33:48 CET 2002 - schubi@suse.de

- Showing error message after update #14250
- Deleting unsupported packages while update #14194
- Showing delete packages correctly while update #14235

-------------------------------------------------------------------
Sat Mar  2 14:31:37 CET 2002 - kkaempf@suse.de

- remember state of "details" checkbox if media not found (#14018).
- restore "instmode" properly (#14170).

-------------------------------------------------------------------
Sat Mar  2 09:32:27 CET 2002 - schubi@suse.de

- Postifx added in force update #13995

-------------------------------------------------------------------
Fri Mar  1 17:03:01 CET 2002 - fehr@suse.de

- set passno to 0 for partitions without mount point (#14130)
- determine bootable windows partitions independent of entry in
  /etc/fstab (#13884)

-------------------------------------------------------------------
Fri Mar  1 14:30:39 MET 2002 - tom@suse.de

- (#14174) X11 configuration.
  Now also considering the xserver name when deciding to use framebuffer.

-------------------------------------------------------------------
Fri Mar  1 13:42:25 CET 2002 - sh@suse.de

- Fixed bug #13630: inst_proposal reinitialized after selecting
  "No" in final installation confirmation (inst_doit)

-------------------------------------------------------------------
Fri Mar  1 09:30:25 CET 2002 - kkaempf@suse.de

- Fixed YaST2.firstboot to handle pcmcia network correctly (#13993).

-------------------------------------------------------------------
Thu Feb 28 19:19:20 MET 2002 - tom@suse.de

- (#14076) Now marking the monitor as "configured" and "needed".

-------------------------------------------------------------------
Thu Feb 28 17:39:57 MET 2002 - tom@suse.de

- (#13888) Libhd now delivers a fake monitor when no monitor can be probed.
  So inst_choose_desktop now checks for the unique_key of this fake monitor.
  Also improved logging for diagnosing purposes.

-------------------------------------------------------------------
Thu Feb 28 16:44:51 CET 2002 - sh@suse.de

- Fixed bug #13555: HW proposal error handling - added err logging

-------------------------------------------------------------------
Thu Feb 28 16:30:01 CET 2002 - sh@suse.de

- Fixed bug #13556: Installation proposal screen not re-translated

-------------------------------------------------------------------
Thu Feb 28 15:58:54 CET 2002 - gs@suse.de

- missing description for set "images" added (#1406)
- only one default button (#14067)
- correct installation of software packages in hardware configuration
  dialog (#14026)

-------------------------------------------------------------------
Thu Feb 28 11:40:28 CET 2002 - schubi@suse.de

- Installing 3d packages after rebooting #13659

-------------------------------------------------------------------
Thu Feb 28 11:35:47 CET 2002 - gs@suse.de

- improvements in popups used for software installation

-------------------------------------------------------------------
Thu Feb 28 10:36:13 CET 2002 - fehr@suse.de

- fixes the wrong default when selecting a swap partition in the
  custom partitioner and formatting is turned on.

-------------------------------------------------------------------
Wed Feb 27 17:33:07 MET 2002 - tom@suse.de

- (#13906) Invented a new function TimedOKCancelPopup() in
  common_popups.ycp. Using this function during X11-configuration.

-------------------------------------------------------------------
Wed Feb 27 17:31:07 CET 2002 - kkaempf@suse.de

- Allow splitted dirs (.../CD1, .../CD2, ...) for all network
  installs (#14009).
- Sort partitions combo box in bootloader dialogue (#14124).

-------------------------------------------------------------------
Wed Feb 27 17:27:51 CET 2002 - gs@suse.de

- proposal dialog: show a warning message, if the software selection is reset
  (bug #13942)
- set default button "Select/Deselect" in dialog Package Selection

-------------------------------------------------------------------
Wed Feb 27 14:33:37 MET 2002 - tom@suse.de

- (#13944) Now reading sysconfig with default value.
  This applies to language, keyboard, mouse and timezone.
  Moved SysconfigRead() to Misc-module.

-------------------------------------------------------------------
Wed Feb 27 11:19:50 CET 2002 - schubi@suse.de

- target.insmod to target.modprobe changed #13928
  ( update )
- LANG might not be in install.inf, get it from descr/info then.
  (#13959).

-------------------------------------------------------------------
Wed Feb 27 11:16:24 CET 2002 - kkaempf@suse.de

- fix checking VNC on startup.

-------------------------------------------------------------------
Wed Feb 27 09:11:31 CET 2002 - schubi@suse.de

- bugfix in starting update #13909

-------------------------------------------------------------------
Wed Feb 27 09:01:24 CET 2002 - schubi@suse.de

- setting keyboard while update #13610

-------------------------------------------------------------------
Tue Feb 26 20:30:58 CET 2002 - kkaempf@suse.de

- Fix "please wait" popup, wrap string in `Label().

-------------------------------------------------------------------
Tue Feb 26 19:49:53 MET 2002 - tom@suse.de

- (#13944) Now reading sysconfig with default value.
  This applies to language, keyboard, mouse and timezone.

-------------------------------------------------------------------
Tue Feb 26 19:33:21 CET 2002 - schubi@suse.de

- setting timezone moved to inst_rootpart ( update )

-------------------------------------------------------------------
Tue Feb 26 19:01:25 CET 2002 - arvin@suse.de

- fixed emergency unmounting of installation system

-------------------------------------------------------------------
Tue Feb 26 18:41:28 CET 2002 - kkaempf@suse.de

- add "sv_SV" for "swedish" to language list.

-------------------------------------------------------------------
Tue Feb 26 18:20:58 CET 2002 - fehr@suse.de

- fix syntax error in functions used during update
- add call to .lvm.init before rereading Lvm infos

-------------------------------------------------------------------
Tue Feb 26 18:17:46 CET 2002 - sh@suse.de

- Added help text for installation and hardware proposals

-------------------------------------------------------------------
Tue Feb 26 16:05:49 CET 2002 - sh@suse.de

- Removed leftover debugging condition from last checkin

-------------------------------------------------------------------
Tue Feb 26 16:00:30 CET 2002 - sh@suse.de

- "Only new installation" popup msg back from proof reading

-------------------------------------------------------------------
Tue Feb 26 15:57:11 CET 2002 - schubi@suse.de

- setting timezone after update #13651

-------------------------------------------------------------------
Tue Feb 26 15:48:31 CET 2002 - fehr@suse.de

- fix typo ia86 -> ia64 in do_propocal.ycp

-------------------------------------------------------------------
Tue Feb 26 15:43:29 CET 2002 - gs@suse.de

- software installation: show the package version in the
  description popup (bug #13750)

-------------------------------------------------------------------
Tue Feb 26 15:36:43 CET 2002 - schubi@suse.de

- initialize package agent correctly for update #13838
  ( grep and locate has not been updated )

-------------------------------------------------------------------
Tue Feb 26 15:35:42 CET 2002 - sh@suse.de

- Added notify popup when user wants to change installation mode
  and no Linux partitions were found

-------------------------------------------------------------------
Tue Feb 26 15:31:39 CET 2002 - kkaempf@suse.de

- Fix vnc password setting.

-------------------------------------------------------------------
Tue Feb 26 14:11:46 CET 2002 - kkaempf@suse.de

- fix VNC check and startup.

-------------------------------------------------------------------
Tue Feb 26 12:25:15 CET 2002 - kkaempf@suse.de

- remove "runme_on_start" early during first boot in order to
  prevent endless re-start (#13907).
- re-create "media" convenience symlinks (e.g. /cdrom->/media/cdrom)
  after update (#13756).

-------------------------------------------------------------------
Mon Feb 25 19:31:25 MET 2002 - tom@suse.de

- Corrected handling of wheel mice in Mouse.ycp.
- Extended mouse_raw.ycp with "wheels"-field.

-------------------------------------------------------------------
Mon Feb 25 19:26:28 CET 2002 - kkaempf@suse.de

- re-probe floppy and cdroms in installed system (#13828).

-------------------------------------------------------------------
Mon Feb 25 18:38:19 CET 2002 - kkaempf@suse.de

- Support installation via VNC.

-------------------------------------------------------------------
Mon Feb 25 18:20:16 CET 2002 - fehr@suse.de

- enable support for xfs, issue warning when it is used
- fix reading of fstab in installed system (#13457, #13455)
- fix wrong workflow in partitioner in installed system (#13456)

-------------------------------------------------------------------
Mon Feb 25 17:29:51 CET 2002 - sh@suse.de

- Changed order of initial installation proposals to match
  agreement with marketing and software ergonimists

-------------------------------------------------------------------
Mon Feb 25 17:16:56 CET 2002 - kkaempf@suse.de

- Enable "lo" interface when running in installed system.
- mout installation media read-only (#13846).

-------------------------------------------------------------------
Mon Feb 25 16:52:42 CET 2002 - sh@suse.de

- Fixed bug #13612: Call to obsolete Wizard::SetStage()

-------------------------------------------------------------------
Mon Feb 25 16:04:33 CET 2002 - sh@suse.de

- Fixed bug #13666: (Apparent) bad spelling

-------------------------------------------------------------------
Mon Feb 25 13:24:59 CET 2002 - kkaempf@suse.de

- write hardware status for all storage related devices (#13657).

-------------------------------------------------------------------
Mon Feb 25 13:12:26 CET 2002 - fehr@suse.de

- Fixed bug #11300, #13742 removal of a PV forgot partition marked
  for deletion
- handle active swap partition during installation

-------------------------------------------------------------------
Fri Feb 22 18:02:51 CET 2002 - gs@suse.de

- Fixed bug #13640: consider change of partitioning for software
  selection

-------------------------------------------------------------------
Fri Feb 22 17:38:41 CET 2002 - sh@suse.de

- Fixed bug #13341: Hardware Proposal must suppress missing configs

-------------------------------------------------------------------
Fri Feb 22 15:52:37 CET 2002 - lnussel@suse.de

- workaround to make textdomain call work
- Added some commandline switches to /sbin/yast2, like --list
  (Bug #13738)

-------------------------------------------------------------------
Thu Feb 21 17:19:47 CET 2002 - sh@suse.de

- Reimported monitor DB - fixed bug #13530: IBM monitor not detected

-------------------------------------------------------------------
Thu Feb 21 16:04:23 CET 2002 - kkaempf@suse.de

- Unmount installation medium in target system (#13706).
- Install "apmd" if pcmcia detected (#13713).
- Load "mousedev" if USB (wheel) mouse (#13654).
- Check for either IO or memory resource when checking for
  active storage controllers (#13567).
- Copy hardware status to target system (#13762).

-------------------------------------------------------------------
Wed Feb 20 18:06:04 CET 2002 - fehr@suse.de

- do not destroy proposal in `inst_mode when `installation is
  selected (#13644)
- reorder LVM changes in inst_predisk to make removal of PVs from
  VGs easier and make it succeed in more cases than before (#13415)

-------------------------------------------------------------------
Wed Feb 20 14:50:03 CET 2002 - sh@suse.de

- Fixed bug #13513: Double abort confirmation

-------------------------------------------------------------------
Wed Feb 20 12:45:42 CET 2002 - sh@suse.de

- Fixed bug #13594: Fallback for slide show "en" only, no longer
  "en_US", "en_GB", "en" (in this order)

-------------------------------------------------------------------
Wed Feb 20 09:52:17 CET 2002 - kkaempf@suse.de

- add agent for /etc/sysconfig/windowmanager.
- fix writing of hwstatus for disk controllers.
- fix symlink handling for cd-w and cd-rw (#13596).
- handle $(srcdir) correctly when installing .scr files.
- add "acpismp=force" to kernel command line for "ht" processors.

-------------------------------------------------------------------
Tue Feb 19 19:01:17 CET 2002 - kkaempf@suse.de

- Check for specific .S.u.S.E file, so multiple CDs can be copied
  into a single directory for network installation.

-------------------------------------------------------------------
Tue Feb 19 18:02:23 MET 2002 - tom@suse.de

- Now setting timezone info with hwclock_wrapper.

-------------------------------------------------------------------
Tue Feb 19 17:34:27 CET 2002 - kkaempf@suse.de

- Properly install "Vendor" module.
- Handle "Sourcemounted" from linuxrc and mount the medium if
  not done properly by linuxrc.

-------------------------------------------------------------------
Tue Feb 19 15:36:24 CET 2002 - fehr@suse.de

- fix missing "/data<n>" mount point in installed system (#13406)

-------------------------------------------------------------------
Tue Feb 19 13:46:34 CET 2002 - fehr@suse.de

- fix bug with windows resizing in old installation path
  (inst_target_selection.ycp, inst_target_part.ycp) (#13559)

-------------------------------------------------------------------
Tue Feb 19 13:46:17 CET 2002 - kkaempf@suse.de

- save 'configured' status of devices detected during installation
  in order to get hw-probing at boot time correct.

-------------------------------------------------------------------
Tue Feb 19 09:14:30 CET 2002 - kkaempf@suse.de

- Install SMP kernel if "ht" set in cpuinfo:flags (#13532).
- Keep old initrd, only add new modules.

-------------------------------------------------------------------
Mon Feb 18 19:18:51 CET 2002 - kkaempf@suse.de

- Handle update in Boot, merge old initrd modules with new (#13370).

-------------------------------------------------------------------
Mon Feb 18 18:58:47 MET 2002 - tom@suse.de

- Implemented reprobe functionality  for X11 config.

-------------------------------------------------------------------
Mon Feb 18 18:08:04 CET 2002 - sh@suse.de

- V 2.5.41

-------------------------------------------------------------------
Mon Feb 18 15:15:16 CET 2002 - fehr@suse.de

- Do not allow FAT partitions for system mountpoints (#13485)
- Do not allow some special characters in mountpoint (#13411)
- fix configuration of encrypted filesystems (#13268)
- fix inconsitencie in mount point suggestion (#13444)

-------------------------------------------------------------------
Mon Feb 18 14:33:53 CET 2002 - sh@suse.de

- Fixed bug #13383: Letters not mentioned as valid chars in help text

-------------------------------------------------------------------
Mon Feb 18 14:32:50 CET 2002 - kkaempf@suse.de

- Check pcmcia values in /etc/sysconfig/pcmcia instead of /etc/rc.config.

-------------------------------------------------------------------
Mon Feb 18 13:54:16 CET 2002 - sh@suse.de

- Fixed bug #10726: Installation log incomplete during slide show

-------------------------------------------------------------------
Mon Feb 18 13:52:02 CET 2002 - kkaempf@suse.de

- Move vendor driver update code to separate module.

-------------------------------------------------------------------
Mon Feb 18 13:37:42 CET 2002 - schubi@suse.de

- vim howto* and ttmkfdir added to force list #13195
- Removing release number while checking packages for force update #12187

-------------------------------------------------------------------
Fri Feb 15 16:58:00 CET 2002 - gs@suse.de

- Change source medium dialog: read the package information from
  the source medium (if mounting works)

-------------------------------------------------------------------
Fri Feb 15 10:21:54 CET 2002 - kkaempf@suse.de

- make symlinks for /sbin/yast, /sbin/YaST, /sbin/zast, and /sbin/ZaST (#13292)

-------------------------------------------------------------------
Thu Feb 14 18:27:13 CET 2002 - sh@suse.de

- inst_doit falls through back to proposal if inst_prepdisk etc. failed
- [Back] in update falls back to inst_mode

-------------------------------------------------------------------
Thu Feb 14 17:08:05 CET 2002 - kkaempf@suse.de

- recognize USB-Wheel mouse (imps2 protocol) (#13258).

-------------------------------------------------------------------
Thu Feb 14 11:13:06 CET 2002 - fehr@suse.de

- Fix ycp syntax error (#13214) when editing a dos partition
- Change second error dialog button in inst_prepdisk from
  "Cancel" to "Abort" (#13217)

-------------------------------------------------------------------
Thu Feb 14 10:25:20 CET 2002 - kkaempf@suse.de

- Make fstab entries for all /dev/fdX devices (#13235).

-------------------------------------------------------------------
Wed Feb 13 19:07:21 CET 2002 - sh@suse.de

- Changed default background color in installation start script
- Changed default geometry to 800x600 in start script

-------------------------------------------------------------------
Wed Feb 13 18:45:31 CET 2002 - sh@suse.de

- cut off one of the "easy installation" pics to get rid of tons
  of layout warnings (allow some pixels more space for buttons to
  grow)

-------------------------------------------------------------------
Wed Feb 13 18:06:23 CET 2002 - fehr@suse.de

- fix option handling for new version of mkreiserfs (#13205)

-------------------------------------------------------------------
Wed Feb 13 18:04:29 CET 2002 - gs@suse.de

- don't compare the release number of the installation source
  with the information saved on hard disk

-------------------------------------------------------------------
Wed Feb 13 16:03:41 CET 2002 - kkaempf@suse.de

- make remove button in physical volume dialog of PV work again
- remove correspondig create/remove pairs for LVM modify_targets
  (# 12083)
- add modify_targets to backup set of partition values

-------------------------------------------------------------------
Wed Feb 13 16:03:41 CET 2002 - kkaempf@suse.de

- Call BootLILO constructor for proper setting of lba_support.

-------------------------------------------------------------------
Wed Feb 13 10:39:34 CET 2002 - olh@suse.de

- default to GMT also on chrp and prep

-------------------------------------------------------------------
Wed Feb 13 10:25:52 CET 2002 - olh@suse.de

- dont call yast1 anymore on ppc
  dont write to non existant tty devices on iSeries
  handle p690 hvc console on startup
  update ask_for_TERM_variable

-------------------------------------------------------------------
Wed Feb 13 10:12:53 CET 2002 - olh@suse.de

- add support for p690 hvc console in postinstall
  activate all 41prep boot partitions on iSeries

-------------------------------------------------------------------
Wed Feb 13 10:00:56 CET 2002 - olh@suse.de

- add fixes for console font. whitespaces
- add ja_JP.sjis entry to consolefonts.ycp

-------------------------------------------------------------------
Wed Feb 13 09:53:09 CET 2002 - olh@suse.de

- add ppc64 keymaps

-------------------------------------------------------------------
Tue Feb 12 22:01:35 CET 2002 - fehr@suse.de

- fix bug in doing a valid proposal when using only primary
  partitions and /boot is needed (#13184)
- V 2.5.39

-------------------------------------------------------------------
Tue Feb 12 19:11:40 CET 2002 - kkaempf@suse.de

- remove superfluous calls to inst_ask_hardware.

-------------------------------------------------------------------
Tue Feb 12 18:38:38 CET 2002 - sh@suse.de

- V 2.5.37
- Initial call to submod Write() func in proposal (for HW config)

-------------------------------------------------------------------
Tue Feb 12 18:27:31 CET 2002 - kkaempf@suse.de

- setup "lo" during network install.

-------------------------------------------------------------------
Tue Feb 12 18:03:50 CET 2002 - sh@suse.de

- V 2.5.35

-------------------------------------------------------------------
Tue Feb 12 17:51:22 CET 2002 - sh@suse.de

- Added images for new "easy installation" layout

-------------------------------------------------------------------
Tue Feb 12 17:39:00 CET 2002 - msvec@suse.cz

- added network proposals
- 2.5.34

-------------------------------------------------------------------
Tue Feb 12 14:16:57 CET 2002 - kkaempf@suse.de

- hwclock runs only GMT on sparc and iseries.
- dont write FQHOSTNAME.

-------------------------------------------------------------------
Tue Feb 12 11:32:57 CET 2002 - kkaempf@suse.de

- write keyboard data to /etc/sysconfig/keyboard instead of sysconfig/console.

-------------------------------------------------------------------
Mon Feb 11 15:08:16 CET 2002 - kkaempf@suse.de

- re-config network device even on 'warm' boot.

-------------------------------------------------------------------
Mon Feb 11 12:59:10 CET 2002 - fehr@suse.de

- following changes in partition proposal:
  try not to create an extended partition when enough primaries are
     available
  split swap from root slots large enough if at all possible

-------------------------------------------------------------------
Thu Feb  7 16:02:24 CET 2002 - pblahos@suse.cz

- proposal_printers changed to proposal_printers

-------------------------------------------------------------------
Thu Feb  7 13:33:25 CET 2002 - kkaempf@suse.de

- save infoMap and installMap for re-use after reboot.

-------------------------------------------------------------------
Wed Feb  6 15:28:18 CET 2002 - sh@suse.de

- Provides/obsoletes yast

-------------------------------------------------------------------
Tue Feb  5 18:36:09 CET 2002 - sh@suse.de

- Timeout upon msg "now booting your system"
  unless a hard reboot is required

-------------------------------------------------------------------
Tue Feb  5 17:41:13 CET 2002 - kkaempf@suse.de

- Properly reboot when adding ide-scsi to cmdline.
- Re-config ethX for all network installation modes.
- Restart portmapper for "nfs" installation mode.

-------------------------------------------------------------------
Tue Feb  5 17:12:54 CET 2002 - kukuk@suse.de

- Try to clear terminal before we ask for TERM variable [Bug #12848]

-------------------------------------------------------------------
Tue Feb  5 17:09:31 CET 2002 - sh@suse.de

- Fixed bug #13040: yast2 should not require saxtools

-------------------------------------------------------------------
Tue Feb  5 14:17:20 CET 2002 - kkaempf@suse.de

- Make "custom" boot loader field an editable combo box (#11821).

-------------------------------------------------------------------
Mon Feb  4 12:49:42 CET 2002 - snwint@suse.de

- added 'change-rules reset' to lilo.conf to prevent lilo from rewriting
  the partition table (#11875)

-------------------------------------------------------------------
Fri Feb  1 15:24:34 CET 2002 - gs@suse.de

- Single Package Selection: optimize checks when selecting a package

-------------------------------------------------------------------
Thu Jan 31 19:26:24 CET 2002 - sh@suse.de

- Made proposal aware of language changes
- Reintroduced inst_mode unless absolutely clear if update possible

-------------------------------------------------------------------
Thu Jan 31 12:11:55 CET 2002 - kkaempf@suse.de

- recognize "imps2" mice.

-------------------------------------------------------------------
Thu Jan 31 08:22:01 CET 2002 - kkaempf@suse.de

- Fix writing of yast.inf

-------------------------------------------------------------------
Wed Jan 30 20:59:51 CET 2002 - kkaempf@suse.de

- force /dev/cdrom symlink to point to boot cdrom.
- work around linuxrc "InstMode" bug.

-------------------------------------------------------------------
Wed Jan 30 17:47:56 CET 2002 - kkaempf@suse.de

- drop ag_yast agent, do yast.inf writing in Misc module.

-------------------------------------------------------------------
Wed Jan 30 16:19:15 CET 2002 - kkaempf@suse.de

- make cd-links prior to re-mounting.

-------------------------------------------------------------------
Wed Jan 30 14:06:34 CET 2002 - gs@suse.de

- bugfix concerning software installation workflow:
  read local package description instead of information from mounted medium

-------------------------------------------------------------------
Wed Jan 30 12:05:01 CET 2002 - kkaempf@suse.de

- make device symlinks earlier.

-------------------------------------------------------------------
Tue Jan 29 19:30:33 CET 2002 - kkaempf@suse.de

- write lilo to /dev/md if /boot is on raid1.
- adapting update to new agents.

-------------------------------------------------------------------
Tue Jan 29 13:16:18 CET 2002 - arvin@suse.de

- always use ini-agent instead of rcconfig-agent;
  bugfix syntax error in Bootloader module

-------------------------------------------------------------------
Mon Jan 28 17:41:42 CET 2002 - kkaempf@suse.de

- Simplify bootloader proposal.
- Adapt to changed install.inf syntax.

-------------------------------------------------------------------
Mon Jan 28 14:53:03 CET 2002 - gs@suse.de

- internal changes concerning the initialization of the package agent

-------------------------------------------------------------------
Thu Jan 24 12:47:02 CET 2002 - gs@suse.de

- bugfixes package installation workflow (already installed system)

-------------------------------------------------------------------
Wed Jan 23 12:03:29 CET 2002 - schubi@suse.de

- include/packages added in specfile

-------------------------------------------------------------------
Tue Jan 22 15:21:53 CET 2002 - schubi@suse.de

- Saving user package selections

-------------------------------------------------------------------
Mon Jan 21 12:12:27 EST 2002 - nashif@suse.de

- Skip confirmation(inst_doit)  in autoinst mode
  if requested in control file

-------------------------------------------------------------------
Mon Jan 21 12:28:29 CET 2002 - schubi@suse.de

- bufixes in installing packages after reboot

-------------------------------------------------------------------
Fri Jan 18 16:14:05 CET 2002 - kkaempf@suse.de

- more agents moved here.
- Fixed initrd creation, corrected module order.
- Final installation workflow (3 clicks !) and button labels.

-------------------------------------------------------------------
Tue Jan 15 17:55:02 CET 2002 - kkaempf@suse.de

- move bootloader do* scripts to bootloader sub-directories.
- fix bootloader proposal and texts.

-------------------------------------------------------------------
Mon Jan 14 16:19:34 CET 2002 - kkaempf@suse.de

- add dasddev.scr etc_cryptotab.scr etc_fstab.scr parted_check.scr
  parted_print.scr pdisk.scr proc_meminfo.scr proc_swaps.scr
  run_swapon_s.scr to ycp/partitioning/agents
- remove conf directory

-------------------------------------------------------------------
Mon Jan 14 16:19:34 CET 2002 - kkaempf@suse.de

- Integrate bootloader proposal.

-------------------------------------------------------------------
Thu Jan 10 12:31:38 CET 2002 - kkaempf@suse.de

- fix filelist.

-------------------------------------------------------------------
Thu Jan 10 11:59:56 CET 2002 - sh@suse.de

- Added proposal files to spec file file list

-------------------------------------------------------------------
Wed Jan  9 15:56:24 CET 2002 - kkaempf@suse.de

- pass filesystem module needed for "/" to Boot module.

-------------------------------------------------------------------
Tue Jan  8 19:33:59 CET 2002 - kkaempf@suse.de

- integrated software and partition proposal.

-------------------------------------------------------------------
Fri Jan 04 18:31:36 CET 2002 - arvin@suse.de

- adapted the new SCROpen syntax

-------------------------------------------------------------------
Fri Jan  4 17:44:58 CET 2002 - kkaempf@suse.de

- Complete modularization, drop user_settings.
- Implement new workflow, based on proposals, requiring
  a minimum amount of mouse clicks.
- Add support for auto installation.

-------------------------------------------------------------------
Mon Dec 10 10:01:12 CET 2001 - kkaempf@suse.de

- Greek locale fix (el_GR@ISO8859-7 instead of el_GR@euro, #12587)

-------------------------------------------------------------------
Wed Nov 21 11:11:35 CET 2001 - sh@suse.de

- Fixed bug #12381: YaST2 ignores ENABLE_SUSECONFIG in rc.config

-------------------------------------------------------------------
Thu Nov 15 15:14:58 CET 2001 - sh@suse.de

- V 2.5.8
- Fixed lots of missing lookup() default values
- Migrated inst_startup to new ProgressBar wizard

-------------------------------------------------------------------
Fri Oct 19 12:25:47 CEST 2001 - ms@suse.de

- include BusID statement if r128 driver is used. This is needed
  for the r128 driver on PPC and does not influence the i386 setup
  negatively [y2xr40.pl] Bug: 11689

-------------------------------------------------------------------
Thu Oct 18 17:48:11 MEST 2001 - tom@suse.de

- (#11689) Necessary changes to provide the BusID on PPC/r128.

-------------------------------------------------------------------
Thu Oct 18 16:29:21 MEST 2001 - tom@suse.de

- (#11876) Corrected Symbols for Japanese. nec/jp --> jp.

-------------------------------------------------------------------
Tue Oct 16 14:04:51 MEST 2001 - tom@suse.de

- (#11847) X11-config. Now using new y2xr40 parameter "-o <option-csl>".

-------------------------------------------------------------------
Tue Oct 16 13:19:26 CEST 2001 - sh@suse.de

- V 2.5.4
- Migration to yast2-devtools

-------------------------------------------------------------------
Mon Oct 15 16:46:42 CEST 2001 - ms@suse.de

- include a general parameter called --option which
  requires a comma separated list of options. This is the better
  solution if we need special options for calling y2xr40.pl

-------------------------------------------------------------------
Mon Oct 15 11:01:14 CEST 2001 - sh@suse.de

- Fixed bug #11812: patch_lilo_conf produces double initrd entry

-------------------------------------------------------------------
Fri Oct 12 17:27:48 MEST 2001 - tom@suse.de

- (#11672) Extended some YCP files with special cases for PPC.

-------------------------------------------------------------------
Fri Oct  5 17:30:15 CEST 2001 - kkaempf@suse.de

- present button "format floppy" if mount fails (#1220).

-------------------------------------------------------------------
Thu Oct  4 16:53:07 CEST 2001 - lnussel@suse.de

- do not overwrite softwaresel in usersettings if it's already set

-------------------------------------------------------------------
Wed Oct  3 21:18:36 CEST 2001 - olh@suse.de

- first part of bootconfiguration for ppc (#5440) ..............

-------------------------------------------------------------------
Wed Oct  3 21:00:18 CEST 2001 - olh@suse.de

- do not create floppy link on new Macs and iSeries
  write fstab correctly, not type auto for known filesystems
  whitespaces..

-------------------------------------------------------------------
Wed Oct  3 20:54:37 CEST 2001 - olh@suse.de

- do not force xf3 on ppc. the whole Xsetup is still broken...

-------------------------------------------------------------------
Wed Oct  3 20:50:11 CEST 2001 - olh@suse.de

- add mol and sudo to package list on pmac
  small whitespace fixes

-------------------------------------------------------------------
Wed Oct  3 20:45:59 CEST 2001 - olh@suse.de

- do not call mk_initrd on ppc in inst_finish_update

-------------------------------------------------------------------
Wed Oct  3 20:38:00 CEST 2001 - olh@suse.de

- fix handling of chrp kernels, compare lowercase strings
  use name_of_kernel_image for usersettings,
  s390 and axp must be verified (#9713)

-------------------------------------------------------------------
Tue Oct  2 17:57:37 CEST 2001 - olh@suse.de

- add keymap2mac.ycp to filelist (#11336)
  fix english-us and uk list

-------------------------------------------------------------------
Fri Sep 28 10:44:52 CEST 2001 - fehr@suse.de

- add dasd-parameter to S390 boot configuration

-------------------------------------------------------------------
Thu Sep 27 15:18:59 CEST 2001 - fehr@suse.de

- remove entry bus -> "SCSI" for LVM VGs

-------------------------------------------------------------------
Thu Sep 27 13:15:23 CEST 2001 - olh@suse.de

- install pmud on pmac and remove some obsolete packages on pmac

-------------------------------------------------------------------
Thu Sep 27 12:42:29 CEST 2001 - kkaempf@suse.de

- drop 3-button emulation since it might interfere with X11
  button events (#11204).

-------------------------------------------------------------------
Wed Sep 26 14:57:07 MEST 2001 - tom@suse.de

- (#11315 addendum) Now also updating the path section.

-------------------------------------------------------------------
Wed Sep 26 12:10:46 CEST 2001 - kendy@suse.cz

- update_unique_keys.pl: call hwinfo with --all instead of --reallyall
  (#11340).

-------------------------------------------------------------------
Wed Sep 26 11:59:03 CEST 2001 - sh@suse.de

- Reimported monitor DB (bug #11252: Iiyama monitors missing)

-------------------------------------------------------------------
Wed Sep 26 11:57:54 CEST 2001 - kkaempf@suse.de

- add /sbin:/usr/sbin to runtime PATH.
- vendor.ycp: message is string, not locale.

-------------------------------------------------------------------
Tue Sep 25 16:17:51 MEST 2001 - tom@suse.de

- (#11315) X11 reconfig: Now also updating the card section.

-------------------------------------------------------------------
Tue Sep 25 14:37:36 CEST 2001 - kkaempf@suse.de

- re-probe for mountable media (floppies) after loading
  of usb-storage (#11299).

-------------------------------------------------------------------
Tue Sep 25 09:00:59 CEST 2001 - kkaempf@suse.de

- make proper re-use of messages in inst_finish_update to get
  correct translations.
- prepare a mtab for mk_initrd after update.
- if first bios drive isn't hda, lilo probably wants to know about this.

-------------------------------------------------------------------
Mon Sep 24 19:39:07 CEST 2001 - snwint@suse.de

- do not try to install lilo into a raid partition (#10329)

-------------------------------------------------------------------
Mon Sep 24 18:39:26 CEST 2001 - sh@suse.de

- Added final "all the rest" step for SuSEconfig

-------------------------------------------------------------------
Mon Sep 24 17:32:13 CEST 2001 - lnussel@suse.de

- do not mount ntfs partitions automatically during installation (#11222)

-------------------------------------------------------------------
Mon Sep 24 16:49:57 CEST 2001 - kkaempf@suse.de

- If the mouse was choosen manually, going back must present
  mouse selection again (#11235).
- No need to make a backup of /etc/fstab in inst-sys, there's none anyway.
  Then inst_finish_update gets the correct fstab (#11215).

-------------------------------------------------------------------
Mon Sep 24 16:16:13 CEST 2001 - kkaempf@suse.de

- update NVIDIA kernel modules regardless of version (#11091).

-------------------------------------------------------------------
Mon Sep 24 14:28:48 CEST 2001 - kkaempf@suse.de

- set console keyboard even when called standalone (#11223).

-------------------------------------------------------------------
Mon Sep 24 13:38:38 CEST 2001 - kkaempf@suse.de

- split language and encoding to prevent gettext from applying
  it's own recoding.

-------------------------------------------------------------------
Mon Sep 24 13:30:24 CEST 2001 - sh@suse.de

- Correctly init slide show in installed system so YOU and single
  package installation works OK

-------------------------------------------------------------------
Mon Sep 24 12:34:18 CEST 2001 - kkaempf@suse.de

- Load usb-storage last in order to not interfere with other storage
  module (9490).

-------------------------------------------------------------------
Sun Sep 23 20:58:13 CEST 2001 - mike@suse.de

- (#11188) Press back at the "suggested partitioning" screen followed by
  "next" and YaST2 says "You have rejected the proposal.
  RAID: bugfix: user are not allowed to remove RAID Devices in UI
  which are already exist.
-------------------------------------------------------------------
Sun Sep 23 18:38:08 CEST 2001 - kukuk@suse.de

- Check for color depth, not # of colors for slide show to avoid
  problems with overflow (#11178)

-------------------------------------------------------------------
Sat Sep 22 20:20:46 CEST 2001 - kukuk@suse.de

- Sync X11 font path with SaX2
- Enable jfs and ext3 on PPC (#11194)

-------------------------------------------------------------------
Sat Sep 22 19:17:31 CEST 2001 - fehr@suse.de

- add "ori_nr" entries for lvm and md devices
- add empty argument to SCR call

-------------------------------------------------------------------
Sat Sep 22 16:43:38 MEST 2001 - tom@suse.de

- (#10421) Fixed the focus switch.

-------------------------------------------------------------------
Sat Sep 22 01:08:40 CEST 2001 - mike@suse.de

- md: detect number of raid partitions per RAID only for new created RAIDs
- md: do not let the user edit or delete already existing RAIDs
- swap: activate per default all swap partitions automatically
-modules: switch on automatical load of modules when Y2 is mounting
          filesystems, so that undetectebal and not formated fs are mounted
          properly

-------------------------------------------------------------------
Fri Sep 21 18:55:07 CEST 2001 - sh@suse.de

- Fixed bug #10303: Must press 'back' twice in 'choose part. to boot'

-------------------------------------------------------------------
Fri Sep 21 17:52:28 CEST 2001 - fehr@suse.de

- allow adding of mount points to LVs in lvm runtime config
- prevent formatting of edited LV in lvm runtime config
- allow handling of ataraid devices (e.g. /dev/ataraid/d0p0)
- prevent partitions with id 0x8E from being written to fstab (#10390)

-------------------------------------------------------------------
Fri Sep 21 16:21:50 CEST 2001 - sh@suse.de, gs@suse.de

- Only ONE SlideShow::OpenSlideShowDialog() in all modes -
  avoid confusion, much more reliable in all the different modes

-------------------------------------------------------------------
Fri Sep 21 16:01:09 CEST 2001 - lnussel@suse.de

- no longer mark partitions with id 130 automatically as swap
- do not change flags for swap devices in fstab if more than one
  such entry exists
- properly hande fstab entries for moved logical partitions (#11074)
- change fstab entry for first occurence of a device, instead of
  creating a new one
- do not create directories for swap partitions

-------------------------------------------------------------------
Fri Sep 21 14:59:31 CEST 2001 - mike@suse.de

- lvm_config now works in ncurses

-------------------------------------------------------------------
Fri Sep 21 13:36:39 CEST 2001 - gs@suse.de

- installation startup always (not only in manual mode) checks whether a
  kernel module is already loaded
  (workaround for bug #10983)

-------------------------------------------------------------------
Fri Sep 21 12:59:45 CEST 2001 - sh@suse.de

- Fixed bug #9977: Abort button doesn't work during slide show

-------------------------------------------------------------------
Fri Sep 21 12:58:09 CEST 2001 - ms@suse.de

- fixed access control bug during X11 reconfiguration
  with YaST2. For further details see Bug: [10921]

-------------------------------------------------------------------
Fri Sep 21 12:46:16 CEST 2001 - fehr@suse.de

- fix impossible 0 as stripe size in LV dialog
- make lvm configuration in system work again (#10291)

-------------------------------------------------------------------
Fri Sep 21 10:44:21 CEST 2001 - kendy@suse.cz

- Update /var/lib/YaST/unique.inf during update (bug 10931, 10941)

-------------------------------------------------------------------
Fri Sep 21 10:28:47 CEST 2001 - kkaempf@suse.de

- default medianame to "CD" (11106).

-------------------------------------------------------------------
Thu Sep 20 21:31:15 CEST 2001 - fehr@suse.de

- Fixed bug #10963: Now an update on systems using encrypted fs is
  possible

-------------------------------------------------------------------
Thu Sep 20 18:26:06 CEST 2001 - sh@suse.de

- Fixed bug #10325: Save settings to floppy doesn't work
- Reading log file of mkinitrd and lilo correctly #11030
  (inst_finish_update.ycp)
- Correct cancel popup added #10951( inst_kernel.ycp )

-------------------------------------------------------------------
Thu Sep 20 18:15:10 CEST 2001 - kkaempf@suse.de

- "break" is not allowed inside "foreach" (11015).
- properly extract module arguments (11015).
- umount medium before ejecting (11053).
- offer "save & exit" in media selection (11086).

-------------------------------------------------------------------
Thu Sep 20 17:45:30 CEST 2001 - lnussel@suse.de

- do not create symlink for mountpoint if it would point to itself

-------------------------------------------------------------------
Thu Sep 20 15:55:27 CEST 2001 - lnussel@suse.de

- fstab entries for mount flags, passno etc are no longer changed
  for existing entries

-------------------------------------------------------------------
Thu Sep 20 15:21:01 CEST 2001 - mike@suse.de

- bug 11063: YaST2 trys to change fsids of pdisk-label partitions, and
  popups therefore irritating popups

-------------------------------------------------------------------
Thu Sep 20 15:08:24 CEST 2001 - fehr@suse.de

- fix problem when root fs is md of personality raid5 (#10747)

-------------------------------------------------------------------
Thu Sep 20 14:06:25 MEST 2001 - tom@suse.de

- (#10920) Now the presence of the dummy packages is checked at first.

-------------------------------------------------------------------
Thu Sep 20 12:03:37 CEST 2001 - kkaempf@suse.de

- Remove old release number file before installing new one (#10992).

-------------------------------------------------------------------
Thu Sep 20 11:55:08 CEST 2001 - sh@suse.de

- Fixed bug #10684: Monitor DB outdated

-------------------------------------------------------------------
Thu Sep 20 11:52:20 CEST 2001 - fehr@suse.de

- Do not delete modify_targets in inst_sw_select.ycp except when
  using a while disk for installation

-------------------------------------------------------------------
Thu Sep 20 10:43:06 CEST 2001 - lnussel@suse.de

- Fixed root filesystem on raid leads to corrupted fstab (#10418)

-------------------------------------------------------------------
Wed Sep 19 20:42:44 CEST 2001 - mike@suse.de

- Bugfix: if zero partition table: resync /proc/partitions
  Added warning, if "/" is /dev/md and there is no /boot
- Downgrade versions correctly #10906 ( inst_sw_update.ycp )

-------------------------------------------------------------------
Wed Sep 19 16:59:15 CEST 2001 - snwint@suse.de

- YaST2.start: mtab might be missing, avoid error message
- unmounting proc filesystem in inst_finish_update.ycp
- start X-Server for testing with "-ac", needed when starting
  from inside YCC.

-------------------------------------------------------------------
Wed Sep 19 15:07:17 CEST 2001 - fehr@suse.de

- force a hard reboot when root filesystem is on a md device
- Logging reduced in inst_rpmupdate.ycp

-------------------------------------------------------------------
Wed Sep 19 14:12:54 CEST 2001 - sh@suse.de

- Fixed bug #10909: Complaint about slide show init in log file
- Added more packages for version 6.2 in forceUpdate.ycp
- No error, if the versions of updated packages differs from common.pkd

-------------------------------------------------------------------
Wed Sep 19 12:36:08 CEST 2001 - kkaempf@suse.de

- Fix installing package information to updated target.
- Eject CDs on PPC only when unmounting.

-------------------------------------------------------------------
Wed Sep 19 11:02:17 CEST 2001 - kkaempf@suse.de

- Fix "Lithuanian" with native translation in language list.
- Properly label progress bar during swap formatting.
- Use predefined button labels for continue/cancel/retry if partitioning
  or formatting fails.
- preselect first partition #10840 (inst_rootpart.ycp)
- /sbin/yast2: add "-f" to 'rm'.

-------------------------------------------------------------------
Tue Sep 18 22:20:19 CEST 2001 - schubi@suse.de

- Silly testpopup in inst_finish_update removed.
- packages for 7.2 added #10874" (forceUpdate.ycp)

-------------------------------------------------------------------
Tue Sep 18 20:52:59 CEST 2001 - schubi@suse.de

- Recognize update mode after reboot ( installation.ycp )
- /mnt to Installation::destdir changed ; checking modus improved in
  inst_sw_backup.ycp

-------------------------------------------------------------------
Tue Sep 18 20:41:06 CEST 2001 - sh@suse.de

- V 2.4.84
- Fixed bug #10859: Inconsistent "needed from CD" values

-------------------------------------------------------------------
Tue Sep 18 19:30:40 MEST 2001 - tom@suse.de

- (#10762) Popups displayed in Richtext now (with scroll bars).

-------------------------------------------------------------------
Tue Sep 18 18:45:00 CEST 2001 - sh@suse.de

- Fixed bug #10411: Show difference between pkg deleting and inst.
- Fixed bug #10793: Unmounting /mnt after update.

-------------------------------------------------------------------
Tue Sep 18 18:25:52 MEST 2001 - tom@suse.de

- Added script call when switching 3D <--> 2D mode. (#10761)
- Module inst_config_x11.ycp

-------------------------------------------------------------------
Tue Sep 18 18:23:17 CEST 2001 - kkaempf@suse.de

- only use "switch2mesasoft" for non-3d x11 setups.

-------------------------------------------------------------------
Tue Sep 18 17:33:10 CEST 2001 - lnussel@suse.de

- do not try to create or change /etc/raidtab if raid is active
  while the user has changed nothing

-------------------------------------------------------------------
Tue Sep 18 16:17:10 CEST 2001 - mike@suse.de

- bug 10673: need /boot if no ext2 on /
- bug 10686: swap <= 1GB
- show raid size correct: existing raid and raid in LVM
- ignore automatic inserted mountpoints
- pdisk: size of partition for inst_doit fixed

-------------------------------------------------------------------
Tue Sep 18 15:37:35 CEST 2001 - fehr@suse.de

- shut down LVM VGs and umount /etc/lvmtab.d in inst_finish.ycp

-------------------------------------------------------------------
Tue Sep 18 15:14:33 CEST 2001 - lnussel@suse.de

- workaround for '&'-character not displayed in ncurses menu

-------------------------------------------------------------------
Tue Sep 18 11:58:18 CEST 2001 - lnussel@suse.de

- removed the texdomain switching from menu.ycp (Bug #10819)
- only create fstab entry for partitions if user explicitly
  entererd a mountpoint, instead of inventing one

-------------------------------------------------------------------
Tue Sep 18 09:45:55 CEST 2001 - kkaempf@suse.de

- properly pass encoding ("UTF-8", "ISO-8859-X", ...) via SetLanguage() (#10807).
- drop unsupported "korean" from language list.
- properly detect that X11 couldn't be started and present
  and appropriate error message.
- just skip unknown options.
- stop SCR and all agents on target before umounting filesystems
  from WFM.
- remove faked /etc/mtab from target.
- Installation::normal_mode = true if running in installed system.
  (neither initila_mode, nor continue_mode).
- fix parport zip module loading.

-------------------------------------------------------------------
Mon Sep 17 21:31:56 CEST 2001 - kkaempf@suse.de

- write language back to /etc/yast.inf (#9790).
- umount all filesystems in target, except "/". Umount this
  from WFM after stopping SCR (#10685).
- Reading language from user_settings while selection kernel
- Showing correct counter of updated packages
- Button -Old Version- changed #10559
- ChangeCD --> ChangeMedium
- include package_utils removed #10763

-------------------------------------------------------------------
Mon Sep 17 10:06:30 CEST 2001 - kkaempf@suse.de

- use "lt-brim-8x14" font and "iso-8859-13" encoding for 'Lithuanian'.

-------------------------------------------------------------------
Sun Sep 16 13:47:05 CEST 2001 - kkaempf@suse.de

- only symlink /dev/cdrom once (#10370).

-------------------------------------------------------------------
Fri Sep 14 21:28:38 CEST 2001 - kukuk@suse.de

- On SPARC print error message about SILO, not LILO

-------------------------------------------------------------------
Fri Sep 14 19:35:01 CEST 2001 - kkaempf@suse.de

- adapt language list accoring to doc department.

-------------------------------------------------------------------
Fri Sep 14 19:29:31 MEST 2001 - tom@suse.de

- Bugfix #9986: Reduced suggestion refresh to 75 Hz.

-------------------------------------------------------------------
Fri Sep 14 18:53:28 CEST 2001 - mike@suse.de

- bug 10200: check the proposal for failures
  make a boot partition if possible
  bug 10347: set whole_diskflag
  bug 10044: set a message when proposal is discarded

-------------------------------------------------------------------
Fri Sep 14 18:39:10 CEST 2001 - kkaempf@suse.de

- fix inst_environment for standalone mode (#10413).
- respect user choice to NOT install a module (#10665).

-------------------------------------------------------------------
Fri Sep 14 16:24:31 MEST 2001 - tom@suse.de

- Fixed Bug #10651: Autoadjusting refresh/resolution/color-depth now correct.

-------------------------------------------------------------------
Fri Sep 14 14:04:39 CEST 2001 - kkaempf@suse.de

- set correct Installation::encoding in continue_mode (#10611).

-------------------------------------------------------------------
Fri Sep 14 11:58:13 CEST 2001 - mike@suse.de

- dont reread partition data always at start of inst_custom
  activate lvm if at least one vg exist
- check if textmode due to memory restrictions or x11 failure (#10134).
- use Arch and Installation modules in inst_environment (#10413).
- pkginfo release common.pkd before releasing CD 1 #10555

-------------------------------------------------------------------
Fri Sep 14 10:57:16 CEST 2001 - kkaempf@suse.de

- correct handling of 'splitted' media (#10532)
- touch/remove /var/run/yast.pid

-------------------------------------------------------------------
Thu Sep 13 17:10:14 CEST 2001 - snwint@suse.de

- dolilo: new mk_initrd needs fb resolution for splash screen config
- Taking long language for kernel description #10556 #1552
- No penguin progress bar in kernel selection module #10311
- Button -Old Version- changed #10559

-------------------------------------------------------------------
Thu Sep 13 16:58:40 CEST 2001 - kkaempf@suse.de

- dont probe mouse on serial console.
- dont probe mouse outside of initial_mode.
- sort languages by ascii equivalent.

-------------------------------------------------------------------
Thu Sep 13 12:46:11 CEST 2001 - kkaempf@suse.de

- enable software selection on S/390 (froh@suse.de).
- show proper boot-loader partition even if we don't have lilo (froh@suse.de).
- load input, hid, and mousedev if USB-mouse detected (#9228).
- default medium is CD (#10374)
- re-enable WFM::SetLanguage(), regexp bug in glibc identified,
  workaround in liby2 applied. (#10496)
- use /boot/zilo-kernel/image instead of /boot/vmlinuz on S/390 (froh@suse.de).
- sort language list alphabetically (#10516).

-------------------------------------------------------------------
Wed Sep 12 13:53:33 CEST 2001 - kkaempf@suse.de

- drop all WFM::SetLanguage()
- Unmounting partitions correctly while going back #10125
- REQUIRES are ordered; qt, qt-japanese.... in the selection box
- Warning popup for single selection removed while going backward
  in the software selection #10339

-------------------------------------------------------------------
Wed Sep 12 12:47:48 CEST 2001 - snwint@suse.de

- revert latest vmware changes to YaST2.start

-------------------------------------------------------------------
Wed Sep 12 12:07:01 CEST 2001 - kkaempf@suse.de

- drop initial WFM::SetLanguage()

-------------------------------------------------------------------
Tue Sep 11 15:15:23 CEST 2001 - kkaempf@suse.de

- Initial zipl configuration for S/390.

-------------------------------------------------------------------
Tue Sep 11 14:26:28 CEST 2001 - kkaempf@suse.de

- Unmount .probe and .disk agent before package installation.

-------------------------------------------------------------------
Tue Sep 11 11:25:39 CEST 2001 - kkaempf@suse.de

- call SetLanguage in UI and WFM.

-------------------------------------------------------------------
Mon Sep 10 18:54:56 CEST 2001 - snwint@suse.de

- create 'failsafe' instead of 'suse' entry in lilo.conf
- don't overwrite existing vmlinuz.suse

-------------------------------------------------------------------
Mon Sep 10 15:06:12 CEST 2001 - snwint@suse.de

- make YaST2.start work with vmware

-------------------------------------------------------------------
Mon Sep 10 12:29:04 CEST 2001 - sh@suse.de

- Fixed bug #10350: YaST2 doesn't look good with anti-aliasing

-------------------------------------------------------------------
Fri Sep  7 13:24:52 CEST 2001 - sh@suse.de

- Fixed bug #10244: No slide show unless at least 800x600x256col
- center slide show image

-------------------------------------------------------------------
Fri Sep  7 12:32:10 CEST 2001 - sh@suse.de

- V2.4.64

-------------------------------------------------------------------
Fri Sep  7 12:29:41 CEST 2001 - pblahos@suse.cz

- hotplug is started instead of usbmgr during YaST2.firstboot

-------------------------------------------------------------------
Fri Sep  7 12:25:24 CEST 2001 - sh@suse.de

- CD remaining times more pessimistic

-------------------------------------------------------------------
Fri Sep  7 09:59:31 CEST 2001 - kkaempf@suse.de

- fix textmode recognition with help of GetDisplayInfo().

-------------------------------------------------------------------
Thu Sep  6 16:56:32 CEST 2001 - kkaempf@suse.de

- fix X11 resolution dedection if 3D is selected.

-------------------------------------------------------------------
Thu Sep  6 15:05:17 CEST 2001 - sh@suse.de

- V 2.4.62
- Correctly reinitialize packager in continue mode
  -> correct remaining times / progress bar display

-------------------------------------------------------------------
Thu Sep  6 10:37:08 CEST 2001 - kkaempf@suse.de

- drop extraction of boot parameter from lilo setup, already
  done at startup. (#10223)
- fix reading of local package information.
- check if mount point is in use in InstMedia

-------------------------------------------------------------------
Wed Sep  5 18:11:25 CEST 2001 - schubi@suse.de

- Do not upgrade a package which produces package conflicts.

-------------------------------------------------------------------
Wed Sep  5 18:10:25 CEST 2001 - sh@suse.de

- Fixed bug #10063: bad display of hd partitions in inst_doit
  Re-used existing function from partitioning

-------------------------------------------------------------------
Wed Sep  5 17:33:57 CEST 2001 - sh@suse.de

- Fixed bug #10084: zero size for k_deflt

-------------------------------------------------------------------
Wed Sep  5 14:23:22 CEST 2001 - kkaempf@suse.de

- add belgian keyboard to keyboard list (#9577)

-------------------------------------------------------------------
Wed Sep  5 11:24:21 CEST 2001 - kkaempf@suse.de

- fix runtime installation and configuration of X11.

-------------------------------------------------------------------
Wed Sep  5 08:58:45 CEST 2001 - kkaempf@suse.de

- dont unmount installation medium if wrong product id detected,
  honor user request to ignore this fact.

-------------------------------------------------------------------
Tue Sep  4 18:07:07 CEST 2001 - kkaempf@suse.de

- use plain ascii language names if running in text mode (#10026).
- correct parameter for setEnvironment

-------------------------------------------------------------------
Tue Sep  4 18:05:05 CEST 2001 - fehr@suse.de

- add dummy parameter to SCR::Write(.lvm.deactivate)
- deactivate lvm only when running in inst-sys

-------------------------------------------------------------------
Tue Sep  4 17:50:15 CEST 2001 - mike@suse.de

- partproposal always creates /boot
  bugfix inst_do_resize: resize always when a "resize" is in targetmap
  software installation in installed system fixed

-------------------------------------------------------------------
Tue Sep  4 17:48:56 CEST 2001 - sh@suse.de

- Reimported monitor db

-------------------------------------------------------------------
Tue Sep  4 17:41:18 CEST 2001 - kkaempf@suse.de

- get {install,delete}_list in inst_rpmcopy from user_settings if
  not passed otherwise.

-------------------------------------------------------------------
Tue Sep  4 16:16:39 CEST 2001 - snwint@suse.de

- YaST start script: use vmware server module, not vga16

-------------------------------------------------------------------
Tue Sep  4 13:17:16 CEST 2001 - kukuk@suse.de

- inst_silo_expert.ycp: Initialize PROM/boot-device variablen
- inst_disk.ycp: Fix allowed filesystems on sparc [Bug #9678]

-------------------------------------------------------------------
Mon Sep  3 16:29:14 CEST 2001 - kkaempf@suse.de

- recognize IDE CD-R(W) drives and set up ide-scsi automatically.
- Hard reboot after update, if the installed kernel differs from
  the kernel which has been booted #10103
- Checking dependencies in -only update modus- too #10043

-------------------------------------------------------------------
Mon Sep  3 16:06:51 CEST 2001 - kendy@suse.cz

- keyboard_raw.ycp: group(shift_toggle) is not needed for the
  Czech and Slovak keyboards any more...
  (In fact, it breaks them.)

-------------------------------------------------------------------
Mon Sep  3 12:07:58 CEST 2001 - kkaempf@suse.de

- sort keyboards alphabetically.
- Error popup for dolilo #9729

-------------------------------------------------------------------
Sat Sep  1 15:54:42 CEST 2001 - kukuk@suse.de

- Show warning about PROMs with 1GB bug only on sparc32
- If /boot is selected for the boot manager, this is Ok on SPARC.
  Remove extra warning on SPARC since it is wrong here.
- Disable gpm if we install over serial console

-------------------------------------------------------------------
Fri Aug 31 17:45:22 CEST 2001 - kkaempf@suse.de

- fix installation path handling and mounting
  should now work for CD, DVD, Harddisk, Nfs, and Smb

-------------------------------------------------------------------
Thu Aug 30 12:43:39 CEST 2001 - kkaempf@suse.de

- modularized SlideShow.
- New help text in upgrade frame
- properly recode output of commands to utf-8
- allow change of installation medium on server (Nfs/Ftp/Smb)
- Short language description in inst_sw_select removed.
- fixed some parse errors <msvec@suse.cz>
- added abuild parse check <msvec@suse.cz>

-------------------------------------------------------------------
Thu Aug 30 00:58:43 CEST 2001 - kkaempf@suse.de

- unmount wrong medium.

-------------------------------------------------------------------
Thu Aug 30 00:25:53 CEST 2001 - kkaempf@suse.de

- always give all alternatives in ChangeCDPopup.
- always do a hard reboot after installation from first medium.

-------------------------------------------------------------------
Wed Aug 29 22:40:24 CEST 2001 - kkaempf@suse.de

- properly handle media release and product codes.
- initialize PKGINFO to installed data in continue_mode.

-------------------------------------------------------------------
Wed Aug 29 17:35:55 CEST 2001 - kkaempf@suse.de

- re-read installation data in continue_mode.

-------------------------------------------------------------------
Tue Aug 28 22:36:37 CEST 2001 - kkaempf@suse.de

- properly switch SCR during update.
- write YaST information after re-mounting installation medium.
- fix re-mounting of source medium in continue_mode
- re-init PKGINFO environment in continue_mode
- Packagelist added which have to be updated without checking version.

-------------------------------------------------------------------
Tue Aug 28 18:31:24 CEST 2001 - kkaempf@suse.de

- use "Installation" module in update.

-------------------------------------------------------------------
Tue Aug 28 18:13:39 CEST 2001 - kukuk@suse.de

- Fix dosilo script for new /proc behaviour with kernel 2.4.x
  print a message about SuSE Linux version before loading the
  kernel

-------------------------------------------------------------------
Tue Aug 28 17:34:49 CEST 2001 - sh@suse.de

- Fixed bug #9900: No ISDN for SPARC
- inst_rpmcopy now displays remaining times for each CD
- slide show

-------------------------------------------------------------------
Tue Aug 28 16:39:23 CEST 2001 - kendy@suse.cz

- inst_hw_config.ycp: maps describing the devices to configure can
  have a list "force_reread". It is useful for modules which
  call another one to configure something (e.g. TV may call Sound)

-------------------------------------------------------------------
Tue Aug 28 16:19:36 CEST 2001 - mike@suse.de

- fix: part_proposal only for arch == i386

-------------------------------------------------------------------
Mon Aug 27 20:40:34 CEST 2001 - kkaempf@suse.de

- Clean up SCR/WFM handling. WFM is always local, SCR is always the target.
- Introduce modules for Installation, InstMedia, PackageIO, and MediaUI.
- Prepare for multiple DVD installation.
- Prepare for Ftp, Harddisk, and SMB installation.
- Finally clean up installMap handling.

-------------------------------------------------------------------
Thu Aug 23 16:23:28 CEST 2001 - kukuk@suse.de

- Don't reboot if we use k_deflt on UltraSPARC

-------------------------------------------------------------------
Thu Aug 23 09:21:24 CEST 2001 - pblahos@suse.cz

- Fixed: there were 2 arrows in progressbar shown during hw probe.

-------------------------------------------------------------------
Wed Aug 22 17:30:07 CEST 2001 - kkaempf@suse.de

- fixed X11 setup

-------------------------------------------------------------------
Mon Aug 20 20:22:58 CEST 2001 - mike@suse.de

- partition proposal creates swap partitions

-------------------------------------------------------------------
Mon Aug 20 18:17:57 CEST 2001 - kkaempf@suse.de

- dont write "swap" to yast.inf, but "RebootMsg 0" instead

-------------------------------------------------------------------
Sat Aug 18 17:44:24 MEST 2001 - tom@suse.de

- Finished new X11 configuration dialog incl. control center ability.

-------------------------------------------------------------------
Fri Aug 17 14:31:27 CEST 2001 - kkaempf@suse.de

- implement and use "Arch" module.
- provide modules directory in specfile.
- reduce number of timezones.
- Patch runlevel in /etc/inittab while updating the system.

-------------------------------------------------------------------
Fri Aug 17 12:57:46 MEST 2001 - schubi@suse.de

- .targetroot to .root changed

-------------------------------------------------------------------
Tue Aug 14 13:48:32 CEST 2001 - kendy@suse.cz

- keyboard_raw.ycp: cs, cs_qwerty -> cz, cz_qwerty
- Added slovak keyboard.

-------------------------------------------------------------------
Fri Aug 10 18:51:45 MEST 2001 - tom@suse.de

- X11 configuration:
- Completely redesigned the xf86config module for use with the new
- agent-isax.
- Outsourced functions for X11 keyboard manipulation.
- Outsourced functions for X11 mouse manipulation.
- Outsourced functions for X11 card manipulation.
- Outsourced functions for X11 desktop manipulation.
- Outsourced functions for X11 path manipulation.
- Added batch mode for use with autoinst in xf86config.ycp.

-------------------------------------------------------------------
Fri Aug 10 15:42:59 CEST 2001 - jbuch@suse.de

- added SW-RAID support for installation Workflow
- added sequencer

-------------------------------------------------------------------
Fri Aug 10 13:50:35 CEST 2001 - kkaempf@suse.de

- extract kernel parameters from /proc/cmdline and pass them to LILO

-------------------------------------------------------------------
Fri Aug 10 12:49:45 CEST 2001 - kukuk@suse.de

- Only ask for TERM variable if we use serial console and not if
  we are in text mode (#9701)

-------------------------------------------------------------------
Fri Aug 10 09:36:32 CEST 2001 - kkaempf@suse.de

- partitioning enhancements for automatic and runtime usage
- copy info and update.in_ after CD1 installation, not before

-------------------------------------------------------------------
Thu Aug  9 17:47:41 CEST 2001 - kkaempf@suse.de

- check /proc/modules before asking for module load (#9698)

-------------------------------------------------------------------
Thu Aug  9 14:56:51 CEST 2001 - snwint@suse.de

- yast2 text mode starts on /dev/console, not tty3
- /mnt is a link on LiveEval: don't umount it

-------------------------------------------------------------------
Wed Aug  8 17:56:39 CEST 2001 - kkaempf@suse.de

- mount and mk*fs are .local not .target actions

-------------------------------------------------------------------
Wed Aug  8 13:02:19 CEST 2001 - kkaempf@suse.de

- adapt driver loading to new .probe format
- replace .target.inject calls

-------------------------------------------------------------------
Tue Aug  7 17:37:02 CEST 2001 - kkaempf@suse.de

- replace use of targetroot in favour of system agent.

-------------------------------------------------------------------
Tue Aug  7 12:11:21 CEST 2001 - kkaempf@suse.de

- skip "whole disk" partitions on BSD disks. (#7904)
- Activate button in lilo now reads "Activate LILO partition". (#7884)

-------------------------------------------------------------------
Mon Aug  6 09:55:15 CEST 2001 - kukuk@suse.de

- Add script to ask for TERM variable to yast2-instsys, too.

-------------------------------------------------------------------
Fri Aug 03 16:24:59 CEST 2001 - arvin@suse.de

- don't start vga x11 server on ppc (bug #9622)

-------------------------------------------------------------------
Fri Aug 03 14:05:13 CEST 2001 - arvin@suse.de

- added inst_part_proposal.ycp to inst-sys

-------------------------------------------------------------------
Fri Aug  3 11:51:50 CEST 2001 - kukuk@suse.de

- If installed over serial console ask the user for the TERM
  variable and write it to /etc/install.inf

-------------------------------------------------------------------
Thu Aug  2 17:31:36 CEST 2001 - mike@suse.de

- taged version for 7.3 - preview 3

-------------------------------------------------------------------
Wed Aug  1 00:32:56 CEST 2001 - mike@suse.de

- first Version for RAID and partition proposal
  (only for translation, dosn't work properly)

-------------------------------------------------------------------
Fri Jul 27 20:32:03 CEST 2001 - kkaempf@suse.de

- initial slide show code for package installation

-------------------------------------------------------------------
Fri Jul 27 16:46:49 CEST 2001 - kkaempf@suse.de

- ask for confirmation before loading module in manual mode

-------------------------------------------------------------------
Fri Jul 27 11:06:44 CEST 2001 - kkaempf@suse.de

- fix initrd module handling
  properly pass options to modules.conf
  use agent-modules in inst_finish

-------------------------------------------------------------------
Thu Jul 26 21:15:54 CEST 2001 - kkaempf@suse.de

- minor text changes

-------------------------------------------------------------------
Tue Jul 24 11:52:40 CEST 2001 - fehr@suse.de

- add detection of md devices to function GetLvmMdSystemInfo

-------------------------------------------------------------------
Wed Jul 18 17:37:35 CEST 2001 - fehr@suse.de

- fix a bug in LVM configuration for devices /dev/ida/, /dev/rd/
  and /dev/cciss/

-------------------------------------------------------------------
Mon Jul 16 10:26:31 CEST 2001 - kkaempf@suse.de

- fix keyboard data for swedish

-------------------------------------------------------------------
Thu Jul 12 16:13:51 CEST 2001 - sh@suse.de

- Improved inst_startup UI: More feedback

-------------------------------------------------------------------
Tue Jul 10 12:06:53 CEST 2001 - sh@suse.de

- Improved inst_suseconfig UI: Give feedback for individual steps

-------------------------------------------------------------------
Fri Jul  6 10:37:21 CEST 2001 - kkaempf@suse.de

- merge SLES fixes
- add JFS as filesystem

-------------------------------------------------------------------
Thu Jul  5 16:55:45 MEST 2001 - schubi@suse.de

- New handle of package selection groups.

-------------------------------------------------------------------
Thu Jul  5 13:51:58 CEST 2001 - sh@suse.de

- Fixed bug #9277: Bad initial focus in menu.ycp

-------------------------------------------------------------------
Wed Jul  4 17:38:35 CEST 2001 - sh@suse.de

- Redesigned inst_doit: Now using RichText widget

-------------------------------------------------------------------
Mon Jul  2 19:06:20 CEST 2001 - kkaempf@suse.de

- merge with 7.1-axp fixes:
  fix user information for vfat /boot
  format /boot as fat on milo and ia64
  changed 'doaboot' to get a useable /etc/aboot.conf
  force "-t vfat" for mount of /boot on MILO machines
  check cylinder boundaries on "aboot" only, not "axp" in general
  format /boot on "milo" machines with mkdosfs
  boot_mode "milo" on Alpha has FAT disklabel
  use smp flag from install.inf instead of probing on Alpha
  select correct cpml package for cpu model on Alpha
  auto-select aboot or milo on Alpha
  use data from milo package for installation
  write correct /etc/aboot.conf
  fix kernel image names for depmod
  for /boot to be FAT16 for MILO machines
  implemented boot loader installation on Alpha
  fix handling of XkbModel on pmac
  remove arch_ppc check in inst_lilo_expert.ycp #6684
  add missing pdisk partition type #6688
  allow update on a drive with pdisk label #6689

-------------------------------------------------------------------
Mon Jun 25 12:15:09 CEST 2001 - kkaempf@suse.de

- tell about reboot after first round of installation (#7994)
- modprobe "hid" and "mousedev" if "usb mouse" choosen from list (#8215)
- close CD tray before executing mount (#8492)

-------------------------------------------------------------------
Fri Jun 22 12:35:54 CEST 2001 - kkaempf@suse.de

- dont mention LILO on ia64 (#9003)

-------------------------------------------------------------------
Wed Jun 20 11:34:52 CEST 2001 - fehr@suse.de

- add necessary changes to handle LVs in fstab in running system

-------------------------------------------------------------------
Tue Jun 19 15:33:14 CEST 2001 - fehr@suse.de

- add changes for lvm configuration in installed system to
  handle /etc/fstab reasonable.
- Enable "next" button in selection ftp-server (#8641)

-------------------------------------------------------------------
Tue Jun 12 19:37:50 CEST 2001 - sh@suse.de

- V 2.4.1
  Fixed bug #8726: SuSEconfig fails on SPARC with serial console
- Fixed bug #8641: Allow "next" button in choosing ftp server

-------------------------------------------------------------------
Tue Jun 12 15:13:20 CEST 2001 - sh@suse.de

- V 2.4.0 for 7.3
  Honor new BarGraph / PartitionSplitter format: "%1"

-------------------------------------------------------------------
Thu Jun  7 16:52:06 CEST 2001 - kkaempf@suse.de

- remove @euro for en_GB and da_DK

-------------------------------------------------------------------
Thu Jun  7 11:39:52 CEST 2001 - kukuk@suse.de

- inst_silo_info.ycp: Fix info text: Don't speak about whole
  computer but only about selected harddisk.

-------------------------------------------------------------------
Wed Jun  6 14:00:43 CEST 2001 - kukuk@suse.de

- inst_environment.ycp: Don't set keyboard if serial console was
  detected.

-------------------------------------------------------------------
Tue Jun  5 15:44:47 CEST 2001 - kukuk@suse.de

- Remove inst_sunfb.ycp from instsys
- keyboard_raw.ycp: Replace default us keymap with new cz keymap
  on SPARC.
- inst_choose_desktop: Switch to own workflow for Sun Framebuffers

-------------------------------------------------------------------
Fri Jun  1 16:14:06 CEST 2001 - kukuk@suse.de

- inst_finish.ycp: Set correct boot device for hard reboot,
                   modify boot-device and set linux alias

-------------------------------------------------------------------
Fri Jun  1 14:16:21 CEST 2001 - kkaempf@suse.de

- install correct kernel for different ia64 cpu steppings
- allow vfat as root during update
- define "string architecture" in vendor.ycp
-#8425 update does a hard reboot
 #8081 too negative message after update ..
 #8356 vfat will not be mounted while updating the system
 #8185 Installation/Update: sformat wanted
 #8567 YaST2 does not mount /boot
 #6063 Update: Don't see ok button
 #7097 YaST2 info during update
 #4953 "Configurate boot-mode" should be renamed to "Configure boot-mode"
 #5051 typo in yast2 installation popup

-------------------------------------------------------------------
Fri Jun  1 12:46:59 CEST 2001 - kkaempf@suse.de

- adapt and enter inst_lilo_info for ia64

-------------------------------------------------------------------
Mon May 28 13:23:58 CEST 2001 - schwab@suse.de

- Also mount vfat filesystems during update.

-------------------------------------------------------------------
Wed May 23 14:24:22 MEST 2001 - gs@suse.de

- package_utils: samba mount implemented
  inst_smbmount: new module

-------------------------------------------------------------------
Tue May 22 15:46:51 CEST 2001 - schwab@suse.de

- doelilo: Adjust elilo config file for gnu-efi 2.5.

-------------------------------------------------------------------
Mon May 21 15:06:40 CEST 2001 - mike@suse.de

- XFS support in custom partitioner and LVM configuration

-------------------------------------------------------------------
Mon May 21 10:35:07 CEST 2001 - kukuk@suse.de

- inst_silo_info/inst_silo_expert: Tell the user that we change
  PROM aliases and let him change this.

-------------------------------------------------------------------
Fri May 18 16:35:33 CEST 2001 - kkaempf@suse.de

- add xfs to inst_prepdisk

-------------------------------------------------------------------
Fri May 18 14:41:38 CEST 2001 - kkaempf@suse.de

- setab 0 -> setab 9 to make output more pleasing on splash screen (#8551)

-------------------------------------------------------------------
Thu May 17 18:24:58 MEST 2001 - tom@suse.de

-  X configuration:
   Bugfix 8454: Besides the passing of the currently selected refresh rate
                in the resolution string (e.g. 600x800@70) to isax for XFree 3
                the selected refresh now also terminates the vsync range to
                prevent isax from generating modelines up to this value.

   Bugfix 8524: The 3D acceleration button is now disabled if the graphics
                adapter doesn't support 3D-acceleration.

   Bugfix 8540: Now the vendor and model strings are converted to upper case
                on module entry.

   Bugfix 8541: Now the probed data are deleted if the user selects another
                monitor.

-------------------------------------------------------------------
Thu May 17 17:20:41 CEST 2001 - kkaempf@suse.de

- dont pretend that no other os has been found if we can't
  write LILO to floppy disk.

-------------------------------------------------------------------
Wed May 16 23:38:31 CEST 2001 - sh@suse.de

- V 2.3.90
  added patch_lilo_conf to file list

-------------------------------------------------------------------
Wed May 16 19:51:18 CEST 2001 - sh@suse.de

- Fixed patch_lilo_conf: optional as well as initrd

-------------------------------------------------------------------
Wed May 16 19:33:57 CEST 2001 - kkaempf@suse.de

- prevent duplicate entry in initrdmodules during update
- activate only primary devices (#8458)

-------------------------------------------------------------------
Wed May 16 19:09:48 CEST 2001 - kkaempf@suse.de

- give proper default for "lilo_device" if "mbr_disk" is unknown (#8501)

-------------------------------------------------------------------
Wed May 16 18:54:19 CEST 2001 - sh@suse.de

- Fixed bug #8494: initrd not added to lilo.conf
  patch_lilo_conf adds "initrd" entries if corresponding
  initrd is present in /boot (for SuSE standard kernels only!)

-------------------------------------------------------------------
Wed May 16 17:18:48 CEST 2001 - kkaempf@suse.de

- add reiserfs to initrd if root is on reiserfs (#8494)

-------------------------------------------------------------------
Wed May 16 16:06:13 CEST 2001 - sh@suse.de

- Fix for bug #7465: "Abort Installation" always default button
  Added more SetFocus() calls for good measure

-------------------------------------------------------------------
Wed May 16 10:55:36 CEST 2001 - kkaempf@suse.de

- use gdm as displaymanager if minimal(+x11) and gnome (#6175)
- dont write MODEM in rc.config (#7895)
- copy complete y2log to installed system.
- fix declaration in lilo_info, string->boolean

-------------------------------------------------------------------
Tue May 15 19:33:14 MEST 2001 - tom@suse.de

- Bugfix 8423: probed monitor data now used.

-------------------------------------------------------------------
Tue May 15 17:00:57 MEST 2001 - gs@suse.de

- bugfix in Change Source Media (include file added) bug # 8406

-------------------------------------------------------------------
Tue May 15 14:16:36 CEST 2001 - mike@suse.de

- due to last information: to crypt /usr is
  not allowed. Added a popup

-------------------------------------------------------------------
Tue May 15 12:48:12 CEST 2001 - kkaempf@suse.de

- revert change in y2xr40.pl, support tft panel layouts
  in favour of higher resolutions (#8348)
- remove "breton" from languages, add "danish"
- patching XF86config for wheel mouse (#8251)

-------------------------------------------------------------------
Tue May 15 12:00:24 CEST 2001 - mike@suse.de

- bugfix cryptofs: now works with already existing
  and edited partitions

-------------------------------------------------------------------
Tue May 15 10:33:34 CEST 2001 - ms@suse.de

- disable use of DDC resolutions in y2xr40.pl (bug #8329)
  ( YaST2 used its own resolution list )

-------------------------------------------------------------------
Tue May 15 10:14:01 MEST 2001 - gs@suse.de

- don't show /dev/shm in single package selection (bug #8318)

-------------------------------------------------------------------
Mon May 14 19:58:34 CEST 2001 - sh@suse.de

- V2.2.79
  Fixed bug #8255: Wrong mouse cursor during SuSEconfig
  Removed obsolete UI(`NormalCursor()) calls

-------------------------------------------------------------------
Mon May 14 19:47:12 CEST 2001 - kkaempf@suse.de

- create lower case symlinks for /windows and /dos mount points
  (installation and update) to get around case mapping bug
  in star office (#8310)

-------------------------------------------------------------------
Mon May 14 16:30:12 CEST 2001 - kkaempf@suse.de

- properly initiale UI wizard for vendor cd modules (#8268)
- de-activate pt_PT, translations are incomplete (afaber@suse.de)

-------------------------------------------------------------------
Mon May 14 15:52:37 CEST 2001 - kkaempf@suse.de

- fix variable name in inst_finish (install_inf -> installMap) (#8247)

-------------------------------------------------------------------
Mon May 14 15:10:08 CEST 2001 - kkaempf@suse.de

- dont look at "Language" in install.inf, it's not in ISO-format
  if "Locale" in install.inf doesn't give a value, look at descr/info

-------------------------------------------------------------------
Mon May 14 13:11:33 CEST 2001 - kkaempf@suse.de

- read Locale, Language (from install.inf), and LANG (from desc/info)
  and use first set value.

-------------------------------------------------------------------
Mon May 14 12:55:26 CEST 2001 - kkaempf@suse.de

- restart network after staring system in NFS install (#8274)

-------------------------------------------------------------------
Mon May 14 12:40:25 CEST 2001 - kkaempf@suse.de

- check if "/" is reiser and force "reisefs" to INITRD_MODULES

-------------------------------------------------------------------
Mon May 14 12:02:07 CEST 2001 - kkaempf@suse.de

- drop question for kernel 2.2 on pcmcia, only very rare systems
  still fail with kernel 2.4

-------------------------------------------------------------------
Mon May 14 11:22:15 CEST 2001 - fehr@suse.de

- make removal of LVM volume groups work

-------------------------------------------------------------------
Sun May 13 11:09:14 CEST 2001 - kkaempf@suse.de

- fix blocker bug 8216

-------------------------------------------------------------------
Sat May 12 16:28:33 CEST 2001 - kkaempf@suse.de

- ask for kernel 2.2 on PCMCIA systems

-------------------------------------------------------------------
Sat May 12 15:20:16 CEST 2001 - kkaempf@suse.de

- unset MODPATH at initial start (#8143)
- install kernel 2.2 on PCMCIA systems

-------------------------------------------------------------------
Fri May 11 18:56:47 MEST 2001 - schubi@suse.de

- Not required reread of target map fixed.

-------------------------------------------------------------------
Fri May 11 17:07:22 CEST 2001 - pblahos@suse.cz

- #8064: fixed: if there is print spooled installed and configuration
  tool is not, there is no status in final YaST2 inst. screen.
- Correct popup message while backup #7584

-------------------------------------------------------------------
Fri May 11 14:10:20 CEST 2001 - kkaempf@suse.de

- provide extra start script for KDE which suppresses geometry hint
  to window manager.

-------------------------------------------------------------------
Thu May 10 21:24:51 CEST 2001 - kkaempf@suse.de

- Require translation packages
- dont translate empty string
- force LILO on MBR if initrd won't make it on floppy (#7864)
- calling patch_lilo_conf while update #7556
- bugfix in renamed packages while update #8057
- mounting swapfile correctly while update #8040

-------------------------------------------------------------------
Thu May 10 21:16:56 CEST 2001 - kkaempf@suse.de

- fix initrd modules order after update (#7948)

-------------------------------------------------------------------
Thu May 10 20:10:22 CEST 2001 - mike@suse.de

- fix for LVM configuration at runtime

-------------------------------------------------------------------
Thu May 10 18:42:39 CEST 2001 - sh@suse.de

- Fixed bug #7388: unnecessary OK-buttons
  (confirmation for writing LILO, confirmation for reboot)
  only one popup that contains both messages

-------------------------------------------------------------------
Thu May 10 18:41:56 CEST 2001 - kkaempf@suse.de

- dont write /boot/message any more (#8062)

-------------------------------------------------------------------
Thu May 10 18:02:33 CEST 2001 - fehr@suse.de

- add lvm initialisation when doing an update (#7974)
- allow update when root fs is LV (#7801)
- fixed:YaST updated old updatelist after reboot #8066
- #8025 not starting update, if there is nothing for update

-------------------------------------------------------------------
Thu May 10 17:58:02 CEST 2001 - sh@suse.de

- Fixed bug #8049: "boot installed system" "back" button boots

-------------------------------------------------------------------
Thu May 10 17:39:53 CEST 2001 - kkaempf@suse.de

- set "ulimit -s unlimited" before calling "rpm --rebuilddb"

-------------------------------------------------------------------
Thu May 10 17:10:57 CEST 2001 - kendy@suse.cz

- added console fonts for Brezhoneg and Lithuania
- Russian -> Russkij in cyrilics
- adaption of SelectConsoleFont() to new language.ycp

-------------------------------------------------------------------
Thu May 10 16:42:57 MEST 2001 - gs@suse.de

- make the popup Additional package needed larger (bug # 7900)
- Software Source Media dialog: label for button is "Next" (bug # 8038)

-------------------------------------------------------------------
Thu May 10 16:09:25 CEST 2001 - sh@suse.de

- Fixed bug #7199: Printer config before network
  Changed order to "professional" mode when network card detected
- bugfix in eavaluate diskspace in boot partition #8047

-------------------------------------------------------------------
Thu May 10 15:35:13 CEST 2001 - sh@suse.de

- (partial) fix for bug #7888: obsolete lilo.conf entries after update
  added patch_lilo_conf script that deletes vmlinuz_22 / vmlinuz_24
  if the respective boot images are not present and adds "optional"
  for other boot images that are not present


-------------------------------------------------------------------
Thu May 10 15:32:03 CEST 2001 - kkaempf@suse.de

- use RC_LANG when starting yast2 to get correct language (#8013)

-------------------------------------------------------------------
Thu May 10 15:03:03 MEST 2001 - tom@suse.de

- bugfix 7823:
  Now even in the special cases LCD and VESA an xserver query is made
  to get information regarding the possible color depths.

-------------------------------------------------------------------
Thu May 10 13:12:15 MEST 2001 - tom@suse.de

- bugfix #8000:
  Now the modified monitor db is preserved by storing it to disk.

-------------------------------------------------------------------
Thu May 10 11:42:22 CEST 2001 - sh@suse.de

- Re-imported SaX2 monitor DB

-------------------------------------------------------------------
Thu May 10 11:21:18 CEST 2001 - kendy@suse.cz

- lat9w font for EU states (#7776)

-------------------------------------------------------------------
Thu May 10 09:19:15 CEST 2001 - kkaempf@suse.de

- keep LANG codes and modifiers in single list (#7957)

-------------------------------------------------------------------
Wed May  9 17:36:32 CEST 2001 - kkaempf@suse.de

- fix order of initrd modules (#7948)

-------------------------------------------------------------------
Wed May  9 16:06:47 MEST 2001 - gs@suse.de

- text changed for popup package conflicts (bug # 7887)
  and popup "Release number differs ...."

-------------------------------------------------------------------
Wed May  9 14:30:29 CEST 2001 - jbuch@suse.de

- forbid crypt_fs with mountpoints like / /boot swap
  added cryt_fs to ExistingPartitionDlg

-------------------------------------------------------------------
Tue May  8 18:38:45 CEST 2001 - kkaempf@suse.de

- set "Greenwich" as default timezone for en_GB (#7837)
- unset MODPATH before calling depmod
- Update: selecting default to UPGRADE #7804

-------------------------------------------------------------------
Tue May  8 18:05:17 CEST 2001 - kkaempf@suse.de

- skip drives which are not ready (#6547)

-------------------------------------------------------------------
Tue May  8 16:39:56 MEST 2001 - tom@suse.de

- X11 configuration: removed integer <---> float inconsistency

-------------------------------------------------------------------
Tue May  8 16:31:59 CEST 2001 - kkaempf@suse.de

- reset have_x11 after switching to "minimal"
- allow "activate" switch for partitions

-------------------------------------------------------------------
Tue May  8 15:54:17 MEST 2001 - gs@suse.de

- package_utils: CheckLocalDescription added

-------------------------------------------------------------------
Tue May  8 15:47:36 CEST 2001 - mike@suse.de

- for security reasons: use now losetup agent instead of standalone binary

-------------------------------------------------------------------
Tue May  8 15:37:10 CEST 2001 - fehr@suse.de

- add shortcut key to crypt checkbox

-------------------------------------------------------------------
Tue May  8 15:26:28 CEST 2001 - sh@suse.de

- Fixed bug #7547: "Boot installed system" not active
  Implemented reboot from installed system

-------------------------------------------------------------------
Tue May  8 14:06:30 CEST 2001 - jbuch@suse.de

- fixed english

-------------------------------------------------------------------
Tue May  8 13:52:43 CEST 2001 - jbuch@suse.de

- removed not used variable last_format from inst_custompart.ycp
  forbid using fat file system with mountpoints / /home /opt /usr /var

-------------------------------------------------------------------
Tue May  8 13:29:19 MEST 2001 - schubi@suse.de

- showing progress bars again #7774
- rename /cdrom to /media/cdrom in /etc/fstab #7732

-------------------------------------------------------------------
Tue May  8 12:16:33 CEST 2001 - snwint@suse.de

- floppy device for mk_lilo_conf via $floppy environment var
- mk_boot_floppy completely rewritten to use lilo instead of syslinux

-------------------------------------------------------------------
Tue May  8 10:56:51 CEST 2001 - schwab@suse.de

- Fix typo targeroot -> targetroot.

-------------------------------------------------------------------
Tue May  8 10:25:01 CEST 2001 - jbuch@suse.de

- added define to change fsid from 5 to 15
  only for new extended partitions
  added DisplayMessage if a fat file system is greater than 2 GB
- showing progress bars again #7774

-------------------------------------------------------------------
Tue May  8 09:28:29 CEST 2001 - kkaempf@suse.de

- set hwclock before starting to change the target (#7833)

-------------------------------------------------------------------
Mon May  7 19:21:37 MEST 2001 - gs@suse.de

- Single Package Selection: improve popup Severe package conflict
- mk_lilo_conf removed #7569

-------------------------------------------------------------------
Mon May  7 18:26:26 CEST 2001 - kkaempf@suse.de

- FHS: /floppy -> /media/floppy also in inst-sys (#7827)

-------------------------------------------------------------------
Mon May  7 18:20:19 CEST 2001 - fehr@suse.de

- Add possibility to encrypt lvm logical volumes

-------------------------------------------------------------------
Mon May  7 17:59:08 CEST 2001 - sh@suse.de

- Fixed bug #7628: textmode info shown after booting
  Add flag to user_settings when text mode warning is shown

-------------------------------------------------------------------
Mon May  7 17:49:48 CEST 2001 - kendy@suse.cz

- Do not use CONSOLE_UNIMAP in consolefonts.ycp (#7767)

-------------------------------------------------------------------
Mon May  7 16:57:22 CEST 2001 - kkaempf@suse.de

- drop hard coded /dev/fd0, use value from hw-probing (#7789)

-------------------------------------------------------------------
Mon May  7 16:23:05 CEST 2001 - mike@suse.de

- Bugfix LVM: mount more than one crypted partition

-------------------------------------------------------------------
Mon May  7 16:21:38 MEST 2001 - tom@suse.de

- X-configuration
  Bugfix 7641: X-configuration for XFree86 3.x now functional (didn't work).
  Removed integer|float syntax warning.
  Added support for mice with wheels.
  checked default values for some lookups.

-------------------------------------------------------------------
Mon May  7 16:02:59 CEST 2001 - arvin@suse.de

- added output of memory information to YaST2 start script

-------------------------------------------------------------------
Mon May  7 15:49:31 CEST 2001 - sh@suse.de

- Use new UI builtin GetLanguage() parameter "strip_encoding"

-------------------------------------------------------------------
Mon May  7 15:15:00 CEST 2001 - kendy@suse.cz

- Use non-UTF-8 locale in the y2xfinetune40 (not reported bug)

-------------------------------------------------------------------
Mon May 07 11:53:08 CEST 2001 - arvin@suse.de

- start qt frontend with >= 64MB and adjusted corresponding text
- mounting /usr as reiserfs #7585
- initialize server, if another root has been selected #7495

-------------------------------------------------------------------
Mon May  7 11:21:44 CEST 2001 - kkaempf@suse.de

- change controlling terminal after switching virtual console (#7626)
- dont check mouse with serial console (#7716)
- dont ask keyboard with serial console (#7717)
- dont ask hwclock setting on sparc (#7717)

-------------------------------------------------------------------
Fri May  4 16:16:02 CEST 2001 - mike@suse.de

- fixed Bug 7528: YaST2->Partitioning: wrong info in popup

- Bug:          LVM:
                it at the moment not possible to delete a "activated"
                lvm partition (physical volume) and do afterwards
                mk*fs ...
                - changed: read lvm as late as possible
                - after deleting a  physical volume:
                  immediately do partitioning and reboot
                - if the target_partitioner delets volume group: reboot

- Bug:          Setting up an LVM an than switching via back to custom
                partitioner:
                - drop target_modifications in inst_sw_select

- Bug:          wrong error message appears:
                quick hack: delete message: inst_target_selection.ycp

- Bug:          no warning if /boot is to small
                - added warning

- Bug:          missing textdomains is lvm includes



-------------------------------------------------------------------
Fri May  4 12:39:50 MEST 2001 - gs@suse.de

- helptext for Mininum graphical system added (bug 7483) in
  dialog Software Selection
- check the software selection again when going next (bug reported by mike)

-------------------------------------------------------------------
Wed May  2 18:50:51 CEST 2001 - kkaempf@suse.de

- allow calling inst_enviroment and inst_language from outside

-------------------------------------------------------------------
Wed May  2 14:59:26 CEST 2001 - sh@suse.de

- Fixed bug #7463: next/abort/back not translated in installed system
  Moved msg re-translation code out to separate function
  added call to this function when starting in "continue mode"
- no more: RPM returned an error (#7424)

-------------------------------------------------------------------
Wed May  2 14:54:44 CEST 2001 - fehr@suse.de

- umount lvm agent after re-partitioning harddisk

-------------------------------------------------------------------
Wed May  2 14:26:54 CEST 2001 - sh@suse.de

- Fixed bug #7467: Help text not translated in inst_finish.ycp
  Added missing translation markers

-------------------------------------------------------------------
Wed May  2 14:02:36 CEST 2001 - sh@suse.de

- updated monitor DB from devel server

-------------------------------------------------------------------
Wed May  2 12:18:17 CEST 2001 - kkaempf@suse.de

- handle all sync values as floats in x11

-------------------------------------------------------------------
Wed May  2 10:39:26 CEST 2001 - kkaempf@suse.de

- use gdm as display manager if gnome is selected

-------------------------------------------------------------------
Mon Apr 30 22:01:11 CEST 2001 - kkaempf@suse.de

- drop obsolete file from filelist

-------------------------------------------------------------------
Mon Apr 30 17:14:11 CEST 2001 - fehr@suse.de

- bugfix for lvm configuration

-------------------------------------------------------------------
Mon Apr 30 17:06:36 CEST 2001 - kkaempf@suse.de

- Evaluate "buttons" and "wheels" values from probing
  dont emulate 3 buttons if not needed

-------------------------------------------------------------------
Mon Apr 30 16:53:54 CEST 2001 - sh@suse.de

- Fix for bug #7004: Penguin image too small
  New penguin image at startup: colored margins right and bottom,
  can adapt to different screen geometries

-------------------------------------------------------------------
Mon Apr 30 16:49:03 CEST 2001 - snwint@suse.de

- removed mk_lilo_message
- vga parameter correctly interpreted in mk_lilo_conf (#7197)
- new graphical boot screen handling

-------------------------------------------------------------------
Mon Apr 30 15:54:26 CEST 2001 - kkaempf@suse.de

- first try on DVORAK keyboard (incomplete)
- showing package description while installing rpm via ftp update (#6573)
- install "yast2-ui-qt" if "xf86" is installed.

-------------------------------------------------------------------
Mon Apr 30 15:44:10 CEST 2001 - mike@suse.de

- bugfix creating two volume groups

-------------------------------------------------------------------
Mon Apr 30 15:43:40 CEST 2001 - kkaempf@suse.de

- fix lilo device message (show disk instead of partition)

-------------------------------------------------------------------
Mon Apr 30 15:36:47 CEST 2001 - sh@suse.de

- (partial) fix for bug #7004: Penguin image too small at Y2 start
  Allow more flexible scaling of image, top left aligned, zero
  size by default

-------------------------------------------------------------------
Mon Apr 30 14:54:51 MEST 2001 - tom@suse.de

- X11 configuration:
  Fixed bug 7437:
  Corrected typo in sorting algorithm for sorting resolutions in the GUI.

-------------------------------------------------------------------
Mon Apr 30 12:00:56 CEST 2001 - kkaempf@suse.de

- mount "/boot" with "defaults", even if its vfat formatted (#7413)

-------------------------------------------------------------------
Fri Apr 27 17:20:41 MEST 2001 - tom@suse.de

- X11 configuration:
  Improved display with erroneous probing of monitor vendor and/or model.

-------------------------------------------------------------------
Fri Apr 27 16:20:09 CEST 2001 - fehr@suse.de

- bug fixes in lvm configuration

-------------------------------------------------------------------
Fri Apr 27 15:13:46 MEST 2001 - gs@suse.de

- inst_sw_details: internal changes because of new package dependencies
- package_utils: improve function ChangeCD
- Single Package Selection: translation of group tags
- evaluate splitted packages correctly ( e.g finger ) #7271

-------------------------------------------------------------------
Fri Apr 27 14:01:30 CEST 2001 - mike@suse.de

- Bugfixes:
        read cryptotab at firstboot failed
  7238  crypto dialog has no frame
  5967  unnecessary logline
        crypto dialog appears twice
  4693  deleting of extended partition 8 and 9
  2309  popup when deleteing partitions
  5422  display an error if we mount a ro filesystem for update


-------------------------------------------------------------------
Thu Apr 26 17:29:13 CEST 2001 - kkaempf@suse.de

- extrace x11 3d packages correctly (#7231)

-------------------------------------------------------------------
Thu Apr 26 17:12:28 MEST 2001 - tom@suse.de

- X11 configuration:
  Fixed Bug 4558: Now the model string (if VESA or LCD) is parsed and the
                  resolution and refresh rate are used for configuration.
  Improved setting of refresh rate with XFree86 4.
  (now reality will suit the users demand better)
  Consequently changed suggestion value from 90 Hz to 80 Hz.

-------------------------------------------------------------------
Thu Apr 26 16:08:07 CEST 2001 - kendy@suse.cz

- inst_hw_config: ReallyAbortPopup()->UI(`ReallyAbortPopup())

-------------------------------------------------------------------
Thu Apr 26 16:05:36 CEST 2001 - kkaempf@suse.de

- evaluate return from NIS question (#7269)

-------------------------------------------------------------------
Thu Apr 26 15:59:21 CEST 2001 - kkaempf@suse.de

- dont start inetd by default.

-------------------------------------------------------------------
Thu Apr 26 13:51:20 CEST 2001 - kkaempf@suse.de

- re-compute timezone if language was changed (#7008)

-------------------------------------------------------------------
Thu Apr 26 12:26:59 CEST 2001 - kkaempf@suse.de

- added "ash" to requires for dolilo (#7254)
- Checking boot partitionsize while updating the system (#6445)

-------------------------------------------------------------------
Thu Apr 26 12:17:03 CEST 2001 - kkaempf@suse.de

- look for "update.tar.gz" first, fallback to "update.tgz" else

-------------------------------------------------------------------
Thu Apr 26 11:45:21 CEST 2001 - kkaempf@suse.de

- load usb modules and mount usbdevfs (#7037)

-------------------------------------------------------------------
Thu Apr 26 10:52:17 CEST 2001 - kkaempf@suse.de

- set hwclock option to "--localtime" instead of empty (#3907)

-------------------------------------------------------------------
Thu Apr 26 10:12:15 CEST 2001 - kkaempf@suse.de

- correctly check for have_smp and pae flag for k_psmp kernel (#7093)
- add requires for yast2-instsys (#7189)

-------------------------------------------------------------------
Wed Apr 25 18:00:46 CEST 2001 - fehr@suse.de

- removal of LVM volume group should now work
- Bugfix showing logging after installation (#7034)
- Deleting old kernel will be handled by rpm ( update )
- Setting textdomain for logging installation


-------------------------------------------------------------------
Wed Apr 25 17:37:06 MEST 2001 - tom@suse.de

- X11 configuration
  fixed bug 7193: now empty vendor results in "".
  set default refresh to 90 Hz due to XFree86 4 variations.
  removed test code and test logging.

-------------------------------------------------------------------
Wed Apr 25 17:28:16 CEST 2001 - schwab@suse.de

- Add doelilo for ia64.

-------------------------------------------------------------------
Wed Apr 25 16:34:29 CEST 2001 - kkaempf@suse.de

- disable kernel include copies

-------------------------------------------------------------------
Wed Apr 25 14:16:46 CEST 2001 - kkaempf@suse.de

- /boot on ia64 is `fat32, not `fat (#6599)

-------------------------------------------------------------------
Wed Apr 25 13:03:14 CEST 2001 - mike@suse.de

- new lvm helptexts

-------------------------------------------------------------------
Wed Apr 25 12:51:37 CEST 2001 - sh@suse.de

- Fixed bug #6947: Long time empty screen
  Added feedback what's happening to inst_finish.ycp

-------------------------------------------------------------------
Wed Apr 25 12:45:46 CEST 2001 - sh@suse.de

- Fixed X11 config: Add correct user_settings key to
  inst_choose_desktop.ycp

-------------------------------------------------------------------
Wed Apr 25 11:18:00 MEST 2001 - gs@suse.de

- use of common popups in update modules

-------------------------------------------------------------------
Wed Apr 25 09:58:18 CEST 2001 - kkaempf@suse.de

- read euro.ycp from proper dir
- remove duplicate popup

-------------------------------------------------------------------
Wed Apr 25 09:39:32 CEST 2001 - kkaempf@suse.de

- moved menu.ycp here (from yast2-menu)

-------------------------------------------------------------------
Tue Apr 24 18:19:39 MEST 2001 - tom@suse.de

- X11 configuration fixed
  restriction logic complete in first version
  merged suggestion logic with restriction logic

-------------------------------------------------------------------
Tue Apr 24 16:45:07 CEST 2001 - kkaempf@suse.de

- mount in lexical order
- updating k_deflt_24 to k_deflt

-------------------------------------------------------------------
Tue Apr 24 16:14:52 MEST 2001 - gs@suse.de

- Single Package Selction: popup to show the Obsolete dependencies has changed

-------------------------------------------------------------------
Tue Apr 24 14:40:05 MEST 2001 - tom@suse.de

- interim checkin for beta 2
- texts now final for translaters
- restriction logic partly implemented

-------------------------------------------------------------------
Tue Apr 24 14:27:55 CEST 2001 - kkaempf@suse.de

- fix COMPOSETABLE entry according to latest kdb package (#7023)

-------------------------------------------------------------------
Tue Apr 24 11:22:00 MEST 2001 - fehr@suse.de

- change layout of vuloume group dialog
- add help texts for lvm dialog

-------------------------------------------------------------------
Tue Apr 24 10:14:09 CEST 2001 - kkaempf@suse.de

- new list of language codes which allow "@euro" appended
- error popup in inst_rpmupdate removed BUG 6243

-------------------------------------------------------------------
Mon Apr 23 18:17:44 MEST 2001 - fehr@suse.de

- fixes and extensions for lvm configuration

-------------------------------------------------------------------
Mon Apr 23 17:15:08 CEST 2001 - kkaempf@suse.de

- append "@euro" instead of ".ISO8859-15" to RC_LANG

-------------------------------------------------------------------
Mon Apr 23 17:11:26 CEST 2001 - sh@suse.de

- Fix for bug #7013: Abort should be disabled
  Disable "Abort" button in inst_suseconfig.ycp

-------------------------------------------------------------------
Mon Apr 23 15:02:46 CEST 2001 - sh@suse.de

- Always use "Abort Installation" for button label, even on the
  first dialogs (before lang switch)
- Fix screen shot mode hint in inst_startup: Use correct popup

-------------------------------------------------------------------
Mon Apr 23 14:46:13 CEST 2001 - sh@suse.de

- Fixed check_ycp complaints in installation.ycp:
  Obsolete WFM functions
- Assume presence of floppy in test_mode so "write settings to
  floppy" button appears consistently (screen shots!)

-------------------------------------------------------------------
Mon Apr 23 13:46:22 CEST 2001 - sh@suse.de

- Used correct include path for custom_part_helptexts.ycp
  in custom_part_dialogs.ycp

-------------------------------------------------------------------
Mon Apr 23 13:36:02 CEST 2001 - sh@suse.de

- declared "hwclock" in inst_environment.ycp

-------------------------------------------------------------------
Mon Apr 23 12:43:32 CEST 2001 - kkaempf@suse.de

- set COMPOSETABLE in rc.config (#7023)

-------------------------------------------------------------------
Mon Apr 23 11:08:13 CEST 2001 - kkaempf@suse.de

- fix isnil check in installation.ycp
- inst_sw_update: Changes for new dependencies
- add requirements for yast2-instsys package
- remove /var/lib/YaST2/run_suseconfig after SuSEconfig
- replace all isnil() calls

-------------------------------------------------------------------
Fri Apr 20 19:55:51 MEST 2001 - tom@suse.de

X11 configuration:
- added nvidia warning
- added change warning popup
- cleaned sequence of dialogs
- streamlined code
- fixed bug 7028: now text login when X11 configuration is skipped
- restriction logic when selecting resolution, color depth, or refresh
  is still missing

-------------------------------------------------------------------
Fri Apr 20 15:45:18 CEST 2001 - kkaempf@suse.de

- prepare standalone handling of keyboard and timezone selection

-------------------------------------------------------------------
Fri Apr 20 14:35:35 CEST 2001 - kkaempf@suse.de

- show username only if given (#7082)

-------------------------------------------------------------------
Fri Apr 20 12:31:04 CEST 2001 - kkaempf@suse.de

- switch "START_PORTMAP" back to "yes", must be fixed in kernel 2.4 by linus
- Update: Deleting old packages removed.

-------------------------------------------------------------------
Fri Apr 20 12:08:29 CEST 2001 - kkaempf@suse.de

- write bios ids to lilo.conf only on an ide/scsi mix system

-------------------------------------------------------------------
Fri Apr 20 11:25:51 MEST 2001 - gs@suse.de

- show set pay in dialog Pay Selection and groups tags in Single Selection
- popup displaying obsolete package dependencies added

-------------------------------------------------------------------
Fri Apr 20 11:11:22 MEST 2001 - fehr@suse.de

- fix some problems with lvm configuration

-------------------------------------------------------------------
Fri Apr 20 11:02:57 CEST 2001 - kkaempf@suse.de

- drop SEARCHLIST from rc.config (#7063)

-------------------------------------------------------------------
Thu Apr 19 10:17:54 CEST 2001 - kkaempf@suse.de

- X11 configuration fixes
  module loading fix

-------------------------------------------------------------------
Wed Apr 18 19:04:46 CEST 2001 - kkaempf@suse.de

- re-create tmpdir in continue_mode

-------------------------------------------------------------------
Wed Apr 18 18:08:45 CEST 2001 - kkaempf@suse.de

- add ".ISO8859-15" to RC_LANG where appropriate

-------------------------------------------------------------------
Wed Apr 18 17:52:45 CEST 2001 - kkaempf@suse.de

- provide correct "vga" entry to lilo.conf

-------------------------------------------------------------------
Wed Apr 18 16:22:09 CEST 2001 - kkaempf@suse.de

- use WarningPopup in installation.ycp

-------------------------------------------------------------------
Wed Apr 18 14:02:54 CEST 2001 - kkaempf@suse.de

- fixed x11 fontpathes

-------------------------------------------------------------------
Wed Apr 18 12:19:10 CEST 2001 - kkaempf@suse.de

- fix filelist for yast2-instsys

-------------------------------------------------------------------
Wed Apr 18 09:19:18 CEST 2001 - kkaempf@suse.de

- define "current_video" for x11 setting

-------------------------------------------------------------------
Wed Apr 18 09:05:36 CEST 2001 - kkaempf@suse.de

- set "YAST_ASK" values in rc.config (#6261)

-------------------------------------------------------------------
Tue Apr 17 18:42:10 CEST 2001 - kkaempf@suse.de

- check for serial console when configuring x11

-------------------------------------------------------------------
Tue Apr 17 18:14:35 MEST 2001 - fehr@suse.de

- allow formatting of lvm logical volumes

-------------------------------------------------------------------
Tue Apr 17 17:39:08 CEST 2001 - kkaempf@suse.de

- fix "have_x11" handling

-------------------------------------------------------------------
Tue Apr 17 15:36:31 MEST 2001 - gs@suse.de

- show package groups when entering the dialog

-------------------------------------------------------------------
Tue Apr 17 15:31:15 CEST 2001 - kkaempf@suse.de

- "START_PORTMAP" in rc.config defaults to "no" now (#6270)

-------------------------------------------------------------------
Tue Apr 17 15:27:36 CEST 2001 - kkaempf@suse.de

- dont ask for mouse on serial console (#6030)

-------------------------------------------------------------------
Tue Apr 17 15:21:10 CEST 2001 - kkaempf@suse.de

- dont ask for keyboard on serial console (#5939)

-------------------------------------------------------------------
Tue Apr 17 15:06:12 CEST 2001 - kkaempf@suse.de

- set linuxrc override language code from CD (#5249)

-------------------------------------------------------------------
Tue Apr 17 11:03:22 CEST 2001 - mike@suse.de

- new FEATURE: LVM setup is now possible

-------------------------------------------------------------------
Fri Apr 13 14:52:42 CEST 2001 - kendy@suse.cz

- inst_hw_config rewritten to use ui/summary.ycp include and
  to ask modules about the configured devices (or about the
  devices to configure) using calls of <module>_summary.ycp.

-------------------------------------------------------------------
Thu Apr 12 16:48:06 MEST 2001 - tom@suse.de

- X11 configuration

Complete redesign involving heavy changes (mostly new code).

o Split up functionality into modules and functions.
o Providing testsuites for functions (nearly all of them still to be done)
o Ask user if he wants to skip X11 configuration if "No X11" is selected
  in monitor selection dialog.
o Now reading X11 font pathes dynamically (hardcoded up to now).
o Better logic presenting resolution-colordepth-frequency dependencies.
o Better logic providing the settings suggestion that user may accept.
o New decision workflow in GUI (one more dialog).
o Better handling of monitor refresh rate (user can choose one).
o DPMS now supported in the XF86Config file to be created.
o Now it is possible to go back to the original YaST2 monitor data base after
  having read a Microsoft compatible drivers disk.
o Now a monitor that could be probed but is not known in the YaST2 monitor
  data base is automatically added to this data base (volatile, not in the
  data base file) if the monitor selection dialog is entered.

-------------------------------------------------------------------
Thu Apr 12 16:28:53 MEST 2001 - gs@suse.de

- respect new package dependencies for Single Package Selection

-------------------------------------------------------------------
Thu Apr 12 16:02:48 CEST 2001 - kkaempf@suse.de

- provide menuentry for vendor.ycp

-------------------------------------------------------------------
Thu Apr 12 15:39:26 CEST 2001 - sh@suse.de

- Migration to yast2-lib-wizard: Get rid of duplicate code,
  replace old style popups with new ones from common_popups.ycp
- Fixed lots of check_ycp complaints

-------------------------------------------------------------------
Thu Apr 12 15:38:32 CEST 2001 - kkaempf@suse.de

- adapt to FHS, /floppy, /cdrom, and /zip are below /media now
  provide compatibility symlinks

-------------------------------------------------------------------
Thu Apr 12 15:28:27 CEST 2001 - kkaempf@suse.de

- dont pass user_settings to SelectConsoleFont

-------------------------------------------------------------------
Tue Apr 10 19:28:14 CEST 2001 - kkaempf@suse.de

- do swap calculation based on detected main memory

-------------------------------------------------------------------
Fri Apr  6 15:36:55 CEST 2001 - kkaempf@suse.de

- ensure proper libGL link in YaST2.firstboot (# 6916)

-------------------------------------------------------------------
Thu Apr  5 10:33:56 CEST 2001 - kkaempf@suse.de

- kernel rpm rename, drop "_24" suffix

-------------------------------------------------------------------
Wed Apr  4 12:55:46 CEST 2001 - kkaempf@suse.de

- revert "switch_kernel" check, 2.4 is default now

-------------------------------------------------------------------
Wed Apr  4 10:17:45 CEST 2001 - kkaempf@suse.de

- separate show log defines from inst_suseconfig.ycp

-------------------------------------------------------------------
Tue Apr  3 20:37:26 CEST 2001 - kkaempf@suse.de

- add "yast2-agent-rcconfig" to Requires

-------------------------------------------------------------------
Tue Apr  3 19:25:13 CEST 2001 - kkaempf@suse.de

- remove need for global variables in installation.ycp

-------------------------------------------------------------------
Tue Apr 03 14:55:58 CEST 2001 - arvin@suse.de

- adapt calls to makefs-agent to new syntax

-------------------------------------------------------------------
Fri Mar 30 13:22:45 CEST 2001 - arvin@suse.de

- filelist correction for "yast2-instsys"

-------------------------------------------------------------------
Tue Mar 27 19:40:11 CEST 2001 - kkaempf@suse.de

- recode passwd comment to local encoding (#3798)

-------------------------------------------------------------------
Tue Mar 27 16:53:57 CEST 2001 - kkaempf@suse.de

- filelist correction for "yast2-instsys"

-------------------------------------------------------------------
Mon Mar 26 12:38:14 CEST 2001 - kkaempf@suse.de

- mark global defines as such
- require "yast2-core-pkginfo"

-------------------------------------------------------------------
Thu Mar 22 18:43:12 CET 2001 - kkaempf@suse.de

- first round of check_ycp adaptions

-------------------------------------------------------------------
Thu Mar 22 11:05:26 CET 2001 - kkaempf@suse.de

- merge 7.1 branch with CVS head

-------------------------------------------------------------------
Wed Mar 21 18:21:49 CET 2001 - kkaempf@suse.de

- remove all "...|any" declarations

-------------------------------------------------------------------
Wed Mar 21 17:09:27 CET 2001 - kkaempf@suse.de

- sub-package "yast2-instsys" for easier instsys creation.

-------------------------------------------------------------------
Thu Mar 15 18:28:17 CET 2001 - mfabian@suse.de

- change ja_JP : "english" to ja_JP : "japanese" in lang2yast1.ycp
  YaST1 doesn't know "japanese" but this entry is also used for
  the package selection in YaST2.

-------------------------------------------------------------------
Fri Mar  9 14:58:10 CET 2001 - kkaempf@suse.de

- recognize firewall cd

-------------------------------------------------------------------
Thu Mar  8 20:50:01 CET 2001 - kkaempf@suse.de

- clean up neededforbuild
  add yast2-base, -core, and -agents to Requires

-------------------------------------------------------------------
Thu Mar  8 13:30:31 CET 2001 - kkaempf@suse.de

- dont show "save to floppy" if no floppy present (#6634)

-------------------------------------------------------------------
Tue Mar  6 17:11:27 CET 2001 - kkaempf@suse.de

- check for partition table overflow on BSD disks (#6614)

-------------------------------------------------------------------
Mon Mar  5 15:31:13 CET 2001 - kkaempf@suse.de

- recognize arch_alpha during kernel selection (#6581)
- no kernel selection on IA64 (#6597)

-------------------------------------------------------------------
Mon Mar  5 13:06:30 CET 2001 - kkaempf@suse.de

- compute last used partition for BSD partitions (# 6580)

-------------------------------------------------------------------
Tue Feb 27 17:54:58 MET 2001 - gs@suse.de

- ppc_fix: eject CD works also if there are several CD devices
           (module package_utils.ycp)

-------------------------------------------------------------------
Fri Feb 23 19:43:13 CET 2001 - mike@suse.de

- ppc_fix: more than 9 pdisk partitions, format hfs partition

-------------------------------------------------------------------
Fri Feb 23 15:53:39 CET 2001 - mfabian@suse.de

- gs@suse.de fixed the syntax error I introduced in
  inst_finish.ycp. Sorry.
- powerpc kernel selection by gs@suse.de

-------------------------------------------------------------------
Fri Feb 23 11:58:35 CET 2001 - kukuk@suse.de

- Reset kernel_is list for sparc64 and PPC [Bug #6489]

-------------------------------------------------------------------
Thu Feb 22 14:54:56 CET 2001 - mfabian@suse.de

- fix from ms@suse.de:
  update fine tune scripts to work with the new
  saxtools package ( start xbound as background process )

-------------------------------------------------------------------
Thu Feb 22 14:30:38 CET 2001 - mfabian@suse.de

- add entries for Korean and Japanese to lang2yast1.ycp
- workaround for Japanese: set RC_LANG. See also bug 5712.

-------------------------------------------------------------------
Wed Feb 21 16:31:26 CET 2001 - snwint@suse.de

- remove /var/X11R6/bin/X link in YaST2.start

-------------------------------------------------------------------
Wed Feb 21 16:29:55 CET 2001 - snwint@suse.de

- remove /var/X11R6/bin/X link in YaST2.start

-------------------------------------------------------------------
Wed Feb 21 14:37:18 CET 2001 - snwint@suse.de

- accidentally removed x11 detection in YaST2.start (ppc only); fixed

-------------------------------------------------------------------
Wed Feb 21 09:47:22 CET 2001 - kkaempf@suse.de

- only check lba_support on i386 (bug #6341)

-------------------------------------------------------------------
Tue Feb 20 10:34:07 CET 2001 - snwint@suse.de

- accidentally removed x11 detection in YaST2.start (ppc only); fixed

-------------------------------------------------------------------
Mon Feb 19 12:09:17 CET 2001 - kkaempf@suse.de

- dont refer to exact kernel version (bug #6403)
- treat primary partitions in BSD and FAT alike (bug #6394)

-------------------------------------------------------------------
Sat Feb 17 12:38:04 CET 2001 - kukuk@suse.de

- Switch for all Sun Framebuffer driver from XFree86 4.0.2 into
  the sunfb module.
- dosilo: Rename label "linux.suse" into "suse"

-------------------------------------------------------------------
Wed Feb 14 10:13:33 CET 2001 - snwint@suse.de

- no braille detection on ppc

-------------------------------------------------------------------
Fri Feb  9 11:19:12 CET 2001 - sh@suse.de

- Re-imported monitor DB - now includes some more Sun monitors

-------------------------------------------------------------------
Wed Feb  7 14:46:06 CET 2001 - sh@suse.de

- Fix for bug #6263: Language selection box loses keyboard focus
  Set focus to the selbox, now simply hitting "Return" doesn't
  proceed to the next dialog any more.

-------------------------------------------------------------------
Wed Feb  7 12:10:46 CET 2001 - kkaempf@suse.de

- honor answer for "show logging"

-------------------------------------------------------------------
Wed Feb  7 09:42:16 CET 2001 - kkaempf@suse.de

- remove USE_KERNEL_NFSD from rc.config (bug #6262)

-------------------------------------------------------------------
Tue Feb  6 11:09:52 CET 2001 - kkaempf@suse.de

- fix partition check for BSD partitions (bug #6249)

-------------------------------------------------------------------
Tue Feb  6 10:42:06 CET 2001 - kkaempf@suse.de

- fix kernel installation (2.2 and 2.4) for Sparc64 and PPC

-------------------------------------------------------------------
Sun Feb  4 21:24:06 CET 2001 - kukuk@suse.de

- custom_part_check_generated.ycp: Fix second check for broken
  PROM version (1GB limit), too

-------------------------------------------------------------------
Sun Feb  4 15:41:01 CET 2001 - kukuk@suse.de

- dosilo: add workaround for new mk_initrd return codes

-------------------------------------------------------------------
Fri Feb  2 13:28:32 CET 2001 - kkaempf@suse.de

- added "lt_LT" : "Lithuania" to language selection

-------------------------------------------------------------------
Tue Jan 30 14:46:47 CET 2001 - kkaempf@suse.de

- support live_eval_mode for LiveCD

-------------------------------------------------------------------
Mon Jan 29 17:27:09 CET 2001 - kkaempf@suse.de

- fix /dev/NULL -> /dev/null (bug 6182)
- update sparc-kernel (schubi)
- call silo (schubi)

-------------------------------------------------------------------
Mon Jan 29 17:13:07 CET 2001 - kkaempf@suse.de

- drop "id" (indonesia) from language list

-------------------------------------------------------------------
Mon Jan 29 14:38:40 CET 2001 - kukuk@suse.de

- keyboard_raw.ycp: Fix dutch type5 keyboard description

-------------------------------------------------------------------
Sat Jan 27 16:32:17 CET 2001 - kukuk@suse.de

- dosilo: Make it useable after installation

-------------------------------------------------------------------
Fri Jan 26 10:00:39 CET 2001 - kkaempf@suse.de

- removed unneeded unimap settings for ISO-2 console fonts
- added ca_ES and gl_ES to consolefonts

-------------------------------------------------------------------
Thu Jan 25 11:18:16 CET 2001 - mike@suse.de

- menulogo.png deleted, not needed anymore

-------------------------------------------------------------------
Wed Jan 24 10:49:32 CET 2001 - kkaempf@suse.de

- enabled "ca_ES" (catalan) in language selection

-------------------------------------------------------------------
Tue Jan 23 16:13:09 CET 2001 - kkaempf@suse.de

- dont check for graphics or mouse if serial console is active

-------------------------------------------------------------------
Tue Jan 23 14:52:46 CET 2001 - kkaempf@suse.de

- write swap partition to global data

-------------------------------------------------------------------
Tue Jan 23 13:28:54 CET 2001 - kkaempf@suse.de

- write proper data to /etc/yast.inf so linuxrc can swapoff
  and set language correctly

-------------------------------------------------------------------
Tue Jan 23 12:49:19 CET 2001 - kkaempf@suse.de

- rename of update.tgz to update.tar.gz

-------------------------------------------------------------------
Mon Jan 22 21:39:01 CET 2001 - kkaempf@suse.de

- fix for initial console message in YaST2.firstboot

-------------------------------------------------------------------
Mon Jan 22 18:13:56 CET 2001 - kkaempf@suse.de

- pass root device to mk_initrd in chroot environment

-------------------------------------------------------------------
Mon Jan 22 17:27:16 CET 2001 - mike@suse.de

- dumpe2fs with option -h to avoid enormous logging

-------------------------------------------------------------------
Mon Jan 22 15:04:12 CET 2001 - sh@suse.de

- Re-imported monitor DB:
  10% higher sync range for LCDs to compensate for -10%
  safety decrease during X11 config
  + some new monitors

-------------------------------------------------------------------
Mon Jan 22 13:21:11 CET 2001 - sh@suse.de

- V2.1.148
- New title graphics from <wimer@suse.de> that no longer are
  cut off to the right

-------------------------------------------------------------------
Sun Jan 21 18:48:45 MET 2001 - schubi@suse.de

- update from 6.2 works

-------------------------------------------------------------------
Sun Jan 21 16:53:30 MET 2001 - schubi@suse.de

- logging of dumpe2fs reduced, is important for update <6.3

-------------------------------------------------------------------
Sun Jan 21 15:07:23 MET 2001 - schubi@suse.de

- new menu position (new logo) in lilo

-------------------------------------------------------------------
Sun Jan 21 13:47:28 MET 2001 - schubi@suse.de

- Update although there are packages which need a manual selection

-------------------------------------------------------------------
Sat Jan 20 12:24:08 MET 2001 - schubi@suse.de

- Warning to update manuell packages
- Made softboot while update

-------------------------------------------------------------------
Fri Jan 19 20:34:19 MET 2001 - tom@suse.de

- Fixed bug #6012: Now restoring original partition state on `back

-------------------------------------------------------------------
Fri Jan 19 18:28:26 CET 2001 - kukuk@suse.de

- Don't set defaultdepth in the moment for Sun Framebuffer

-------------------------------------------------------------------
Fri Jan 19 17:22:58 CET 2001 - sh@suse.de

- V2.1.141
  updated monitor DB (fix for bug #5177: display DB outdated)

-------------------------------------------------------------------
Fri Jan 19 14:12:34 CET 2001 - mike@suse.de

- bug fix 5016: custom partitioner sees a other OS

-------------------------------------------------------------------
Fri Jan 19 14:05:06 CET 2001 - kkaempf@suse.de

- after update:
  properly merge initrd modules from linuxrc and hwinfo
  properly merge modules.conf settings
  properly set USB
  Changing installed kernels which are no longer supported.
  Writing Lilo on floppy while update and retry if an error
  has been occured

-------------------------------------------------------------------
Fri Jan 19 13:43:00 CET 2001 - kkaempf@suse.de

- re-construct INITRD_MODULES after update to match current hardware
  and kernel.

-------------------------------------------------------------------
Fri Jan 19 11:50:04 CET 2001 - kkaempf@suse.de

- write all data needed for re-start at end of first update
- properly initialize initrd modules at startup
- Bugfix 5880: shrinkable in table-widget removed ( inst_sw_single)

-------------------------------------------------------------------
Fri Jan 19 11:12:02 CET 2001 - mike@suse.de

- bugfix 5857: Layout logging of installation
  bugfix 5933: Save and exit-button changed
               message in changeCD changed

-------------------------------------------------------------------
Thu Jan 18 19:53:36 CET 2001 - kkaempf@suse.de

- dont configure X11 with serial console (bug 5951)

-------------------------------------------------------------------
Thu Jan 18 19:37:12 CET 2001 - kkaempf@suse.de

- enable "korean"
- create extended part as "Win Ext LBA" if it starts above cyl 1024

-------------------------------------------------------------------
Thu Jan 18 19:36:57 MET 2001 - tom@suse.de

- added functionality for emulate 3 buttons (Bug #5802)

-------------------------------------------------------------------
Thu Jan 18 19:03:40 CET 2001 - sh@suse.de

- V2.1.131
- Added new column for encoding (ISO-8859-1 etc.) in consolefonts
  and changed the call to SetConsole() accordingly

-------------------------------------------------------------------
Thu Jan 18 13:14:59 CET 2001 - kkaempf@suse.de

- alternative bugfix 5579 to write correct /var/lib/YaST/install.inf
- pass installMap correctly to inst_rpmcopy

-------------------------------------------------------------------
Thu Jan 18 09:28:46 CET 2001 - kkaempf@suse.de

- read correct image to determine kernel version

-------------------------------------------------------------------
Wed Jan 17 19:29:17 CET 2001 - kkaempf@suse.de

- fully implemented driver update feature

- fully implemented vendor driver CD feature with
  fallback to floppy

-------------------------------------------------------------------
Wed Jan 17 13:45:27 CET 2001 - kkaempf@suse.de

- fix chroot call for driver update script (bug #5810)

-------------------------------------------------------------------
Wed Jan 17 09:40:29 MET 2001 - schubi@suse.de

- not mounting partitions with the option noauto while update

-------------------------------------------------------------------
Tue Jan 16 20:21:02 CET 2001 - kkaempf@suse.de

- correctly detect driver update (bug 5799)

-------------------------------------------------------------------
Tue Jan 16 19:13:04 CET 2001 - kkaempf@suse.de

- replace "/mnt" to "/" instead of "" (bug 5512)
- fix syntax error in keymap2yast1 (bug 5782)

-------------------------------------------------------------------
Tue Jan 16 15:24:45 CET 2001 - kkaempf@suse.de

- start/stop usbmgr before probing for printers

-------------------------------------------------------------------
Tue Jan 16 11:58:47 MET 2001 - schubi@suse.de

- Checking dependencies and disk space while UPGRADE

-------------------------------------------------------------------
Mon Jan 15 21:38:15 MET 2001 - schubi@suse.de

- calling GetInstSource at the beginning of the update

-------------------------------------------------------------------
Mon Jan 15 19:06:55 CET 2001 - snwint@suse.de

- add memtest86 to lilo.conf

-------------------------------------------------------------------
Mon Jan 15 14:57:50 CET 2001 - kkaempf@suse.de

- leave RC_LANG alone (bug 5712)

-------------------------------------------------------------------
Mon Jan 15 14:41:58 CET 2001 - snwint@suse.de

- fixed Screen[vga] bug

-------------------------------------------------------------------
Mon Jan 15 13:24:21 CET 2001 - sh@suse.de

- Fixed bug #5114: Title graphics too small
  Changed title graphics to much wider images (2000 pixels wide)

-------------------------------------------------------------------
Sun Jan 14 18:30:14 MET 2001 - tom@suse.de

- Added comment as suggested by ke in bug #5484.

-------------------------------------------------------------------
Sun Jan 14 18:13:50 MET 2001 - tom@suse.de

- Fixed Bug 5638: NVIDIA Warning now appears when enabling 3D acceleration.

-------------------------------------------------------------------
Sun Jan 14 15:48:10 CET 2001 - kkaempf@suse.de

- show partitions being created or formatted (bug #5649)

-------------------------------------------------------------------
Sat Jan 13 19:12:18 CET 2001 - kkaempf@suse.de

- write mtab to target (bug 5512)
- add comment for translators to log popups

-------------------------------------------------------------------
Sat Jan 13 18:19:45 CET 2001 - kkaempf@suse.de

- correctly re-read installMap in continue_mode

-------------------------------------------------------------------
Sat Jan 13 17:59:35 CET 2001 - kkaempf@suse.de

- disable kernel modprobe (bug #5639)

-------------------------------------------------------------------
Sat Jan 13 14:33:23 MET 2001 - schubi@suse.de

- Calling SuSEConfig
- Writing installMap to user_settings

-------------------------------------------------------------------
Fri Jan 12 21:15:22 CET 2001 - mike@suse.de

-  maximum of hda and sda devices changed
   changed message of error popup

-------------------------------------------------------------------
Fri Jan 12 20:03:46 CET 2001 - sh@suse.de

- display only the first device of any kind (printer, sound card,
  modem/isdn card/net card) in inst_ask_config

-------------------------------------------------------------------
Fri Jan 12 15:33:12 CET 2001 - kkaempf@suse.de

- dont leave LILO screen empty (bug 4942)
- user popup "not enough disk space " changed ( schubi )

-------------------------------------------------------------------
Fri Jan 12 13:23:39 CET 2001 - kkaempf@suse.de

- pass full path to vendor install script

-------------------------------------------------------------------
Fri Jan 12 13:01:01 CET 2001 - kkaempf@suse.de

- dont load modules in "manual" mode (bug #5575)

-------------------------------------------------------------------
Fri Jan 12 11:22:22 CET 2001 - kukuk@suse.de

- inst_sunfb.ycp: Write glx modules into filelist for 3D fb cards
- Aborting installation after disk-space exhausted (schubi)

-------------------------------------------------------------------
Fri Jan 12 10:45:13 CET 2001 - smueller@suse.de

- removed debug logging in autoinst modules

-------------------------------------------------------------------
Fri Jan 12 10:21:10 CET 2001 - kkaempf@suse.de

- check for existance of kernels before access

-------------------------------------------------------------------
Fri Jan 12 10:11:07 CET 2001 - kkaempf@suse.de

- provide check.boot in filelist

-------------------------------------------------------------------
Fri Jan 12 10:08:16 CET 2001 - kkaempf@suse.de

- fix write of /var/lib/YaST/install.inf

-------------------------------------------------------------------
Thu Jan 11 21:05:41 CET 2001 - kkaempf@suse.de

- implemented full functionality for vendor.ycp (vendor driver CD)

-------------------------------------------------------------------
Thu Jan 11 20:40:51 MET 2001 - tom@suse.de

- Corrected wrong sync values in X configuration (#5539)

-------------------------------------------------------------------
Thu Jan 11 18:29:15 CET 2001 - kkaempf@suse.de

- add vendor.ycp to filelist
- Installation from partition fixed Bugfix 5480

-------------------------------------------------------------------
Thu Jan 11 16:55:09 CET 2001 - smueller@suse.de

- remember settings during autoinstall process
- user-logging added for non installed packages ( BUG ID 5417)

-------------------------------------------------------------------
Thu Jan 11 15:47:41 CET 2001 - kukuk@suse.de

- YaST2.start: Sync mouse protocoll with template, change keyboard
               section to autoprobed results, too.

-------------------------------------------------------------------
Thu Jan 11 13:33:31 CET 2001 - kkaempf@suse.de

- dont always copy kernel headers in inst_suseconfig (bug #5503)

-------------------------------------------------------------------
Thu Jan 11 13:19:42 CET 2001 - kkaempf@suse.de

- use yast2's copy of install.inf in package_utils

-------------------------------------------------------------------
Thu Jan 11 13:12:55 CET 2001 - kkaempf@suse.de

- write install.inf to installed system (for later use)

-------------------------------------------------------------------
Wed Jan 10 20:38:00 MET 2001 - tom@suse.de

- Fixed bug #5461
  Fixed bug #5411 (schubi)

-------------------------------------------------------------------
Wed Jan 10 18:31:23 CET 2001 - kkaempf@suse.de

- bugfix #5453
- bugfixes in ChangeCD ( schubi )

-------------------------------------------------------------------
Wed Jan 10 17:19:26 MET 2001 - schubi@suse.de

- bugfix in spec-file

-------------------------------------------------------------------
Wed Jan 10 16:08:13 CET 2001 - kukuk@suse.de

- inst_sunfb.ycp: Add XFree86 4.0 support for SPARC framebuffer

-------------------------------------------------------------------
Wed Jan 10 15:16:33 MET 2001 - tom@suse.de

- switch off 32 bpp for XFree 4 config.
  correct partition handling in the "delete Windows" case

-------------------------------------------------------------------
Wed Jan 10 14:00:58 MET 2001 - schubi@suse.de

- Booting from floppy with grafical-lilo works after update the
  system.

-------------------------------------------------------------------
Wed Jan 10 11:57:52 CET 2001 - kukuk@suse.de

- dosilo: Use /proc/mounts instead of mount
- inst_config_x11.ycp: Add more Sun framebuffer cards for inst_sunfb

-------------------------------------------------------------------
Wed Jan 10 11:55:00 CET 2001 - smueller@suse.de

- implemented disabling of SCR with dummyagent during config_mode

-------------------------------------------------------------------
Wed Jan 10 11:39:34 CET 2001 - kkaempf@suse.de

- pass lba capability to lilo (bug #5418)

-------------------------------------------------------------------
Tue Jan  9 18:19:03 CET 2001 - kkaempf@suse.de

- dont force usbcore on sparc (bug #5368)

-------------------------------------------------------------------
Tue Jan  9 18:11:17 CET 2001 - kkaempf@suse.de

- write dummy install.inf before calling PKGINFO (bug 5361)

-------------------------------------------------------------------
Tue Jan  9 15:44:53 CET 2001 - kkaempf@suse.de

- add usb mouse to manual selection list (bug #5355)

-------------------------------------------------------------------
Tue Jan  9 12:16:50 CET 2001 - kkaempf@suse.de

- honor xkblayout if present (bug #5341)

-------------------------------------------------------------------
Tue Jan  9 11:55:43 CET 2001 - kkaempf@suse.de

- do a hard reboot if user de-selects kernel 2.2 (bug #5344)

-------------------------------------------------------------------
Tue Jan  9 11:28:35 MET 2001 - tom@suse.de

- replaced dosfsck with parted, added scandisk hint in resizer module

-------------------------------------------------------------------
Mon Jan  8 18:28:39 CET 2001 - snwint@suse.de

- fixed (hopefully) quoting while reading install.inf

-------------------------------------------------------------------
Mon Jan  8 17:10:36 CET 2001 - kkaempf@suse.de

- remove X11 link before init, yast2.firstboot will do this

-------------------------------------------------------------------
Mon Jan  8 16:16:25 CET 2001 - snwint@suse.de

- set lilo timeout to 8s

-------------------------------------------------------------------
Mon Jan  8 16:05:03 CET 2001 - kkaempf@suse.de

- dont use xfree86 3.x vga16 or fbdev server any more (bug 5214)

-------------------------------------------------------------------
Sun Jan  7 20:43:09 MET 2001 - schubi@suse.de

- update from NFS with CD1,CD2...directories

-------------------------------------------------------------------
Sun Jan  7 20:08:26 MET 2001 - tom@suse.de

- added nvidia warning in inst_config_x11.ycp

-------------------------------------------------------------------
Sun Jan  7 13:43:45 MET 2001 - schubi@suse.de

- Rebooting after CD1 while updating the system

-------------------------------------------------------------------
Sat Jan  6 16:15:07 CET 2001 - kkaempf@suse.de

- fill vendor CD update module with life

-------------------------------------------------------------------
Sat Jan  6 13:35:49 CET 2001 - kkaempf@suse.de

- add missing "/boot" to path (bug 5268)

-------------------------------------------------------------------
Sat Jan  6 13:05:37 CET 2001 - kkaempf@suse.de

- patch y2xr40 for FireGL 2/3

-------------------------------------------------------------------
Sat Jan  6 12:47:21 CET 2001 - kkaempf@suse.de

- start X with PseudoColor if VGA(16) (bug #5243)

-------------------------------------------------------------------
Fri Jan  5 22:27:04 CET 2001 - kkaempf@suse.de

- recognize request for 3DLabs server at startup

-------------------------------------------------------------------
Fri Jan  5 13:41:57 MET 2001 - tom@suse.de

- resizer now handles extended partitions

-------------------------------------------------------------------
Thu Jan  4 18:44:47 CET 2001 - kkaempf@suse.de

- treat part 3 on BSD as extended (e.g. spanning multiple partitions)

-------------------------------------------------------------------
Thu Jan  4 14:13:54 CET 2001 - kkaempf@suse.de

- implement driver update functionality

-------------------------------------------------------------------
Thu Jan  4 13:13:13 MET 2001 - schubi@suse.de

- Bugfix in installPackageInformation ( rm -F )

-------------------------------------------------------------------
Wed Jan  3 21:20:45 CET 2001 - mike@suse.de

- bugfix Bug 2503 4390 detect used_fs

-------------------------------------------------------------------
Wed Jan  3 19:13:43 CET 2001 - kkaempf@suse.de

- fix architecture variable handling

-------------------------------------------------------------------
Wed Jan  3 10:15:41 CET 2001 - kkaempf@suse.de

- dont call xhost or su in /sbin/yast2, let susewm handle this

-------------------------------------------------------------------
Wed Jan  3 09:55:16 CET 2001 - kkaempf@suse.de

- dont explain "default+office" on non-i386

-------------------------------------------------------------------
Tue Jan  2 20:39:28 MET 2001 - tom@suse.de

- fixed bugs #4376 and #4849

-------------------------------------------------------------------
Tue Jan  2 19:22:50 MET 2001 - schubi@suse.de

- call RPM-rebuild with Shell

-------------------------------------------------------------------
Tue Jan  2 15:06:27 CET 2001 - kkaempf@suse.de

- fix lba support check

-------------------------------------------------------------------
Fri Dec 22 17:08:26 MET 2000 - schubi@suse.de

- Bug fixes in kernel-installation

-------------------------------------------------------------------
Wed Dec 20 19:34:53 MET 2000 - tom@suse.de

- corrected X11-3D setup

-------------------------------------------------------------------
Wed Dec 20 12:00:37 CET 2000 - sh@suse.de

- Moved hw_setup_launcher.ycp from include to include/ui
- V2.1.58

-------------------------------------------------------------------
Wed Dec 20 11:35:06 CET 2000 - kkaempf@suse.de

- add include/ui to filelist

-------------------------------------------------------------------
Tue Dec 19 19:31:37 MET 2000 - schubi@suse.de

- kill pkginfo-server removed

-------------------------------------------------------------------
Tue Dec 19 11:46:53 CET 2000 - kkaempf@suse.de

- dont resize Win2000 partitions, let M$ get their act together first

-------------------------------------------------------------------
Mon Dec 18 18:13:57 CET 2000 - kkaempf@suse.de

- better determine version of installed kernel image

-------------------------------------------------------------------
Mon Dec 18 13:27:42 CET 2000 - mike@suse.de

- Fixed Bug 4769
  reiserfs on /boot -> no warning
  check if bios supports lba -> no warning if boot-partition is >1024 cyl

-------------------------------------------------------------------
Sat Dec 16 18:45:49 MET 2000 - schubi@suse.de

-  killing pkginfo while installation
   saving package-description into system
   bugixes in ChangeCD
   installation-logging for user improved

-------------------------------------------------------------------
Fri Dec 15 17:31:39 CET 2000 - kkaempf@suse.de

- prepare for loading vendor-specific driver CDs

-------------------------------------------------------------------
Fri Dec 15 17:09:22 CET 2000 - kkaempf@suse.de

- tell the partitioner about ia64

-------------------------------------------------------------------
Fri Dec 15 09:36:30 CET 2000 - kkaempf@suse.de

- dont put usbdevs in /etc/fstab, usbmgr handles this now

-------------------------------------------------------------------
Thu Dec 14 18:59:06 CET 2000 - kkaempf@suse.de

- usbdevfs is available for ppc now (bug #4694)

-------------------------------------------------------------------
Thu Dec 14 16:02:58 CET 2000 - sh@suse.de

- Fixed bug #4633: Set keyboard focus in text field for package search
- Fixed bug #4632: Added popup for empty results for package search
- V2.1.48

-------------------------------------------------------------------
Thu Dec 14 15:39:16 CET 2000 - kkaempf@suse.de

- activate /boot only if LILO is in MBR

-------------------------------------------------------------------
Wed Dec 13 19:41:46 MET 2000 - schubi@suse.de

- runlevel switching removed, SuSEconfig handles this

-------------------------------------------------------------------
Wed Dec 13 19:26:50 CET 2000 - kkaempf@suse.de

- correct path for kernel includes

-------------------------------------------------------------------
Wed Dec 13 19:02:37 CET 2000 - kkaempf@suse.de

- mount ntfs partitions with umask=022

-------------------------------------------------------------------
Wed Dec 13 18:41:14 CET 2000 - mike@suse.de

- yast2 now starts y2controlcenter

-------------------------------------------------------------------
Wed Dec 13 17:27:47 MET 2000 - schubi@suse.de

- rpm-rebuild added

-------------------------------------------------------------------
Wed Dec 13 15:44:05 CET 2000 - kkaempf@suse.de

- automatically use free space on disk only if it's enough
  for a default installation (w/o office)

-------------------------------------------------------------------
Wed Dec 13 12:25:55 CET 2000 - kkaempf@suse.de

- create version correct include and depmods for all installed kernels

-------------------------------------------------------------------
Wed Dec 13 11:19:45 CET 2000 - kkaempf@suse.de

- flush rc.config agent at end of x11 configuration

-------------------------------------------------------------------
Wed Dec 13 10:15:26 CET 2000 - kkaempf@suse.de

- convert /sbin/init.d -> /etc/init.d in start scripts

-------------------------------------------------------------------
Tue Dec 12 16:23:50 CET 2000 - kkaempf@suse.de

- enable VESA framebuffer in lilo if needed and system is capable

-------------------------------------------------------------------
Mon Dec 11 12:28:31 CET 2000 - kkaempf@suse.de

- support Sun Type5/UK keyboard properly

-------------------------------------------------------------------
Mon Dec 11 11:01:36 CET 2000 - mike@suse.de

- bugfix 4524 reiserfs partition now possible

-------------------------------------------------------------------
Mon Dec 11 09:46:46 CET 2000 - kkaempf@suse.de

- force install usbcore to get usbdevfs
  run depmod for all installed kernels
  rm /etc/install.inf at end of continue_mode only

-------------------------------------------------------------------
Mon Dec 11 09:33:13 CET 2000 - kkaempf@suse.de

- install kernel source configs for all installed kernels

-------------------------------------------------------------------
Sun Dec 10 21:06:00 MET 2000 - schubi@suse.de

- update-mode in installation.ycp added

-------------------------------------------------------------------
Sun Dec 10 15:46:17 CET 2000 - kkaempf@suse.de

- modprobe usbcore to mount usbdevfs

-------------------------------------------------------------------
Sun Dec 10 14:15:02 CET 2000 - kkaempf@suse.de

- make appropriate mountpoints for cdrecorder, dvd, cdrom
  tell mk_lilo_conf about kernel 2.4 and initrd_24

-------------------------------------------------------------------
Sat Dec  9 17:47:36 CET 2000 - kkaempf@suse.de

- adapt mk_lilo_conf to multiple kernels

-------------------------------------------------------------------
Sat Dec  9 16:52:16 CET 2000 - kkaempf@suse.de

- activate kernel 2.4 installation

-------------------------------------------------------------------
Sat Dec  9 14:45:16 CET 2000 - dan@suse.cz

- remove '/etc/install.inf' after inst_ask_config

-------------------------------------------------------------------
Fri Dec  8 19:26:04 CET 2000 - mike@suse.de

- fixed bug in inst_custom test mode

-------------------------------------------------------------------
Fri Dec  8 16:00:07 CET 2000 - arvin@suse.de

- fixed variable name in inst_ask_config.ycp

-------------------------------------------------------------------
Thu Dec  7 19:27:55 CET 2000 - kkaempf@suse.de

- use () for each double-quote
  add "--enable-testsuite" to configure to do just this
  fix update mounts in respect to targetroot

-------------------------------------------------------------------
Thu Dec  7 15:41:21 CET 2000 - kkaempf@suse.de

- fix typo in filename

-------------------------------------------------------------------
Thu Dec  7 15:30:17 CET 2000 - kkaempf@suse.de

- fix mount calls in update

-------------------------------------------------------------------
Thu Dec  7 14:00:26 CET 2000 - kkaempf@suse.de

- dont use double qouted symbols or term, use expressions

-------------------------------------------------------------------
Thu Dec  7 12:47:31 CET 2000 - kkaempf@suse.de

- fix monitor selection

-------------------------------------------------------------------
Tue Dec  5 18:52:15 CET 2000 - kkaempf@suse.de

- do graceful exit on resize errors

-------------------------------------------------------------------
Tue Dec  5 11:49:31 CET 2000 - kkaempf@suse.de

- windows resizing enabled

-------------------------------------------------------------------
Mon Dec  4 18:57:53 CET 2000 - kkaempf@suse.de

- gcc not needed, just gpp
  re-read settings in continue mode
  correct text for curses fallback
  adapt to splitted translation packages

-------------------------------------------------------------------
Mon Dec  4 18:05:17 CET 2000 - kkaempf@suse.de

- strip auto_part_create to match requirements

-------------------------------------------------------------------
Sat Dec  2 16:21:42 CET 2000 - kkaempf@suse.de

- move all UI related code for auto partitioner to auto_part_ui.ycp

-------------------------------------------------------------------
Sat Dec  2 01:57:32 CET 2000 - kkaempf@suse.de

- split up inst_target_part to support testing and
  re-use code for partition resizer

-------------------------------------------------------------------
Fri Dec  1 15:40:07 CET 2000 - arvin@suse.de

- If either the x server could not be started or the computer
  has to less memory, ncurses interface is started and a message
  is displayed to inform the user. (Fix for bug #4272)

-------------------------------------------------------------------
Thu Nov 30 12:18:25 CET 2000 - arvin@suse.de

- unmount agent instsource after use

-------------------------------------------------------------------
Wed Nov 29 22:44:00 CET 2000 - kkaempf@suse.de

- force flush of rc.config agent

-------------------------------------------------------------------
Wed Nov 29 12:27:23 CET 2000 - kkaempf@suse.de

- respect data from setup/descr/info

-------------------------------------------------------------------
Tue Nov 28 19:31:05 CET 2000 - kkaempf@suse.de

- adopt to fixed Y2_TARGET_ROOT handling of target agent

-------------------------------------------------------------------
Tue Nov 21 12:52:25 CET 2000 - kkaempf@suse.de

- dont refer to k_laptop any more

-------------------------------------------------------------------
Mon Nov 20 17:58:49 CET 2000 - kkaempf@suse.de

- make use of target agent

-------------------------------------------------------------------
Fri Nov 17 17:10:08 CET 2000 - kkaempf@suse.de

- use proper agents

-------------------------------------------------------------------
Fri Nov 17 12:26:19 CET 2000 - kkaempf@suse.de

- drop y2t_inst from requires

-------------------------------------------------------------------
Thu Nov  9 17:15:55 CET 2000 - kkaempf@suse.de

- update workflow integrated
  general code cleanup
  workflow for product cd integrated

-------------------------------------------------------------------
Fri Nov  3 09:52:04 CET 2000 - kkaempf@suse.de

- merge with ppc and s390 branch

-------------------------------------------------------------------
Mon Oct 23 10:16:49 CEST 2000 - kkaempf@suse.de

- disable .dumpto calls in inst_finish
  version 2.0.71

-------------------------------------------------------------------
Thu Oct 19 09:28:59 CEST 2000 - mike@suse.de

- s390 fixes
  version 2.0.77

-------------------------------------------------------------------
Wed Oct 18 14:57:13 CEST 2000 - choeger@suse.de

- added product cd detection

-------------------------------------------------------------------
Wed Oct 18 11:48:54 CEST 2000 - choeger@suse.de

- changed the color of the lilo menu to green

-------------------------------------------------------------------
Wed Oct 18 11:45:16 CEST 2000 - kkaempf@suse.de

- allow back from imap to lan at end of installation
  version 2.0.70

-------------------------------------------------------------------
Fri Oct 13 17:42:05 CEST 2000 - kkaempf@suse.de

- also recognize /dev/cciss/... as raid device
  same in mk_lilo_conf
  version 2.0.69

-------------------------------------------------------------------
Thu Oct  5 08:59:07 CEST 2000 - mike@suse.de

- fixed Makefile
  version 2.0.76

-------------------------------------------------------------------
Thu Oct  5 08:51:45 CEST 2000 - mike@suse.de

- s390 support
  version 2.0.75

-------------------------------------------------------------------
Thu Sep 28 14:42:40 CEST 2000 - choeger@suse.de

- workflow for imap server cd implemented
  version 2.0.68

-------------------------------------------------------------------
Tue Sep 26 09:27:16 CEST 2000 - kkaempf@suse.de

- add '-p' to all mkdir calls
- fix alpha custom partition
- probe floppies for ZIP (IDE Zips report as floppy, not disk)
  version 2.0.74

-------------------------------------------------------------------
Fri Sep 22 15:39:36 CEST 2000 - mike@suse.de

- ppc: limit boot region to 4MB if possible
  version 2.0.73

-------------------------------------------------------------------
Fri Sep  8 16:33:41 CEST 2000 - mike@suse.de

- ppc fixes (no msdos floppy needed, warning if on prep/chrp /boot
  is missing, first root login string beautified)
  version 2.0.72

-------------------------------------------------------------------
Mon Aug 28 16:33:53 CEST 2000 - kkaempf@suse.de

- create mountpoints for installation with mkdir -p
  usbdevfs is available for ppc now
  version 2.0.71

-------------------------------------------------------------------
Wed Aug 23 12:34:31 CEST 2000 - kkaempf@suse.de

- new keyboard defines for ppc
  special yast1 keyboard handling for ppc/macs
  version 2.0.70

-------------------------------------------------------------------
Tue Aug 22 17:04:34 CEST 2000 - kkaempf@suse.de

- ignore more Apple partition names
  version 2.0.69

-------------------------------------------------------------------
Thu Aug 17 13:21:29 CEST 2000 - mike@suse.de

- check for a corrupt partition table (partition magic 5.0 can corrupt the
  partition tabe)
 version 2.0.67

-------------------------------------------------------------------
Tue Aug  8 17:09:33 CEST 2000 - mike@suse.de

- enhancement fpr SPARC AXP and PPC
  version 2.0.68

-------------------------------------------------------------------
Mon Aug  7 13:13:08 CEST 2000 - kkaempf@suse.de

- set GMT to "-u" on sparc
  check for dos/windows/nt partitions on i386 architectures only
  version 2.0.67

-------------------------------------------------------------------
Wed Aug  2 11:48:02 CEST 2000 - kkaempf@suse.de

- remove /etc/install.inf at end of installation
  version 2.0.66

-------------------------------------------------------------------
Fri Jul 28 12:27:37 CEST 2000 - kkaempf@suse.de

- default to 640x480 if DDC string does not contain frequency values
  dont select highest monitor resol, most monitors lie about this
  version 2.0.65

-------------------------------------------------------------------
Wed Jul 26 15:12:36 CEST 2000 - kkaempf@suse.de

- fix x11 keyboard handling for sparc
  fix YaST2 startup for XFree86 4.0
  require y2t_inst in specfile
  clean up /tmp
  version 2.0.64

-------------------------------------------------------------------
Tue Jul 25 13:46:23 CEST 2000 - kkaempf@suse.de

- call package module in live_eval_mode to get x11 server data
  set have_x11=true in live_eval_mode
  version 2.0.63

-------------------------------------------------------------------
Mon Jul 24 17:40:00 CEST 2000 - kkaempf@suse.de

- bumped to 2.0.62 due to checkin clash

-------------------------------------------------------------------
Mon Jul 24 16:37:14 CEST 2000 - kkaempf@suse.de

- always allow 640x480 as selectable resolution
  use unicode font at runtime
  pass module name to "su -c"
  better -probeonly parsing from x11 server
  version 2.0.61

-------------------------------------------------------------------
Mon Jul 24 12:24:03 CEST 2000 - kkaempf@suse.de

- always close each opened dialog (bug 3611)
  version 2.0.60

-------------------------------------------------------------------
Fri Jul 21 16:31:20 MEST 2000 - gs@suse.de

- added portuguese, delete brasil
  version 2.0.59

-------------------------------------------------------------------
Thu Jul 20 15:46:24 CEST 2000 - kkaempf@suse.de

- enter all supported video modes to xf86config
  reboot if VGA16 is selected (clash with fbdev)
  check for x server alias existance befor using
  version 2.0.58

-------------------------------------------------------------------
Wed Jul 19 17:42:05 MEST 2000 - gs@suse.de

- condition of warnig popup in package post install mode changed
  version 2.0.57

-------------------------------------------------------------------
Tue Jul 18 18:49:08 CEST 2000 - kkaempf@suse.de

- take VGA16 as default X11 server for unknown graphic cards
  version 2.0.56

-------------------------------------------------------------------
Tue Jul 18 12:56:09 CEST 2000 - kkaempf@suse.de

- fix x11 server selection bug (3d/non-3d)
  version 2.0.55

-------------------------------------------------------------------
Mon Jul 17 19:06:46 CEST 2000 - kkaempf@suse.de

- restrict vsync to 100khz
  correctly construct video data
  version 2.0.54

-------------------------------------------------------------------
Mon Jul 17 11:54:03 CEST 2000 - kkaempf@suse.de

- sparc port: SILO workflow added
  version 2.0.53

-------------------------------------------------------------------
Mon Jul 17 11:41:23 CEST 2000 - kkaempf@suse.de

- only mount floppy if present (bug #3410)
  version 2.0.52

-------------------------------------------------------------------
Mon Jul 17 11:27:12 CEST 2000 - kkaempf@suse.de

- always install vga16 and fbdev
  force reboot if laptop kernel was installed
  version 2.0.51

-------------------------------------------------------------------
Sun Jul 16 17:28:31 CEST 2000 - kkaempf@suse.de

- pass x11 options to isax
  fix czech keyboard
  allow X4 fbdev if the user asked for it
  version 2.0.50

-------------------------------------------------------------------
Sat Jul 15 15:32:42 CEST 2000 - kkaempf@suse.de

- remove bogus help, fix typos
  version 2.0.49

-------------------------------------------------------------------
Sat Jul 15 10:12:42 CEST 2000 - kkaempf@suse.de

- never use nv/nvidia
  never use 4.0 fbdev
  version 2.0.48

-------------------------------------------------------------------
Fri Jul 14 18:25:15 CEST 2000 - kkaempf@suse.de

- fixed custom installer
  decrease space safety threshold
  version 2.0.47

-------------------------------------------------------------------
Fri Jul 14 15:27:31 CEST 2000 - kkaempf@suse.de

- fixed linear lilo bug
  fixed passing bios drivecodes to lilo
  version 2.0.46

-------------------------------------------------------------------
Fri Jul 14 13:02:34 MEST 2000 - tom@suse.de

- added y2merge.pl
  version 2.0.45

-------------------------------------------------------------------
Fri Jul 14 10:40:23 CEST 2000 - kkaempf@suse.de

- added client component password (bug #3403)
  version 2.0.44

-------------------------------------------------------------------
Thu Jul 13 12:19:30 CEST 2000 - kkaempf@suse.de

- fix voodoo handling
  fix nfs install
  version 2.0.43

-------------------------------------------------------------------
Thu Jul 13 11:03:17 CEST 2000 - kkaempf@suse.de

- remove mk_initrd, now in aaa_base
  version 2.0.42

-------------------------------------------------------------------
Wed Jul 12 17:54:22 CEST 2000 - kkaempf@suse.de

- remove cmdline copy (libhd kludge)

-------------------------------------------------------------------
Wed Jul 12 11:50:56 CEST 2000 - kkaempf@suse.de

- fix for free space immediately before empty extended part.
  version 2.0.41

-------------------------------------------------------------------
Wed Jul 12 11:25:26 CEST 2000 - kkaempf@suse.de

- special handling for voodoo1/2 add-on cards
  version 2.0.40

-------------------------------------------------------------------
Wed Jul 12 09:06:50 CEST 2000 - kkaempf@suse.de

- sparc patches
  version 2.0.39

-------------------------------------------------------------------
Tue Jul 11 17:33:08 CEST 2000 - kkaempf@suse.de

- fix space requirements calculation (new du.dir)
  remember if hard-boot is needed (smp, pcmcia)
  version 2.0.38

-------------------------------------------------------------------
Tue Jul 11 14:32:15 CEST 2000 - kkaempf@suse.de

- fix X11 start bug
  version 2.0.37

-------------------------------------------------------------------
Tue Jul 11 14:17:00 CEST 2000 - kkaempf@suse.de

- restart network after hard reboot
  version 2.0.36

-------------------------------------------------------------------
Tue Jul 11 11:57:08 CEST 2000 - kkaempf@suse.de

- dont offer zip drives for installation
  add /zip mountpoint to fstab
  version 2.0.35

-------------------------------------------------------------------
Tue Jul 11 11:29:41 CEST 2000 - kkaempf@suse.de

- re-read partitions after custom partitioning
  version 2.0.34

-------------------------------------------------------------------
Tue Jul 11 10:45:33 CEST 2000 - kkaempf@suse.de

- fix x11 start
  eject cdroms on ppc
  version 2.0.33

-------------------------------------------------------------------
Mon Jul 10 17:43:50 CEST 2000 - kkaempf@suse.de

- fix raid support
  version 2.0.32

-------------------------------------------------------------------
Fri Jul  7 18:49:08 CEST 2000 - @suse.de

- fix pdisk read for ppc
  fix parport ZIP init
  version 2.0.31

-------------------------------------------------------------------
Fri Jul  7 15:38:14 CEST 2000 - kkaempf@suse.de

- fix system probing for PPC
  version 2.0.29

-------------------------------------------------------------------
Fri Jul  7 12:09:30 CEST 2000 - kkaempf@suse.de

- fix NFS install from sub-dirs per CD
  version 2.0.28

-------------------------------------------------------------------
Tue Jul  4 22:25:07 CEST 2000 - kkaempf@suse.de

- fix dolilo activate partition (snwint@suse.de)
  version 2.0.27

-------------------------------------------------------------------
Tue Jul  4 16:42:29 CEST 2000 - kkaempf@suse.de

- support new dolilo options
  version 2.0.26

-------------------------------------------------------------------
Tue Jul  4 14:15:49 CEST 2000 - kkaempf@suse.de

- allow module as argument to "yast2" script
  activate /boot partition in mk_lilo_conf
  version 2.0.25

-------------------------------------------------------------------
Tue Jul  4 12:54:56 CEST 2000 - kkaempf@suse.de

- handle systems without mouse correctly
  version 2.0.24

-------------------------------------------------------------------
Mon Jul  3 12:31:44 CEST 2000 - kkaempf@suse.de

- dont Include() translatable strings
  version 2.0.23

-------------------------------------------------------------------
Thu Jun 29 11:34:32 CEST 2000 - kkaempf@suse.de

- remove noarch
  fixed copying of XF86Config
  version 2.0.22

-------------------------------------------------------------------
Wed Jun 28 19:35:17 CEST 2000 - kkaempf@suse.de

- correct monitor database to reflect documentation
  version 2.0.21

-------------------------------------------------------------------
Wed Jun 28 18:52:49 CEST 2000 - kkaempf@suse.de

- remove FROM_HEADER from sendmail.rc.config

-------------------------------------------------------------------
Wed Jun 28 17:53:58 CEST 2000 - kkaempf@suse.de

- fix sync range handling, decrease max values by 10%
  version 2.0.19

-------------------------------------------------------------------
Wed Jun 28 17:10:20 CEST 2000 - kkaempf@suse.de

- added comments and sparc support to keyboard_raw.ycp
  version 2.0.18

-------------------------------------------------------------------
Wed Jun 28 17:09:57 CEST 2000 - kkaempf@suse.de

- fixed wrong handling of xkbdprotocol

-------------------------------------------------------------------
Wed Jun 28 13:02:57 CEST 2000 - kkaempf@suse.de

- add x11 config setup tools for XFree86 4.0
  version 2.0.17

-------------------------------------------------------------------
Wed Jun 28 12:36:37 CEST 2000 - kkaempf@suse.de

- dont change consolefont for blinux
  version 2.0.16

-------------------------------------------------------------------
Wed Jun 28 12:23:38 CEST 2000 - kkaempf@suse.de

- fix monitor probing

-------------------------------------------------------------------
Wed Jun 28 12:09:14 CEST 2000 - kkaempf@suse.de

- add blinux support
  version 2.0.15

-------------------------------------------------------------------
Wed Jun 28 11:57:47 CEST 2000 - kkaempf@suse.de

- select and install correct kernel for sun4u architecture

-------------------------------------------------------------------
Wed Jun 28 11:39:07 CEST 2000 - kkaempf@suse.de

- fixed XFree86 4.0 startup to prevent sig11
  version 2.0.14

-------------------------------------------------------------------
Wed Jun 28 09:00:33 CEST 2000 - kkaempf@suse.de

- new XFree86 4.0, re-enable SetLanguage and SetKeyboard
  version 2.0.13

-------------------------------------------------------------------
Mon Jun 26 16:08:15 CEST 2000 - kkaempf@suse.de

- new title graphics
  version 2.0.12

-------------------------------------------------------------------
Mon Jun 19 17:40:00 CEST 2000 - kkaempf@suse.de

- correct xf86config
  use binaries from saxtools package
  version 2.0.11
-------------------------------------------------------------------
Fri Jun 16 18:00:38 CEST 2000 - kkaempf@suse.de

- make symlink for /usr/X11R6/bin/X (not in xf86 package any more)
  version 2.0.10

-------------------------------------------------------------------
Fri Jun 16 17:37:30 CEST 2000 - kkaempf@suse.de

- back out workarounds for aaa_base bugs
  version 2.0.9

-------------------------------------------------------------------
Fri Jun  9 15:06:42 CEST 2000 - kkaempf@suse.de

- start using ag_shell and Include()
  version 2.0.8

-------------------------------------------------------------------
Fri Jun  9 12:50:47 CEST 2000 - kkaempf@suse.de

- .probe adaptions, no more "byclass" probing
  corrected inst_ask_config
  version 2.0.7

-------------------------------------------------------------------
Thu Jun  8 15:45:12 CEST 2000 - kkaempf@suse.de

- scripts fixed for XFree86 4.0
  SetLanguage disabled for continue_mode
  version 2.0.6

-------------------------------------------------------------------
Thu Jun  8 13:46:19 CEST 2000 - kkaempf@suse.de

- set LD_LIBRARY_PATH
  version 2.0.5

-------------------------------------------------------------------
Thu Jun  8 11:40:28 CEST 2000 - kkaempf@suse.de

- fixed driver lookup
  added initrd scripts
  version 2.0.4

-------------------------------------------------------------------
Thu Jun  8 10:53:13 CEST 2000 - kkaempf@suse.de

- added dolilo
  version 2.0.3

-------------------------------------------------------------------
Wed Jun  7 13:53:54 CEST 2000 - kkaempf@suse.de

- .ycp are not executable
  use XFree86 3.3.x on startup

-------------------------------------------------------------------
Tue Jun  6 12:04:21 CEST 2000 - kkaempf@suse.de

- syntax change for makefs/makereiserfs/packager clients

-------------------------------------------------------------------
Wed May 31 10:22:36 CEST 2000 - kkaempf@suse.de

- allow for optional translation of timezone list

-------------------------------------------------------------------
Tue May 30 19:28:26 CEST 2000 - kkaempf@suse.de

- allow for optional translation of keyboard and mouse list

-------------------------------------------------------------------
Wed May 24 22:18:50 CEST 2000 - kkaempf@suse.de

- merge ppc changes
  new abort dialogue
  adapt to new .probe paths

-------------------------------------------------------------------
Tue May 23 18:37:36 CEST 2000 - kkaempf@suse.de

- backport sparc changes from old yast2

-------------------------------------------------------------------
Fri May 19 14:05:27 CEST 2000 - kkaempf@suse.de

- add data files for x11 configuration

-------------------------------------------------------------------
Fri May 19 12:55:32 CEST 2000 - kkaempf@suse.de

- add start scripts for yast2

-------------------------------------------------------------------
Wed May 17 12:59:02 CEST 2000 - kkaempf@suse.de

- Initial version based on SuSE 6.4 (i386)
<|MERGE_RESOLUTION|>--- conflicted
+++ resolved
@@ -1,5 +1,11 @@
 -------------------------------------------------------------------
-<<<<<<< HEAD
+Sat Oct 15 19:11:39 UTC 2016 - kanderssen@suse.com
+
+- Network: Added method to adapt old configuration of enslaved
+  interfaces. (bsc#962824)
+- 3.2.1
+
+-------------------------------------------------------------------
 Thu Oct 13 14:11:31 UTC 2016 - igonzalezsosa@suse.com
 
 - Set installer theme when Screenmode is specified at boot time
@@ -17,19 +23,6 @@
 
 - Removed build dependency on yast2-perl-bindings (bsc#999203)
 - 3.1.207
-=======
-Thu Oct  6 16:57:39 UTC 2016 - kanderssen@suse.com
-
-- Network: Added method to adapt old configuration of enslaved
-  interfaces. (bsc#962824)
-- 3.1.206.2
-
--------------------------------------------------------------------
-Wed Sep 28 14:01:12 CEST 2016 - snwint@suse.de
-
-- save_y2logs: use canonical path (bsc#1001454)
-- 3.1.206.1
->>>>>>> dcc0e630
 
 -------------------------------------------------------------------
 Fri Sep 16 17:53:15 UTC 2016 - kanderssen@suse.com
