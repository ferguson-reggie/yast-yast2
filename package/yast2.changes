--- conflicted
+++ resolved
@@ -1,13 +1,12 @@
 -------------------------------------------------------------------
-<<<<<<< HEAD
 Fri Nov 15 13:59:06 UTC 2013 - jreidinger@suse.com
 
 - Removed unused API from NetworkInterfaces 
-=======
+
+-------------------------------------------------------------------
 Wed Nov 13 17:08:09 CET 2013 - aschnell@suse.de
 
 - use correct binary prefix (see bnc#849276)
->>>>>>> 91f6869a
 
 -------------------------------------------------------------------
 Mon Nov 11 10:48:14 UTC 2013 - jsrain@suse.cz
