-------------------------------------------------------------------
<<<<<<< HEAD
Wed Nov 30 09:18:23 UTC 2016 - lslezak@suse.cz

- Enhanced PackagesProposal API to handle required and optional
  resolvables separately (bsc#885496)
- 3.2.7
=======
Wed Dec 14 12:44:39 UTC 2016 - jreidinger@suse.com

- add generic cwm widget for keyboard layout (used for FATE#321754)
- 3.1.210.1
>>>>>>> b03c6ad0

-------------------------------------------------------------------
Wed Nov 23 15:23:24 UTC 2016 - igonzalezsosa@suse.com

- Fix replacement of workflow modules (bsc#1011869)
- 3.2.6

-------------------------------------------------------------------
Fri Nov 18 16:33:56 UTC 2016 - lslezak@suse.cz

- Remove the restart file when starting YaST to avoid possible
  infinite loop (bsc#842910)
- 3.2.5

-------------------------------------------------------------------
Wed Nov 16 15:18:39 CET 2016 - schubi@suse.de

- Added needed include in Kernel.rb. Found while testing
  bnc#1009023
- 3.2.4

-------------------------------------------------------------------
Thu Nov  3 12:51:09 UTC 2016 - jreidinger@suse.com

- fix do not show again for packages downloaded to temporary
  directory (bsc#481011)
- remove icons from signature check dialogs (bsc#875201)
- 3.2.3

-------------------------------------------------------------------
Tue Oct 18 13:18:55 CEST 2016 - schubi@suse.de

- Add-on module: Do not escape characters like ":" in the path
  string (bnc#966413).
- 3.2.2

-------------------------------------------------------------------
Sat Oct 15 19:11:39 UTC 2016 - kanderssen@suse.com
- Network: Added method to adapt old configuration of enslaved
  interfaces. (bsc#962824)
- 3.2.1

-------------------------------------------------------------------
Thu Oct 13 14:11:31 UTC 2016 - igonzalezsosa@suse.com

- Set installer theme when Screenmode is specified at boot time
  (related to bsc#780621)
- 3.2.0

-------------------------------------------------------------------
Wed Sep 28 13:28:21 CEST 2016 - snwint@suse.de

- save_y2logs: use canonical path (bsc#1001454)
- 3.1.208

-------------------------------------------------------------------
Tue Sep 20 07:23:10 UTC 2016 - mvidner@suse.com

- Removed build dependency on yast2-perl-bindings (bsc#999203)
- 3.1.207

-------------------------------------------------------------------
Fri Sep 16 17:53:15 UTC 2016 - kanderssen@suse.com

- Network: Fix bug introduced during NetworkInterfaces.Read cleanup
  The method Networkinterfaces.Locate now returns the interface
  name of the interfaces that match the given condition instead of
  the type. (bsc#998717)
- 3.1.206

-------------------------------------------------------------------
Fri Aug 26 10:37:45 UTC 2016 - kanderssen@suse.com

- Packages: remove warning icon from package callbacks.
  (bnc#988949)
- 3.1.205

-------------------------------------------------------------------
Thu Aug 25 14:17:13 CEST 2016 - schubi@suse.de

- Set AutoYaST default timeout entries for reporting errors
  correctly and do not overwrite AutoYaST profile settings.
  (bnc#988949)
- 3.1.204

-------------------------------------------------------------------
Tue Aug  9 11:31:45 UTC 2016 - igonzalezsosa@suse.com

- Popup.Error will escape the text when message is too long and
  richtext is used (bsc#992506)
- 3.1.203

-------------------------------------------------------------------
Mon Aug  8 10:54:35 UTC 2016 - igonzalezsosa@suse.com

- Fixed handling of cd:/ and dvd:/ URLs (bsc#991935)
- 3.1.202

-------------------------------------------------------------------
Thu Aug  4 09:04:50 UTC 2016 - mvidner@suse.cz

- Declare textdomain to fix untranslated texts (bsc#992084).
- 3.1.201

-------------------------------------------------------------------
Thu Aug  4 07:37:08 UTC 2016 - jsrain@suse.cz

- show release notes during package installation even if slide
  show is not available (bsc#978700)
- 3.1.200

-------------------------------------------------------------------
Fri Jul 29 12:59:13 UTC 2016 - mvidner@suse.com

- Fixed ArgumentError in Popup.AnyTimedMessage (bsc#988739).
- 3.1.199

-------------------------------------------------------------------
Mon Jul 25 14:27:58 UTC 2016 - kanderssen@suse.com

- Fixed Yast::NetworkInterfaces.FilterNOT regexp matching
  (bsc#990482) added in previous release.
- 3.1.198

-------------------------------------------------------------------
Mon Jul 25 10:42:29 UTC 2016 - kanderssen@suse.com

- Clean up of NetworkInterfaces Read method to make it more
  readable (bsc#982850)

- 3.1.197

-------------------------------------------------------------------
Mon Jul 11 13:24:10 UTC 2016 - jreidinger@suse.com

- define 32-bit arm architecture (thanks to @afaerber)
  (FATE#310070)

- 3.1.196

-------------------------------------------------------------------
Thu Jun 30 06:54:57 UTC 2016 - jreidinger@suse.com

- fix cyclic dependencies caused by split of firewall classes
  (bsc#987059)
- 3.1.195

-------------------------------------------------------------------
Wed Jun 22 08:39:50 UTC 2016 - lslezak@suse.cz

- Use a high resolution window icon (64x64) instead of the low
  resolution (22x22) one (bsc#985432)
- 3.1.194

-------------------------------------------------------------------
Wed Jun  8 12:13:16 UTC 2016 - lslezak@suse.cz

- Fixed displaying the file conflicts callbacks when the Progress
  dialog is not displayed (bsc#983464)
- 3.1.193

-------------------------------------------------------------------
Thu Jun  2 10:29:34 UTC 2016 - igonzalezsosa@suse.com

- Drop yast2-devel-doc package (fate#320356)
- 3.1.192

-------------------------------------------------------------------
Fri May 20 08:09:04 UTC 2016 - mchandras@suse.de

- Split SuSEFirewall and SuSEFirewallServices classes to separate
  files as recommended by the Yast coding style (fate#318356,
  gh#yast/yast-yast2#471)
- 3.1.191

-------------------------------------------------------------------
Thu May 19 13:16:28 UTC 2016 - mchandras@suse.de

- Refactor SuSEFirewall backend code to support FirewallD. This allows
  yast2 modules to be firewall agnostic and handle firewall services in
  either SuSEFirewall2 or FirewallD (fate#318356, gh#yast/yast-yast2#457)
  * Do a bit of code cleanup.
  * Add FirewallD tests.
- 3.1.190

-------------------------------------------------------------------
Wed May 18 09:15:04 UTC 2016 - mfilka@suse.com

- bnc#972575
  - filter out INTERFACETYPE option from ifcfg files. This option
    used to be written with incorrect value by older versions of
    yast.
- 3.1.189

-------------------------------------------------------------------
Tue May 17 14:50:44 CEST 2016 - snwint@suse.de

- remove invalid_hostname check (fate#319639)
- 3.1.188

-------------------------------------------------------------------
Mon May  9 14:55:10 UTC 2016 - igonzalezsosa@suse.com

- Add Repository and Repository products classes to the packages
  library API (part of FATE#320494)
- 3.1.187

-------------------------------------------------------------------
Mon May  9 10:24:27 UTC 2016 - igonzalezsosa@suse.com

- Fix "when" key in FinishClient#info

-------------------------------------------------------------------
Fri Apr 22 14:37:28 UTC 2016 - knut.anderssen@suse.com

- Added restarting state to Installation to for example recover
  data  or skip dialogs until the one wich restarted yast.
  (related to bsc#974409)
- 3.1.186

-------------------------------------------------------------------
Tue Apr 19 12:02:28 UTC 2016 - jreidinger@suse.com

- CWM: fix showing help for tabs widgets
  found during fixing bnc#952633)
- 3.1.185

-------------------------------------------------------------------
Mon Apr 11 07:55:44 UTC 2016 - lslezak@suse.cz

- Make the "Abort" button default in the file conflict popup
  (safe default compatible with zypper) (bsc#923590)
- 3.1.184

-------------------------------------------------------------------
Mon Apr  4 14:36:18 CEST 2016 - schubi@suse.de

- Added system_time to ylib_DATA.
  Cleanup for bnc#956730.
- 3.1.183

-------------------------------------------------------------------
Fri Apr  1 14:35:38 CEST 2016 - schubi@suse.de

- Moved "uptime" from package autoyast2 to yast2.
  Cleanup for bnc#956730.
- 3.1.182

-------------------------------------------------------------------
Tue Mar 29 13:37:40 UTC 2016 - lslezak@suse.cz

- Display a confirmation dialog when a file conflict is detected
  during package installation (bsc#923590)
- 3.1.181

-------------------------------------------------------------------
Wed Mar 23 16:26:26 UTC 2016 - cwh@suse.com

- Added proc_modules.scr from yast-installation to avoid that
  yast-sound depends on yast-installation (bsc#972310)
- 3.1.180

-------------------------------------------------------------------
Wed Mar 16 17:10:37 UTC 2016 - knut.anderssen@suse.com

- Added cfg_mail.scr from yast-mail to avoid circular dependencies
  with yast2-security, yast2-users and yast2-mail (FATE#319711)
- 3.1.179

-------------------------------------------------------------------
Thu Mar 10 10:15:13 UTC 2016 - dvaleev@suse.com

- Introduce PowerNV platform (boo#970582)
- 3.1.178

-------------------------------------------------------------------
Fri Mar  4 10:54:48 UTC 2016 - mvidner@suse.com

- Added ProductFeatures.SetOverlay,ClearOverlay for System Roles
  (FATE#317481)
- 3.1.177

-------------------------------------------------------------------
Wed Mar  2 13:10:03 UTC 2016 - jreidinger@suse.com

- Require rubygems using system ruby version to avoid YaST failures
  (bnc#969113)
- 3.1.176

-------------------------------------------------------------------
Mon Feb 22 05:39:05 UTC 2016 - igonzalezsosa@suse.com

- Add support for showing update messages from libzypp
  (related to bsc#943805)
- 3.1.175

-------------------------------------------------------------------
Thu Feb  5 12:35:38 UTC 2016 - kanderssen@suse.com

- SuSEFirewall module reads system configuration during
  autoinstallation. It behaves in the same way as
  regular installation or normal operation (bsc#963585)
- AutoYaST settings for SuSEFirewall will be merged
  with the existing configuration (instead of being fully
  overwritten).
- Add a read_and_import method to SuSEFirewall module.
- 3.1.174

-------------------------------------------------------------------
Fri Feb  5 07:31:35 UTC 2016 - mfilka@suse.com

- bsc#960040
  - put valid hostname into AY profile generated at the end of
    installation
- 3.1.173

-------------------------------------------------------------------
Mon Feb  1 15:31:07 UTC 2016 - jreidinger@suse.com

- Yast::Execute do not crash for missing '_' method (found during
  FATE#317701)
- 3.1.172

-------------------------------------------------------------------
Mon Feb  1 08:31:17 UTC 2016 - jreidinger@suse.com

- fix packaging of TargetFile and Execute classes (FATE#317701)
- 3.1.171

-------------------------------------------------------------------
Thu Jan 28 12:16:28 UTC 2016 - jreidinger@suse.com

- fix string processing for frames in CWM causing crash in
  yast2-network (bnc#963966)
- 3.1.170

-------------------------------------------------------------------
Wed Jan 27 14:53:37 UTC 2016 - jreidinger@suse.com

- Added Yast::Execute, a class to run programs with Cheetah
- Added Yast::TargetFile, a handler suitable for CFA::BaseModel
- Both respect Yast::Installation.destdir ( needed for FATE#317701)
- 3.1.169

-------------------------------------------------------------------
Tue Jan 26 16:10:38 UTC 2016 - jreidinger@suse.com

- Allow CWM to specify which events do not cause storing of widget
  content ( needed for FATE#317701)
- 3.1.168

-------------------------------------------------------------------
Tue Jan 26 09:18:44 UTC 2016 - ancor@suse.com

- Added UI::InstallationDialog as specialization of UI::Dialog
  (part of bsc#893825)
- 3.1.167

-------------------------------------------------------------------
Wed Jan 20 13:45:36 UTC 2016 - jreidinger@suse.com

- Added CWM::Tabs that is object oriented API replacement for
  CWMTab
- 3.1.166

-------------------------------------------------------------------
Mon Jan 18 17:01:28 UTC 2016 - igonzalezsosa@suse.com

- Add a default value for firewall setting FW_BOOT_INIT_FULL
  (bsc#955400)
- 3.1.165

-------------------------------------------------------------------
Mon Jan 18 09:18:53 UTC 2016 - jreidinger@suse.com

- Added CWM::AbstractWidget.
- Added CWM.show method working with AbstractWidgets kids
- Added few basic CWM widgets for easier CWM.show usage
- 3.1.164

-------------------------------------------------------------------
Tue Jan 12 13:43:04 UTC 2016 - jsrain@suse.cz

- fixed semantics of SCR call for zKVM detection (bsc#961485)
- 3.1.163

-------------------------------------------------------------------
Fri Dec 11 08:53:27 UTC 2015 - jsrain@suse.cz

- added detection of zKVM to Arch.rb (for proper fix of bsc#956736)
- 3.1.162

-------------------------------------------------------------------
Fri Nov 27 09:03:22 UTC 2015 - ancor@suse.com

- Renamed some arguments and methods in the UI::ServiceStatus API
  (fate#318771)
- 3.1.161

-------------------------------------------------------------------
Thu Nov 26 08:47:31 UTC 2015 - ancor@suse.com

- New methods CWM.save_current_widgets and
  CWM.validate_current_widgets
- Replaced UI::SrvStatusComponent with UI::ServiceStatus
  (fate#318771)
- 3.1.160

-------------------------------------------------------------------
Tue Nov 24 14:05:14 CET 2015 - snwint@suse.de

- rewrite save_y2logs (and log linuxrc.log and wickedd.log)
- 3.1.159

-------------------------------------------------------------------
Mon Nov 23 15:23:51 UTC 2015 - lslezak@suse.cz

- Fixed idnkit dependency to allow building YaST HEAD in SLE12
- 3.1.158

-------------------------------------------------------------------
Fri Nov 20 13:28:38 UTC 2015 - lslezak@suse.cz

- Fixed Puny code processing - the idnconv tool has been moved to
  a different package (idnkit) (bsc#953442)
- 3.1.157

-------------------------------------------------------------------
Wed Nov  4 20:19:10 UTC 2015 - lslezak@suse.cz

- Fixed clipped dialog label (bsc#948381)
- 3.1.156

-------------------------------------------------------------------
Fri Oct 23 11:52:35 UTC 2015 - mvidner@suse.com

- Fixed clipped labels in Arabic on some widgets (bsc#880701).
- Fixed that also for the installation (bsc#880701#c43)
- 3.1.155

-------------------------------------------------------------------
Thu Oct 22 08:24:58 UTC 2015 - mfilka@suse.com

- bnc#946047
  - use proper hostname / domain defaults when network is
    configured by linuxrc
- 3.1.154

-------------------------------------------------------------------
Wed Oct 21 07:29:59 UTC 2015 - igonzalezsosa@suse.com

- Replace "Skip" with "Ignore" in the dialog that is shown when
  there's a problem during packages installation (bsc#948608)
- 3.1.153

-------------------------------------------------------------------
Thu Oct  8 10:42:07 UTC 2015 - jreidinger@suse.com

- Fix "stack level too deep" exception if cd-rom repository is
  needed (bnc#945879)
- 3.1.152

-------------------------------------------------------------------
Fri Oct  2 10:25:17 UTC 2015 - ancor@suse.com

- UI component for services handling moved from yast2-dns-server
  to yast2 (fate#318771)
- 3.1.151

-------------------------------------------------------------------
Wed Sep 30 13:22:50 UTC 2015 - lslezak@suse.cz

- Properly format the package license in the confirmation dialog
  to make it better readable (bsc#819311)
- 3.1.150

-------------------------------------------------------------------
Fri Sep 11 18:38:11 UTC 2015 - lslezak@suse.cz

- Avoid too many snapshots created during the online migration
  (bsc#944019)

-------------------------------------------------------------------
Wed Aug 26 19:25:07 UTC 2015 - mfilka@suse.com

- bnc#897129
  - AutoYaST will no longer ignore firewall settings if
    keep_install_network is enabled
- 3.1.149
-------------------------------------------------------------------
Wed Aug 26 15:17:35 UTC 2015 - igonzalezsosa@suse.com

- Add a Mode#auto method

-------------------------------------------------------------------
Wed Aug 26 15:09:06 CEST 2015 - schubi@suse.de

- Checking cpuinfo_flags correctly while evaluating kernel packages
  for i586. (bnc#943297)
- 3.1.148

-------------------------------------------------------------------
Thu Aug 20 08:18:47 UTC 2015 - lslezak@suse.cz

- "yast2" script - handle also the reboot flag the same way as
  the installation script (bsc#942461)
- 3.1.147

-------------------------------------------------------------------
Wed Aug 19 07:44:30 UTC 2015 - mfilka@suse.com

- bnc#941881
  - displays hostname / domain as set in /etc/hostnmae
- 3.1.146 

-------------------------------------------------------------------
Mon Aug 10 07:37:45 UTC 2015 - mfilka@suse.com

- bnc#916013
  - keeps routing state when firewall is enabled/disabled
- 3.1.145 

-------------------------------------------------------------------
Mon Aug  3 14:29:05 UTC 2015 - ancor@suse.com

- Fixed a conflict between Wizard and CommandLine components that
  was breaking the CLI for some modules (bnc#940341)
- 3.1.144

-------------------------------------------------------------------
Tue Jul 28 10:50:05 UTC 2015 - ancor@suse.com

- Properly display information about exceptions when running in
  command line mode (bnc#939565).
- Fixed a bug preventing Yast::CommandLine to be executed twice
  in the same script.
- 3.1.143

-------------------------------------------------------------------
Tue Jul 21 14:44:04 UTC 2015 - jreidinger@suse.com

- Allow Dialog class to support alternative ways how to get user
  input (needed for yast2-vnc module) (bnc#938944)
- 3.1.142

-------------------------------------------------------------------
Fri Jul 17 08:28:41 UTC 2015 - igonzalezsosa@suse.com

- Do not try to load snapper extension as it does not exists anymore
  (bsc#938377).
- 3.1.141

-------------------------------------------------------------------
Thu Jul  9 15:37:27 UTC 2015 - jreidinger@suse.com

- do not crash if desktop file does not exist for setting icon
  (bnc#937549)
- 3.1.140

-------------------------------------------------------------------
Mon Jul  6 18:02:27 CEST 2015 - shundhammer@suse.de

- Cleanup for snapshots made during installation (bnc#935923)
- 3.1.139

-------------------------------------------------------------------
Wed Jul  1 13:46:26 UTC 2015 - jreidinger@suse.com

- fix using desktop icon for yast(bnc#894220)
- 3.1.138

-------------------------------------------------------------------
Tue Jun 30 14:08:54 UTC 2015 - mvidner@suse.com

- Added /etc/sysconfig/yast2:PKGMGR_RECOMMENDED=yes to control
  whether the YaST packager UI installs recommended dependencies
  (boo#900853).
- Removed /etc/sysconfig/yast2:PKGMGR_REEVALUATE_RECOMMENDED,
  making the setting not persistent (boo#902394).
- 3.1.137

-------------------------------------------------------------------
Mon Jun 29 07:35:21 UTC 2015 - mfilka@suse.com

- bnc#858908
  - use /etc/hostname instead of /etc/HOSTNAME
- bnc#922765, bnc#923990
  - do not propose TLD
- 3.1.136

-------------------------------------------------------------------
Thu Jun 25 15:50:46 CEST 2015 - locilka@suse.com

- Starting the Installer (YaST2.First-Stage) directly from yast2
  startup script if we are in inst-sys (FATE#317637, bnc#877447)
- 3.1.135

-------------------------------------------------------------------
Mon Jun 22 14:52:04 UTC 2015 - cwh@suse.com

- bnc#922765
  - changed default TLD from .site to .suse
- 3.1.134 

-------------------------------------------------------------------
Thu Jun 18 14:08:32 UTC 2015 - ancor@suse.com

- Changed implementaton of view_anymsg to rely more on standard
  Yast mechanisms (bnc#935192)
- 3.1.133

-------------------------------------------------------------------
Thu Jun 11 18:43:10 UTC 2015 - mfilka@suse.com

- fate#318804
  - dropped no longer used group from YaST Control Centre
- 3.1.132

-------------------------------------------------------------------
Thu Jun 11 14:22:04 UTC 2015 - ancor@suse.com

- Added new method Directory.find_data_file (needed for the
  implementation of fate#318425)
- Deprecated Directory.datadir and Directory.ydatadir
- 3.1.131

-------------------------------------------------------------------
Thu Jun  4 12:04:32 UTC 2015 - igonzalezsosa@suse.com

- Fix a typo when calling Linuxrc.value_for method
- 3.1.130

-------------------------------------------------------------------
Tue Jun  2 16:42:43 CEST 2015 - locilka@suse.com

- Implemented possibility to temporarily disable creating
  snapshots via parameter on Linuxrc commandline:
    disable_snapshots=(single|around|all)
  or using their comma-separated combination (fate#317973)
- 3.1.129

-------------------------------------------------------------------
Tue Jun  2 11:26:50 UTC 2015 - jreidinger@suse.com

- reduce count of extending inst-sys with snapper for snapshotting
  (fate#317973)
- 3.1.128

-------------------------------------------------------------------
Mon Jun  1 16:23:37 CEST 2015 - locilka@suse.com

- Added Linuxrc.value_for (fate#317973)
- 3.1.127

-------------------------------------------------------------------
Wed May 27 14:36:47 UTC 2015 - jreidinger@suse.com

- Add persistent storage for fs pre snapshots (fate#317973)
- 3.1.126

-------------------------------------------------------------------
Mon May 25 14:04:51 CEST 2015 - locilka@suse.com

- Fixed proposal to open fallback ports for services (bsc#916376)
- Removed opening iSCSI ports from firewall proposal (bsc#916376)
- 3.1.125

-------------------------------------------------------------------
Fri May 22 12:32:27 UTC 2015 - jreidinger@suse.com

- InstExtensionImage: add block variant for loading extension
  (needed for FATE#317900)
- 3.1.124

-------------------------------------------------------------------
Tue May 19 04:56:13 UTC 2015 - igonzalezsosa@suse.com

- Add a class FsSnapshot for managing filesystem snapshots
  (fate#317973).

-------------------------------------------------------------------
Mon May 18 10:32:24 CEST 2015 - locilka@suse.com

- Making SuSEFirewallProposal.propose_iscsi function public
  (bsc#916376)
- 3.1.123

-------------------------------------------------------------------
Wed May 13 15:03:50 CEST 2015 - locilka@suse.com

- Propose SuSEfirewal2 to fully initialize (e.g. open ports)
  already in the init phase to allow using iSCSI (bsc#916376)
- 3.1.122

-------------------------------------------------------------------
Tue Feb  3 10:15:13 UTC 2015 - ancor@suse.com

- Better handling of line breaks in system log viewer (bnc#912169)
- 3.1.121

-------------------------------------------------------------------
Mon Feb  2 08:27:21 UTC 2015 - jreidinger@suse.com

- fix typo in method call to package bindings (found by openQA)
- separate dummy Pkg callbacks from common ones
- 3.1.120

-------------------------------------------------------------------
Thu Jan 29 10:21:26 UTC 2015 - jreidinger@suse.com

- remove depreacated legacy Patch callbacks 

-------------------------------------------------------------------
Tue Jan 27 14:16:20 UTC 2015 - jreidinger@suse.com

- fixed \r, \f, \v and \b  characters lost during conversion to
  Ruby

-------------------------------------------------------------------
Tue Jan 27 11:51:54 UTC 2015 - cwh@suse.com

- Removed more icons from other dialogs (bnc#875201)
- 3.1.119

-------------------------------------------------------------------
Thu Jan 22 13:21:45 UTC 2015 - jsrain@suse.cz

- added handling of new created configuration files (bsc#860856)
- 3.1.118

-------------------------------------------------------------------
Wed Jan 21 15:50:26 UTC 2015 - cwh@suse.com

- Removed icons from all kinds of popups (bnc#875201)
- 3.1.117

-------------------------------------------------------------------
Tue Jan 20 09:55:48 UTC 2015 - jreidinger@suse.com

- remove unused module for tracking config history in svn
- remove unused module for writing to system log that is obsolete
  by systemd
- remove never used feature to lock proposal by administrator
- improve the most horrible nesting of blocks in code

-------------------------------------------------------------------
Fri Jan 16 16:53:25 UTC 2015 - jreidinger@suse.com

- enable automatic rubocop style checker and adjust code to YaST
  style guide

-------------------------------------------------------------------
Fri Jan 16 10:05:55 UTC 2015 - dvaleev@suse.com

- Treat PowerNV platform as CHRP

-------------------------------------------------------------------
Tue Jan 13 13:43:40 UTC 2015 - cwh@suse.com

- Use native Ruby implementation (IPAddr) for Yast::IP.
- 3.1.116

-------------------------------------------------------------------
Wed Jan  7 10:55:13 UTC 2015 - jsrain@suse.cz

- keep kernel cmdline options during live installation (bsc#793065)

-------------------------------------------------------------------
Thu Dec 18 19:55:46 UTC 2014 - lslezak@suse.cz

- 3.1.115

-------------------------------------------------------------------
Wed Dec 17 14:00:42 UTC 2014 - schwab@suse.de

- Add Arch.aarch64

-------------------------------------------------------------------
Thu Dec  4 09:51:50 UTC 2014 - jreidinger@suse.com

- remove X-KDE-Library from desktop file (bnc#899104)

-------------------------------------------------------------------
Mon Dec  1 12:23:34 UTC 2014 - lslezak@suse.cz

- PackageCallbacks: fixed progress reporting (progress overflow was
  caused by missing stage count)
- 3.1.113

-------------------------------------------------------------------
Wed Nov 26 09:49:19 UTC 2014 - jreidinger@suse.com

- Add base class for installation proposal and finish clients
- 3.1.112

-------------------------------------------------------------------
Wed Nov 26 09:31:55 UTC 2014 - gber@opensuse.org

- remove support for the unmaintained GTK UI plugin (bnc#901511)

-------------------------------------------------------------------
Wed Nov 12 14:04:51 UTC 2014 - lslezak@suse.cz

- removed RegistrationStatus.pm module (obsolete, not supported
  by the new SCC registration)
- 3.1.110

-------------------------------------------------------------------
Fri Oct 31 07:10:48 UTC 2014 - jreidinger@suse.com

- do not crash for non-english locale if log file does not exist
  (bnc#898204)
- 3.1.109

-------------------------------------------------------------------
Wed Sep 17 08:16:51 UTC 2014 - jsrain@suse.cz

- change order in mode initialization so that selected Upgrade
  entry in boot menu does not override AutoUpgrade (bnc#897044)
- 3.1.108

-------------------------------------------------------------------
Wed Sep 17 09:16:23 CEST 2014 - schubi@suse.de

- Checking nil for repository name. (bnc#896466)
- 3.1.107

-------------------------------------------------------------------
Tue Sep 16 12:58:53 UTC 2014 - ancor@suse.com

- Added an extra help message when authentication against a
  registration server fails while refreshing repositories
  (bnc#895719)
- 3.1.106

-------------------------------------------------------------------
Fri Sep  5 14:32:23 UTC 2014 - lslezak@suse.cz

- do not write /etc/sysconfig/kernel:INITRD_MODULES, it has been
  dropped (bnc#895084)
- 3.1.105

-------------------------------------------------------------------
Thu Sep  4 12:32:06 UTC 2014 - mvidner@suse.com

- Use a more flexible rubygem requirement syntax (bnc#895069)
- 3.1.104

-------------------------------------------------------------------
Thu Aug 28 11:17:16 UTC 2014 - jreidinger@suse.com

- fix using changed root in netd agent so it can be used in
  installation (bnc#893965)
- 3.1.103

-------------------------------------------------------------------
Wed Aug 27 13:24:34 CEST 2014 - locilka@suse.com

- Lazy-loading SuSEfirewall2 services - some new services can be
  added when Yast is already running, and the config has been read
  already (bnc#872960)
- Preventing from showing incorrect service name or description if
  they are coming from TEMPLATE file (bnc#893583)
- Fixed service file parsing - comments starting with more than one
  '#' characters were reported as unexpected input (just warning)
- 3.1.102

-------------------------------------------------------------------
Thu Aug 21 13:29:52 CEST 2014 - locilka@suse.com

- Fixed checking whether SuSEfirewall2 package is selected or
  installed - in inst_finish, the package is already installed
  (bnc#892935)
- 3.1.101

-------------------------------------------------------------------
Wed Aug 20 10:11:10 CEST 2014 - locilka@suse.com

- Fixed RPM description (bnc#888994)
- 3.1.100

-------------------------------------------------------------------
Wed Aug 13 14:37:19 UTC 2014 - ancor@suse.com

- Untrusted repositories are disabled during installation to avoid
  asking for the key import over and over during the installation.
- Fixed bnc#723019 and bnc#886572
- 3.1.99

-------------------------------------------------------------------
Wed Aug 13 14:36:23 CEST 2014 - schubi@suse.de

- Package.rb: Each call is polling which installation mode is
  active currently. So Mode.rb has not to take care about modules
  which are using Mode.rb. (Fixing current testcases)
- 3.1.98

-------------------------------------------------------------------
Tue Aug 12 16:35:30 CEST 2014 - locilka@suse.com

- Fixed checking for SuSEfirewall2 package installed/selected
  for installation depending on the current stage/mode (bnc#887406)
- 3.1.97

-------------------------------------------------------------------
Tue Aug 12 12:13:36 CEST 2014 - schubi@suse.de

- When changing installation mode in "Mode.rb" the mode in Package.rb
  has to be updated too. (bnc#888212)
- 3.1.96

-------------------------------------------------------------------
Thu Aug  7 12:14:16 UTC 2014 - locilka@suse.com

- SuSEFirewall: Reading SuSEfirewall2 configuration whenever it's
  possible instead of simply skipping it in Stage.initial - package
  can be already available at the end of installation (bnc#887406)
- 3.1.95

-------------------------------------------------------------------
Thu Aug  7 11:02:41 UTC 2014 - ancor@suse.com

- Added two new generic 'waiting' messages, needed in yast-country
  to fix bnc#888804
- 3.1.94

-------------------------------------------------------------------
Wed Aug  6 11:45:33 UTC 2014 - jsrain@suse.cz

- read products from system (not repository) also during live
  installation (bnc#889157)
- 3.1.93

-------------------------------------------------------------------
Wed Jul 30 07:50:20 UTC 2014 - lslezak@suse.cz

- fixed a crash in package management when running in Qt UI with
  libproxy1-config-kde4 package installed (bnc#866692)
- 3.1.92

-------------------------------------------------------------------
Wed Jul 30 09:13:36 CEST 2014 - locilka@suse.com

- Fixed setting the default target during installation - systemctl
  doesn't return any target properties while running in chroot so
  we have to guess the Id and AllowIsolate properties (bnc#889323)
- 3.1.91

-------------------------------------------------------------------
Tue Jul 29 13:30:04 UTC 2014 - jreidinger@suse.com

- Fix timing of slideshow - now slides goes in cycle and all have
  equal time to display which improve user experience (bnc#885973)
- 3.1.90

-------------------------------------------------------------------
Tue Jul 29 08:09:27 UTC 2014 - ancor@suse.com

- Fixed .proc.cmdline parsing to support more situations
  (bnc#889241)
- 3.1.89

-------------------------------------------------------------------
Tue Jul 29 06:46:55 UTC 2014 - jreidinger@suse.com

- fix hidding cd statistics in text only mode (bnc#864507)
- 3.1.88

-------------------------------------------------------------------
Thu Jul 24 12:09:29 CEST 2014 - locilka@suse.com

- Fixed checking for :active state of a systemd unit - it's :active
  already even if it's just being activated (bnc#884756)
- 3.1.87

-------------------------------------------------------------------
Tue Jul 22 13:08:32 CEST 2014 - locilka@suse.com

- Added new ServicesProposal library to hold and export services
  enabled/disabled during installation (bnc#887688)
- 3.1.86

-------------------------------------------------------------------
Thu Jul 10 12:56:20 UTC 2014 - lslezak@suse.cz

- Product.rb: do not stop initialization on solver errors
  (bnc#886588)
- 3.1.85

-------------------------------------------------------------------
Tue Jul  8 15:49:43 CEST 2014 - locilka@suse.com

- Fixed Product.get_property by ensuring that we don't try to get
  property of an undefined product (bnc#886151)
- 3.1.84

-------------------------------------------------------------------
Fri Jul  4 15:45:38 UTC 2014 - lslezak@suse.cz

- view_anymsg: remove escape sequences from input log file
  (bnc#879629)
- 3.1.83

-------------------------------------------------------------------
Tue Jul  1 09:00:51 UTC 2014 - vmoravec@suse.com

- Fix SystemdTarget.all not to return nil in the collection
- 3.1.82

-------------------------------------------------------------------
Tue Jun 24 12:59:43 UTC 2014 - jreidinger@suse.com

- add option to disable os probing for some products (bnc#884007)
- 3.1.81

-------------------------------------------------------------------
Mon Jun 23 10:38:15 UTC 2014 - mfilka@suse.com

- bnc#864619
  - old network service is also disabled when switching to new one. 
- 3.1.80

-------------------------------------------------------------------
Tue Jun 17 12:56:20 CEST 2014 - schubi@suse.de

- Fixed error message for missing services
  (bnc#882609)
- 3.1.79

-------------------------------------------------------------------
Wed Jun 11 10:02:27 UTC 2014 - mfilka@suse.com

- bnc#878719
  - improved handling of inactive network service
- 3.1.78

-------------------------------------------------------------------
Tue Jun 10 16:31:19 UTC 2014 - lslezak@suse.cz

- make sure the total installation progress is always 100%
  (adjust the rounding issues when computing the subprogress
  percentages) (bnc#865585)
- 3.1.77

-------------------------------------------------------------------
Mon Jun  9 11:53:58 UTC 2014 - mfilka@suse.com

- bnc#864619
  - stop wicked service(s) properly when switching network services
- 3.1.76 

-------------------------------------------------------------------
Wed Jun  4 12:47:17 CEST 2014 - locilka@suse.com

- Adjusted textdomain for OSRelease library
- 3.1.75

-------------------------------------------------------------------
Fri May 30 11:06:47 UTC 2014 - vmoravec@suse.com

- Add Service.call method to make available all systemctl commands
- 3.1.74

-------------------------------------------------------------------
Fri May 30 08:55:45 UTC 2014 - lslezak@suse.cz

- DonePackage callback: remove invalid UTF-8 characters to avoid
  crash (bnc#876459)
- 3.1.73

-------------------------------------------------------------------
Fri May 30 10:41:14 CEST 2014 - locilka@suse.com

- Fixed network backend handling during upgrade - unified with
  installation (bnc#879594)
- 3.1.72

-------------------------------------------------------------------
Wed May 28 10:55:02 UTC 2014 - locilka@suse.com

- Removed warning message when starting Yast in Qt instead of GTK
  and vice versa (bnc#861807)
- 3.1.71

-------------------------------------------------------------------
Wed May 28 10:39:00 UTC 2014 - jreidinger@suse.com

- split too wide urls for accepting GnuGP key (bnc#870822)
- 3.1.70

-------------------------------------------------------------------
Wed May 28 10:00:17 UTC 2014 - lslezak@suse.cz

- removed system verification check when yast module installs
  required packages (bnc#866256)
- 3.1.69

-------------------------------------------------------------------
Wed May 28 07:56:29 UTC 2014 - jreidinger@suse.com

- save_y2logs: store also pbl.log from target system, if bootloader
  installation failed (bnc#879622)
- 3.1.68

-------------------------------------------------------------------
Fri May 23 12:35:42 CEST 2014 - locilka@suse.com

- Added check for existence of /etc/modules.d/ directory in Kernel
  library, the directory is created when missing (bnc#879428)
- 3.1.67

-------------------------------------------------------------------
Fri May 23 09:06:28 UTC 2014 - mfilka@suse.com

- bnc#879399
  - offer /var/log/boot.log in SysLog module for view
- 3.1.66

-------------------------------------------------------------------
Mon May 19 15:42:28 CEST 2014 - locilka@suse.com

- Always using special InstallationProperties for systemd_unit
  while called in first stage (bnc#878560)
- 3.1.65

-------------------------------------------------------------------
Mon May 19 15:07:50 CEST 2014 - locilka@suse.com

- Changed dialog label for updating/installing in SlideShow
  depending on the selected method (bnc#874995)
- 3.1.64

-------------------------------------------------------------------
Tue May 13 12:03:12 CEST 2014 - aschnell@suse.de

- added error handing for viewing log files (bnc#876895)
- 3.1.63

-------------------------------------------------------------------
Mon May 12 12:38:40 UTC 2014 - jsrain@suse.cz

- avoid hiding release notes button when new wizard window is
  opened (bnc#876668)
- 3.1.62

-------------------------------------------------------------------
Fri May  9 07:15:25 UTC 2014 - lslezak@suse.cz

- Product.rb - fixed base product detection (do not check the
  product status, always use the product from the initial
  repository during installation) (bnc#876836)
- 3.1.61

-------------------------------------------------------------------
Mon May  5 11:38:34 UTC 2014 - vmoravec@suse.com

- Fix getting the status of sysvinit services (bnc#876144)
- 3.1.60

-------------------------------------------------------------------
Fri May  2 14:22:48 UTC 2014 - jreidinger@suse.com

- save_y2logs: store target of symlinks as symlinks are useless
- 3.1.59

-------------------------------------------------------------------
Fri May  2 08:43:37 UTC 2014 - jsrain@suse.cz

- fixed incorrect function name (bnc#876105)
- 3.1.58

-------------------------------------------------------------------
Tue Apr 29 12:46:18 CEST 2014 - locilka@suse.com

- Fixed Product lazy loading in Update mode (bnc#875605)
- 3.1.57

-------------------------------------------------------------------
Tue Apr 29 11:27:09 CEST 2014 - gs@suse.de

- Add support for 'stop' and 'restart' of services in inst-sys
  (related to bnc #873057, bnc #873448)
- 3.1.56

-------------------------------------------------------------------
Mon Apr 28 16:41:57 CEST 2014 - locilka@suse.com

- Fixed SlideShow table header to match the reality (bnc#874823)
- 3.1.55

-------------------------------------------------------------------
Thu Apr 24 15:59:44 CEST 2014 - locilka@suse.com

- Product library changed to read data only from os-release and
  libzypp (bnc#873877), no more from content file
- 3.1.54

-------------------------------------------------------------------
Tue Apr 22 15:05:41 CEST 2014 - locilka@suse.com

- Published Service.Active (used from Perl)
- 3.1.53

-------------------------------------------------------------------
Tue Apr 22 11:03:21 CEST 2014 - locilka@suse.com

- Removed Product.patterns (replaced by Packages.default_patterns)
  (bnc#873923)
- 3.1.52

-------------------------------------------------------------------
Thu Apr 17 15:08:41 UTC 2014 - mvidner@suse.com

- rewrote URLRecode.pm to URLRecode.rb so that 'yast2 repositories'
  can run without Perl bindings
- 3.1.51

-------------------------------------------------------------------
Thu Apr 17 11:11:01 CEST 2014 - locilka@suse.com

- Decreased number of logs coming from Hooks (to enhance logs
  readability)
- 3.1.50

-------------------------------------------------------------------
Thu Apr 17 08:22:23 UTC 2014 - vmoravec@suse.com

- Add path to deprecation warnings (bnc#873973)
- Fix enabling LSB services during installation (bnc#873929)
- 3.1.49

-------------------------------------------------------------------
Wed Apr 16 13:02:54 UTC 2014 - jreidinger@suse.com

- ensure that dialog was closed even if exception is raised
  (bnc#873916)
- save_y2logs: store versions of packages in inst-sys
- 3.1.48

-------------------------------------------------------------------
Wed Apr 16 11:46:55 UTC 2014 - mfilka@suse.com

- bnc#869661
  - fixed internal error raised in inst_lan during update
- 3.1.47

-------------------------------------------------------------------
Tue Apr 15 09:09:57 CEST 2014 - locilka@suse.com

- Changed Product.FindBaseProducts to throw an exception if no
  base products are found in installation (bnc#873458, bnc#873377)
- 3.1.46

-------------------------------------------------------------------
Mon Apr 14 15:11:22 CEST 2014 - locilka@suse.com

- Changed OSRelease not to read content file instead of os-release
  file in inst-sys (bnc#873366)
- Changed Product to use OSRelease.ReleaseInformation as :name
  instead of creating it from ReleaseName and ReleaseVersion,
  these are only used as fallback (bnc#873366)
- 3.1.45

-------------------------------------------------------------------
Thu Apr 10 11:07:13 CEST 2014 - locilka@suse.com

- Prefering os-release file to content file (which is used only as
  a fallback now) both in installation and on a running system
  (bnc#871261)
- 3.1.44

-------------------------------------------------------------------
Thu Apr 10 09:06:02 UTC 2014 - mvidner@suse.com

- Enable wizard title on the left instead of on top during the
  installation (bnc#868859).
- 3.1.43

-------------------------------------------------------------------
Thu Apr 10 08:04:42 UTC 2014 - jsrain@suse.cz

- adjusted Product.FindBaseProducts to be usable during
  installation (needed for fix of bnc#871158)
- 3.1.42

-------------------------------------------------------------------
Wed Apr  9 07:09:37 UTC 2014 - jsrain@suse.cz

- added tabs for release notes into slide show dialog (bnc#871158)
- 3.1.41

-------------------------------------------------------------------
Wed Apr  9 06:35:54 UTC 2014 - jreidinger@suse.com

- save_y2logs: save also log from perl-Bootloader (bnc#872486)
- 3.1.40

-------------------------------------------------------------------
Tue Apr  8 15:01:00 CEST 2014 - locilka@suse.com

- Changed way of reading the product information: Reads it from
  /content file if it exists, then from /etc/os-release, then it
  throws exception if there is no other place to read (bnc#871261)
- 3.1.39

-------------------------------------------------------------------
Tue Apr  8 11:40:15 UTC 2014 - lslezak@suse.cz

- fixed "uninitialized constant Yast2::HwDetection::SCR" error
  (bnc#871783), fixed testsuite
- 3.1.38

-------------------------------------------------------------------
Wed Apr  2 09:18:51 UTC 2014 - jreidinger@suse.com

- add control option to enable sshd in installation (bnc#865056)
- 3.1.37

-------------------------------------------------------------------
Tue Apr  1 13:58:20 CEST 2014 - gs@suse.de

- Add info about text mode navigation in trees to general help
  (bnc #840672)

-------------------------------------------------------------------
Mon Mar 31 19:48:07 UTC 2014 - vmoravec@suse.com

- Fix failing tests
- 3.1.36

-------------------------------------------------------------------
Mon Mar 31 14:54:17 UTC 2014 - vmoravec@suse.com

- Fix enabling services in inst-sys (bnc#870949)
- 3.1.35

-------------------------------------------------------------------
Fri Mar 28 13:13:54 UTC 2014 - vmoravec@suse.com

- Add more systemd unit commands to SystemdService
- 3.1.34

-------------------------------------------------------------------
Fri Mar 28 13:07:16 UTC 2014 - vmoravec@suse.com

- Don't change service name which might be frozen string
  (bnc#870803)
- 3.1.33

-------------------------------------------------------------------
Thu Mar 27 10:15:12 UTC 2014 - vmoravec@suse.com

- Fix for template systemd units properties
- 3.1.32

-------------------------------------------------------------------
Thu Mar 27 10:03:16 UTC 2014 - lslezak@suse.cz

- fixed popup_test
- 3.1.31

-------------------------------------------------------------------
Wed Mar 26 17:02:08 UTC 2014 - lslezak@suse.cz

- fixed syntax error in Popup.Feedback()
- 3.1.30

-------------------------------------------------------------------
Wed Mar 26 16:25:32 UTC 2014 - vmoravec@suse.com

- Deprecate and refactor Service module with SystemdService backend
- Add support for /bin/service_start script in installation system
  that has no running systemd
- 3.1.29

-------------------------------------------------------------------
Wed Mar 26 15:45:45 CET 2014 - locilka@suse.com

- Throwing exception Yast::OSReleaseFileMissingError from
  OSRelease if /etc/os-release file is missing (bnc#869091)
- 3.1.28

-------------------------------------------------------------------
Wed Mar 26 10:04:24 CET 2014 - locilka@suse.com

- Refactored SUSEFirewallServices to throw exceptions when user
  or code tries to handle unknown services (bnc#867377)
- Adjusted CWMFirewallInterfaces to handle the new exception
  and inform user about it (bnc#867377)
- 3.1.27

-------------------------------------------------------------------
Tue Mar 25 14:34:29 UTC 2014 - lslezak@suse.cz

- added Popup.Feedback for displaying progress popup when running
  a block of code
- 3.1.26

-------------------------------------------------------------------
Tue Mar 25 08:09:09 CET 2014 - jsuchome@suse.cz

- better check if chef-client is running (bnc#868483)

-------------------------------------------------------------------
Mon Mar 24 12:16:08 UTC 2014 - vmoravec@suse.com

- Add support for systemd target with SystemdTarget module 

-------------------------------------------------------------------
Thu Mar 13 14:34:42 CET 2014 - gs@suse.de

- Check IPv4 and IPv6 for running network (bnc#868001)
- 3.1.25

-------------------------------------------------------------------
Tue Mar 11 13:41:08 UTC 2014 - vmoravec@suse.com

- Adapt System.Status for latest systemctl (bnc#867378)
- 3.1.24

-------------------------------------------------------------------
Thu Mar  6 15:21:44 UTC 2014 - vmoravec@suse.com

- Allow raising exceptions for not found systemd units;
  updates the expectations for bnc#853300
- 3.1.23

-------------------------------------------------------------------
Thu Mar  6 07:48:29 UTC 2014 - vmoravec@suse.com

- Add systemd service support; needed by fate#314946
- 3.1.22

-------------------------------------------------------------------
Tue Mar  4 12:20:41 UTC 2014 - vmoravec@suse.com

- Allow the Service module to configure services witout
  systemd unit files (bnc#864934)
- 3.1.21

-------------------------------------------------------------------
Thu Feb 27 09:56:16 UTC 2014 - vmoravec@suse.com

- Add systemd socket support (bnc#853300)
- 3.1.20

-------------------------------------------------------------------
Mon Feb 10 13:18:52 UTC 2014 - lslezak@suse.cz

- added memory detection code (gh#yast/yast-packager#33)
- 3.1.19

-------------------------------------------------------------------
Wed Feb  5 11:26:09 CET 2014 - jsuchome@suse.cz

- Check for Chef outside in the yast2 shell script to catch modules
  not using CommandLine (bnc#803358)
- 3.1.18

-------------------------------------------------------------------
Thu Jan 30 09:27:43 UTC 2014 - mfilka@suse.com

- bnc#861078
  - detected network service set properly when running in
    installation mode
- 3.1.17

-------------------------------------------------------------------
Tue Jan 21 14:57:14 UTC 2014 - jreidinger@suse.com

- remove from wizard icons for title as proposed by Ken
  (fate#314695)
- 3.1.16

-------------------------------------------------------------------
Tue Jan 21 08:26:38 UTC 2014 - mfilka@suse.com

- fate#316768
  - use wicked tools for network service restart / reload when 
    running in installation mode
- 3.1.15

-------------------------------------------------------------------
Thu Jan 16 15:56:21 UTC 2014 - jreidinger@suse.com

- make the package owner of /usr/share/YaST2/lib
- 3.1.14

-------------------------------------------------------------------
Wed Jan  8 13:12:19 CET 2014 - locilka@suse.com

- Upgrade mode in installer is newly set by Linuxrc (bnc#857847)
- 3.1.13

-------------------------------------------------------------------
Fri Dec 20 09:29:58 UTC 2013 - vmoravec@suse.com

- Add fail and abort hooks for installation
- 3.1.12

-------------------------------------------------------------------
Thu Dec 12 13:14:11 UTC 2013 - mfilka@suse.com

- changed API for querying network configuration backend
- 3.1.11

-------------------------------------------------------------------
Tue Dec 10 11:40:46 UTC 2013 - mfilka@suse.com

- bnc#851769
  - fixed reading bridge configuration
  - thanks to Waldemar Spitz <wspitz@uni-bonn.de>
- 3.1.10

-------------------------------------------------------------------
Tue Dec 10 08:37:31 UTC 2013 - vmoravec@suse.com

- add hook file #output method
- 3.1.9

-------------------------------------------------------------------
Wed Dec  4 12:39:02 UTC 2013 - jreidinger@suse.com

- deprecate yast --install, --upgrade and --remove and use zypper
  instead. Suggest using zypper directly from command line.
  (FATE#316458)
- 3.1.8

-------------------------------------------------------------------
Tue Dec  3 13:34:50 UTC 2013 - vmoravec@suse.com

- Update hooks
- 3.1.7

-------------------------------------------------------------------
Thu Nov 28 12:42:12 UTC 2013 - vmoravec@suse.com

- Add hook into installation workflow
- 3.1.6

-------------------------------------------------------------------
Mon Nov 25 11:48:21 UTC 2013 - jreidinger@suse.com

- Make sure the system ruby is used (BNC#845897)
  ( thanks to Marc Schütz <schuetzm@gmx.net>)
- Add hooks module (FATE#315992) (vmoravec)
- Fix rspec run on OS-12.3
- 3.1.5

-------------------------------------------------------------------
Thu Nov 21 08:48:50 UTC 2013 - lslezak@suse.cz

- PKGMGR_ACTION_AT_EXIT: change the default action to "summary",
  added combobox for changing the value

-------------------------------------------------------------------
Wed Nov 20 13:36:39 UTC 2013 - lslezak@suse.cz

- removed support for automatic 2nd stage (the 2nd stage has been
  dropped completely) (FATE#314695)
- 3.1.4

-------------------------------------------------------------------
Fri Nov 15 16:23:46 CET 2013 - jsuchome@suse.cz

- Warn the user if Chef could overwrite her changes (bnc#803358).

-------------------------------------------------------------------
Fri Nov 15 13:59:06 UTC 2013 - jreidinger@suse.com

- Removed unused API from NetworkInterfaces

-------------------------------------------------------------------
Wed Nov 13 17:08:09 CET 2013 - aschnell@suse.de

- use correct binary prefix (see bnc#849276)

-------------------------------------------------------------------
Mon Nov 11 10:48:14 UTC 2013 - jsrain@suse.cz

- added dedicated "Show Release Notes" button support for NCurses
  (fate#314695)

-------------------------------------------------------------------
Mon Nov  4 16:56:18 CET 2013 - locilka@suse.com

- Removed obsolete clients: password, remotechooser, remoteinstall
  (gh#yast/yast-yast2#100)

-------------------------------------------------------------------
Fri Nov  1 14:54:16 CET 2013 - locilka@suse.com

- Removed checking for a fallback control file, that file is always
  outdated and cannot work for all products
  (gh#yast/yast-installation#86)
- 3.1.3

-------------------------------------------------------------------
Thu Oct 31 21:50:05 CET 2013 - locilka@suse.com

- Configuration of Kernel modules loaded on boot has been moved
  to /etc/modules-load.d/*.conf files. Adapted Kernel library
  internal handling (bnc#838185).
- 3.1.2

-------------------------------------------------------------------
Tue Oct 22 11:17:25 UTC 2013 - mfilka@suse.com

- bnc#846550
  - deleting aliases works even for devices with name according
    new scheme

-------------------------------------------------------------------
Tue Oct 22 10:57:46 CEST 2013 - locilka@suse.com

- Added Linuxrc.keys (FATE#314982)
- 3.1.1

-------------------------------------------------------------------
Wed Oct  9 13:45:40 UTC 2013 - jreidinger@suse.com

- Install binaries to /usr/sbin instead of /sbin to be consistent 
  with rest of world and use common specs. Symlinks are kept for
  backward compatibility.
- do not create sym links in sbin for zast or camel case yast

-------------------------------------------------------------------
Thu Sep 26 17:59:55 UTC 2013 - lslezak@suse.cz

- do not use *.spec.in template, use *.spec file with RPM macros
  instead
- 3.1.0

-------------------------------------------------------------------
Tue Sep 24 10:03:12 UTC 2013 - jreidinger@suse.com

- allow nested ipv4 in ipv6 (BNC#828683)
- 3.0.9

-------------------------------------------------------------------
Tue Sep  3 08:47:37 UTC 2013 - mfilka@suse.com

- bnc#837517
    - fixed misinterpreting IPv6 prefixes when converting to netmask
- 3.0.8 

-------------------------------------------------------------------
Thu Aug 29 05:57:29 UTC 2013 - jreidinger@suse.com

- use ruby builtin IP regexp and clean a bit code
- 3.0.7

-------------------------------------------------------------------
Wed Aug 28 08:13:21 UTC 2013 - jreidinger@suse.com

- removed output redirection for /sbin/yast2, now it ends up in
  ~/.xsession-errors like for every other X program (BNC#766555)
- 3.0.6

-------------------------------------------------------------------
Thu Aug 22 11:22:26 CEST 2013 - jsuchome@suse.cz

- prevent accessing /etc/os-release during tests from Product.rb
  constructor
- 3.0.5 

-------------------------------------------------------------------
Thu Aug 22 08:17:06 CEST 2013 - jsuchome@suse.cz

- replace SuSERelease with OSRelease, which uses /etc/os-release
  (bnc#833955,fate#316268)
- 3.0.4

-------------------------------------------------------------------
Tue Aug 13 16:45:59 CEST 2013 - locilka@suse.com

- Changed some y2milestone into y2debug in GetTypeFrom* in
  NetworkInterfaces to decrease overfilling Yast log
- 3.0.3

-------------------------------------------------------------------
Fri Aug  9 07:02:01 UTC 2013 - mfilka@suse.com

- bnc#798620
    - disabled starting firewall during second stage. It could
    cause deadlock in systemd initialization sequence.
- 3.0.2 

-------------------------------------------------------------------
Thu Aug  8 13:57:09 CEST 2013 - tgoettlicher@suse.de

- fixed navigation in yast2-cc without mouse (bnc#651350)

-------------------------------------------------------------------
Mon Aug  5 10:47:14 CEST 2013 - jsuchome@suse.cz

- added support for handling product profiles (port of fate#310730)
- 3.0.1 

-------------------------------------------------------------------
Wed Jul 31 08:45:41 UTC 2013 - yast-devel@opensuse.org

- converted from YCP to Ruby by YCP Killer
  (https://github.com/yast/ycp-killer)
- version 3.0.0

-------------------------------------------------------------------
Mon Jul 29 11:21:23 UTC 2013 - lslezak@suse.cz

- PackageSystem.ycp - do not initialize the target system in the
  first installation stage when running in instsys, there is no RPM
  DB in the RAM disk image (bnc#742420#c7)

-------------------------------------------------------------------
Thu Jul 18 11:57:12 UTC 2013 - mfilka@suse.com

- added net device type detection based on sysfs
- fixed type detection workflow
- 2.24.5 

-------------------------------------------------------------------
Fri Jul 12 08:20:12 UTC 2013 - mfilka@suse.com

- fixed device type detection when commiting new device into
  NetworkInterfaces' cache. Fixes bnc#809053.
- changes API for device type detection - incompatible to previous
  versions
- 2.24.4

-------------------------------------------------------------------
Fri Jun 28 12:08:50 UTC 2013 - mfilka@suse.com

- bnc#817797 
    - data imported into NetworkInterfaces cannot be overwritten by 
    subsequent Read anymore
- 2.24.3

-------------------------------------------------------------------
Thu Jun 27 16:10:13 CEST 2013 - jsuchome@suse.cz

- show gpg key info in a term that allows copying the text
  (bnc#611456)
 -2.24.2

-------------------------------------------------------------------
Thu Jun 13 06:24:11 UTC 2013 - lslezak@suse.cz

- updated the testsuite to make the transition to Ruby easier

-------------------------------------------------------------------
Mon May 27 14:16:53 CEST 2013 - locilka@suse.com

- Reverted resetting disabled steps (bnc#813072)
- 2.24.1

-------------------------------------------------------------------
Tue May 21 15:24:25 CEST 2013 - jsuchome@suse.cz

- do not propose desktop kernel for minimal installation
  (bnc#819335) 
- 2.24.0

-------------------------------------------------------------------
Thu May 16 12:41:09 UTC 2013 - jsrain@suse.cz

- handle GPG keys in AutoUpgrade the same as in AutoYaST
  (bnc#820166)
- 2.23.29

-------------------------------------------------------------------
Tue May 14 11:43:45 UTC 2013 - mfilka@suse.com

- bnc#819327
    - InfiniBand device is not available on s390 arch.
- 2.23.28

-------------------------------------------------------------------
Tue May 14 09:17:11 CEST 2013 - tgoettlicher@suse.de

- accept any version of libyui
- 2.23.27

-------------------------------------------------------------------
Mon May 13 12:43:33 CEST 2013 - locilka@suse.com

- Fixing resetting steps in installation (bnc#813072)
- 2.23.26

-------------------------------------------------------------------
Fri May  3 17:04:22 UTC 2013 - locilka@suse.com

- Added functionality for checking network entry with optional
  netmask in IP or CIDR format (bnc#800592).
- Using new IP::CheckNetwork in Firewall (bnc#800592).
- ValidNetwork definition moved to IP module.
- 2.23.25

-------------------------------------------------------------------
Thu May  2 10:32:13 UTC 2013 - locilka@suse.com

- Re-enabling all disabled items (steps, proposals) if stagemode
  has changed (bnc#813072)
- 2.23.24

-------------------------------------------------------------------
Thu May  2 10:04:01 UTC 2013 - lslezak@suse.cz

- correct function signature for Pkg::CallbackErrorScanDb()
  callback

-------------------------------------------------------------------
Fri Mar 15 16:35:14 CET 2013 - jsuchome@suse.cz

- testsuite adapted to previous change (new code in Enable call)

-------------------------------------------------------------------
Wed Mar  6 10:07:05 CET 2013 - tgoettlicher@suse.de

- applied lnussel's patch:
  Don't use Info function to check enable state (bnc#807507)
- 2.23.23

-------------------------------------------------------------------
Tue Mar  5 15:56:58 CET 2013 - mvidner@suse.cz

- Changed to use network.service alias link, that is installed by
  the NetworkManager.service while "systemctl enable" and obsoletes
  the NETWORKMANAGER=yes/no variable in /etc/sysconfig/network/config
  (bnc#764055,bnc#764336,bnc#798348, by mt@suse.com)
- Requires sysconfig >= 0.80.0
- 2.23.22

-------------------------------------------------------------------
Wed Feb 13 18:10:19 CET 2013 - aschnell@suse.de

- added CommandLine::PrintTable, String::Repeat and
  String::SuperPad
- 2.23.21

-------------------------------------------------------------------
Fri Feb  1 08:55:18 UTC 2013 - lslezak@suse.cz

- added perl-XML-XPath dependency (needed by RegistrationStatus.pm)
- 2.23.20

-------------------------------------------------------------------
Thu Jan 17 17:00:06 CET 2013 - locilka@suse.com

- Extended checking for service in Service module by also checking
  in /etc/init.d as a fallback (bnc#795929 comment#20).
- 2.23.19

-------------------------------------------------------------------
Wed Jan 16 10:57:28 CET 2013 - locilka@suse.com

- Testcase for Service module moved here from yast2-iscsi-client

-------------------------------------------------------------------
Mon Jan 14 10:17:53 UTC 2013 - locilka@suse.com

- Runlevel definitions (targets) are now in /usr/lib/systemd/system
  (bnc#795929)
- Checking for systemd scripts in more directories (bnc#795929)
- 2.23.18

-------------------------------------------------------------------
Mon Jan  7 08:10:08 UTC 2013 - locilka@suse.com

- SuSEfirewall2 has merged *_init and *_setup services into one
  systemd service (bnc#795929).
- 2.23.17

-------------------------------------------------------------------
Fri Jan 04 16:37:07 CET 2013 - aschnell@suse.de

- fixed path for get_kernel_version (bnc#794084)
- 2.23.16

-------------------------------------------------------------------
Tue Dec 18 14:34:07 UTC 2012 - locilka@suse.com

- Adapted Service module to use systemd directly instead of via
  init.d (FATE #312568)
- 2.23.15

-------------------------------------------------------------------
Fri Dec  7 12:08:58 UTC 2012 - lslezak@suse.cz

- allow some characters in URL password field (bnc#786757)

-------------------------------------------------------------------
Thu Nov 29 17:04:52 CET 2012 - tgoettlicher@suse.de

- fixed bnc#791294: frame for firewall settings 
- 2.23.14

-------------------------------------------------------------------
Tue Nov 27 12:15:32 CET 2012 - gs@suse.de

- Added sysconfig variables (solver options) PKGMGR_VERIFY_SYSTEM,
  PKGMGR_AUTO_CHECK, PKGMGR_REEVALUATE_RECOMMENDED

-------------------------------------------------------------------
Mon Nov 26 13:50:09 UTC 2012 - locilka@suse.com

- Dropped obsolete Runlevel YCP module

-------------------------------------------------------------------
Tue Nov 20 16:52:28 UTC 2012 - jdsn@suse.de

- move RegistrationStatus.pm from wagon to yast2 (fate#312712)
- new version for proper package dependencies in wagon
- 2.23.13

-------------------------------------------------------------------
Tue Nov 13 17:37:41 CET 2012 - tgoettlicher@suse.de

- confirmed license GPL v2
- 2.23.12

-------------------------------------------------------------------
Fri Nov  2 11:43:01 CET 2012 - jsuchome@suse.cz

- move Log Viewer client here from dropped repair module
  (bnc#787070)
- 2.23.11

-------------------------------------------------------------------
Tue Oct 30 08:26:28 CET 2012 - jsuchome@suse.cz

- Kernel::InformAboutKernelChange - always return boolean
- fixed build dependencies
- 2.23.10 

-------------------------------------------------------------------
Mon Oct 29 14:52:40 CET 2012 - jsuchome@suse.cz

- use Kernel::InformAboutKernelChange after package installation
- do not read SuSEconfig log 
- 2.23.9

-------------------------------------------------------------------
Thu Oct 25 14:12:12 CEST 2012 - jsuchome@suse.cz

- added Kernel::InformAboutKernelChange - replacement for only
  non-SuSEconfig part of inst_suseconfig
- 2.23.8 

-------------------------------------------------------------------
Fri Oct 19 11:36:26 CEST 2012 - jsuchome@suse.cz

- added Syslog module, simple API to write into system log 
- 2.23.7

-------------------------------------------------------------------
Thu Oct 11 14:49:04 CEST 2012 - jsuchome@suse.cz

- removed calls to /sbin/SuSEconfig, packages should care of 
  updating configurations on their own

-------------------------------------------------------------------
Mon Oct 01 06:17:16 UTC 2012 - mfilka@suse.com

- extended support for IPv6
- 2.23.6 

-------------------------------------------------------------------
Mon Sep 24 17:38:52 CEST 2012 - locilka@suse.com

- Fixed detection whether firewall is running (BNC #779455) and
  unified with starting and stopping the service via Service API.

-------------------------------------------------------------------
Tue Sep 18 22:32:59 CEST 2012 - jsuchome@suse.cz

- added San Marino to the list of countries (bnc#780639)
- 2.23.5 

-------------------------------------------------------------------
Mon Aug 27 08:51:54 CEST 2012 - tgoettlicher@suse.de

- fix bnc#776567 YaST doesn't support input method
- 2.23.4

-------------------------------------------------------------------
Fri Aug 17 15:47:42 CEST 2012 - locilka@suse.com

- Fixed a typo (BNC #766703)
- Added support for iSCSI Target into the Firewall proposal
  (BNC #766300)

-------------------------------------------------------------------
Tue Aug  7 14:53:33 CEST 2012 - jsuchome@suse.cz

- fixed checking for systemd status (bnc#774799)
- 2.23.3 

-------------------------------------------------------------------
Tue Jun 26 11:45:26 CEST 2012 - gs@suse.de

- added color schemes "highcontrast" and "inverted" to description
  of Y2NCURSES_COLOR_THEME in sysconfig.yast2 

-------------------------------------------------------------------
Fri Jun 22 11:25:10 UTC 2012 - tgoettlicher@suse.de

- search for UI plugins at new and old location
- 2.23.2 

-------------------------------------------------------------------
Thu May 10 07:17:40 UTC 2012 - mfilka@suse.com

- removed ShellSafeWrite as it is not needed anymore with new ag_ini - bnc#750325
- 2.23.0 

-------------------------------------------------------------------
Thu Mar 29 14:02:47 CEST 2012 - jsuchome@suse.cz

- merged proofed texts
- 2.22.6

-------------------------------------------------------------------
Wed Mar 28 11:58:34 CEST 2012 - gs@suse.de

- Revert the change in FileUtils::Exists() (change is not needed
  here but will cause failure of testsuites)
- 2.22.5 

-------------------------------------------------------------------
Wed Feb 22 12:57:01 UTC 2012 - mfilka@suse.com

- bnc#694582 - added @ as it is allowed in authority part of URI.
- improve Exists(), don't return 'true' if SCR::Read() returned nil
- fixed testsuite for WorkFlow.ycp - corrupted due to above Exists() fix
- added String::YesNo
- 2.22.4 

-------------------------------------------------------------------
Tue Jan 31 14:44:38 CET 2012 - tgoettlicher@suse.de

- Fixed typo

-------------------------------------------------------------------
Fri Jan 13 14:35:47 CET 2012 - mvidner@suse.cz

- Internet test: fail early if NetworkManager has crashed
  (bnc#739390).
- 2.22.3

-------------------------------------------------------------------
Fri Jan  6 15:06:00 CET 2012 - mvidner@suse.cz

- Relicensed ConfigHistory from GPL-2.0 to GPL-2.0+
  to match the rest of the package (bnc#728950).
- 2.22.2

-------------------------------------------------------------------
Fri Jan  6 14:57:57 CET 2012 - jreidinger@suse.com

- forbid appending to IPADDR additional suffix if there is already
  one. Original name have preference (bnc#735109).

-------------------------------------------------------------------
Fri Jan  6 14:56:00 CET 2012 - mvidner@suse.cz

- create user-unreadable ifcfg files without a race (bnc#713661, CVE-2011-3177)
- 2.22.1

-------------------------------------------------------------------
Fri Jan  6 14:47:16 CET 2012 - mvidner@suse.cz

- Moved NetworkStorage from yast2.rpm to yast2-network.rpm
  (bnc#726057)
- 2.22.0

-------------------------------------------------------------------
Wed Nov  2 14:49:31 CET 2011 - locilka@suse.cz

- Unified starting, stopping and checking for firewall status
  (bnc#727445)
- 2.21.25

-------------------------------------------------------------------
Tue Oct 25 15:45:33 CEST 2011 - locilka@suse.cz

- Added new function String::ReplaceWith that is a replacement for
  often used mergestring(splitstring(...))

-------------------------------------------------------------------
Thu Oct 20 11:54:34 CEST 2011 - locilka@suse.cz

- Fixed script for generating translations for firewall services
  defined by other packages
- Regenerated translations for firewall services defined by other
  packages (bnc#722877)

-------------------------------------------------------------------
Wed Oct  5 10:21:02 UTC 2011 - jsrain@suse.cz

- removed list of controller modules not to be included in ititrd
  (bnc#719696)
- 2.21.24

-------------------------------------------------------------------
Thu Sep 29 14:54:07 UTC 2011 - lslezak@suse.cz

- Service::RunInitScriptWithTimeOut() - fixed memory leak,
  release the process info at the end

-------------------------------------------------------------------
Mon Sep 26 10:58:19 UTC 2011 - jsrain@suse.cz

- simplify usage of save_y2logs (bnc#673990)

-------------------------------------------------------------------
Fri Sep 23 12:00:45 UTC 2011 - lslezak@suse.cz

- use Pkg::ResolvableProperties() instead of obsoleted
  Pkg::TargetProducts()
- removed obsoleted Pkg::CallbackAcceptNonTrustedGpgKey() and the
  related dialog
- 2.21.23

-------------------------------------------------------------------
Fri Sep 16 11:46:38 CEST 2011 - visnov@suse.de

- Added UIHelper library module - contains useful
  UI helpers from now obsolete Wizard_hw
- Drop Wizard_hw
- Added Wizard::SetDesktopTitleAndIcon
- Added Desktop::ParseSingleDesktopFile
- 2.21.22

-------------------------------------------------------------------
Thu Sep 15 15:23:50 CEST 2011 - mvidner@suse.cz

- Added the interface name patterns emN, pN and pNpM.
  It fixes recognizing them as configured (bnc#713644)
  and unbreaks the proposed bridged configuration (bnc#713048).
- 2.21.21

-------------------------------------------------------------------
Wed Sep 14 07:31:48 UTC 2011 - lslezak@suse.cz

- .etc.sysctl_conf agent - support also ';' comment character
- 2.21.20

-------------------------------------------------------------------
Tue Sep 13 10:39:42 CEST 2011 - locilka@suse.cz

- Fixed SuSEfirewall2 SCR agent to understand single-quoted and
  double-quoted, single and multi-line variables and also
  single-line variables without any quotes (bnc#716013).
- 2.21.19

-------------------------------------------------------------------
Fri Sep  9 15:56:48 CEST 2011 - locilka@suse.cz

- Using ButtonBox in Wizard where possible (bnc#571939)

-------------------------------------------------------------------
Thu Sep  8 16:13:26 UTC 2011 - lslezak@suse.cz

- adapted to systemd (bnc#664548)
- 2.21.18

-------------------------------------------------------------------
Thu Sep  8 11:33:46 CEST 2011 - jsuchome@suse.cz

- added agent for /etc/sysctl.conf (fate#312343)
- 2.21.17

-------------------------------------------------------------------
Thu Sep  8 09:29:27 UTC 2011 - lslezak@suse.cz

- GPG.ycp - fixed initialization after creating a new GPG key,
  fixed creating a GPG key in KDE desktop or after logging via
  plain "su" (gpg agent problem) (bnc#715242)

-------------------------------------------------------------------
Mon Sep  5 16:40:22 UTC 2011 - lslezak@suse.cz

- added new Systemd.ycp module for handling systemd configuration,
  (needed for bnc#707418)
- 2.21.16

-------------------------------------------------------------------
Thu Sep  1 06:40:43 UTC 2011 - jsrain@suse.cz

- enhanced the help command-line parameters (bnc#712271)
- 2.21.15

-------------------------------------------------------------------
Wed Aug 31 16:21:31 CEST 2011 - mvidner@suse.cz

- Update Deleted and OriginalDevices in NetworkInterfaces::Write.
  Thanks to Justus Winter
- 2.21.14

-------------------------------------------------------------------
Wed Aug 31 07:40:54 UTC 2011 - lslezak@suse.cz

- fixed trusting a GPG key (wrong id check) (bnc#713068)
- added String::FindMountPoint() function (moved from yast2-wagon
  to share it with other modules)
- 2.21.13

-------------------------------------------------------------------
Fri Aug 26 13:26:32 CEST 2011 - locilka@suse.cz

- Fixed handling of FW_SERVICES_ACCEPT_* in SuSEFirewall modules to
  understand flags as the fifth parameter (bnc#712670)
- Fixed SuSEfirewall2 SCR agent to parse the sysconfig file
  properly (bnc#712670)
- 2.21.12

-------------------------------------------------------------------
Mon Aug  8 11:07:38 UTC 2011 - lslezak@suse.cz

- improved GPG key import dialog: changed "Import" button to
  "Trust" (bnc#694213), display expiration warning for expired
  keys, better layout for displaying GPG key properties, hide
  additional help text in ncurses UI (so the GPG key properties are
  displayed completely)
- 2.21.11

-------------------------------------------------------------------
Fri Aug  5 12:35:57 CEST 2011 - tgoettlicher@suse.de

- fixed .desktop file (bnc #681249)

-------------------------------------------------------------------
Wed Aug  3 09:04:32 UTC 2011 - lslezak@suse.cz

- use term "Software manager" instead of "Package manager"
  (bnc#585679)
- 2.21.10

-------------------------------------------------------------------
Tue Aug  2 09:19:26 CEST 2011 - locilka@suse.cz

- Fixed Get/SetBroadcastAllowedPorts in SuSEFirewall to keep
  user-entered values instead of translating them magically into
  list of ports (bnc#694782).
- 2.21.9

-------------------------------------------------------------------
Thu Jul 28 16:23:46 CEST 2011 - mvidner@suse.cz

- Fixed NetworkInterfaces::GetTypeFromIfcfg to recognize bridges (bnc#704999).
- 2.21.8

-------------------------------------------------------------------
Wed Jul 27 09:29:36 UTC 2011 - lslezak@suse.cz

- command line - properly display multiline help texts (bnc#708553)
- 2.21.7

-------------------------------------------------------------------
Fri Jul 22 16:18:30 CEST 2011 - mvidner@suse.cz

- FCoE detection in NetworkStorage::isDiskOnNetwork (bnc#677251, FATE#306855).
- Added NetworkInterfaces::GetTypeFromIfcfg which knows
  ETHERDEVICE=>vlan (FATE#311380).
- 2.21.6

-------------------------------------------------------------------
Fri Jul 22 16:10:07 CEST 2011 - locilka@suse.cz

- Removed obsoleted X-KDE-SubstituteUID from desktop files
  (bnc#540627)

-------------------------------------------------------------------
Thu Jul 21 15:15:51 CEST 2011 - locilka@suse.cz

- Fixed SuSEfirewall2 config library: By default any unassigned
  network interface is automatically assigned to the external
  firewall zone (bnc#547309).
- Fixed CWM library for opening ports in firewall not to list any
  empty strings returned by network module, just interface names
  (bnc#547309).
- 2.21.5

-------------------------------------------------------------------
Mon Jul 18 08:26:12 CEST 2011 - jsrain@suse.cz

- fixed typo (bnc#702662)

-------------------------------------------------------------------
Tue Jun 28 13:50:16 UTC 2011 - lslezak@suse.cz

- Suppress decimal zeroes for kB sizes (e.g. display "743 kB"
  instead of "743.00 kB") (bnc#495045)
- 2.21.4

-------------------------------------------------------------------
Thu Jun 23 15:28:19 UTC 2011 - lslezak@suse.cz

- read GPG keys in UTF-8 locale to properly read non-ASCII
  characters, UTF-8 characters caused SLMS webyast module crashing
  (bnc#696312)
- 2.21.3

-------------------------------------------------------------------
Thu Jun 23 09:48:12 UTC 2011 - lslezak@suse.cz

- Fixed abort callback to abort installation completely
  (bnc#673629)
- 2.21.2

-------------------------------------------------------------------
Tue Jun 21 15:39:34 CEST 2011 - locilka@suse.cz

- Fixed group desktop files by adding Exec=/sbin/yast2 (BNC#470482)

-------------------------------------------------------------------
Thu Jun 16 17:40:28 CEST 2011 - tgoettlicher@suse.de

- Fixed crushed progress bar (bnc #675443)
- Version bump
- 2.21.1

-------------------------------------------------------------------
Thu Jun 16 14:55:22 CEST 2011 - locilka@suse.cz

- Fixed regexp in Custom broadcast definition in
  SuSEFirewallExpertRules (BNC #676972).
- 2.20.15

-------------------------------------------------------------------
Thu May 19 14:40:07 CEST 2011 - mvidner@suse.cz

- Don't assume YaST has crashed (and scare the user with a pop-up)
  simply if a YCP script returns false (bnc#645434).
- 2.20.14

-------------------------------------------------------------------
Wed Mar 16 10:46:07 CET 2011 - tgoettlicher@suse.de

- Fixed dependencies (bnc #667938)
- 2.20.13

-------------------------------------------------------------------
Tue Feb  8 16:37:35 CET 2011 - jsrain@suse.cz

- do not define splash screen resolution to mkinitrd if boot splash
  is not installed (bnc#670225)
- 2.20.12

-------------------------------------------------------------------
Wed Jan 19 13:49:18 CET 2011 - jsrain@suse.cz

- adaptations for unattended migration (fate#310481)
- 2.20.11

-------------------------------------------------------------------
Tue Jan 18 16:37:53 CET 2011 - aschnell@suse.de

- call snapper from yast2 script

-------------------------------------------------------------------
Tue Jan  4 13:42:54 UTC 2011 - lslezak@suse.cz

- check PackageKit status, suggest to quit the daemon if it is
  running (bnc#659522)
- 2.20.10

-------------------------------------------------------------------
Mon Jan  3 17:25:36 UTC 2011 - lslezak@suse.cz

- fixed VLAN config type detection (wrong regexp)
- 2.20.9

-------------------------------------------------------------------
Mon Jan  3 16:49:18 UTC 2011 - lslezak@suse.cz

- don't abort when package checksum verification failes, ask to
  download the file again (bnc#657608)
- 2.20.8

-------------------------------------------------------------------
Wed Dec 22 18:58:19 CET 2010 - mzugec@suse.cz

- ifcfg-ethX.Y style config files for VLAN(fate#309240)
- 2.20.7 

-------------------------------------------------------------------
Mon Dec 20 11:27:17 CET 2010 - mzugec@suse.cz

- fate#306855: FCoE boot support
- 2.20.6 

-------------------------------------------------------------------
Tue Nov 16 15:45:30 CET 2010 - mzugec@suse.cz

- save log file into home directory by default (bnc#653601)
- 2.20.5 

-------------------------------------------------------------------
Fri Nov 12 15:42:50 CET 2010 - mzugec@suse.cz

- FileChanges: fixed testsuite 

-------------------------------------------------------------------
Fri Nov 12 11:03:58 CET 2010 - mzugec@suse.cz

- yast2 added bind-utils dependency (bnc#651893)
- 2.20.4 

-------------------------------------------------------------------
Fri Nov 12 10:23:17 CET 2010 - mzugec@suse.cz

- FileChanges: test rpm command exit value 

-------------------------------------------------------------------
Fri Nov  5 12:40:03 UTC 2010 - lslezak@suse.cz

- PackageCallbacks: removed the retry/abort/skip dialog from
  DoneProvide callback - the user is asked via MediaChange
  callback, don't ask twice when aborting.
- 2.20.3

-------------------------------------------------------------------
Tue Nov  2 15:09:00 UTC 2010 - lslezak@suse.cz

- updated to match the changed StartPackage callback signature
- 2.20.2

-------------------------------------------------------------------
Mon Oct 18 15:04:37 UTC 2010 - lslezak@suse.cz

- don't display extra error popup when a download fails, the error
  is reported later via MediaChange callback anyway (bnc#625987)
- 2.20.1

-------------------------------------------------------------------
Wed Oct 13 10:07:55 CEST 2010 - jsuchome@suse.cz

- open LongError popup instead of Error if the message is too long 
  (bnc#611596)

-------------------------------------------------------------------
Thu Oct  7 07:21:57 UTC 2010 - lslezak@suse.cz

- just log problemDeltaDownload callbacks - libzypp automatically
  tries full rpm if patch/delta cannot be downloaded, displaying 
  error popup breaks unattended installation (bnc#377569)
- 2.20.0

-------------------------------------------------------------------
Mon Jul 19 14:56:51 CEST 2010 - mzugec@suse.cz

- yast2 bash completion - show all yast modules (bnc#621848)
- thanks to Andrea Florio

-------------------------------------------------------------------
Fri Apr 30 13:32:22 CEST 2010 - jsuchome@suse.cz

- ag_anyxml: do not die on broken XML (bnc#600928)
- 2.19.13 

-------------------------------------------------------------------
Thu Apr 29 12:15:50 CEST 2010 - jsrain@suse.cz

- fixed typo (bnc#594384)

-------------------------------------------------------------------
Mon Apr 19 07:49:25 UTC 2010 - lslezak@suse.cz

- URLRecode.pm - fixed "deprecated defined(%hash)" warning
  (bnc#596920)
- 2.19.12

-------------------------------------------------------------------
Thu Apr  8 13:11:14 CEST 2010 - gs@suse.de

- yast2 start script: don't start YaST on console in UTF-8 mode
  by default and don't fix settings, but respect and trust the 
  locale ('testutf8' is removed, see bnc#556555 and bnc#436378).
- 2.19.11  

-------------------------------------------------------------------
Fri Mar 26 02:19:19 EDT 2010 - cmeng@novell.com

- Add a new category High Availability (bnc #575787)

-------------------------------------------------------------------
Mon Mar 22 09:12:32 CET 2010 - mzugec@suse.cz

- L3: autoinstallation with manual setup (bnc#568653)
- 2.19.10 

-------------------------------------------------------------------
Tue Mar 16 15:28:33 CET 2010 - jsuchome@suse.cz

- SERVICES.pm moved to webyast-services-ws (bnc#587876) 
- 2.19.9

-------------------------------------------------------------------
Wed Mar 10 16:32:25 CET 2010 - locilka@suse.cz

- Added special comments for translators to RTL languages
  (BNC #584466).

-------------------------------------------------------------------
Wed Mar 10 15:43:17 CET 2010 - mvidner@suse.cz

- Mode::test(): check getenv instead of the UI
  so that it works also in WebYaST (bnc#243624#c13).
- 2.19.8

-------------------------------------------------------------------
Wed Mar  3 23:08:31 CET 2010 - jsuchome@suse.cz

- SERVICES.pm: added support for enabling/disabling service 
- 2.19.7

-------------------------------------------------------------------
Wed Feb 17 10:09:00 CET 2010 - jsrain@suse.cz

- do not save unmodified interfaces (fate#308978)

-------------------------------------------------------------------
Thu Feb 11 16:10:40 CET 2010 - juhliarik@suse.cz

- added fix for deleting splash from initrd (bnc#292013)

-------------------------------------------------------------------
Mon Feb  8 16:13:49 CET 2010 - locilka@suse.cz

- Fixed SuSEFirewall::ActivateConfiguration to return a boolean
  value in all scenarios (BNC #577932).

-------------------------------------------------------------------
Mon Feb  8 15:23:54 CET 2010 - locilka@suse.cz

- Showing also zone of interface for 'Open Port in Firewall'
  details (BNC #483455).
- 2.19.6

-------------------------------------------------------------------
Tue Feb  2 17:20:29 CET 2010 - locilka@suse.cz

- Fixed generating unique step IDs for Wizard too keep the same
  durign one YaST run (BNC #575092).

-------------------------------------------------------------------
Mon Jan 18 14:36:37 CET 2010 - jsuchome@suse.cz

- SERVICES.pm: read descriptions (bnc#570298); get single service
  status from the Read function (bnc#570968)
- 2.19.5

-------------------------------------------------------------------
Fri Jan 15 11:44:39 CET 2010 - aschnell@suse.de

- extended Report and Popup module (needed for fate #304500)
- 2.19.4

-------------------------------------------------------------------
Thu Jan 14 17:53:48 CET 2010 - mzugec@suse.cz

- NetworkStorage: adapt functions needed for iBFT (bnc#551380)
- 2.19.3 

-------------------------------------------------------------------
Thu Jan 14 16:48:19 CET 2010 - kmachalkova@suse.cz

- Added Recommends: xdg-utils. xdg-su is now used in .desktop files
  of root-only YaST modules (bnc#540627) 
- 2.19.2

-------------------------------------------------------------------
Tue Jan 12 11:15:45 UTC 2010 - lslezak@suse.cz

- GPG.ycp - run gpg in C locale (bnc#544680)
- GPG.ycp - return success/error result in GPG::Init() and
  GPG::CreateKey() functions (bnc#544682)

-------------------------------------------------------------------
Thu Jan  7 14:26:21 CET 2010 - jsrain@suse.cz

- updated start-up script to behave correctly if QT CC is to be
  used without QT back-end (bnc#545331)

-------------------------------------------------------------------
Tue Jan  5 15:07:54 UTC 2010 - lslezak@suse.cz

- added missing UI::SetProductName() call - display the proper
  product name in help texts (using &product; macro) (bnc#535483)
- 2.19.1

-------------------------------------------------------------------
Mon Dec  7 13:03:25 CET 2009 - jsrain@suse.cz

- translate module names properly in NCurses CC (bnc#553644)

-------------------------------------------------------------------
Thu Nov 26 19:40:24 CET 2009 - locilka@suse.cz

- Fixed access rights for /etc/install.inf (bnc #500124)

-------------------------------------------------------------------
Thu Nov 26 18:10:42 CET 2009 - kmachalkova@suse.cz

- Fixed striping trailing \n from Hostname::CurrentHostname() 
  (bnc#553213)
- 2.19.0

-------------------------------------------------------------------
Thu Nov 26 07:51:09 UTC 2009 - lslezak@suse.cz

- PackageLock - use "Software Management" term consistently
  (bnc#558625)

-------------------------------------------------------------------
Thu Nov 19 16:51:55 CET 2009 - locilka@susue.cz

- REGISTERPRODUCT from content file moved to control file to
  globals->require_registration (FATE #305578)
- Extended SuSEFirewallServices module (FATE #306804)

-------------------------------------------------------------------
Tue Nov 10 10:07:01 CET 2009 - jsuchome@suse.cz

- SERVICES.pm: use ruby-bindings to read yml file (bnc#551276)

-------------------------------------------------------------------
Fri Nov  6 14:05:03 CET 2009 - jsrain@suse.cz

- issue an error message instead of trying to start YaST in
  NCurses without a terminal available (bnc#502688)

-------------------------------------------------------------------
Mon Oct 26 16:53:20 CET 2009 - mzugec@suse.cz

- NetworkPopup: display link state (FaTE#307166)
- 2.18.28 

-------------------------------------------------------------------
Wed Oct 21 15:02:15 CEST 2009 - mzugec@suse.cz

- Internet.ycp: skip interface status test in case of NM (bnc#535837)
- 2.18.27 

-------------------------------------------------------------------
Mon Oct 19 16:53:58 CEST 2009 - lslezak@suse.cz

- added explicit gpg2 Requires (bnc#544683)

-------------------------------------------------------------------
Fri Sep 25 17:52:49 CEST 2009 - mzugec@suse.cz

- separation of netmask and prefix validation in Netmask module
- 2.18.26 

-------------------------------------------------------------------
Mon Sep 14 13:46:56 CEST 2009 - mvidner@suse.cz

- YaST would not start from the GNOME menu (Unknown option -S) bnc#537470.
- 2.18.25

-------------------------------------------------------------------
Mon Sep  7 15:20:03 CEST 2009 - jsuchome@suse.cz

- package new YaPI file SERVICES.pm (fate #306696)
- 2.18.24 

-------------------------------------------------------------------
Fri Sep  4 18:29:35 CEST 2009 - kmachalkova@suse.cz

- ProductControl: support for disabling AC sub-items and sub-proposals
  (related to FaTE #303859 and bnc#534862)
- 2.18.23

-------------------------------------------------------------------
Mon Aug 10 14:12:33 CEST 2009 - mvidner@suse.cz

- save_y2logs: print usage to stderr (bnc#522842).
  This is to notify users who use "$0 > l.tgz" instead of "$0 l.tgz"

-------------------------------------------------------------------
Wed Jul 29 14:44:48 CEST 2009 - jsrain@suse.cz

- select kernel-desktop by default if exists
- 2.18.22

-------------------------------------------------------------------
Thu Jul 16 14:06:37 CEST 2009 - jsuchome@suse.cz

- Wizard.ycp: use Fancy UI for 1024x576 screen size (fate#306298)
- 2.18.21

-------------------------------------------------------------------
Thu Jul  9 13:55:26 CEST 2009 - lslezak@suse.cz

- Call UI::RecalcLayout() after changing push button label
  (bnc#510282)
- Improved automatic retry after download failure (more attepts,
  logarithmic back-off, retry download in more cases) (bnc#119813)
- 2.18.20

-------------------------------------------------------------------
Wed Jul 08 11:29:44 CEST 2009 - aschnell@suse.de

- added GetIntegerFeature() and SetIntegerFeature() to
  ProductFeatures module
- 2.18.19

-------------------------------------------------------------------
Fri Jun 19 13:01:19 CEST 2009 - jsrain@suse.cz

- removed cyclic dependency between YCP modules preventing from
  correct build
- 2.18.18

-------------------------------------------------------------------
Tue Jun 16 16:44:49 CEST 2009 - mvidner@suse.cz

- Using autodocs-ycp.ami, which contains a fix for automake 1.11.

-------------------------------------------------------------------
Thu Jun 11 18:09:25 CEST 2009 - lslezak@suse.cz

- use float::tolstring() function in String::FormatSize() and
  String::FormatSizeWithPrecision() to use the current
  locale decimal separator (bnc#372671)

-------------------------------------------------------------------
Thu Jun 11 15:55:55 CEST 2009 - jsrain@suse.cz

- Getting hostname info from /etc/HOSTNAME only if the file exists.

-------------------------------------------------------------------
Wed Jun  3 12:25:28 CEST 2009 - jsrain@suse.cz

- prefer Gtk front-end when running xfce (bnc#509121)

-------------------------------------------------------------------
Mon Jun  1 11:52:53 CEST 2009 - mzugec@suse.cz

- new variable Internet::test to store status of test (bnc#506721)
- 2.18.17 

-------------------------------------------------------------------
Tue May 26 19:02:36 CEST 2009 - juhliarik@suse.cz

- added fix for problem with parsing command line (bnc#462276) 

-------------------------------------------------------------------
Fri May 22 10:47:43 CEST 2009 - mvidner@suse.cz

- yast2-completion.sh: removed <(process substitution) so that it
  works even with POSIXLY_CORRECT=1 (bnc#504844).

-------------------------------------------------------------------
Wed May 20 12:45:47 CEST 2009 - aschnell@suse.de

- moved .proc.mounts agent from yast2-installation to yast2 (bnc
  #504429)

-------------------------------------------------------------------
Tue May  5 14:18:28 CEST 2009 - jsrain@suse.cz
 
- remove all passwords from install.inf in save_y2log (bnc#500130)

-------------------------------------------------------------------
Wed Apr 29 09:15:49 CEST 2009 - lslezak@suse.cz

- media change popup - display also the URL in the short summary
  (bnc#439069)
- 2.18.15

-------------------------------------------------------------------
Tue Apr 28 15:18:49 CEST 2009 - lslezak@suse.cz

- URL.ycp - escape also non-ASCII characters in URL, added
  URLRecode.pm module (bnc#446395)
- URL.ycp - fixed processing of smb:// URLs (bnc#495109)

-------------------------------------------------------------------
Mon Apr 20 16:11:35 CEST 2009 - jsrain@suse.cz

- at start-up, check that /sys, /proc and /dev are not empty and
  prevent YaST from start if they are (bnc#450643)

-------------------------------------------------------------------
Thu Apr  9 10:04:19 CEST 2009 - lslezak@suse.cz

- PackageSystem.ycp - check nil result of Pkg::PkgCommit() call
  which indicates an error (bnc#157551)

-------------------------------------------------------------------
Wed Apr  8 11:27:13 CEST 2009 - lslezak@suse.cz

- PackageCallbacks.ycp - don't read non existing y2logRPM file
  (bnc#456446)

-------------------------------------------------------------------
Tue Apr  7 15:31:35 CEST 2009 - jreidinger@suse.cz

- Add to CWM widget for unified table CWMTable
- 2.18.14 

-------------------------------------------------------------------
Fri Apr  3 13:26:58 CEST 2009 - lslezak@suse.cz

- Do not display "No package source" popup, just log a warning
  (bnc#485587)

-------------------------------------------------------------------
Fri Apr  3 12:29:54 CEST 2009 - jsrain@suse.cz

- save_y2logs additionally collects /var/log/zypper.log and
  /var/log/pk_backend_zypp

-------------------------------------------------------------------
Wed Mar 25 16:41:53 CET 2009 - lslezak@suse.cz

- Fixed layout of the authentication popup

-------------------------------------------------------------------
Tue Mar 17 20:05:45 CET 2009 - lslezak@suse.cz

- moved functions RunCommandWithTimeout() and RunDumbTimeout()
  from SourceManager.ycp to Misc.ycp

-------------------------------------------------------------------
Tue Mar 17 12:42:56 CET 2009 - jsrain@suse.cz

- fixed typo (bnc #483915)
- report when GTK UI is wanted but not installed (bnc #472448)

-------------------------------------------------------------------
Mon Mar 16 10:03:31 CET 2009 - ug@suse.de

- docu for Popup::ShowTextTimed fixed

-------------------------------------------------------------------
Fri Mar 06 12:15:09 CET 2009 - aschnell@suse.de

- added Event.ycp to easy use of UI events
- 2.18.13

-------------------------------------------------------------------
Fri Mar  6 09:03:14 CET 2009 - jsrain@suse.cz

- fixed textdomain

-------------------------------------------------------------------
Thu Mar  5 09:23:43 CET 2009 - jsuchome@suse.cz

- GPG.ycp: --batch option is needed for hiding password popup

-------------------------------------------------------------------
Tue Feb 24 18:24:42 CET 2009 - mzugec@suse.cz

- - NetworkInterfaces - possible to not use LABEL for aliases
(bnc#471253)
- 2.18.12 

-------------------------------------------------------------------
Tue Feb 24 14:34:50 CET 2009 - locilka@suse.cz

- Added support for `reboot_same_step return value (bnc #475650).
- 2.18.11

-------------------------------------------------------------------
Mon Feb 23 12:43:46 CET 2009 - locilka@suse.cz

- Fixing ProductControl to avoid leaving a workflow with the `auto
  result - reruns the very first dialog (bnc #468677).

-------------------------------------------------------------------
Wed Feb 18 18:05:49 CET 2009 - mzugec@suse.cz

- NetworkInterfaces.GetDeviceTypes-added bond for s390 (bnc#476490) 
- 2.18.10

-------------------------------------------------------------------
Wed Feb 18 15:37:29 CET 2009 - jsrain@suse.cz

- use PAE kernel only if there is >3GB of RAM or NX flag is present
  (bnc#467328)

-------------------------------------------------------------------
Mon Feb 16 10:45:05 CET 2009 - mzugec@suse.cz

- assign to GetInstArgs.args first map, not first argument (bnc#475169)
- 2.18.9 

-------------------------------------------------------------------
Thu Feb 12 12:52:47 CET 2009 - coolo@suse.de

- add dummy Exec line to the group desktop files to shutup kbuildsycoca
- 2.18.8

-------------------------------------------------------------------
Fri Feb  6 12:27:50 CET 2009 - ug@suse.de

- read X-SuSE-DocTeamID from desktop files
- 2.18.7

-------------------------------------------------------------------
Fri Feb  6 10:40:17 CET 2009 - locilka@suse.cz

- InstError module moved here from yast2-installation-2.18.5
- 2.18.6

-------------------------------------------------------------------
Wed Feb 04 17:02:01 CET 2009 - aschnell@suse.de

- avoid broken pipe in scripts (bnc #467891)
- 2.18.5

-------------------------------------------------------------------
Tue Feb  3 09:27:34 CET 2009 - mvidner@suse.cz

- Fixed prefix detection if called "bash -x yast2" (bnc#458385 c12).

-------------------------------------------------------------------
Fri Jan 30 11:14:42 CET 2009 - jsrain@suse.cz

- fixed bash completion (bnc #470544)

-------------------------------------------------------------------
Wed Jan 28 11:55:29 CET 2009 - lslezak@suse.cz

- PackagesUI - removed textdomain switches

-------------------------------------------------------------------
Tue Jan 27 17:36:15 CET 2009 - locilka@suse.cz

- Added ag_freespace - SCR agent for checking free space in
  directories (mounted partitions) (bnc #460477).
- 2.18.4

-------------------------------------------------------------------
Tue Jan 27 16:35:14 CET 2009 - aschnell@suse.de

- added String::StartsWith() function
- 2.18.3

-------------------------------------------------------------------
Mon Jan 26 14:09:34 CET 2009 - mzugec@suse.cz

- new Wizard::OpenCancelOKDialog() function
- 2.18.2 

-------------------------------------------------------------------
Mon Jan 26 13:08:55 CET 2009 - locilka@suse.cz

- Fixing ProductControl to avoid leaving a workflow by with the
  `back result - reruns the very first dialog (bnc #468677).

-------------------------------------------------------------------
Thu Jan 22 18:41:41 CET 2009 - lslezak@suse.cz

- added String::FormatTime() for formatting time in seconds to
  a printable string (HH:MM:SS or MM:SS format)
- PackagesUI - added installation summary dialog (bnc#431854)
- added PKGMGR_ACTION_AT_EXIT sysconfig variable for configuring
  the default package manager behavior at exit
- 2.18.1

-------------------------------------------------------------------
Mon Jan 19 17:38:12 CET 2009 - lslezak@suse.cz

- URL.ycp - fixed parsing and building IPv6 URLs, testsuite update
  (bnc#465820)

-------------------------------------------------------------------
Tue Jan  6 12:12:09 CET 2009 - jsrain@suse.cz

- added String::RemoveShortcut to allow using widget labels in help
  texts to ensure translations are in sync (bnc #307220)
- 2.18.0

-------------------------------------------------------------------
Tue Dec 30 14:37:45 CET 2008 - lslezak@suse.cz

- use "Installed Size" label in the summary table during package
  installation (bnc#355326)
- better help text for package installation progress dialog
  (bnc#443142)

-------------------------------------------------------------------
Tue Dec 23 08:38:26 CET 2008 - lslezak@suse.cz

- CommandLine.ycp - fixed handling of multiline help texts in
  'xmlhelp' command (bnc#430848)

-------------------------------------------------------------------
Mon Dec 22 13:02:28 CET 2008 - lslezak@suse.cz

- PackageCallbacks.ycp - do not log a password in URL (bnc#460978)

-------------------------------------------------------------------
Wed Dec 17 14:35:22 CET 2008 - lslezak@suse.cz

- PackageSystem::DoInstallAndRemove() - check the system and offer
  to fix it when there are inconsistencies, do not commit the
  changes if there are unresolved dependencies (bnc#439373)

-------------------------------------------------------------------
Wed Dec 17 14:16:19 CET 2008 - locilka@suse.cz

- Escaping parameters when calling /usr/bin/genDDNSkey
  (bnc #459739)

-------------------------------------------------------------------
Mon Dec 15 13:20:41 CET 2008 - lslezak@suse.cz

- PackageSystem::DoInstallAndRemove() - reset the fixsystem solver
  flag and do not install extra (unrelated) packages (bnc#439373)
- 2.17.60

-------------------------------------------------------------------
Mon Dec  8 12:33:02 CET 2008 - jsuchome@suse.cz

- menu.ycp: do not wait for integer return value of YOU (bnc#457167)
- 2.17.59

-------------------------------------------------------------------
Fri Dec  5 15:32:57 CET 2008 - lslezak@suse.cz

- PackagesUI.ycp - properly pass the mode parameter to the packager
  widget (bnc#456472)
- 2.17.58

-------------------------------------------------------------------
Fri Dec  5 09:34:54 CET 2008 - lslezak@suse.cz

- PackageSystem::DoInstallAndRemove() - updated to API change in
  pkg-bindings (bnc#450528)
- 2.17.57

-------------------------------------------------------------------
Wed Dec  3 15:55:44 CET 2008 - kmachalkova@suse.cz

- Take translations of group and module names in ncurses CC from
  system-wide desktop_translations.mo - they are not part of YaST
  .desktop files anymore (bnc#450494) 

-------------------------------------------------------------------
Wed Dec 03 14:39:30 CET 2008 - aschnell@suse.de

- save xorg conf and log in save_y2logs
- 2.17.56

-------------------------------------------------------------------
Wed Dec  3 10:28:01 CET 2008 - lslezak@suse.cz

- PackageSystem::DoInstallAndRemove() - do not install recommended
  packages for already installed packages (bnc#445476)
- 2.17.55

-------------------------------------------------------------------
Tue Dec  2 15:18:00 CET 2008 - mzugec@suse.cz

- NetworkStorage:: for LVM detection use pvs instead of pvscan 

-------------------------------------------------------------------
Tue Dec  2 14:05:30 CET 2008 - mzugec@suse.cz

- improved rootfs on network-based disk detection (bnc#445004)
- 2.17.54 

-------------------------------------------------------------------
Mon Dec  1 11:44:18 CET 2008 - mzugec@suse.cz

- Confirm::Detection() - exception for s390 (bnc#429562) 

-------------------------------------------------------------------
Fri Nov 28 16:55:00 CET 2008 - locilka@suse.cz

- Fixed the ag_netd agent to reset the STDOUT handler to :raw just
  for itself, otherwise UTF-8 chars read from disk are broken
  (bnc #447487).
- 2.17.53

-------------------------------------------------------------------
Thu Nov 27 17:15:15 CET 2008 - locilka@suse.cz

- Fixed counting the current overall SlideShow progress status
  (bnc #449792).

-------------------------------------------------------------------
Tue Nov 25 12:38:23 CET 2008 - lslezak@suse.cz

- reverted back the kernel-maxcpus change (bnc#444658)
- 2.17.52

-------------------------------------------------------------------
Tue Nov 18 19:10:22 CET 2008 - lslezak@suse.cz

- select kernel-maxcpus on x86_64 when there are more than 128
  processors (bnc#444658)
- register AcceptUnknownGpgKey callback (bnc#445664)
- 2.17.51

-------------------------------------------------------------------
Fri Nov 14 16:26:33 CET 2008 - sh@suse.de

- Consistent behaviour for Wizard::HideAbortButton() (bnc #444176)
  Still broken usability-wise, but now broken in a consistent way
- V 2.17.50 

-------------------------------------------------------------------
Wed Nov 12 18:28:46 CET 2008 - jdsn@suse.de

- revert change to disable x11 setup on Itanium(ia64) (bnc#439612)
- 2.17.49

-------------------------------------------------------------------
Fri Nov  7 17:37:50 CET 2008 - locilka@suse.cz

- Checking downloaded files signatures (WorkflowManager)
  (bnc #409927).
- 2.17.48

-------------------------------------------------------------------
Fri Nov  7 12:40:08 CET 2008 - lslezak@suse.cz

- added URL::HidePassword() and URL::HidePasswordToken() functions
  (bnc#441944)
- 2.17.47

-------------------------------------------------------------------
Thu Nov  6 18:45:38 CET 2008 - jdsn@suse.de

- disable x11 setup on Itanium/ia64 (bnc#439612) 
- 2.17.46

-------------------------------------------------------------------
Wed Nov 05 19:14:39 CET 2008 - aschnell@suse.de

- added Integer::Clamp (also used for #429908)
- 2.17.45

-------------------------------------------------------------------
Wed Nov 05 14:25:37 CET 2008 - aschnell@suse.de

- added Integer::Min and Integer::Max (needed for bnc #429908)
- 2.17.44

-------------------------------------------------------------------
Tue Nov  4 16:02:34 CET 2008 - mzugec@suse.cz

- UI::TimeoutUserInput() instead of UI::UserInput() for Hardware 
  Detection (bnc#429562)
- 2.17.43 

-------------------------------------------------------------------
Thu Oct 30 16:44:23 CET 2008 - lslezak@suse.cz

- added .sysconfig.services agent for reading/writing
  /etc/sysconfig/services file (bnc#440243)
- 2.17.42

-------------------------------------------------------------------
Mon Oct 27 13:00:20 CET 2008 - visnov@suse.cz

- SlideShow: check stage progress against overflow 
- 2.17.41

-------------------------------------------------------------------
Mon Oct 20 17:59:57 CEST 2008 - lslezak@suse.cz

- moved PackagesUI.ycp from yast2-packager, added
  RunPackageSelector() and RunPatternSelector() functions
  (bnc#435479)
- 2.17.40

-------------------------------------------------------------------
Mon Oct 20 12:33:54 CEST 2008 - kmachalkova@suse.cz

- bash ag_showexports moved from yast2-nfs-client package here 
  (bnc#257910) 

-------------------------------------------------------------------
Thu Oct 16 15:15:02 CEST 2008 - locilka@suse.cz

- Enhancing ProductControl to show internal steps names if debug
  mode is enabled (needed for WAGON);

-------------------------------------------------------------------
Wed Oct 15 14:59:02 CEST 2008 - locilka@suse.cz

- Removing SetFocus from Popup::AnyQuestion (bnc #435399).

-------------------------------------------------------------------
Mon Oct 13 12:53:12 CEST 2008 - lslezak@suse.cz

- fixed syntax error in media change callback (bnc#434721)
- 2.17.39

-------------------------------------------------------------------
Mon Oct 13 10:37:58 CEST 2008 - locilka@suse.cz

- Used Ricardo's patch for Popup dialog layout (bnc #433183).

-------------------------------------------------------------------
Wed Oct  8 09:33:20 CEST 2008 - lslezak@suse.cz

- display "Skip Autorefresh" button instead of "Abort" when an
  error occurs during autorefresh (bnc#427017)

-------------------------------------------------------------------
Tue Oct  7 17:48:31 CEST 2008 - lslezak@suse.cz

- fixed reference markers (%1) in a popup message (bnc#432518)
- 2.17.38

-------------------------------------------------------------------
Mon Oct  6 14:38:59 CEST 2008 - locilka@suse.cz

- Module PackagesProposal extended to handle also patterns
  (bnc #431580, bnc #431503)

-------------------------------------------------------------------
Mon Oct  6 13:23:09 CEST 2008 - visnov@suse.cz

- Added icon to hardware detection confirmation (bnc #431276)
- 2.17.37

-------------------------------------------------------------------
Fri Oct  3 00:26:13 CEST 2008 - locilka@suse.cz

- Fixed Makefiles by using [[:upper:]]*.ycp where needed.
- 2.17.36

-------------------------------------------------------------------
Thu Oct  2 22:15:31 CEST 2008 - locilka@suse.cz

- Added new PackagesProposal module which provides unified API for
  YaST modules in installation that want to select resolvables for
  installation (bnc #431580).

-------------------------------------------------------------------
Thu Oct  2 14:31:38 CEST 2008 - mzugec@suse.de

- Service  - log output in case of error 

-------------------------------------------------------------------
Thu Oct  2 11:31:35 CEST 2008 - kmachalkova@suse.cz

- Hostname.ycp: Improved FQDN lookup - read /etc/HOSTNAME and use 
  'linux.site' if all else fails (bnc#429792) 

-------------------------------------------------------------------
Wed Oct  1 17:07:00 CEST 2008 - visnov@suse.cz

- Show old action logs when rebuilding slideshow dialog (bnc #431261)

-------------------------------------------------------------------
Tue Sep 30 15:27:45 CEST 2008 - tgoettlicher@suse.de

- Fixed forgotten unregister from agent

-------------------------------------------------------------------
Mon Sep 29 16:52:39 CEST 2008 - visnov@suse.cz

- updated man page with exit codes
- save also zypp history in save_y2logs
- 2.17.35

-------------------------------------------------------------------
Fri Sep 29 14:55:50 CEST 2008 - tgoettlicher@suse.de

- Fixed bnc #418443: Yast modules windows have no title 
- 2.17.34

-------------------------------------------------------------------
Mon Sep 29 10:38:07 CEST 2008 - locilka@suse.cz

- Added possibility to restart YaST from any module by checking for
  /var/lib/YaST2/restart_yast (FATE #304118).
- 2.17.33

-------------------------------------------------------------------
Fri Sep 26 12:15:53 CEST 2008 - locilka@suse.cz

- Disabling firewall functions in Stage::initial (bnc #429861).
- 2.17.32

-------------------------------------------------------------------
Fri Sep 26 10:24:15 CEST 2008 - lslezak@suse.cz

- SlideShow.ycp - fixed division by zero when the installed
  packages are very small (bnc#429933)

-------------------------------------------------------------------
Thu Sep 25 17:20:38 CEST 2008 - jdsn@suse.de

- added new control center group: support (fate#303458)
- 2.17.31

-------------------------------------------------------------------
Thu Sep 25 15:03:02 CEST 2008 - lslezak@suse.cz

- reverted back the base product detection, fixed in pkg-bindings
  (bnc#413444)
- display the affected repository while importing a GPG key,
  updated GPG callbacks (bnc#370223)
- 2.17.30

-------------------------------------------------------------------
Thu Sep 25 13:30:01 CEST 2008 - locilka@suse.cz

- Fixed VNC handling in Firewall Proposal (bnc #427708).

-------------------------------------------------------------------
Tue Sep 23 11:37:32 CEST 2008 - locilka@suse.cz

- Fixed Popup::ErrorDetails (bnc #429068).
- 2.17.29

-------------------------------------------------------------------
Tue Sep 23 10:17:23 CEST 2008 - kmachalkova@suse.cz

- Added Service::Find function - return the first of the list of 
  services which is available (has init script)
  (needed for bnc#423026)
- 2.17.28

-------------------------------------------------------------------
Mon Sep 22 12:58:46 CEST 2008 - visnov@suse.cz

- don't initialize UI in SlideShow.ycp if not necessary (bnc#427345)

-------------------------------------------------------------------
Thu Sep 18 12:44:25 CEST 2008 - lslezak@suse.cz

- fixed base product detection (use /etc/products.d/baseproduct
  symlink) (bnc#413444)
- 2.17.27

-------------------------------------------------------------------
Wed Sep 17 18:51:08 CEST 2008 - locilka@suse.cz

- Handling new 'add_on_mode' key in product control file
  (bnc #427002).

-------------------------------------------------------------------
Wed Sep 17 16:14:08 CEST 2008 - locilka@suse.cz

- Fixed aborting the installation/upgrade (bnc #406401).

-------------------------------------------------------------------
Wed Sep 17 15:57:00 CEST 2008 - lslezak@suse.cz

- PackageCallbacks.ycp - fixed `ButtonBox definition (bnc#426965)

-------------------------------------------------------------------
Wed Sep 17 14:07:08 CEST 2008 - lslezak@suse.cz

- Progress.ycp - check whether widget `progress_replace_point
  exists (bnc#412453)
- display a link to Yast Bug Reporting Howto page in the "crash"
  dialog (bnc#421805)
- 2.17.26

-------------------------------------------------------------------
Tue Sep 16 17:22:42 CEST 2008 - lslezak@suse.cz

- added Service::EnabledServices() and .sysconfig.cron agent
  (access to /etc/sysconfig/cron file) (bnc#425864)
- 2.17.25

-------------------------------------------------------------------
Tue Sep 16 08:46:18 CEST 2008 - locilka@suse.cz

- Fixed ncurses menu (bnc #426507).
- 2.17.24

-------------------------------------------------------------------
Mon Sep 15 12:36:02 CEST 2008 - locilka@suse.cz

- Ignoring backslashes at ends of lines in SuSEfirewall
  configuration file (bnc #426000).
- Using one-record-perl-line style in SuSEfirewall for some
  variables to keep them human-readable (bnc #426000).

-------------------------------------------------------------------
Fri Sep 12 15:50:25 CEST 2008 - lslezak@suse.cz

- display a warning when a package installation or download error
  is ignored, suggest verification of the system (fate#303527)
- 2.17.23

-------------------------------------------------------------------
Thu Sep 11 15:35:45 CEST 2008 - jsrain@suse.cz

- require yast2-branding instead of yast2-theme (fate #301794)
- 2.17.22

-------------------------------------------------------------------
Thu Sep 11 07:55:19 CEST 2008 - jsrain@suse.cz

- merged texts from proofread

-------------------------------------------------------------------
Wed Sep 10 14:47:48 CEST 2008 - aschnell@suse.de

- allow whitespace at line-end in /etc/fstab (see bnc #401521)

-------------------------------------------------------------------
Wed Sep 10 07:24:35 CEST 2008 - lslezak@suse.cz

- fixed UI definition in MediaChange callback (incorrectly defined
  ButtonBox widget) (bnc#424349)
- 2.17.21

-------------------------------------------------------------------
Tue Sep  9 15:38:57 CEST 2008 - locilka@suse.cz

- .barexml SCR agent dropped (bnc #424263).

-------------------------------------------------------------------
Tue Sep  9 15:26:12 CEST 2008 - mzugec@suse.de

- fixed NetworkInterfaces::FreeDevice() function
- 2.17.20 

-------------------------------------------------------------------
Tue Sep  9 10:24:41 CEST 2008 - locilka@suse.cz

- Modules 'Slides' and 'SlideShow' moved here from packager.
- 2.17.19

-------------------------------------------------------------------
Mon Sep  8 10:02:12 CEST 2008 - mzugec@suse.cz

- fix for testsuite 

-------------------------------------------------------------------
Fri Sep  5 14:23:55 CEST 2008 - mzugec@suse.cz

- added support for InfiniBand network devices (fate#304870), 
  (fate#304115)
- 2.17.18 

-------------------------------------------------------------------
Thu Sep  4 17:48:02 CEST 2008 - locilka@suse.cz

- Adding question icon for ModuleLoading::Load (bnc #421002).
- Fixed Confirm module (bnc #423272).

-------------------------------------------------------------------
Thu Sep  4 14:31:14 CEST 2008 - locilka@suse.cz

- Fixing Popup YCP module to workaround a UI Syntax Error while
  using ButtonBox widget (bnc #422612).
- Checking UI::OpenDialog return value and closing the dialog only
  if successful (bnc #422612).
- 2.17.17

-------------------------------------------------------------------
Thu Sep  4 12:26:33 CEST 2008 - jsuchome@suse.cz

- InstExtensionImage.ycp: added function for unloading image;
  LoadExtension and UnLoadExtension have argument for progress text

-------------------------------------------------------------------
Thu Sep  4 10:37:53 CEST 2008 - locilka@suse.cz

- One more `ButtonBox in SignatureCheckDialogs (bnc #392171).

-------------------------------------------------------------------
Tue Sep  2 11:18:36 CEST 2008 - locilka@suse.cz

- Extended control file handling to accept 'execute' module
  parameter to be called instead of 'name'/inst_'name'
  (BNC #401319).
- 2.17.16

-------------------------------------------------------------------
Thu Aug 28 11:55:05 CEST 2008 - locilka@suse.cz

- Adapted Popup, Confirm, CWM, ALog, GPGWidgets, NetworkPopup,
  PackageCallbacks, SignatureCheckDialogs, FileChanges, Initrd,
  and ModuleLoading libraries to use new YButtonBox widget
  (FATE #303446).
- Adjusted RPM dependencies.
- 2.17.15

-------------------------------------------------------------------
Wed Aug 27 10:03:54 CEST 2008 - jsrain@suse.cz

- added configuration files changes tracking in SNV as preview

-------------------------------------------------------------------
Mon Aug 25 14:10:23 CEST 2008 - ug@suse.de

- post-patterns for autoyast added
- 2.17.14

-------------------------------------------------------------------
Fri Aug 22 10:18:51 CEST 2008 - jsrain@suse.cz

- remove 'usbhid' from blacklisted modules for initrd (bnc #398420)

-------------------------------------------------------------------
Wed Aug 20 12:46:23 CEST 2008 - ug@suse.de

- fixed the Linuxrc::SaveInstallInf function to copy the 
  install.inf
- 2.17.13

-------------------------------------------------------------------
Tue Aug 19 15:55:31 CEST 2008 - mvidner@suse.cz

- Use zenity or kdialog instead of xmessage if available, for
  accessibility (bnc#418032, bnc#343903).

-------------------------------------------------------------------
Mon Aug 18 13:05:54 CEST 2008 - jsrain@suse.cz

- fixed bash completion (bnc #417755)
- 2.17.12

-------------------------------------------------------------------
Tue Aug 12 17:44:57 CEST 2008 - mvidner@suse.cz

- /sbin/yast, network.scr: Fedora portability, thanks to Oracle.
- Added Distro, a module to distinguish between distributions,
  to facilitate porting YaST.

-------------------------------------------------------------------
Mon Aug 11 13:54:29 CEST 2008 - kmachalkova@suse.cz

- Hostname::Current.*: Do not split FQDN into pieces if it is of the 
  form of IP address (bnc#415109)
- CWMFirewallInterfaces: widget-exists check added
- 2.17.11

-------------------------------------------------------------------
Mon Aug 11 12:42:18 CEST 2008 - locilka@suse.cz

- Fixing PortAliases to recover from faulty data.

-------------------------------------------------------------------
Fri Aug  8 13:19:03 CEST 2008 - locilka@suse.cz

- Fixed the latest Progress patch to pass the testsuite.
- 2.17.10

-------------------------------------------------------------------
Fri Aug  8 10:28:38 CEST 2008 - jsuchome@suse.cz

- anyxml agent documentation added to anyxml.scr (bnc#405291) 

-------------------------------------------------------------------
Wed Aug  6 14:23:14 CEST 2008 - tgoettlicher@suse.de

- Fixed bnc #413516: HideBackButton() always hides back button
  in wizard

-------------------------------------------------------------------
Wed Aug  6 10:34:07 CEST 2008 - locilka@suse.cz

- Converting old built-in allowed services configuration in
  firewall to services defined by packages (bnc #399217).

-------------------------------------------------------------------
Wed Jul 30 11:53:35 CEST 2008 - lslezak@suse.cz

- PackageLock::Connect() - display more details about owner of the
  zypp lock (bnc#280537)

-------------------------------------------------------------------
Fri Jul 25 16:00:44 CEST 2008 - mzugec@suse.cz

- support for tunnel devices in NetworkInterfaces (FaTE#302184)
- 2.17.9

-------------------------------------------------------------------
Tue Jul 22 20:12:41 CEST 2008 - locilka@suse.cz

- Added new DnsServerAPI::GetReverseIPforIPv6 function.
- 2.17.8

-------------------------------------------------------------------
Thu Jul 17 12:25:25 CEST 2008 - jsuchome@suse.cz

- ag_anyxml: return every value as string (bnc#409491) 

-------------------------------------------------------------------
Wed Jul 16 18:41:13 CEST 2008 - locilka@suse.cz

- Support for conflicting services has been dropped from
  SuSEFirewall* modules (replaced by services defined by packages).

-------------------------------------------------------------------
Tue Jul 15 13:37:09 CEST 2008 - locilka@suse.cz

- Fixed Linuxrc::SaveInstallInf function to really copy the
  /etc/install.inf at the end of the installation.
- Fixed ycpdoc warnings for SuSEFirewall*.ycp (added/fixed docu.)

-------------------------------------------------------------------
Fri Jul 11 11:11:11 CEST 2008 - locilka@suse.cz

- Unified icons in Popup library using Icon library.
- Extended Icon library with 'question' icon.
- 2.17.7

-------------------------------------------------------------------
Thu Jul 10 19:02:22 CEST 2008 - mvidner@suse.cz

- CWMTab: Added a nesting stack (bnc#406138); added LastTab() so
  that some modules continue to work (bnc#134386).

-------------------------------------------------------------------
Wed Jul  9 15:22:52 CEST 2008 - locilka@suse.cz

- Making ProductControl::InitAutomaticConfiguration public to make
  it possible to call it directly from first stage installation
  worker (bnc #404122).

-------------------------------------------------------------------
Tue Jul  8 11:28:39 CEST 2008 - locilka@suse.cz

- By default, firewall packages are just checked whether they are
  installed. CWM Firewall Interfaces does not offer to install them
  (bnc #388773).
- 2.17.6

-------------------------------------------------------------------
Mon Jul  7 17:05:37 CEST 2008 - locilka@suse.cz

- Dropped deprecated functions from Wizard module:
  ReplaceNextButton, ReplaceBackButton, ReplaceAbortButton.
- Added more documentation (examples).

-------------------------------------------------------------------
Sun Jul  6 22:18:42 CEST 2008 - mzugec@suse.de

- possibility to disable FileChanges popup (bnc#383718)

-------------------------------------------------------------------
Tue Jul  1 17:43:02 CEST 2008 - mzugec@suse.de

- new function is NetworkService::Networkv6Running()
- rewrite IP/PREFIXLEN for aliases in NetworkInterfaces
- 2.17.5 

-------------------------------------------------------------------
Fri Jun 27 10:53:23 CEST 2008 - lslezak@suse.cz

- adapted to the new patch messages and patch scripts callbacks
  (bnc#401220)
- 2.17.4

-------------------------------------------------------------------
Thu Jun 19 11:05:22 CEST 2008 - aschnell@suse.de

- added Integer::RangeFrom, Integer::IsPowerOfTwo and Integer::Sum
- 2.17.3

-------------------------------------------------------------------
Wed Jun 18 12:42:14 CEST 2008 - mzugec@suse.de

- moved DnsServerAPI testsuites to yast2-dns-server
- 2.17.2

-------------------------------------------------------------------
Wed Jun 18 10:19:41 CEST 2008 - mzugec@suse.de

- use PREFIXLEN in NetworkInterfaces
- fixed testsuites (added IPv6 tests)
- 2.17.1

-------------------------------------------------------------------
Mon Jun 16 12:42:24 CEST 2008 - locilka@suse.cz

- Added "ellipsis" to the "Firewall Details" generic button
  (bnc #395433).

-------------------------------------------------------------------
Fri Jun 13 16:57:42 CEST 2008 - aschnell@suse.de

- added Integer.ycp module with Range function
- 2.17.0

-------------------------------------------------------------------
Fri Jun 13 15:02:15 CEST 2008 - locilka@suse.cz

- Opening fallback ports in case of SSH and / or VNC installation
  when firewall services (defined by packages) are not installed
  (bnc #398855).
- DnsServerAPI testsuites moved here from yast2-dns-server.
- Adjusted RPM dependencies (Conflicts: yast2-dns-server < 2.17.0).

-------------------------------------------------------------------
Wed Jun 11 12:01:02 CEST 2008 - locilka@suse.cz

- All SUSEFirewallServices were dropped, since now we only support
  services defined by packages.

-------------------------------------------------------------------
Mon Jun  9 16:52:24 CEST 2008 - mzugec@suse.cz

- DnsServerApi.pm moved from dns-server (bnc#392606)

-------------------------------------------------------------------
Fri Jun  6 17:27:09 CEST 2008 - mzugec@suse.cz

- installation onto nfs - STARTMODE='nfsroot' (bnc#397410)

-------------------------------------------------------------------
Fri Jun  6 12:50:02 CEST 2008 - locilka@suse.cz

- Fixed Progress stages layout, stage-mark has a reseved space now
  (bnc #395752).
- Using 'rpmqpack' in PackageSystem::PackageInstalled because it is
  a way faster than 'rpm' itself.

-------------------------------------------------------------------
Wed Jun  4 16:32:13 CEST 2008 - lslezak@suse.cz

- added PackageLock::Connect() - similar to PackageLock::Check()
  but [Abort] is always displayed and [Continue] is optional
  (bnc#293356)

-------------------------------------------------------------------
Tue Jun  3 16:49:06 CEST 2008 - locilka@suse.cz

- Always calling NetworkInterfaces::Read in SuSEFirewall::Read
  (bnc #396646)

-------------------------------------------------------------------
Fri May 23 12:23:25 CEST 2008 - jsrain@suse.cz

- adjusted button handling in CWM (bnc#392983)
- 2.16.71

-------------------------------------------------------------------
Thu May 22 15:53:55 CEST 2008 - lslezak@suse.cz

- Added Product::ReadProducts() to explicitly read products from
  the package manager (bnc#390738)
- 2.16.70

-------------------------------------------------------------------
Thu May 22 10:56:19 CEST 2008 - mzugec@suse.cz

- test if disk is network based in NetworkStorage (bnc#384420)
- 2.16.69

-------------------------------------------------------------------
Tue May 20 13:51:55 CEST 2008 - locilka@suse.cz

- Updated SuSEfirewall2 service-translations (generated from PDB).

-------------------------------------------------------------------
Fri May 16 16:40:22 CEST 2008 - jsrain@suse.cz

- added categories Settings and System into desktop file
  (bnc #382778)

-------------------------------------------------------------------
Fri May 16 16:27:19 CEST 2008 - sh@suse.de

- Fixed bnc #374704: Missing wizard icons
  Now providing a default icon until the YCP app sets one
- V 2.16.68

-------------------------------------------------------------------
Wed May 14 09:47:19 CEST 2008 - jsrain@suse.cz

- propagate the yast2 --gtk and --qt switches from control center
  to running individual modules (bnc #389714)
- 2.16.67

-------------------------------------------------------------------
Tue May 13 13:49:40 CEST 2008 - mzugec@suse.cz

- isDiskOnNetwork::NetworkStorage added test for nfs (bnc#384420)
- 2.16.66

-------------------------------------------------------------------
Tue May 13 12:41:55 CEST 2008 - lslezak@suse.cz

- PackageSystem::EnsureSourceInit() - do not display "No package
  source defined" when installing from liveCD (bnc#389688)
- 2.16.65

-------------------------------------------------------------------
Mon May 12 13:42:11 CEST 2008 - mvidner@suse.cz

- Report::{Long,}{Message,Warning,Error}: log the text before popping
  up a dialog so that eager bug reporters have the last message in the
  log (bnc#381594#c15).

-------------------------------------------------------------------
Fri May 09 12:19:58 CEST 2008 - aschnell@suse.de

- Fixed keyboard on PPC during installation (bnc #387567)
- 2.16.64

-------------------------------------------------------------------
Fri May  9 10:03:05 CEST 2008 - locilka@suse.cz

- Fixed TSIG key generation (bnc #387099).
- 2.16.63

-------------------------------------------------------------------
Wed May  7 09:52:21 CEST 2008 - lslezak@suse.cz

- Progress:: store the current values correctly when a nested
  progress is started

-------------------------------------------------------------------
Mon May  5 14:52:54 CEST 2008 - mvidner@suse.cz

- Pass client arguments as literal strings, not YCP values.
  It broke for "/tmp/windomain\theuser-tmpdir" (bnc#382883).
- Fixed the bnc#382216 fix for non-/usr prefix.
- 2.16.62

-------------------------------------------------------------------
Fri May  2 14:07:24 CEST 2008 - lslezak@suse.cz

- Mode::test(), PakageCallbacks - do not call UI:: functions in
  command line mode (do not initialize UI) (another fix for
  bnc#374259)
- 2.16.61

-------------------------------------------------------------------
Wed Apr 30 12:02:38 CEST 2008 - lslezak@suse.cz

- Product.ycp - properly set 'name' and 'short_name' (bnc#368104)

-------------------------------------------------------------------
Tue Apr 29 15:26:54 CEST 2008 - lslezak@suse.cz

- moved ag_content agent (.content_file path) from yast2-instserver
  package here so it can be shared by yast2-instserver and
  yast2-product-creator (bnc#339126)
- 2.16.60

-------------------------------------------------------------------
Mon Apr 28 15:35:47 CEST 2008 - lslezak@suse.cz

- Abort completete autorefresh when [Abort] is pressed after
  a download problem (bnc #382377)
- 2.16.59

-------------------------------------------------------------------
Fri Apr 25 11:18:24 CEST 2008 - lslezak@suse.cz

- do not use UI:: call while importing PackageCallbaks module
  (initializes UI even in command line mode) (bnc#374259)
- 2.16.58

-------------------------------------------------------------------
Thu Apr 24 09:55:15 CEST 2008 - jsuchome@suse.cz

- added missing anyxml.scr
- 2.16.57

-------------------------------------------------------------------
Wed Apr 23 14:59:43 CEST 2008 - locilka@suse.cz

- Fixing CWMFirewallInterfaces to appropriately handle interfaces
  in unprotected internal zone (bnc #382686).
- 2.16.56

-------------------------------------------------------------------
Wed Apr 23 13:27:18 CEST 2008 - mvidner@suse.cz

- Make the yast2 script work even with trailing slashes in $PATH
  (bnc#382216).

-------------------------------------------------------------------
Wed Apr 23 11:50:23 CEST 2008 - lslezak@suse.cz

- PackageSystem.ycp - do not initialize the package callbacks,
  they are already initialized in PackageCallbacks constructor
- Product.ycp - do not initialize the package manager, read the
  installed product from /etc/SuSE-relase file instead (bnc#380652)
- 2.16.55

-------------------------------------------------------------------
Tue Apr 22 15:15:59 CEST 2008 - jsrain@suse.cz

- rename MODLIST variable to YAST_MODLIST to prevent conflicts
  with zypper (bnc #382097)

-------------------------------------------------------------------
Mon Apr 21 12:20:01 CEST 2008 - jsrain@suse.cz

- fixed CWM testsuite
- 2.16.54

-------------------------------------------------------------------
Fri Apr 18 15:29:46 CEST 2008 - lslezak@suse.cz

- Kernel.ycp - check XEN detection result for nil, nil means XEN
  was not found

-------------------------------------------------------------------
Thu Apr 17 20:31:39 CEST 2008 - locilka@suse.cz

- Using `InputFiled instead of obsolete `TextEntry (in CWM).
- Adjusted CWM testsuite.
- 2.16.53

-------------------------------------------------------------------
Wed Apr 16 13:30:31 CEST 2008 - kmachalkova@suse.cz

- Wizard.ycp: Generic tree dialog introduced - left help panel
  might be removed, but menu tree must stay (FaTE #303291 related)

-------------------------------------------------------------------
Tue Apr 15 11:13:04 CEST 2008 - lslezak@suse.cz

- PackageCallbacks.ycp - added RegisterEmptyProgressCallbacks() and
  RestorePreviousProgressCallbacks() functions for disabling and
  restoring progress callbacks (bnc#377919)
- 2.16.52

-------------------------------------------------------------------
Mon Apr 14 16:42:44 CEST 2008 - sh@suse.de

- Open wizard dialogs with `opt(`wizardDialog) in Wizard.ycp
- V 2.16.51

-------------------------------------------------------------------
Mon Apr 14 14:16:55 CEST 2008 - lslezak@suse.cz

- Products.ycp - the target and the sources must be initialized
  and the solver must be run to obtain the list of installed
  products (bnc #368104)

-------------------------------------------------------------------
Mon Apr 14 11:44:17 CEST 2008 - locilka@suse.cz

- Enhanced firewall-services translations script to generate a bit
  more usefule output for translators.

-------------------------------------------------------------------
Mon Apr 14 08:49:05 CEST 2008 - jsrain@suse.cz

- regenerated yast2-services-translations (bnc #373969)
- 2.16.50

-------------------------------------------------------------------
Sun Apr 13 14:42:01 CEST 2008 - aschnell@suse.de

- refactoring and fixing LogView.ycp (bnc #371983)
- 2.16.49

-------------------------------------------------------------------
Fri Apr 11 18:38:02 CEST 2008 - locilka@suse.cz

- New Wizard::OpenOKDialog() (FATE #120373).

-------------------------------------------------------------------
Fri Apr 11 10:50:20 CEST 2008 - mvidner@suse.cz

- FileChanges::FileChangedFromPackage: fixed to actually consider the
  file parameter

-------------------------------------------------------------------
Thu Apr 10 13:55:25 CEST 2008 - kmachalkova@suse.cz

- Hostname.ycp: new functions for retrieving current FQDN, hostname
  and domain name (for FaTE #302863)
- 2.16.48

-------------------------------------------------------------------
Thu Apr 10 10:09:20 CEST 2008 - kmachalkova@suse.cz

- Progress.ycp: use UI::GetDisplay info only when it is really
  needed, not on global level (it instantiates UI and makes CLI
  deaf-dumb in ncurses which set terminal echo to off) (bnc #374259)

-------------------------------------------------------------------
Wed Apr  9 14:57:17 CEST 2008 - jsrain@suse.cz

- use only one 'tail' command in LogView if not using grep to
  filter a log in order to avoid buffering (bnc #371983)
- 2.16.47

-------------------------------------------------------------------
Wed Apr  9 10:33:04 CEST 2008 - locilka@suse.cz

- Added support for Samba Broadcast Reply (FATE #300970).
- Updated Firewall Services translations.
- Renamed SuSEfirewall2 SCR agent to help to make SCR lazy.

-------------------------------------------------------------------
Tue Apr  8 12:14:52 CEST 2008 - lslezak@suse.cz

- call Pkg::TargetInit() in PackageSystem::EnsureTargetInit()
  to load installed packages
- only PAE version of kernel-xen is shipped (kernel-xenpae is now
  kernel-xen)

-------------------------------------------------------------------
Fri Apr  4 15:16:13 CEST 2008 - locilka@suse.cz

- Added GetInstArgs::automatic_configuration for easier handling
  of the automatic configuration process.
- InstExtensionImage changed to use new 'extend' command
  (bnc #376870).
- Function AddXenSupport doesn't change FW_FORWARD_ALWAYS_INOUT_DEV
  anymore. The whole functionality is handled by SuSEfirewall2
  itself (bnc #375482).
- 2.16.46

-------------------------------------------------------------------
Fri Apr  4 14:54:19 CEST 2008 - jsrain@suse.cz

- avoid calling PackageCallbacksInit::InitPackageCallbacks () to
  prevent testsuites of other packages from failing
- 2.16.45

-------------------------------------------------------------------
Thu Apr  3 07:53:51 CEST 2008 - lslezak@suse.cz

- fixed build (missing in -M option in Makefile.am)
- 2.16.44

-------------------------------------------------------------------
Wed Apr  2 22:10:10 CET 2008 - mzugec@suse.de

- added type "password" into CWM
- 2.16.43

-------------------------------------------------------------------
Wed Apr  2 16:31:13 CEST 2008 - lslezak@suse.cz

- moved package callbacks implementation from yast2-packager
  to yast2 (to break cyclic dependency) (fate#302296)
- 2.16.42

-------------------------------------------------------------------
Wed Apr  2 16:21:09 CEST 2008 - locilka@suse.cz

- SCR Agent for managing /etc/ssh/sshd_config has been moved here
  from yast2-sshd.
- Adjusted RPM dependencies.
- 2.16.41

-------------------------------------------------------------------
Tue Apr 01 20:49:22 CEST 2008 - aschnell@suse.de

- let String::FormatSizeWithPrecision return "1 MB" instead of
  "1024 kB" and alike
- fixed String::FormatSizeWithPrecision to return a unit for small
  values

-------------------------------------------------------------------
Tue Apr  1 09:46:44 CEST 2008 - jsrain@suse.cz

- merged texts from proofread

-------------------------------------------------------------------
Mon Mar 31 15:55:25 CEST 2008 - mvidner@suse.cz

- Don't document a feature that is unclear and was never there
  (bnc#373187).

-------------------------------------------------------------------
Wed Mar 26 16:19:46 CET 2008 - jsuchome@suse.cz

- added new anyxml agent, now using perl-XML-Simple library
  (bnc #366867)
- 2.16.40

-------------------------------------------------------------------
Wed Mar 19 17:22:30 CET 2008 - locilka@suse.cz

- anyxml agent renamed to barexml (bnc #366867)
- 2.16.39

-------------------------------------------------------------------
Wed Mar 19 15:36:55 CET 2008 - jsrain@suse.cz

- fixed efika detection (bnc #369045)

-------------------------------------------------------------------
Tue Mar 18 13:22:01 CET 2008 - locilka@suse.cz

- Changed the default value for use-automatic-configuration in
  ProductControl module, now it's false (Also because of AutoYaST).
- Better logging.
- 2.16.38

-------------------------------------------------------------------
Mon Mar 17 14:50:16 CET 2008 - aschnell@suse.de

- added LogViewCore.ycp
- added WaitForEvent to Wizard.ycp
- 2.16.37

-------------------------------------------------------------------
Mon Mar 17 12:43:32 CET 2008 - jsrain@suse.cz

- added 'StartupNotify=true' to the desktop file (bnc #304964)

-------------------------------------------------------------------
Fri Mar 14 12:26:39 CET 2008 - locilka@suse.cz

- Several changes in ProductControl modules for automatic
  configuration and easies enabling and disabling modules.
- DisabledModules and DisabledProposals were made local and acces
  to them is available via functional API only. Both for
  (fate #303396).
- 2.16.36

-------------------------------------------------------------------
Fri Mar 14 11:29:13 CET 2008 - jsrain@suse.cz

- fixed textdomain

-------------------------------------------------------------------
Wed Mar 12 17:16:20 CET 2008 - locilka@suse.cz

- Adjusted ProductControl to evaluate `accept and `ok as if it was
  `next (bnc #369846).
- 2.16.35

-------------------------------------------------------------------
Tue Mar 11 16:14:30 CET 2008 - jsrain@suse.cz

- added infrastructure to detect configuration files changed not
  by YaST and warn users about such changes possibly getting lost
  (fate #303374)

-------------------------------------------------------------------
Tue Mar 11 13:00:07 CET 2008 - lslezak@suse.cz

- improved String::FormatRateMessage() (needed for bnc #168935)
- 2.16.34

-------------------------------------------------------------------
Wed Mar  5 17:37:15 CET 2008 - lslezak@suse.cz

- register Refresh callbacks (required for FATE #30962, bnc #231745)
- 2.16.33

-------------------------------------------------------------------
Wed Mar 05 16:39:25 CET 2008 - aschnell@suse.de

- set Qt style during installation

-------------------------------------------------------------------
Wed Mar  5 15:37:35 CET 2008 - locilka@suse.cz

- Do not try to change the Wizard widget if no such widget exists
  (ncurses) reuse the Back button instead (bnc #367213).
- 2.16.31

-------------------------------------------------------------------
Tue Mar  4 13:53:43 CET 2008 - locilka@suse.cz

- Replacing obsolete ag_background with new ag_process in Service
  YCP module.
- Adjusted RPM dependencies.

-------------------------------------------------------------------
Wed Feb 27 14:38:42 CET 2008 - coolo@suse.de

- new version
- V 2.16.30

-------------------------------------------------------------------
Fri Feb 22 15:34:10 CET 2008 - jsuchome@suse.cz

- added ProductControl::EnableModule, ProductControl::DisabledModule

-------------------------------------------------------------------
Thu Feb 21 18:09:33 CET 2008 - sh@suse.de

- Added new UI packages to Requires/BuildRequires in .spec file
- No more fullscreen for sw_single (coolo's wish)
- V 2.16.29

-------------------------------------------------------------------
Mon Feb 18 20:51:30 CET 2008 - coolo@suse.de

- fix build
- 2.16.28

-------------------------------------------------------------------
Mon Feb 18 17:10:17 CET 2008 - mzugec@suse.de

- NetworkService::NetworkRunningPopup() changed to confirmation

-------------------------------------------------------------------
Mon Feb 18 14:13:07 CET 2008 - lslezak@suse.cz

- URL::Parse() - parse "dir:///" correctly

-------------------------------------------------------------------
Fri Feb 15 13:53:34 CET 2008 - jsrain@suse.cz

- added variables to define whether installing from RPM packages
  or images

-------------------------------------------------------------------
Thu Feb 14 11:59:42 CET 2008 - mzugec@suse.de

- added Confirm::RunningNetwork() for bnc#360571
- 2.16.27

-------------------------------------------------------------------
Wed Feb 13 12:15:22 CET 2008 - jsrain@suse.cz

- Defined filename of file to force update instead of installation

-------------------------------------------------------------------
Fri Feb  8 10:40:25 CET 2008 - locilka@suse.cz

- Umounts performed by InstExtensionImage use -f -l -d (force,
  lazy, free the used loop device as well).

-------------------------------------------------------------------
Thu Feb  7 15:50:24 CET 2008 - locilka@suse.cz

- Module InstExtensionImage moved here from installation.
- Added possibility to disintegrate extensions integrated by
  InstExtensionImage module.
- 2.16.26

-------------------------------------------------------------------
Wed Feb  6 16:51:28 CET 2008 - locilka@suse.cz

- Restoring buttons in ProductControl after every single client
  call to prevent from breaking the installation workflow.

-------------------------------------------------------------------
Tue Feb  5 10:36:52 CET 2008 - kmachalkova@suse.cz

- Progress.ycp: Use the presence of progress bar widget to determine
  whether some progress is running (querying progress counter is not
  enough, previous modules might have failed to reset it correctly)

-------------------------------------------------------------------
Mon Feb  4 18:07:47 CET 2008 - mzugec@suse.de

- Confirm::RunningNetwork() moved to
  NetworkService::NetworkRunningPopup()

-------------------------------------------------------------------
Fri Feb  1 13:00:18 CET 2008 - locilka@suse.cz

- Added new functions into the URL module: MakeMapFromParams and
  MakeParamsFromMap.
- Fixed deprecated find() calls in URL module.
- 2.16.25

-------------------------------------------------------------------
Mon Jan 28 16:28:34 CET 2008 - locilka@suse.cz

- Adjusted SCR agent for SuSEfirewall2 sysconfig file. Values can
  use also single quotes, not only double-quotes (bnc#327565).

-------------------------------------------------------------------
Mon Jan 28 13:14:13 CET 2008 - locilka@suse.cz

- Removing useless Wizard() calls in ProductControl to minimize the
  Wizard redrawing.

-------------------------------------------------------------------
Mon Jan 28 13:00:19 CET 2008 - aschnell@suse.de

- support Qt and Gtk frontend in startup scripts
- 2.16.24

-------------------------------------------------------------------
Sun Jan 27 21:22:06 CET 2008 - coolo@suse.de

- fixing changelog

-------------------------------------------------------------------
Thu Jan 24 15:16:44 CET 2008 - mzugec@suse.cz

- replace deprecated NetworkDevices by NetworkInterfaces
- 2.16.23

-------------------------------------------------------------------
Thu Jan 24 10:09:37 CET 2008 - lslezak@suse.cz

- Fixed testing UI::WidgetExists() call result (it can return nil,
  it must be explicitly compared to true)
- Added pre-requires for fillup into .spec file (for filling up
  sysconfig.yast2 template)
- 2.16.23

-------------------------------------------------------------------
Tue Jan 22 13:25:44 CET 2008 - lslezak@suse.cz

- Progress::New() can be called recursively - a nested progress
  can run inside the main progress (part of bug #352007)
- added wizard/doc/examples/progress_*.ycp examples how to use
  this feature
- 2.16.22

-------------------------------------------------------------------
Mon Jan 21 14:49:30 CET 2008 - locilka@suse.cz

- Disabled HTTP and HTTPS services in list of hard-coded
  SuSEfirewall2 services (replaced with services defined by pkgs).
- Disabled also SSH, DHCP server/client, NIS client.
- Function GetFilenameFromServiceDefinedByPackage has been made
  global.
- Fixed SuSEFirewall testsuite and possibly conflicting services.

-------------------------------------------------------------------
Fri Jan 18 18:04:57 CET 2008 - kmachalkova@suse.cz

- Re-enabled threading in ncurses UI (bug #164999, FaTE #301899)

-------------------------------------------------------------------
Thu Jan 17 13:15:45 CET 2008 - lslezak@suse.cz

- use `BusyIndicator widget for `tick subprogress in Progress::
  (#351933)
- register AcceptWrongDigest AcceptUnknownDigest callbacks
- 2.16.21

-------------------------------------------------------------------
Fri Jan 11 14:11:16 CET 2008 - mzugec@suse.de

- remove ocurrences of deprecated NetworkInterfaces::device_name

-------------------------------------------------------------------
Tue Jan  8 17:20:27 CET 2008 - mzugec@suse.cz

- added NetworkInterfaces module (NetworkDevices will be deprecated)
- 2.16.20

-------------------------------------------------------------------
Tue Jan  8 13:06:46 CET 2008 - jsrain@suse.cz

- disable tab-completion after -i, --install, --remove and
  -- update (#341706)

-------------------------------------------------------------------
Tue Jan  8 11:40:54 CET 2008 - kmachalkova@suse.cz

- Fixed crash when running text-mode menu as non-root user (new
  libyui throws an exception if SelectionBox entry is nil)

-------------------------------------------------------------------
Tue Jan  8 10:42:05 CET 2008 - jsrain@suse.cz

- offer possibility to define UI via cmdline parameter (#348817)

-------------------------------------------------------------------
Fri Jan  4 10:47:10 CET 2008 - lslezak@suse.cz

- Progress:: do not replace the subprocess widget, try to reuse the
  existing widget if possible (avoids screen flickering) (#350584)
- 2.16.19

-------------------------------------------------------------------
Thu Dec 13 17:47:39 CET 2007 - mzugec@suse.de

- NetworkDevices::CleanCacheRead() to reset and re-read
.sysconfig.network.ifcfg* because of network proposal (#170558)
- NetworkDevices::GetDeviceTypes() - list of netcard devices for
this architecture
- NetworkDevices::GetDevTypeDescription() moved from network module
(routines/summary device_types, routines/complex device_names)
- 2.16.18

-------------------------------------------------------------------
Mon Dec 10 12:31:44 CET 2007 - locilka@suse.cz

- Adjusted RPM dependencies:
    * Conflicts yast2-country < 2.16.3 because of moving some files
      from that package here.
    * yast2-pkg-bindings >= 2.16.5 needed already in build-time.

-------------------------------------------------------------------
Fri Dec  7 13:34:11 CET 2007 - lslezak@suse.cz

- Progress:: - added support for subprogress
  (see Progress::Subprogress*() functions)
- InitPackageCallbacks() - register Process* callbacks
- 2.16.17

-------------------------------------------------------------------
Fri Dec  7 13:22:17 CET 2007 - jsuchome@suse.cz

- country.ycp and country_long.ycp moved here from yast2-country
  to remove a dependency on yast2-country by some packages

-------------------------------------------------------------------
Fri Dec  7 11:18:01 CET 2007 - jsrain@suse.cz

- fixed validation of CWM tab widget (#346751)

-------------------------------------------------------------------
Thu Dec  6 17:36:11 CET 2007 - mzugec@suse.cz

- added vlan into device types list

-------------------------------------------------------------------
Wed Dec  5 17:32:22 CET 2007 - sh@suse.de

- Dropped obsolete --noborder option for /sbin/yast2

-------------------------------------------------------------------
Mon Dec  3 16:43:50 CET 2007 - locilka@suse.cz

- Adjusted RPM dependencies: mod_UI in yast2-core.
- Updated Progress with icons to rather use Image-Dimm support
  if available.
- Added new Icon YCP module to provide basic acces to icon files.
- Popup::ConfirmAbort now uses Icons.
- 2.16.16

-------------------------------------------------------------------
Mon Dec  3 14:24:02 CET 2007 - ug@suse.de

- XMLToYCPString added to convert an XML string to
  YCP data

-------------------------------------------------------------------
Thu Nov 29 15:35:40 CET 2007 - locilka@suse.cz

- Progress module has been extended to show icons for stages.
  Function NewProgressIcons() just extends the New() function
  with list of images to be shown.

-------------------------------------------------------------------
Thu Nov 29 13:19:11 CET 2007 - mzugec@suse.cz

- for AY Confirm::Detection popup has timeout 10 seconds (#192181)
- 2.16.15

-------------------------------------------------------------------
Tue Nov 27 19:13:03 CET 2007 - sh@suse.de

- Require yast2-core >= 2.16.10 in .spec
- 2.16.14

-------------------------------------------------------------------
Tue Nov 27 16:48:57 CET 2007 - mvidner@suse.cz

- Wizard::ShowReleaseNotesButton id is string, not any.
- 2.16.13

-------------------------------------------------------------------
Tue Nov 27 13:47:41 CET 2007 - mvidner@suse.cz

- /sbin/yast2: Factored out the y2base loop. Exit it on failure (#343258).

-------------------------------------------------------------------
Fri Nov 23 16:21:28 CET 2007 - mzugec@suse.cz

- fixed URL module for "smb" type
- 2.16.12

-------------------------------------------------------------------
Thu Nov 22 17:45:45 CET 2007 - locilka@suse.cz

- Fixed URL.ycp documentation, added some examples.

-------------------------------------------------------------------
Wed Nov 21 15:36:03 CET 2007 - mzugec@suse.cz

- title-style capitalization of GetDeviceType() (#223873)

-------------------------------------------------------------------
Tue Nov 20 10:50:24 CET 2007 - locilka@suse.cz

- Added new Internet::ShutdownAllLocalDHCPClients function
  for killing dhcpcd (#308577).

-------------------------------------------------------------------
Mon Nov 19 17:58:09 CET 2007 - kmachalkova@suse.cz

- Initialize locale variables (UTF-8 or not) properly to prevent
  displaying garbled characters in console (#335246) (thanks, mfabian
  and werner)

-------------------------------------------------------------------
Fri Nov 16 11:03:43 CET 2007 - locilka@suse.cz

- SCR agent for any_XML has been moved from yast2-packager-2.16.5
  to yast2-2.16.11 (#332187).
- Adjusted RPM dependencies.
- 2.16.11

-------------------------------------------------------------------
Fri Nov  9 12:23:00 CET 2007 - jsrain@suse.cz

- added manpage for yast (#336004)
- initialize product name during live installation properly
  (#297609)
- changed labels of software confirmation popup to Install/Cancel,
  resp. Uninstall/Cancel (#215195)
- 2.16.10

-------------------------------------------------------------------
Wed Nov  7 20:59:53 CET 2007 - mzugec@suse.cz

- added new function ListDevicesExcept(string)
- 2.16.9

-------------------------------------------------------------------
Tue Nov  6 18:22:47 CET 2007 - locilka@suse.cz

- Added new YCP module AutoinstData (which holds all data shared
  between Autoinstallation and other YaST modules) to break cyclic
  dependencies.
- Adjusted RPM dependencies.
- 2.16.8

-------------------------------------------------------------------
Mon Nov  5 11:19:38 CET 2007 - locilka@suse.cz

- Dirinstall-related global data added to Installation YCP module.
- 2.16.7

-------------------------------------------------------------------
Fri Nov  2 14:27:14 CET 2007 - locilka@suse.cz

- YCP module Internet moved from yast2-network to yast2 to remove
  RPM dependencies.
- Adjusted RPM dependencies.
- Added some more texts for firewall services defined by packages.
- Some functions from Internet were moved to newly created
  InternetDevices because of dependency on Provirer module.
- 2.16.6

-------------------------------------------------------------------
Thu Nov  1 16:44:07 CET 2007 - locilka@suse.cz

- Update/backup-related variables were moved from  Update::* to
  Installation::update_* to remove RPM dependencies.
- 2.16.5

-------------------------------------------------------------------
Wed Oct 31 13:19:42 CET 2007 - locilka@suse.cz

- installedVersion and updateVersion moved from 'Update' to
  'Installation' YCP module to remove dependencies.
- 2.16.4

-------------------------------------------------------------------
Tue Oct 30 17:24:06 CET 2007 - locilka@suse.cz

- Modules Hotplug and HwStatus moved here from yast2-installation
  to remove yast2-storage dependency on yast2-installation.
- Adjusted RPM dependencies.
- 2.16.3

-------------------------------------------------------------------
Tue Oct 23 08:10:22 CEST 2007 - jsrain@suse.cz

- kernel-bigsmp renamed to kernel-pae
- 2.16.2

-------------------------------------------------------------------
Thu Oct 11 11:52:23 CEST 2007 - locilka@suse.cz

- New function FileUtils::MD5sum.
- Merging every single workflow only once, skipping duplicate
  additional workflows even if provided by a different file name
  (#332436).
- Merging control-file texts in WorkflowManager as well (#271608).

-------------------------------------------------------------------
Thu Oct  4 16:29:01 CEST 2007 - jsrain@suse.cz

- install bigsmp kernel regardless the memory size (Fate #159006)
- 2.16.1

-------------------------------------------------------------------
Wed Oct  3 09:39:45 CEST 2007 - mvidner@suse.cz

- Do not try to package COPYRIGHT.english, it is gone from
  devtools (#299144).
- 2.16.0

-------------------------------------------------------------------
Wed Sep 26 18:06:50 CEST 2007 - kmachalkova@suse.cz

- Text-mode control center: do not show groups containing no modules
  to the user (#309452)

-------------------------------------------------------------------
Wed Sep 12 11:24:50 CEST 2007 - jsrain@suse.cz

- reverted Fate #159006 (always using bigsmp kernel if PAE detected)
  (#309468)
- 2.15.58

-------------------------------------------------------------------
Tue Sep 11 10:23:08 CEST 2007 - varkoly@suse.de

- Fixed Provides list (#309420)

-------------------------------------------------------------------
Mon Sep 10 11:41:49 CEST 2007 - locilka@suse.cz

- Fixed agent for /content file to correctly identify the key and
  the value (#305495).
- 2.15.57

-------------------------------------------------------------------
Thu Sep  6 14:30:06 CEST 2007 - tgoettlicher@suse.de

- fixed mouse cursor for links (#304679)
- 2.15.56

-------------------------------------------------------------------
Wed Sep  5 12:48:58 CEST 2007 - jsrain@suse.cz

- handle missing /usr/bin/id properly (#307375)
- 2.15.55

-------------------------------------------------------------------
Mon Sep  3 14:25:19 CEST 2007 - mvidner@suse.cz

- Mail via AutoYaST: do not omit the colon separator in /etc/aliases;
  fixed warnings about undefined variables (#304190).
- 2.15.54

-------------------------------------------------------------------
Mon Sep  3 13:08:17 CEST 2007 - lslezak@suse.cz

- added fallback for "kernel-iseries64" - use "kernel-ppc64",
  when it's not available (#302246)
- properly check whether a kernel package is available (use package
  name instead of 'provides' capability), fixed check in 'repair'
  mode (#302246, #299683)
- added Package::PackageAvailable() and Package::PackageInstaled()
  functions to check whether a package is available or installed
  (they check package name in contrast to Package::IsAvailable()
  and Package::IsInstalled() which check 'provides' capability)
- 2.15.53

-------------------------------------------------------------------
Mon Sep  3 08:24:32 CEST 2007 - mvidner@suse.cz

- Use xmessage only if y2base fails. Don't use it for harmless
  warnings (#265263#c59).
- 2.15.52

-------------------------------------------------------------------
Fri Aug 31 10:34:10 CEST 2007 - locilka@suse.cz

- Fixing evaluation of unreadable cpuflags in Kernel.ycp (#303842).
- 2.15.51

-------------------------------------------------------------------
Thu Aug 30 11:25:02 CEST 2007 - jsrain@suse.cz

- removed the -s/--style option from manpage and help (#300362)

-------------------------------------------------------------------
Thu Aug 30 10:51:17 CEST 2007 - jsrain@suse.cz

- updated list of fallback kernels (no longer kernel-smp) (#304646)
- 2.15.50

-------------------------------------------------------------------
Thu Aug 30 10:23:29 CEST 2007 - jsrain@suse.cz

- updated list of modules not to add to initrd (#298726)
- 2.15.49

-------------------------------------------------------------------
Tue Aug 28 15:54:17 CEST 2007 - mzugec@suse.cz

- add filter and log for output of NetworkDevices::List() (#303858)

-------------------------------------------------------------------
Tue Aug 28 12:12:49 CEST 2007 - locilka@suse.cz

- Fixed SuSEFirewall to better handle erroneous data from
  NetworkDevices module (#303858).

-------------------------------------------------------------------
Mon Aug 27 11:59:50 CEST 2007 - sh@suse.de

- Fixed bug #304776: save_y2logs usage message

-------------------------------------------------------------------
Fri Aug 24 13:21:57 CEST 2007 - mzugec@suse.cz

- add "ath" into "netcard" macro in NetworkDevices (#288450)
- 2.15.48

-------------------------------------------------------------------
Sun Aug 12 12:13:36 CEST 2007 - coolo@suse.de

- avoid conflicts without version

-------------------------------------------------------------------
Fri Aug 10 13:56:42 CEST 2007 - locilka@suse.cz

- Preselect "Add Online Repositories Before Installation" check-box
  in the "Installation Mode" dialog (#299207).
- 2.15.47

-------------------------------------------------------------------
Fri Aug 10 12:28:27 CEST 2007 - jsrain@suse.cz

- conflict older versions of packages which files were moved here
  from (#294054)
- 2.15.46

-------------------------------------------------------------------
Fri Aug 10 11:10:34 CEST 2007 - locilka@suse.cz

- Updated firewall-related texts for services defined by packages.

-------------------------------------------------------------------
Thu Aug  2 14:54:01 CEST 2007 - lslezak@suse.cz

- register download callbacks (#292629)
- 2.15.45

-------------------------------------------------------------------
Mon Jul 30 13:08:04 CEST 2007 - jsrain@suse.cz

- install bigsmp kernel regardless the memory size (Fate #159006)
- 2.15.42

-------------------------------------------------------------------
Thu Jul 26 10:07:51 CEST 2007 - jsrain@suse.cz

- added Provides: yast2-devel to yast2-devel-doc
- 2.15.43

-------------------------------------------------------------------
Wed Jul 25 14:46:56 CEST 2007 - locilka@suse.cz

- Renamed yast2-devel to yast2-devel-doc (FATE #302461).
- 2.15.42

-------------------------------------------------------------------
Sun Jul 22 10:02:08 CEST 2007 - mzugec@suse.de

- don't use getcfg in IsConnected function
- 2.15.41

-------------------------------------------------------------------
Wed Jul 18 16:56:45 CEST 2007 - lslezak@suse.cz

- PackageCallbacksInit.ycp - register ProgressReport callbacks
- 2.15.40

-------------------------------------------------------------------
Thu Jul 12 15:01:28 CEST 2007 - jsrain@suse.cz

- disabled rpmlint checks for .desktop files in order to build
- 2.15.39

-------------------------------------------------------------------
Wed Jul  4 11:47:40 CEST 2007 - locilka@suse.cz

- Fixed initrd testsuite
- 2.15.38

-------------------------------------------------------------------
Mon Jul  2 15:16:20 CEST 2007 - locilka@suse.cz

- Fixed adding of firewall custom rules in case of empty
  destination port but source port set (#284998).

-------------------------------------------------------------------
Thu Jun 28 21:33:42 CEST 2007 - jsrain@suse.cz

- added mode for live CD installation
- several updates for live CD installation

-------------------------------------------------------------------
Thu Jun 21 17:35:48 CEST 2007 - adrian@suse.de

- fix changelog entry order

-------------------------------------------------------------------
Wed Jun 20 11:56:36 CEST 2007 - locilka@suse.cz

- Extending Installation module to provide persistent information
  in Instalaltion Mode dialog.

-------------------------------------------------------------------
Tue Jun 19 13:02:27 CEST 2007 - kmachalkova@suse.cz

- Respect user's choice and never unset LANG (yast2-funcs)
- Do not append .UTF-8 suffix to POSIX and C locale (/sbin/yast2)
  (#285178)
- 2.15.37

-------------------------------------------------------------------
Tue Jun 19 08:28:57 CEST 2007 - locilka@suse.cz

- Allowing to go back in the installation workflow even if the
  workflow has changed. The condition must be explicitly set in
  the control file.

-------------------------------------------------------------------
Mon Jun 18 17:13:55 CEST 2007 - jsrain@suse.cz

- check patch lenght before calling substring (#283146)

-------------------------------------------------------------------
Thu Jun 14 15:57:58 CEST 2007 - kmachalkova@suse.cz

- Enable setting color theme of ncurses UI (Y2NCURSES_COLOR_THEME
  variable added to sysconfig, exported by /sbin/yast2 if defined)
  (FaTE #301893))

-------------------------------------------------------------------
Tue Jun 12 18:05:51 CEST 2007 - mzugec@suse.cz

- fixed CheckDomain function - allow "." character at the end
of domain name (suse.cz.)
- 2.15.36

-------------------------------------------------------------------
Thu Jun  7 10:14:06 CEST 2007 - lslezak@suse.cz

- speed up PackageSystem::InstallKernel() - call rpm directly
  instead of starting the package manager
- display licenses in the command line mode properly,
  fixed prompt when removing packages (#270910)

-------------------------------------------------------------------
Tue Jun  5 21:22:50 CEST 2007 - locilka@suse.cz

- Extended PackageLock::Check function to allow to 'Retry' getting
  the package management lock (#280383).

-------------------------------------------------------------------
Fri Jun  1 09:51:24 CEST 2007 - mzugec@suse.cz

- add function NetworkService::isNetworkRunning()
- NetworkStorage moved here from yast2-network
- 2.15.35

-------------------------------------------------------------------
Wed May 30 13:48:27 CEST 2007 - sh@suse.de

- Fixed bug #278790: save_y2logs complains about missing RPM DB

-------------------------------------------------------------------
Tue May 29 15:53:15 CEST 2007 - lslezak@suse.cz

- updated metadata in the sysconfig file (#278612)

-------------------------------------------------------------------
Fri May 25 10:59:56 CEST 2007 - jsrain@suse.cz

- fixed spec file (removed duplicate .desktop files translations)
- removed translations from .desktop-files (#271209)
- 2.15.34

-------------------------------------------------------------------
Mon May 21 16:04:31 CEST 2007 - kmachalkova@suse.cz

- Do not show empty xmessage window if nothing is printed to stderr
  after yast module has exited (mvidner's patch for #265263)

-------------------------------------------------------------------
Mon May 21 13:39:58 CEST 2007 - jsrain@suse.cz

- fixed chrp board detection (PPC) (#273606)
- do not check UI mode when enabling the 'Use LDAP' widget in
  service dialog (#274649)

-------------------------------------------------------------------
Thu May 17 17:57:17 CEST 2007 - lslezak@suse.cz

- Fixed testsuite for String.ycp
- 2.15.33

-------------------------------------------------------------------
Thu May 17 17:08:57 CEST 2007 - kmachalkova@suse.cz

- Do not request link state of network devices from ethtool (ask
  sysfs instead) so that yast2 does not require ethtool (#256382)

-------------------------------------------------------------------
Wed May 16 11:52:52 CEST 2007 - locilka@suse.cz

- Added checking for allowed "ssh" TCP port into
  SuSEFirewallProposal module additionaly to "service:sshd"
  (related to #274761).

-------------------------------------------------------------------
Wed May  9 13:47:10 CEST 2007 - lslezak@suse.cz

- fixed units - use "kB" instead of "KB" in strings (#270935)

-------------------------------------------------------------------
Mon May  7 14:47:41 CEST 2007 - mvidner@suse.cz

- save_y2logs: do not query the RPM database if there is none, as
  in the inst-sys (#270321).

-------------------------------------------------------------------
Fri May  4 15:28:26 CEST 2007 - locilka@suse.cz

- Added new refresh-srv-def-by-pkgs-trans.sh script that creates
  a YCP file containing translations for services defined by
  packages (FATE #30068).
- Added yast2-services-translations.ycp file with translations,
  textdomain is "firewall-services".
- Changed SuSEFirewallProposal to use new definition of services
  instead the old one from SuSEFirewallServices.
- Fixed BuildRequires (yast2-perl-bindings) after moving
  Mail-related perl modules to yast2 package.
- 2.15.32

-------------------------------------------------------------------
Thu May  3 14:44:05 CEST 2007 - varkoly@suse.de

- Add new module file MailAlias.ycp (269867 - build cycle between
  yast2-users and yast2-mail)
- 2.15.31

-------------------------------------------------------------------
Thu May  3 14:20:41 CEST 2007 - locilka@suse.cz

- Present more information to the user when calling a YaST client
  fails (#267886).

-------------------------------------------------------------------
Thu Apr 19 16:30:05 CEST 2007 - mzugec@suse.cz

- added GetIP(device) function to get first+additional addresses (#264393)
- 2.15.30

-------------------------------------------------------------------
Thu Apr 19 11:09:13 CEST 2007 - jsrain@suse.cz

- fixed path to GNOME control center (#245970)

-------------------------------------------------------------------
Wed Apr 18 08:33:37 CEST 2007 - locilka@suse.cz

- FileUtils::CheckAndCreatePatch function has been fixed not to
  turn "/" into empty string (#203363).
- 2.15.29

-------------------------------------------------------------------
Fri Apr 13 16:36:09 CEST 2007 - locilka@suse.cz

- Added 'modified' flag into SuSEFirewallServices module. This
  makes SuSEFirewall module to restart SuSEfirewall2 in case of
  changed only SuSEFirewallServices settings.

-------------------------------------------------------------------
Thu Apr 12 14:05:24 CEST 2007 - locilka@suse.cz

- Added new SetNeededPortsAndProtocols() function into
  SuSEFirewallServices module. It allows to modify services defined
  by packages described in FATE #300687.
- 2.15.28

-------------------------------------------------------------------
Thu Apr 12 13:09:40 CEST 2007 - mvidner@suse.cz

- Detect Efika board type, handle it like Pegasos (#259827).
- Fixed /sbin/yast2 to pass on the return value of y2base and of the
  control center (#263412).
- Let /sbin/yast2 redirect its output to xmessage if appropriate
  (#211392).
- 2.15.27

-------------------------------------------------------------------
Wed Apr 11 10:14:42 CEST 2007 - lslezak@suse.cz

- properly detect PV/FV Xen machine (#255217)
- 2.15.26

-------------------------------------------------------------------
Fri Apr  6 15:34:36 CEST 2007 - locilka@suse.cz

- Adding new Installation::reboot_net_settings that will point to
  a file storing current nework services settings when rebooting
  a computer during installation (#258742).
- Adding comments for Installation::* variables
- 2.15.25

-------------------------------------------------------------------
Fri Apr  6 11:18:10 CEST 2007 - lslezak@suse.cz

- register Pkg::CallbackAuthentication() callback (#190609)
- 2.15.24

-------------------------------------------------------------------
Mon Apr  2 14:15:53 CEST 2007 - jsuchome@suse.cz

- fixed restarting after Patch CD update (#259825)
- 2.15.23

-------------------------------------------------------------------
Mon Apr  2 14:11:12 CEST 2007 - lslezak@suse.cz

- register new callbacks Pkg::CallbackSourceCreateInit/Destroy()
  and Pkg::CallbackSourceReportInit/Destroy() (#251726)

-------------------------------------------------------------------
Mon Apr  2 10:59:49 CEST 2007 - locilka@suse.cz

- Changed Firewall proposal to be unified with other network
  proposals, e.g., "Firewall is enabled (disable)" (#259778).

-------------------------------------------------------------------
Fri Mar 30 08:23:46 CEST 2007 - locilka@suse.cz

- SCR agent proc_meminfo.scr moved from yast2-storage to yast2

-------------------------------------------------------------------
Thu Mar 29 15:45:49 CEST 2007 - locilka@suse.cz

- Added new WorkflowManager testsuite
- Added some debugging functions into WorkflowManager
- Changed ProductControl for easier testing

-------------------------------------------------------------------
Wed Mar 28 17:09:39 CEST 2007 - locilka@suse.cz

- Some testsuites have been moved from yast2-packager to yast2
- 2.15.22

-------------------------------------------------------------------
Wed Mar 28 15:59:03 CEST 2007 - locilka@suse.cz

- A new YCP module WorkflowManager has been created in order to
  unifys Add-On and Patterns in their possibility to influence the
  installation and configuration workflow (FATE #129).
- 2.15.21

-------------------------------------------------------------------
Fri Mar 23 12:47:17 CET 2007 - jsrain@suse.cz

- use Qt control center instead of Gtk and vice versa if the preffered
  one doesn't exist, fixed path to Gtk control center (#255745)
- fixed focus switching when changing dialogs in tree dialog (#239775)

-------------------------------------------------------------------
Wed Mar 21 16:12:54 CET 2007 - locilka@suse.cz

- Using SuSEFirewall::SuSEFirewallIsInstalled also internally in
  some SuSEFirewall functions.

-------------------------------------------------------------------
Wed Mar 21 07:50:59 CET 2007 - lslezak@suse.cz

- added hwinfo/classnames.ycp (from yast2-tune) (#253486)
- 2.15.20

-------------------------------------------------------------------
Mon Mar 19 16:37:40 CET 2007 - jsrain@suse.cz

- fixed selecting proper dialog in DialogTree in case of widget
  validation failed (#253488)

-------------------------------------------------------------------
Tue Mar 13 10:07:05 CET 2007 - jsrain@suse.cz

- added yast2-perl-bindings to Requires (#253514)

-------------------------------------------------------------------
Mon Mar 12 11:54:18 CET 2007 - mzugec@suse.cz

- sysconfig/network: use IPADDR/PREFIXLEN as default instead of NETMASK (#231997)
- 2.15.19

-------------------------------------------------------------------
Mon Mar 12 08:42:07 CET 2007 - locilka@suse.cz

- Modules 'Product' and 'Installation' (installation settings) were
  moved from 'yast2-installation' to 'yast2' to minimize
  cross-package dependencies.
- Adjusted package-conflicts.
- 2.15.18

-------------------------------------------------------------------
Fri Mar  9 08:57:01 CET 2007 - locilka@suse.cz

- Changing 'xenbr0' in SuSEfirewall2's FW_FORWARD_ALWAYS_INOUT_DEV
  to 'xenbr+' to match all XEN bridges. XEN bridge name is newly
  dependent on network interface number (#233934).

-------------------------------------------------------------------
Thu Mar  8 18:21:35 CET 2007 - jsuchome@suse.cz

- added SLPAPI.pm, Perl API for SLP agent (#238680)
- 2.15.17

-------------------------------------------------------------------
Thu Mar  8 16:57:17 CET 2007 - locilka@suse.cz

- Module GetInstArgs moved from yast2-installation to yast2, many
  clients required yast2-installation only because of this module.
- Added documentation of functions into that module.

-------------------------------------------------------------------
Thu Mar  8 16:30:09 CET 2007 - jsrain@suse.cz

- added xinetd support to the CWM service start widget

-------------------------------------------------------------------
Wed Mar  7 13:26:03 CET 2007 - jsrain@suse.cz

- build correctly URL in case of multiple leading slashes in the
  path (#179623)

-------------------------------------------------------------------
Tue Mar  6 22:25:24 CET 2007 - locilka@suse.cz

- Adding more documentation into the FileUtils module (examples).

-------------------------------------------------------------------
Tue Mar  6 13:49:56 CET 2007 - locilka@suse.cz

- When updating the SuSEfirewall2 network interfaces, consider that
  interfaces needn't be assigned to zones only by SuSEFirewall but
  also by network modules. Do not change assignments which have
  been made already.

-------------------------------------------------------------------
Mon Mar  5 10:57:48 CET 2007 - locilka@suse.cz

- fixed SuSEFirewall testsuite
- 2.15.16

-------------------------------------------------------------------
Mon Mar  5 10:42:34 CET 2007 - jsrain@suse.cz

- fixed testsuite

-------------------------------------------------------------------
Fri Mar  2 08:54:41 CET 2007 - lslezak@suse.cz

- install Xen paravirtual drivers (xen-kmp-* package) if running in
  a fully virtualized guest (#241564)
- register new yast agents when a patch or a package has been
  installed (#250179)
- 2.15.15

-------------------------------------------------------------------
Thu Mar  1 17:58:14 CET 2007 - kmachalkova@suse.cz

- Added checking for root user into ncurses menu. If the user is not
  root, show notify popup and list only the modules that do not need
  root privileges (#246015)

-------------------------------------------------------------------
Thu Mar  1 16:43:01 CET 2007 - jsuchome@suse.cz

- Added command line help text describing format of the [string]
  type options (#248201)

-------------------------------------------------------------------
Wed Feb 28 15:20:00 CET 2007 - locilka@suse.cz

- Making yast2.rpm independent on SuSEfirewall2. The package is
  checked and installed in SuSEFirewall::Read() function. If user
  decides not to install it, Firewall functionality is disabled.
  Installing the SuSEfirewall2 package is possible only on the
  running system (#245506).
- Checking for firewall definitions installed during one YaST run.
  This check is forced when something tries to use unknown service
  definition.
- Disabling possibility to configure firewall in Installation in
  Network proposal when SuSEfirewall2 package is not installed.
- Changing directory of service definitions to
  /etc/sysconfig/SuSEfirewall2.d/services (bugzilla #247352
  comment #13).

-------------------------------------------------------------------
Wed Feb 28 11:26:14 CET 2007 - lslezak@suse.cz

- ProductControl::Run() - return `abort also in the firstboot
  stage (#247552)
- 2.15.14

-------------------------------------------------------------------
Tue Feb 27 12:47:36 CET 2007 - locilka@suse.cz

- Added and fixed support for Firewall Custom Rules (FATE #100068,
  FATE #120042).
- 2.15.13

-------------------------------------------------------------------
Fri Feb 23 11:30:05 CET 2007 - lslezak@suse.cz

- error handling in Package::Available*() - return nil if no
  installation source is available (#225484)
- 2.15.12

-------------------------------------------------------------------
Mon Feb 19 14:04:18 CET 2007 - lslezak@suse.cz

- NetworkPopup - fixed NFS browsing (the same problem was
  in #71064), display scan results in a simple popup
- 2.15.11

-------------------------------------------------------------------
Fri Feb 16 12:50:35 CET 2007 - lslezak@suse.cz

- added String::FormatFilename() and URL::FormatUrl() - functions
  for removing the middle part of an URL/file name (#221163)
- 2.15.10

-------------------------------------------------------------------
Thu Feb 15 09:24:32 CET 2007 - aosthof@suse.de

- Fixed ComputePackage() in library/system/src/Kernel.ycp to be
  able to check provided kernel packages in installed system

-------------------------------------------------------------------
Thu Feb 15 07:31:47 CET 2007 - lslezak@suse.cz

- register ScanDB callbacks (#219953)
- String.ycp - functions for formatting dowload rate string
  (required for #168935)
- /sbin/yast2 - added control center switching, configurable via
  sysconfig (fate #301082) (mmeeks)
- 2.15.9

-------------------------------------------------------------------
Tue Feb 13 17:17:43 CET 2007 - mvidner@suse.cz

- ModulesConf::RunDepmod: do it also on s390 (#192120).

-------------------------------------------------------------------
Mon Feb 12 13:08:46 CET 2007 - lslezak@suse.cz

- register TrustGpgKey() callback handler (#242087, #240771)
- 2.15.8

-------------------------------------------------------------------
Mon Feb 12 11:00:53 CET 2007 - jsrain@suse.cz

- added control center switching, configurable via sysconfig
  (fate #301082) (mmeeks)

-------------------------------------------------------------------
Fri Feb  9 14:55:20 CET 2007 - mvidner@suse.cz

- Set Mode::testMode () == "testsuite" automatically when running with
  yast2-testsuite (#243624).
- Adjusted SuSEFirewall testsuite to match the current
  Mode::testMode () implementation
- 2.15.7

-------------------------------------------------------------------
Fri Feb  9 13:14:43 CET 2007 - locilka@suse.cz

- Using SCR::UnregisterAgent() instead of SCR::UnmountAgent in
  SetDesktopIcon() in Wizard.ycp (#244046).

-------------------------------------------------------------------
Thu Feb  8 16:46:18 CET 2007 - locilka@suse.cz

- Tuning firewall services defined by packages (FATE #300687).
- Added a lot of documentation and examples and comments into the
  SuSEFirewall YCP module.
- 2.15.6

-------------------------------------------------------------------
Thu Feb  8 11:06:41 CET 2007 - kmachalkova@suse.cz

- Use UI::RunInTerminal in menu.ycp for text-mode only. In all other
  cases run appropriate module in Qt(Gtk)
- 2.15.5

-------------------------------------------------------------------
Wed Feb  7 16:15:41 CET 2007 - locilka@suse.cz

- Added support for firewall services defined by packages
  (FATE #300687).
- Adjusted SuSEFirewall testsuite.

-------------------------------------------------------------------
Mon Jan 29 16:10:53 CET 2007 - mzugec@suse.de

- Internet connection test fails on s390 (#238246)
- 2.15.4

-------------------------------------------------------------------
Tue Jan 23 10:03:01 CET 2007 - jsrain@suse.cz

- use --whatprovides when quering for an installed package (#76181)

-------------------------------------------------------------------
Mon Jan 22 17:53:17 CET 2007 - mzugec@suse.cz

- 2.15.3
- #237353 - use cache to avoid multiple confirmations for the same purpose

-------------------------------------------------------------------
Fri Jan 19 10:16:05 CET 2007 - jsuchome@suse.cz

- added new API to Popup: MessageDetails, WarningDetails, ErrorDetails,
  NotifyDetails (popup with text and Details button for extra info)

-------------------------------------------------------------------
Fri Jan 19 09:09:33 CET 2007 - locilka@suse.cz

- Added two new remarkable functions GetFirewallKernelModules and
  SetFirewallKernelModules into the SuSEFirewall module. They will
  allow to open FTP service in SuSEfirewall2.
- Adjusted testsuite on Firewall

-------------------------------------------------------------------
Thu Jan 18 15:16:45 CET 2007 - kmachalkova@suse.cz

- Avoid displaying empty strings in NetworkPopup (#220813, #223498)

-------------------------------------------------------------------
Tue Jan  9 11:23:04 CET 2007 - mzugec@suse.cz

- add bond device

-------------------------------------------------------------------
Mon Jan  8 18:09:00 CET 2007 - locilka@suse.cz

- Fixed handling Y2_GEOMETRY="-geometry XxY[+OffsX+OffsY]" and
  "--geometry XxY[+OffsX+OffsY]" in /sbin/yast2 call (#232568).

-------------------------------------------------------------------
Fri Jan  5 13:20:26 CET 2007 - lslezak@suse.cz

- gpg library: fixed export of a key, export key in ASCII or
  binary format, added passphrase widget/popup, API documentation,
  example code
- 2.15.2

-------------------------------------------------------------------
Thu Jan  4 15:45:00 CET 2007 - locilka@suse.cz

- Changed y2error() to y2warning() when using default value is
  Misc::SysconfigRead() (#231744).

-------------------------------------------------------------------
Thu Dec 21 10:19:00 CET 2006 - lslezak@suse.cz

- added a gpg library - a wrapper for gpg binary (GPG.ycp),
  CWM widgets (GPGWidgets.ycp)  (initial version)

-------------------------------------------------------------------
Thu Dec 14 15:06:25 CET 2006 - lslezak@suse.cz

- added Label::SkipButton() (#228370)

-------------------------------------------------------------------
Wed Dec 13 09:11:24 CET 2006 - lslezak@suse.cz

- URL.ycp: fixed url building and checking in Estonian locale
  (use [[:alpha:]] instead of [a-z] in regexps) (#227256)
- 2.15.1

-------------------------------------------------------------------
Thu Dec  7 15:30:30 CET 2006 - lslezak@suse.cz

- menu.ycp: `restart_menu is not needed anymore (#148683)

-------------------------------------------------------------------
Tue Dec  5 11:20:10 CET 2006 - kmachalkova@suse.cz

- Adapt ncurses menu.ycp for running yast modules as separate
  processes (#148683, #221254, #222547)
- Do not change LANG and LC_CTYPE when stdin does not support
  utf8 (testutf8 returns 0) (partly #179989)
- 2.15.0

-------------------------------------------------------------------
Tue Nov 28 09:04:31 CET 2006 - jsrain@suse.cz

- fixed board detection on PPC (#223872)
- 2.14.15

-------------------------------------------------------------------
Tue Nov 21 11:16:27 CET 2006 - mvidner@suse.cz

- Implemented yast2 --remove and yast2 --update (#222757).
  (It needs yast2-packager-2.14.8 to work.)
- 2.14.14

-------------------------------------------------------------------
Tue Nov 14 10:49:04 CET 2006 - kmachalkova@suse.cz

- Better selection of fastest available network device (checking
  for cable connection and status for NICs) (#214897)
- 2.14.13

-------------------------------------------------------------------
Mon Nov 13 17:26:19 CET 2006 - locilka@suse.cz

- Tuning the previous change not to use .target.tmpdir but using
  "/var/lib/YaST2" instead.
- 2.14.12

-------------------------------------------------------------------
Mon Nov 13 14:27:39 CET 2006 - locilka@suse.cz

- Calling /sbin/SuSEfirewall2 (start|stop) instead of
  Service::Start()/Service::Stop() for SuSEfirewall2_(init && setup)
  (#215416).
- Extended testsuite of SuSEFirewall module.
- 2.14.11

-------------------------------------------------------------------
Wed Nov  8 09:44:03 CET 2006 - mvidner@suse.cz

- Resubmitting to fix the build.
- 2.14.10

-------------------------------------------------------------------
Mon Nov  6 15:20:34 CET 2006 - mzugec@suse.cz

- #177560 - fixed corrupting sysconfig files after setting locale to et_EE
- set value to boolean if contains "yes" or "no"
- 2.14.9

-------------------------------------------------------------------
Fri Nov  3 15:37:06 CET 2006 - locilka@suse.cz

- Fixed handling of missign SuSE-release files (partly #217013).

-------------------------------------------------------------------
Fri Nov  3 10:58:21 CET 2006 - mvidner@suse.cz

- Manual page: documented the command line interface (jfriedl).

-------------------------------------------------------------------
Mon Oct 30 09:29:21 CET 2006 - locilka@suse.cz

- Stopping/Starting and/or Enabling/Disabling all SuSEfirewall2
  services even if one of them fails. Partly preventing from not
  writing the new status of services (bugzilla #215416).
- Restarting firewall in SuSEFirewall::ActivateConfiguration() even
  if the configuration is not changed but there are some RPC
  services in the configuration (bugzilla #186186).
- 2.14.8

-------------------------------------------------------------------
Wed Oct 25 11:13:38 CEST 2006 - locilka@suse.cz

- Writing the client's return value to the log (ProductControl)
  for easier debugging (#214886).

-------------------------------------------------------------------
Tue Oct 24 15:50:54 CEST 2006 - lslezak@suse.cz

- .etc.policykit agent - added documentation
- fixed script callback registration

-------------------------------------------------------------------
Tue Oct 24 09:44:20 CEST 2006 - jsrain@suse.cz

- lazy initialization of list of YaST modules for bash completion
  (#212928)

-------------------------------------------------------------------
Mon Oct 23 17:14:04 CEST 2006 - lslezak@suse.cz

- added .etc.policykit agent (reads/writes
  /etc/PolicyKit/privilege.d/*.privilege files), used for
  handling powermanagement permissions (fate #301180, bug #214272)
- 2.14.7

-------------------------------------------------------------------
Wed Oct 18 15:12:08 CEST 2006 - locilka@suse.cz

- Returning `abort from ProductControl::Run in case of Abort button
  pressed during the second stage installation (FATE #300422).
- 2.14.6

-------------------------------------------------------------------
Wed Oct 18 13:47:50 CEST 2006 - kmachalkova@suse.cz

- NetworkDevices: return device type (e.g. netcard, modem,..) in
  human readable form
- NetworkPopup: display more information (besides device id also
  type, name and IP address)
- Moved NetworkPopup.ycp from library/wizard to library/network
- 2.14.5

-------------------------------------------------------------------
Mon Oct 16 16:34:58 CEST 2006 - lslezak@suse.cz

- register script callbacks (feature #100233)
- 2.14.4

-------------------------------------------------------------------
Mon Oct 16 11:23:48 CEST 2006 - mvidner@suse.cz

- /sbin/yast2: make ldd "not found" messages visible so that there is
  a hint about why a UI plugin is not working (#211392).

-------------------------------------------------------------------
Tue Oct 10 18:02:17 CEST 2006 - mvidner@suse.cz

- It is now configurable whether to use Qt or GTK GUI,
  see "man yast2" (F#301083).
- 2.14.3

-------------------------------------------------------------------
Tue Oct  3 12:38:46 CEST 2006 - jsrain@suse.cz

- reverted bigsmp kernel usage
- 2.14.2

-------------------------------------------------------------------
Mon Oct  2 16:38:20 CEST 2006 - jsrain@suse.cz

- merged texts from proofread
- install bigsmp kernel regardless the memory size
- 2.14.1

-------------------------------------------------------------------
Wed Sep 27 11:02:10 CEST 2006 - jsrain@suse.cz

- merged 10.2-only patches to SVN repository
- fixed Cell detection (#206539)
- 2.14.0

-------------------------------------------------------------------
Mon Sep 18 16:35:26 CEST 2006 - lslezak@suse.cz

- use the new source callbacks (feature #1466),
  require yast2-pkg-bindigs >= 2.13.95
- 2.13.81

-------------------------------------------------------------------
Fri Sep 15 10:02:49 CEST 2006 - mvidner@suse.cz

- Refactored Progress.ycp (but reverted the interface change).
- 2.13.80

-------------------------------------------------------------------
Wed Aug 30 16:31:11 CEST 2006 - sh@suse.de

- Added output of "rpm -qa" to save_y2logs
  upon request at all-hands meeting 2006-08-29
- 2.13.79

-------------------------------------------------------------------
Wed Aug 30 15:23:33 CEST 2006 - locilka@suse.cz

- DnsServerPunycode module moved from yast2-dns-server to yast2
  as Punycode module.
- 2.13.78

-------------------------------------------------------------------
Wed Aug 23 16:27:16 CEST 2006 - jsrain@suse.cz

- added release-specific Xvnc parameters
- 2.13.77

-------------------------------------------------------------------
Wed Aug 23 09:59:40 CEST 2006 - jsrain@suse.cz

- kernel-smp package is dropped for 10.2
- simplified kernel package detection for PPC for 10.2 (#195049)
- 2.13.76

-------------------------------------------------------------------
Tue Aug 22 19:24:18 CEST 2006 - mvidner@suse.cz

- CWM::ShowAndRun: documented disable_buttons.

-------------------------------------------------------------------
Thu Aug 17 16:40:58 CEST 2006 - jsrain@suse.cz

- initialize patch/delta RPM callbacks
- 2.13.75

-------------------------------------------------------------------
Thu Aug 10 15:25:59 CEST 2006 - locilka@suse.cz

- Moved (x)inetd agent from yast2-inetd to yast2
- 2.13.74

-------------------------------------------------------------------
Wed Aug  9 15:37:45 CEST 2006 - jsrain@suse.cz

- fixed recognizing pegasos, cell and maple boot requirements (PPC)
  (#192957)

-------------------------------------------------------------------
Wed Aug  9 14:19:23 CEST 2006 - kmachalkova@suse.cz

- Added new Address::CheckMAC() and Address::ValidMAC() functions.
- 2.13.73

-------------------------------------------------------------------
Mon Aug  7 11:07:31 CEST 2006 - locilka@suse.cz

- Added new IP::IPv4ToBits() and IP::BitsToIPv4() functions.

-------------------------------------------------------------------
Fri Aug  4 16:21:43 CEST 2006 - jsrain@suse.cz

- added mode X-version-specific paths
- 2.13.72

-------------------------------------------------------------------
Thu Aug  3 14:51:46 CEST 2006 - mvidner@suse.cz

- Start-up speed-up: don't read all desktop files to find our icon.
  Thanks to Michael Meeks for profiling.
- 2.13.71

-------------------------------------------------------------------
Wed Aug  2 16:00:12 CEST 2006 - jsrain@suse.cz

- Added more X-version-specific paths
- 2.13.70

-------------------------------------------------------------------
Wed Aug  2 10:08:50 CEST 2006 - locilka@suse.cz

- Added new module SuSEFirewallExpertRules managing expert ACCEPT
  rules of SuSEfirewall2.
- Port-ranges-related functionality in SuSEFirewall module moved
  to new module PortRanges.

-------------------------------------------------------------------
Tue Aug  1 16:10:01 CEST 2006 - jsrain@suse.cz

- Added module and data file specifying X11 paths

-------------------------------------------------------------------
Wed Jul 26 11:40:32 CEST 2006 - locilka@suse.cz

- Added new FileUtils::CheckAndCreatePath function that checks the
  current system for path existency and offers its creation if it
  doesn't exist.
- 2.13.69

-------------------------------------------------------------------
Tue Jul 25 15:50:15 CEST 2006 - jsrain@suse.cz

- fixed error popup if log of mkinitrd could not be run (#156762)
- prevent from crash in DialogTree.ycp (#191237)

-------------------------------------------------------------------
Mon Jul 24 09:42:55 CEST 2006 - locilka@suse.cz

- Fixed handling of multiline entries in the SuSEfirewall2
  sysconfig file. Newline characters were removed when joining
  multiline entries together. By now, .sysconfig.SuSEfirewall2
  returns values as it reads them, newlines are replaced with
  spaces in SuSEFirewall::Read() (#194419).

-------------------------------------------------------------------
Tue Jul 18 16:02:46 CEST 2006 - jsrain@suse.cz

- fixed handling of translated strings in control file (eg.
  congratulate string)
- 2.13.68

-------------------------------------------------------------------
Tue Jul 18 10:24:24 CEST 2006 - locilka@suse.cz

- Fixed proposal to reflect the current status better. Network
  interfaces might be assigned to the zone with 'any' in 'EXT'.
  If there are no network interfaces but SSH port is open, proposal
  informs about it (#154401).
- If there are only dial-up interfaces, SSH port can be also
  enabled and correctly informs about the current state.

-------------------------------------------------------------------
Sun Jul 16 08:54:55 CEST 2006 - olh@suse.de

- introduce a Linuxrc::display_ip and use it instead of Arch::s390
- 2.13.67

-------------------------------------------------------------------
Fri Jul 14 17:09:02 CEST 2006 - locilka@suse.cz

- Added better checking for wrong port-ranges. Invalid ones are
  stored in the configuration but ignored for firewall functions,
  such as joining port ranges.
- Joining ranges is possible only for TCP and UDP because other
  protocols don't support port ranges.
- Removing notes about NetworkManager from the SuSEFirewall
  documentation because it isn't needed to mention it there.
- 2.13.66

-------------------------------------------------------------------
Sat Jun 24 22:23:08 CEST 2006 - locilka@suse.cz

- Adding special Xen interface "xenbr0" into the
  FW_FORWARD_ALWAYS_INOUT_DEV variable in the Network Proposal in
  case of "kernel-xenpae" package installed (#154133) (Similar to
  change in 2.13.43).
- 2.13.65

-------------------------------------------------------------------
Tue Jun 13 13:27:35 CEST 2006 - jsrain@suse.cz

- fixed encoding/decoding query part of URL (#179913)
- 2.13.64

-------------------------------------------------------------------
Mon Jun 12 17:16:34 CEST 2006 - mvidner@suse.cz

- Moved cfg_security.scr from yast2-security.rpm to yast2.rpm
- Do not sit in a networked directory when reconfiguring network
  (#61055, reapplied lost fix).
- 2.13.63

-------------------------------------------------------------------
Mon Jun 12 11:48:12 CEST 2006 - locilka@suse.cz

- Do not register Signature Callbacks in case of AutoInst (#183821)
- 2.13.62

-------------------------------------------------------------------
Fri Jun  2 12:42:04 CEST 2006 - jsrain@suse.cz

- Marked global API of following modules as stable:
    ProductFeatures, WizardHW
- 2.13.61

-------------------------------------------------------------------
Thu Jun  1 14:49:53 CEST 2006 - locilka@suse.cz

- Global API or parts of these modules were marked as Stable:
    Address, Arch, Confirm, Crash, FileUtils, Hostname, HTML,
    HWConfig, IP, Label, Map, Message, Mode, Netmask, Package,
    PackageAI, PackageSystem, Popup, Report, RichText, Sequencer,
    Service, Stage, TypeRepository, URL and Wizard
- Added some more documentation into the Wizard module
- Fixing documentation of global modules (for generated docu.)
- 2.13.60

-------------------------------------------------------------------
Thu May 18 12:28:09 CEST 2006 - locilka@suse.cz

- Fixing exporting the $QT_HOME_DIR according to $user's home
  directory (#162114).
- 2.13.59

-------------------------------------------------------------------
Mon May 15 15:18:56 CEST 2006 - locilka@suse.cz

- Fixed CWMFirewallInterfaces behavior in the basic view for all
  interfaces at once. When the status of the firewall checkbox is
  changed, the current configuration is checked and possible errors
  are reported to user (#158520 c17).
- 2.13.58

-------------------------------------------------------------------
Mon May 15 12:58:42 CEST 2006 - jsrain@suse.cz

- provide more information about restart of YaST during
  installation from ProductControl (#167561)

-------------------------------------------------------------------
Thu May 11 09:23:29 CEST 2006 - lslezak@suse.cz

- select kernel-xenpae package if Xen PAE kernel is running
  (#172978)
- 2.13.57

-------------------------------------------------------------------
Wed May 10 16:30:02 CEST 2006 - locilka@suse.cz

- Added more logging into the Service.ycp module (for bug #173418)

-------------------------------------------------------------------
Thu May  4 14:15:31 CEST 2006 - jsrain@suse.cz

- read texts from control file (#170881)
- 2.13.56

-------------------------------------------------------------------
Wed May  3 17:45:59 CEST 2006 - locilka@suse.cz

- Properly handle special string 'any' in 'EXT' zone in CWM for
  firewall. Creating special functions in SuSEFirewall module for
  that (#158520).
- 2.13.55

-------------------------------------------------------------------
Tue Apr 25 20:38:04 CEST 2006 - jsrain@suse.de

- properly parse FTP URL (#166248, many others)
- 2.13.54

-------------------------------------------------------------------
Tue Apr 25 14:24:45 CEST 2006 - visnov@suse.cz

- ensure importing trusted RPM keys before initializing sources (#169121)
- 2.13.53

-------------------------------------------------------------------
Thu Apr 20 22:47:03 CEST 2006 - jsrain@suse.de

- handle installation restart with repeating last step (#167561)
- 2.13.52

-------------------------------------------------------------------
Wed Apr 19 15:02:44 CEST 2006 - jsuchome@suse.cz

- menu.ycp: check for `restart_menu possible return value (#162966)
- scripts/yast2: enable restarting curses menu
- 2.13.51

-------------------------------------------------------------------
Tue Apr 18 15:13:32 CEST 2006 - jsuchome@suse.cz

- menu.ycp: better check if menu should exit after online-update
- 2.13.50

-------------------------------------------------------------------
Fri Apr 14 19:21:11 CEST 2006 - jsrain@suse.de

- fixed handling of disabling back button (#165832)
- 2.13.49

-------------------------------------------------------------------
Fri Apr 14 14:29:17 CEST 2006 - jsuchome@suse.cz

- restart online update if there are some selected patches left to
  installation (#165540)
- 2.13.48

-------------------------------------------------------------------
Tue Apr 11 10:08:09 CEST 2006 - locilka@suse.cz

- Registering callback Pkg::CallbackAcceptFileWithoutChecksum
- 2.13.47

-------------------------------------------------------------------
Fri Apr  7 22:40:56 CEST 2006 - jsrain@suse.de

- fixed content file parser (#163702)
- 2.13.46

-------------------------------------------------------------------
Wed Apr  5 15:59:36 CEST 2006 - locilka@suse.cz

- Registered new Pkg:: callbacks
  - Pkg::CallbackAcceptUnsignedFile
  - Pkg::CallbackAcceptUnknownGpgKey
  - Pkg::CallbackImportGpgKey
  - Pkg::CallbackAcceptVerificationFailed
  - Pkg::CallbackTrustedKeyAdded
  - Pkg::CallbackTrustedKeyRemoved
- 2.13.45

-------------------------------------------------------------------
Wed Apr  5 15:09:52 CEST 2006 - sh@suse.de

- V 2.13.44
- Fixed bug #116356: save_y2logs saves into a different directory

-------------------------------------------------------------------
Wed Apr  5 11:36:03 CEST 2006 - fehr@suse.de

- changed some very verbose debug output in AsciiFile.ycp
- 2.13.43

-------------------------------------------------------------------
Wed Apr  5 11:11:44 CEST 2006 - locilka@suse.cz

- Adding special Xen interface "xenbr0" into the
  FW_FORWARD_ALWAYS_INOUT_DEV variable in the Network Proposal in
  case of "kernel-xen" package installed (#154133).

-------------------------------------------------------------------
Wed Apr  5 10:49:47 CEST 2006 - mvidner@suse.cz

- Added CWM::DisableButtons (jsuchome, #157125).

-------------------------------------------------------------------
Wed Apr  5 09:44:25 CEST 2006 - locilka@suse.cz

- Fixed wrong handling of special 'any' string in the internal
  function ArePortsOrServicesAllowed(). This part was forgotten
  from the first implementation of NetworkManager support (#162512).
- Adding FW_FORWARD_ALWAYS_INOUT_DEV variable into the Read()
  function to prepare fix for Xen handling (#154133).

-------------------------------------------------------------------
Tue Apr  4 15:31:08 CEST 2006 - locilka@suse.cz

- Added mapping for Pkg::CallbackAcceptUnsignedFile() callback
  (#162858)
- 2.13.42

-------------------------------------------------------------------
Wed Mar 29 17:04:09 CEST 2006 - mvidner@suse.cz

- Added PackageLock, a module to handle the big Zypp lock (#160319).
- 2.13.41

-------------------------------------------------------------------
Mon Mar 27 10:24:51 CEST 2006 - locilka@suse.cz

- TERM=raw -> TERM=dumb in Service::RunInitScriptWithTimeOut()

-------------------------------------------------------------------
Wed Mar 22 13:00:10 CET 2006 - locilka@suse.cz

- better testing of UTF-8 support using the testutf8 binary
  (#158001)
- 2.13.40

-------------------------------------------------------------------
Mon Mar 20 11:17:11 CET 2006 - locilka@suse.cz

- removed yast2 starting script from /usr/lib/YaST2/bin/, leaving
  it only in /sbin/ (#144237).
- replacing relative paths in /sbin/yast2 with absolute ones.
- 2.13.39

-------------------------------------------------------------------
Wed Mar 15 16:15:35 CET 2006 - jsrain@suse.de

- changed the name of kernel package on S/390 (#157605)
- 2.13.38

-------------------------------------------------------------------
Wed Mar 15 09:03:47 CET 2006 - locilka@suse.cz

- checking for testutf8 binary before running it in /sbin/yast2
  starting script (#158001)
- 2.13.37

-------------------------------------------------------------------
Mon Mar 13 14:07:54 CET 2006 - jsuchome@suse.cz

- fixed long buttons (#157420)
- 2.13.36

-------------------------------------------------------------------
Fri Mar 10 23:17:46 CET 2006 - jsrain@suse.de

- store all installation options in /etc/YaST2/Productfeatures
  (#156388)
- 2.13.35

-------------------------------------------------------------------
Fri Mar 10 17:12:00 CET 2006 - mvidner@suse.cz

- Start ncurses UI in non-threaded mode to enable spawning of
  interactive processes (like w3m for suseRegister, #150799).
- Added String::Random (#157107).
- 2.13.34

-------------------------------------------------------------------
Mon Feb 27 14:04:10 CET 2006 - lslezak@suse.cz

- Arch::is_xen0() and Arch::is_xenU() (#153235)
- 2.13.33

-------------------------------------------------------------------
Thu Feb 23 13:10:38 CET 2006 - mvidner@suse.cz

- ag_initscripts: no need to use absolute paths to awk and friends
  (#152840)
- 2.13.32

-------------------------------------------------------------------
Mon Feb 20 16:08:07 CET 2006 - mvidner@suse.cz

- Added Arch::is_laptop as a better alternative to
  Arch::has_pcmcia (#151813).
- 2.13.31

-------------------------------------------------------------------
Thu Feb 16 19:45:58 CET 2006 - olh@suse.de

- fix two typos in error path in Mode.ycp

-------------------------------------------------------------------
Tue Feb 14 17:57:57 CET 2006 - jsrain@suse.de

- added possibility to disable individual proposals
- 2.13.30

-------------------------------------------------------------------
Tue Feb 14 13:30:19 CET 2006 - olh@suse.de

- remove nubus support

-------------------------------------------------------------------
Mon Feb 13 13:06:25 CET 2006 - lslezak@suse.cz

- don't try to install kernel-*-nongpl packages
- 2.13.29

-------------------------------------------------------------------
Mon Feb 13 12:17:02 CET 2006 - locilka@suse.cz

- Killing the .background agent in the
  Service::RunInitScriptWithTimeOut function to prevent from
  undefined behavior when calling this function one by one
  without any sleep (#144891).
- Ignoring all 'skeleton' and 'skeleton.*' init scripts in the
  Rulevel editor since they are not a real init scripts.

-------------------------------------------------------------------
Mon Feb 13 09:49:13 CET 2006 - locilka@suse.cz

- Removing obsolete support for NetworkManager which have changed
  its behavior again (#149075). Changing firewall, firewall
  proposal and CWM firewall.
- 2.13.28

-------------------------------------------------------------------
Thu Feb  9 17:04:13 CET 2006 - locilka@suse.cz

- Added support for the iscsi-target (#149548) into the Firewall
  services

-------------------------------------------------------------------
Wed Feb  8 17:33:40 CET 2006 - jsrain@suse.de

- added support for localization of workflows updated from add-on
  products

-------------------------------------------------------------------
Tue Feb  7 19:33:38 CET 2006 - mvidner@suse.cz

- Use rcnetwork restart insted of rcnetwork start to handle the switch
  between ifup and NetworkManager (#148263).
- Use BuildRequires, but without openslp-devel, popt-devel.
- 2.13.27

-------------------------------------------------------------------
Thu Jan 26 09:36:21 CET 2006 - locilka@suse.cz

- Added new function String::WrapAt() to ease wrapping texts in
  dialogs and pop-up windows.
  Useful particulary for translated strings with unknown length.

-------------------------------------------------------------------
Mon Jan 23 17:36:06 CET 2006 - locilka@suse.cz

- Added new function NetworkService::ConfirmNetworkManager() to be
  called in the Read dialogs of services configuration. User has to
  confirm continuing the configuration when NetworkManager is
  enabled.
- Merged texts from proofreading.
- 2.13.26

-------------------------------------------------------------------
Mon Jan 23 17:06:18 CET 2006 - mvidner@suse.cz

- Start the network using rcnetwork start, not rcnetwork status.
  Fixes the internet test (#144829).
- 2.13.25

-------------------------------------------------------------------
Sun Jan 15 17:56:00 CET 2006 - mvidner@suse.cz

- NetworkService: use /etc/sysconfig/network/config:NETWORKMANAGER
  instead of rcnetworkmanager (#135595).
- 2.13.24

-------------------------------------------------------------------
Fri Jan 13 16:46:36 CET 2006 - jsrain@suse.cz

- hide disabled steps from installation workflow
- 2.13.23

-------------------------------------------------------------------
Fri Jan 13 15:20:02 CET 2006 - locilka@suse.cz

- Added missing function Progress::status()
  Returning whether progress 'is' on or 'off'

-------------------------------------------------------------------
Wed Jan 11 18:31:17 CET 2006 - mvidner@suse.cz

- CWMTab::CleanUp: do not reset current_tab_id, the caller may want to
  remember it for revisiting the dialog (#134386).
- Added String::NonEmpty (stringlist) and NewlineItems (string).
- Added XML::XmlError () (ug).
- 2.13.22

-------------------------------------------------------------------
Wed Jan 11 13:47:24 CET 2006 - jsrain@suse.cz

- added possibility to hide Edit button in Table/Popup
- 2.13.21

-------------------------------------------------------------------
Wed Jan 11 11:10:38 CET 2006 - locilka@suse.cz

- Fixing bug #142502
  Firewall still reported 'closed' SSH port when the Network Manager
  was used.
  Added more debugging logs.
- 2.13.20

-------------------------------------------------------------------
Mon Jan  9 17:54:49 CET 2006 - locilka@suse.cz

- Teaching SuSEFirewallProposal to work well with Network Manager
  enabled.
- 2.13.19

-------------------------------------------------------------------
Fri Jan  6 10:18:56 CET 2006 - locilka@suse.cz

- Tuning SuSEFirewall known Services
  Adding "TCP: 427" and "Broadcast: 427" to the definition of
  SLP-daemon by the feature #117 "SLP configuration module"

-------------------------------------------------------------------
Thu Jan  5 16:57:00 CET 2006 - mvidner@suse.cz

- CWM: implemented valid_chars property; added InitNull and StoreNull.
- CWM::Run: generate a fake event to allow a handler to enable/disable
  widgets before the first real UserInput takes place
- Dropped commandline.ycp, really now.
- 2.13.18

-------------------------------------------------------------------
Thu Jan  5 10:01:17 CET 2006 - locilka@suse.cz

- Adjusting environment for bugfix #129679
  Preventing Service::RunInitScript() from stuck by adding a new
  function Service::RunInitScriptWithTimeOut() using the
  .background agent
- Fixing bug #139587
  Firewall Functions IsEnabled() and IsStarted() expected that the
  firewall is not enabled or started by default in the
  installation. The [Back] button from the connection test (and
  changing firewall "enabled" to "disabled") has broken this
  expectation.

-------------------------------------------------------------------
Wed Jan  4 11:12:18 CET 2006 - visnov@suse.cz

- Dropped Require.ycp, long time obsolete library
- Dropped commandline.ycp obsolete wrapper

-------------------------------------------------------------------
Wed Jan  4 10:22:51 CET 2006 - locilka@suse.cz

- Adding Network Manager support into
        - SuSEFirewall Proposal
        - SuSEFirewall itself
        - CWM Firewall Interfaces (for other modules)
- 2.13.17

-------------------------------------------------------------------
Tue Jan  3 15:22:12 CET 2006 - visnov@suse.cz

- Show progress in command-line mode (F300349)

-------------------------------------------------------------------
Tue Jan  3 10:29:58 CET 2006 - mvidner@suse.cz

- Prevented NetworkService::Managed() from returning nil.

-------------------------------------------------------------------
Thu Dec 22 08:46:07 CET 2005 - visnov@suse.cz

- ignore .desktop comments starting with #

-------------------------------------------------------------------
Tue Dec 20 11:13:26 CET 2005 - visnov@suse.cz

- Include bash completion script
- 2.13.16

-------------------------------------------------------------------
Mon Dec 19 17:20:03 CET 2005 - mvidner@suse.cz

- Consider also NetworkManager if there are no ifcfgs during the
  firewall proposal (#139402).
- 2.13.15

-------------------------------------------------------------------
Mon Dec 19 15:34:37 CET 2005 - jsuchome@suse.cz

- merged texts from proofreading
- 2.13.14

-------------------------------------------------------------------
Wed Dec 14 16:08:39 CET 2005 - mvidner@suse.cz

- Added a bash completion script, thanks to choeger.

-------------------------------------------------------------------
Wed Dec  7 10:02:18 CET 2005 - locilka@suse.cz

- Changing firewall summary texts due to the bug/enhancement
  #119810. A bit misleading text "SSH is enabled" was changed to
  the "SSH port is open" etc. Also translatios should be now much
  more clearer.

-------------------------------------------------------------------
Tue Nov 29 14:41:40 CET 2005 - locilka@suse.cz

- Adding feature #5998 from FaTE: Port ranges
  Port ranges are supported in the whole configuration of
  SuSEFirewall2 for TCP, UDP and Broadcast. Port range has a higher
  priority than a port itsef, which means that adding a port which
  is already mentioned in some port alias will not add it again. If
  there is some port range next to the new port it will join it
  with the port range. Port ranges can be flatten when one is a
  neighbor of any other or if one covers any other. Removing a port
  from the port range will split the port range up into two port
  ranges.
- Adding port range support into port aliases
- Changing searching for port alias from grep-regexp to the
  perl-regexp (because of buggy behaviour with the 'mysql' port).
- Fixing variable types in documentation of some functions
- 2.13.13

-------------------------------------------------------------------
Thu Nov 24 12:51:20 CET 2005 - locilka@suse.cz

- Fixed the misleading documentation for GetEnableService()
  function in the SuSEFirewall module, thanks to jsmeix

-------------------------------------------------------------------
Wed Nov 23 13:41:53 CET 2005 - mvidner@suse.cz

- CWM::ProcessTerm now handles all container widgets
  (added `MarginBox, `MinWidth, `MinHeight, `MinSize).

-------------------------------------------------------------------
Wed Nov 23 12:36:26 CET 2005 - visnov@suse.cz

- 2.13.12

-------------------------------------------------------------------
Tue Nov 22 15:50:21 CET 2005 - lslezak@suse.cz

- do not log passwords (#134886)

-------------------------------------------------------------------
Wed Nov 16 15:03:58 CET 2005 - jsrain@suse.cz

- read list of modules to clone at the end of installation from
  control file

-------------------------------------------------------------------
Wed Nov 16 07:40:38 CET 2005 - lslezak@suse.cz

- Kernel.ycp - some PPC kernel RPMs have been dropped, kernel
  package selection updated (#64206)
- 2.13.11

-------------------------------------------------------------------
Tue Nov 15 18:49:54 CET 2005 - mvidner@suse.cz

- CWM:
 - added `menu_button
 - explicitly specifying an empty help produces no errors, like no_help
 - actually implemented validate_help
 - added validate_type: `function_no_popup so that the function bodies
   can be shared and only validate_help needs to differ
- CWMTab:
 - widget_names is now optional
 - generate a fake event when switching to a new tab to allow a handler
   to enabled/disable widgets before the first real UserInput takes place
 - prevent double tab initialization at tab set initialization
- 2.13.10

-------------------------------------------------------------------
Fri Nov 11 10:05:46 CET 2005 - jsrain@suse.cz

- initialize package source only if needed when installing kernel
  modules package (#132458)

-------------------------------------------------------------------
Tue Nov  8 13:37:34 CET 2005 - lslezak@suse.cz

- add %2f when the begining of FTP URL path starts with /
- 2.13.9

-------------------------------------------------------------------
Tue Nov  8 09:28:22 CET 2005 - lslezak@suse.cz

- The reserved characters can be part of URL (#96960),
  properly handle the escape sequences in parsing/building of URL
- 2.13.8

-------------------------------------------------------------------
Wed Nov  2 18:33:12 CET 2005 - mvidner@suse.cz

- CWM
 - PrepareDialog recognizes *Squash and alignment widgets.
 - "widget_names" can be omitted in ShowAndRun.
 - Added section: Widget Description Map Reference.
 - Factored out rules to format the docbook documentation.
- CWMTab
 - CreateWidget recognizes "fallback_functions" in the main map
   and the tab maps.
 - Also call "clean_up" functions for widgets inside the tabs.

-------------------------------------------------------------------
Wed Nov  2 10:54:54 CET 2005 - locilka@suse.cz

- Removing TCP port 135 from samba-server firewall definition.
- Adding "Portable Batch System (PBS)" definition into firewall
- Adding MySQL definition into firewall, enhancement #131478

-------------------------------------------------------------------
Thu Oct 27 18:14:24 CEST 2005 - mvidner@suse.cz

- CLI XML help: changed document structure, hopefully for the better.
- 2.13.7

-------------------------------------------------------------------
Fri Oct 21 16:28:01 CEST 2005 - lslezak@suse.cz

- CommandLine:: supports printing texts without trailing
  newline character (useful for progress messages); added YesNo()
  functionality for the command line mode
- Package:: supports installing packages in the command line mode
  (#91033)
- 2.13.6

-------------------------------------------------------------------
Thu Oct 20 13:14:33 CEST 2005 - jsuchome@suse.cz

- added Misc::CustomSysconfigRead for reading custom sysconfig files
- 2.13.5

-------------------------------------------------------------------
Mon Oct 10 15:38:30 CEST 2005 - mvidner@suse.cz

- Do not use modules marked with BrokenModules (#97655).
- 2.13.4

-------------------------------------------------------------------
Fri Sep 30 12:53:28 CEST 2005 - mvidner@suse.cz

- Fixed the configuration of ESCON and FICON (#82891).
- 2.13.3

-------------------------------------------------------------------
Thu Sep 29 13:44:59 CEST 2005 - visnov@suse.cz

- require yast2-hardware-detection for probing

-------------------------------------------------------------------
Tue Sep 27 11:02:16 CEST 2005 - jsrain@suse.cz

- do not prevent USB modules from being added to initrd (#66733)

-------------------------------------------------------------------
Tue Sep 27 09:56:07 CEST 2005 - lslezak@suse.cz

- Popup - display long error "as is" - escape rich text tags,
  format lines; layout fixes
- version 2.13.2

-------------------------------------------------------------------
Fri Sep 23 13:42:46 CEST 2005 - lslezak@suse.cz

- command line - multiline description of a command is possible
  (help can be string or list of strings)

-------------------------------------------------------------------
Fri Sep 23 09:43:09 CEST 2005 - locilka@suse.cz

- Adding support for VNC and SSH installations. Firewall proposal
  enables SSH on non-dial-up interfaces when installing over SSH,
  enables VNC on non-dial-up interfaces when installing over VNC.
  Firewall proposal warns when installing over SSH/VNC and SSH/VNC
  is not enabled. (enahancement #113211)
- Adding XDMCP (Remote Acces to Display Manager) support
  (enhancement #118200)
- Adding FAM (Remote File Alteration Monitor) support
  (enhancement #118196)
- 2.13.1

-------------------------------------------------------------------
Wed Sep 21 13:10:38 CEST 2005 - lslezak@suse.cz

- Support for long error and long warning messages
  (e.g. Report::LongError) (#79161)
- new popups in Popup:: module (e.g. Popup::TimedLongError)
- added [Stop] button to all timed popups
- version 2.13.0

-------------------------------------------------------------------
Wed Sep  7 16:01:13 CEST 2005 - mvidner@suse.cz

- Fixed deleting an interface after writing and returning
  to the network proposal (#115448).
- WIRELESS_WPA_PASSWORD is also secret (#65741).
- 2.12.27

-------------------------------------------------------------------
Mon Sep  5 22:39:56 CEST 2005 - locilka@suse.cz

- fixing default SuSEfirewall2 logging values using the
  GetDefaultValue() function for undefined and newly also for
  empty values  for security reasons (#100692).
- 2.12.26

-------------------------------------------------------------------
Mon Sep  5 16:55:12 CEST 2005 - jsrain@suse.cz

- translate proposal tab headers (#114677)
- 2.12.25

-------------------------------------------------------------------
Mon Aug 22 12:33:42 CEST 2005 - jsuchome@suse.cz

- added check for `cancel to ncurses menu loop (#105507)
- 2.12.24

-------------------------------------------------------------------
Thu Aug 18 13:59:50 CEST 2005 - lslezak@suse.cz

- added simple XEN detection (workaround for #100726)
- select kernel-xen if XEN is detected
- 2.12.23

-------------------------------------------------------------------
Thu Aug 18 11:05:25 CEST 2005 - locilka@suse.cz

- Do not Read() NetworkDevices when running CWMFirewallInterfaces
  in Installation or Update.
- Set SuSEFirewallProposal as 'modified' when changing the firewall
  counfiguration via CWMFirewallInterfaces in Installation or
  Update (bug #105170).

-------------------------------------------------------------------
Mon Aug 15 14:47:36 CEST 2005 - jsrain@suse.cz

- check whether VGA kernel parameter is correct (#103150)

-------------------------------------------------------------------
Fri Aug 12 13:10:37 CEST 2005 - jsrain@suse.cz

- don't prevent xfs and jfx module from being added to initrd on
  PPC (#104037)
- 2.12.22

-------------------------------------------------------------------
Fri Aug 12 13:03:29 CEST 2005 - locilka@suse.cz

- Fixed YaST in console. It had been using LANG set to "POSIX"
  which was supporsed to be empty or to contain "xx_XX" string
  (#103007).

-------------------------------------------------------------------
Fri Aug 12 10:08:14 CEST 2005 - visnov@suse.cz

- added comments for translators

-------------------------------------------------------------------
Tue Aug  9 16:10:22 CEST 2005 - mvidner@suse.cz

- Fixed init script parsing with special backslash and whitespace
  combination (#103013).

-------------------------------------------------------------------
Tue Aug  9 11:27:06 CEST 2005 - locilka@suse.cz

- Fixing bug #102951
  Adding SLP Daemon to the firewall as a known service
- 2.12.21

-------------------------------------------------------------------
Mon Aug  8 16:35:47 CEST 2005 - jsrain@suse.cz

- disable "Edit" and "Delete" buttons in hardware dialog if no item
  is present in the list (#102526)
- store vendor URL in the installed system (#102542)
- do not add unneeded modules to initrd (#102588)
- 2.12.20

-------------------------------------------------------------------
Fri Aug  5 09:08:24 CEST 2005 - jsrain@suse.cz

- added initialization of source refresh callbacks
- changed label of the menubutton in the hardware dialog
- 2.12.19

-------------------------------------------------------------------
Thu Aug  4 16:14:49 CEST 2005 - lslezak@suse.cz

- move sysconfig metadata parsing functions from Sysconfig
  to String module.
- 2.12.18

-------------------------------------------------------------------
Tue Aug  2 15:54:10 CEST 2005 - lslezak@suse.cz

- format function in WizardHW module
- 2.12.17

-------------------------------------------------------------------
Tue Aug  2 14:36:32 CEST 2005 - jsrain@suse.cz

- added support not to allow to go back in the installation
  workflow if started from the middle
- 2.12.16

-------------------------------------------------------------------
Mon Aug  1 15:06:21 CEST 2005 - locilka@suse.cz

- Changing firewall definition for samba-server by the Samba-Howto
  Allowed ports/functionality is: TCP 135, 139, 445; UDP: 137, 138;
  Broadcast: 137, 138;
  Bugzilla #81254

-------------------------------------------------------------------
Thu Jul 28 15:52:49 CEST 2005 - jsrain@suse.cz

- merged texts from proofreading

-------------------------------------------------------------------
Thu Jul 28 08:55:08 CEST 2005 - jsrain@suse.cz

- fixed stopping the workflow in the middle to reboot (eg. in case
  of kernel update)
- 2.12.15

-------------------------------------------------------------------
Thu Jul 21 13:58:55 CEST 2005 - sh@suse.de

- Now using `opt(`hvstretch) in wizard to restore old laoyut
  behaviour: center content by default
- V 2.12.14

-------------------------------------------------------------------
Thu Jul 21 09:53:02 CEST 2005 - jsrain@suse.cz

- don't report void errors in CWM

-------------------------------------------------------------------
Wed Jul 20 14:51:42 CEST 2005 - jsrain@suse.cz

- fixed incorrecr wizard command causing crash at the begin of the
  installation
- 2.12.13

-------------------------------------------------------------------
Wed Jul 20 10:35:22 CEST 2005 - jsrain@suse.cz

- added libxml2(-devel) to neededforbuild
- 2.12.12

-------------------------------------------------------------------
Tue Jul 19 16:47:38 CEST 2005 - jsrain@suse.cz

- fixed installation workflow re-load on switch from installation
  to update or vice versa
- added possibility to start the workflow from the middle
- added possibility for having more stages in the installation
  wizard navigation bar
- added support for specifying textdomain for translatable texts
  for installation wizard
- 2.12.11

-------------------------------------------------------------------
Mon Jul 18 11:42:40 CEST 2005 - sh@suse.de

- Properly check if KDE is running in /sbin/yast so the sw_single
  module is started full-screen if that works flawlessly (KDE)
- V 2.12.10

-------------------------------------------------------------------
Mon Jul 11 18:20:44 CEST 2005 - sh@suse.de

- Fixed NCurses wizard layout behaviour:
  Properly propagate content strechability to layout parent
- V 2.12.9

-------------------------------------------------------------------
Fri Jul  8 16:03:01 CEST 2005 - visnov@suse.cz

- adapt build dependencies for blocxx
- 2.12.8

-------------------------------------------------------------------
Fri Jul  1 12:48:43 CEST 2005 - jsrain@suse.cz

- added support functions fir general hardware summary dialog
- added possibility to get selected tab from CWMTab
- 2.12.7

-------------------------------------------------------------------
Tue Jun 14 16:05:05 CEST 2005 - lslezak@suse.cz

- command line - fixed example definition in xmlhelp output
- 2.12.6

-------------------------------------------------------------------
Mon Jun 13 17:04:03 CEST 2005 - lslezak@suse.cz

- command line - 'xmlhelp' command (store command line help of
  a client in XML format)

-------------------------------------------------------------------
Mon Jun  6 10:24:53 CEST 2005 - jsrain@suse.cz

- keep order of initrd modules from installation system in the
  target system
- 2.12.5

-------------------------------------------------------------------
Tue May 31 10:32:54 CEST 2005 - jsrain@suse.cz

- create initial ProductFeatures file via fillup (#79278)

-------------------------------------------------------------------
Wed May 25 14:26:50 CEST 2005 - locilka@suse.cz

- Fixed SuSEFirewall testsuite after adding 'bootps' port to the
  DHCP Server definition

-------------------------------------------------------------------
Wed May 25 13:25:04 CEST 2005 - mvidner@suse.cz

- CWM: added a standalone radio button widget

-------------------------------------------------------------------
Thu May 19 11:51:29 CEST 2005 - locilka@suse.cz

- Fixed bug in CWMTsigKeys
  Key name containing the 't' letter had been ending on that
  character because of wrong implementation of regexp with '\\t'

-------------------------------------------------------------------
Mon May  9 09:51:10 CEST 2005 - locilka@suse.cz

- Adding "Requires: SuSEfirewall2" into the yast2 package instead
  of the yast2-firewall

-------------------------------------------------------------------
Tue May  3 16:42:41 CEST 2005 - jsrain@suse.cz

- made the hardcoded fallback list of VGA modes in Initrd.ycp
  public (via global function)

-------------------------------------------------------------------
Tue May  3 11:27:04 CEST 2005 - locilka@suse.cz

- Added 'bootps' port allowing broadcast into the DHCP Server
  definition for SuSEFirewallServices

-------------------------------------------------------------------
Thu Apr 28 14:04:57 CEST 2005 - jsrain@suse.cz

- if YOU updates any YaST package, restart NCurses control center
  (#80591)

-------------------------------------------------------------------
Thu Apr 28 10:08:20 CEST 2005 - jsrain@suse.cz

- updated ProductControl.ycp to privide inst_finish steps
- 2.12.4

-------------------------------------------------------------------
Fri Apr 22 13:39:55 CEST 2005 - mvidner@suse.cz

- Do not use "default" as an identifier.

-------------------------------------------------------------------
Mon Apr 18 15:43:43 CEST 2005 - jsrain@suse.cz

- added testsuite for new ProductFeatures.ycp
- 2.12.3

-------------------------------------------------------------------
Mon Apr 18 14:40:43 CEST 2005 - jsrain@suse.cz

- updated manual page and help of yast2 (#70892)
- changed interface of ProductFeatures.ycp
- 2.12.2

-------------------------------------------------------------------
Tue Apr  5 14:45:07 CEST 2005 - visnov@suse.cz

- fix NFB
- 2.12.1

-------------------------------------------------------------------
Mon Apr  4 10:27:58 CEST 2005 - jsrain@suse.cz

- after running online update, exit ncurses control center (#63542)

-------------------------------------------------------------------
Thu Mar 31 13:05:13 CEST 2005 - jsrain@suse.cz

- initialize product macro for help texts from /etc/*-release
  (#61247)

-------------------------------------------------------------------
Thu Mar 31 11:10:12 CEST 2005 - locilka@suse.cz

- Changed firewall proposal texts to be clearly translatable
  (#73612)

-------------------------------------------------------------------
Thu Mar 24 13:07:15 CET 2005 - jsrain@suse.cz

- changed kernel packages for PPC (#72344)

-------------------------------------------------------------------
Mon Mar 21 16:25:33 CET 2005 - sh@suse.de

- Fixed bug #72799: Help/Steps buttons not translated
- V 2.11.48

-------------------------------------------------------------------
Mon Mar 21 13:51:43 CET 2005 - jsrain@suse.cz

- fixed setting bootsplash resolutino if framebuffer modes couldn't
  be detected (#74052)
- 2.11.47

-------------------------------------------------------------------
Fri Mar 18 14:17:30 CET 2005 - jsrain@suse.cz

- fixed determining if firewall is enabled (#73819)
- 2.11.46

-------------------------------------------------------------------
Wed Mar 16 16:50:03 CET 2005 - visnov@suse.cz

- 2.11.45

-------------------------------------------------------------------
Tue Mar 15 13:40:39 CET 2005 - visnov@suse.cz

- added check-all-syntax script for validating all YCP clients
  and modules (#63942)

-------------------------------------------------------------------
Mon Mar 14 16:36:55 CET 2005 - mvidner@suse.cz

- Don't allow single quotes inside ifcfg-* variables,
  especially NAME (#72164).
- NetworkDevices::ConcealSecrets: only nonempty; also WIRELESS_WPA_PSK.
- 2.11.44

-------------------------------------------------------------------
Sat Mar 12 04:44:45 CET 2005 - nashif@suse.de

- optionally add addon selections using the control file (#72257)
- 2.11.43

-------------------------------------------------------------------
Fri Mar 11 15:38:51 CET 2005 - mvidner@suse.cz

- Added NetworkDevices::ConcealSecrets not to log sensitive
  information (#65741).
- 2.11.42

-------------------------------------------------------------------
Fri Mar 11 10:45:17 CET 2005 - locilka@suse.cz

- Added new testsuite for SuSEFirewall module
- Added new testsuite for PortAliases module

-------------------------------------------------------------------
Wed Mar  9 13:17:46 CET 2005 - locilka@suse.cz

- Adjusting to changed /etc/services
  "ipsec-msft" has been changed to "ipsec-nat-t"
- 2.11.41

-------------------------------------------------------------------
Fri Mar  4 14:09:28 CET 2005 - lslezak@suse.cz

- HWConfig.ycp - /etc/sysconfig/hardware/hwcfg-* file access
- 2.11.40

-------------------------------------------------------------------
Fri Mar  4 10:25:56 CET 2005 - locilka@suse.cz

- fixed bug #67335
  Aborting unchanged SuSEfirewall configuration
- 2.11.39

-------------------------------------------------------------------
Thu Mar  3 13:40:45 CET 2005 - jsrain@suse.cz

- prevent Initrd module from automatical reading in Mode::config
  (#67256)

-------------------------------------------------------------------
Wed Mar  2 11:22:33 CET 2005 - locilka@suse.cz

- merged proofed texts
- 2.11.38

-------------------------------------------------------------------
Fri Feb 25 15:24:07 CET 2005 - lslezak@suse.cz

- command line - fixed checking of the mandatory keys - don't
  abort in "unsupported" mode, testsuite updated
- 2.11.37

-------------------------------------------------------------------
Fri Feb 25 13:20:17 CET 2005 - visnov@suse.cz

- 2.11.35

-------------------------------------------------------------------
Fri Feb 25 13:11:07 CET 2005 - lslezak@suse.cz

- commandline - don't check mandatory keys when the command line
  mode is "unsupported", testsuite updated
- 2.11.36

-------------------------------------------------------------------
Thu Feb 24 12:00:54 CET 2005 - fehr@suse.de

- Add AsciiFile::ReplaceLine
- 2.11.34

-------------------------------------------------------------------
Thu Feb 24 08:54:01 CET 2005 - visnov@suse.cz

- reading INCOMPLETE_TRANSLATION_TRESHOLD enabled
- 2.11.33

-------------------------------------------------------------------
Wed Feb 23 14:25:44 CET 2005 - lslezak@suse.cz

- command line - use command 'abort' instead of 'quit',
  testsuite updated

-------------------------------------------------------------------
Mon Feb 21 18:31:12 CET 2005 - nashif@suse.de

- Fixed reading of global variable which breaks testsuites

-------------------------------------------------------------------
Mon Feb 21 16:22:21 CET 2005 - nashif@suse.de

- Added incomplete_translation_treshold to product features

-------------------------------------------------------------------
Fri Feb 18 11:33:32 CET 2005 - visnov@suse.cz

- Don't show desktop files with "Hidden" set to yes in ncurses menu

-------------------------------------------------------------------
Thu Feb 17 07:16:41 CET 2005 - nashif@suse.de

- Added function to reset install.inf data to initiate a reread of
  the file

-------------------------------------------------------------------
Tue Feb 15 15:55:55 CET 2005 - locilka@suse.cz

- added name of the device for configuring interfaces
- added missing comments for SuSEFirewall functions

-------------------------------------------------------------------
Mon Feb 14 11:30:44 CET 2005 - jsrain@suse.cz

- added functions to disable and enable the CWM Firewall Interfaces
  widget
- 2.11.30

-------------------------------------------------------------------
Thu Feb 10 16:35:17 CET 2005 - mvidner@suse.cz

- Do not propose a dynamic address if the product (OES) says
  force_static_ip (#50524).
- 2.11.29

-------------------------------------------------------------------
Wed Feb  9 19:19:42 CET 2005 - nashif@suse.de

- control file and saved features from installation is now saved
  into /etc/YaST2,  /var/lib is too risky

-------------------------------------------------------------------
Wed Feb  9 15:12:00 CET 2005 - jsrain@suse.cz

- merged variables for kernel parameters in ProductFeatures into
  one (#50369)

-------------------------------------------------------------------
Wed Feb  9 12:03:50 CET 2005 - locilka@suse.cz

- Fixed reading SuSEfirewall2 configuration to be done only once
  in network proposal.

-------------------------------------------------------------------
Tue Feb  8 17:03:02 CET 2005 - sh@suse.de

- Added icons to standard popups
- V 2.11.26

-------------------------------------------------------------------
Tue Feb  8 16:09:19 CET 2005 - nashif@suse.de

- Moved ProductControl. Hooks from installation

-------------------------------------------------------------------
Tue Feb  8 14:48:37 CET 2005 - nashif@suse.de

- Moved XML module to library

-------------------------------------------------------------------
Tue Feb  8 10:48:25 CET 2005 - jsrain@suse.cz

- added richtext and (multi)selection box widget support to CWM
- enable release notes in inst. proposal also for NCurses

-------------------------------------------------------------------
Tue Feb  8 10:10:52 CET 2005 - jsuchome@suse.cz

- merged texts from proofreading
- 2.11.25

-------------------------------------------------------------------
Tue Feb  8 09:46:32 CET 2005 - jsuchome@suse.cz

- build with CustomDialogs.ycp
- 2.11.24

-------------------------------------------------------------------
Mon Feb  7 06:17:22 CET 2005 - nashif@suse.de

- Fixed call to inst_suseconfig
- Added variable to Directory used for custom workflows

-------------------------------------------------------------------
Fri Feb  4 17:44:21 CET 2005 - mvidner@suse.cz

- Added String::OptParens, String::OptFormat.
- 2.11.23

-------------------------------------------------------------------
Tue Feb  1 12:56:56 CET 2005 - lslezak@suse.cz

- fixed finish call handling (don't call finish handler (Write)
  when module is not initialized)
- 2.11.22

-------------------------------------------------------------------
Mon Jan 31 17:47:43 CET 2005 - sh@suse.de

- Added Show|HideReleaseNotesButton() to Wizard::
- V 2.11.21

-------------------------------------------------------------------
Mon Jan 31 10:46:33 CET 2005 - locilka@suse.cz

- added samba-server allowing broadcast feature (#50311)
- 2.11.20

-------------------------------------------------------------------
Fri Jan 28 09:57:54 CET 2005 - mlazar@suse.cz

- fixed runlevel agent: don't dump error msg if service script
  isn't readable

-------------------------------------------------------------------
Thu Jan 27 13:29:28 CET 2005 - mvidner@suse.cz

- NetworkDevices: canonicalize STARTMODE (~#50095), also on Import.
- 2.11.19

-------------------------------------------------------------------
Thu Jan 27 12:34:14 CET 2005 - locilka@suse.cz

- Rewritten SuSEFirewall::ActivateConfiguration() function
- Fixed some y2error message

-------------------------------------------------------------------
Wed Jan 26 16:39:19 CET 2005 - mvidner@suse.cz

- Fixed a typo preventing from adding an Altix XP interface (#50044).

-------------------------------------------------------------------
Tue Jan 25 12:39:26 CET 2005 - locilka@suse.cz

- removed SuSEfirewall2_final init script (bugzilla #50157)
- 2.11.18

-------------------------------------------------------------------
Fri Jan 21 10:50:28 CET 2005 - lslezak@suse.cz

- an option in command line mode specification can have
  more help texts (depending on command)
- improved command line mode support test (test also empty map)
- version 2.11.17

-------------------------------------------------------------------
Tue Jan 18 14:56:33 CET 2005 - lslezak@suse.cz

- command line - new simple mode (no commands),
  lazy initialization (bug #44083)
- version 2.11.16

-------------------------------------------------------------------
Wed Jan 12 16:16:20 CET 2005 - lslezak@suse.cz

- command line mode enhancements: accept integer type,
  added CommandLine::PrintVerbose(), cutom help option,
  testsuite update, small fixes
- version 2.11.15

-------------------------------------------------------------------
Tue Jan 11 16:52:35 CET 2005 - jsrain@suse.cz

-reverted fix of #49483

-------------------------------------------------------------------
Mon Jan 10 14:03:48 CET 2005 - jsrain@suse.cz

- added new function to compute additional packages (eg. -nongpl)
  for any base kernel package to Kernel.ycp

-------------------------------------------------------------------
Fri Jan  7 10:53:19 CET 2005 - locilka@suse.cz

- added new functions into String module
  TextTable() & UnderlinedHeader()

-------------------------------------------------------------------
Thu Jan  6 10:43:19 CET 2005 - jsrain@suse.cz

- prevent vga= kernel parameter from being used on IA64 (#49483)

-------------------------------------------------------------------
Wed Jan  5 16:52:31 CET 2005 - jsrain@suse.cz

- changed Kernel.ycp to functional interface
- 2.11.14

-------------------------------------------------------------------
Tue Jan  4 09:41:35 CET 2005 - jsrain@suse.cz

- fixed handling of sysconfig/kernel:MODULES_LOADED_ON_BOOT if
  changed externally during installation (#46971)

-------------------------------------------------------------------
Mon Jan  3 10:47:34 CET 2005 - locilka@suse.cz

- Added new implementation of SuSEfirewall2 broadcast configuration
  into SuSEFirewall module
- 2.11.13

-------------------------------------------------------------------
Tue Dec 21 17:13:26 CET 2004 - mvidner@suse.cz

- Added Hostname::Validhost (#22802).
- Substitute VERSION in Version.ycp also at "make" time (#40492).
- Support FW_ALLOW_FW_BROADCAST_* (locilka).
- 2.11.12

-------------------------------------------------------------------
Tue Dec 21 11:46:19 CET 2004 - jsrain@suse.cz

- fixed validation of widgets inside CWM Tab widget
- added possibility to set functions for immediate service
  start/stop in the CWMServiceStart widget

-------------------------------------------------------------------
Tue Dec 14 17:17:12 CET 2004 - mvidner@suse.cz

- Added Progress::set, fixed docs a bit.
- 2.11.11

-------------------------------------------------------------------
Fri Dec  3 16:45:39 CET 2004 - mvidner@suse.cz

- NetworkDevices: Canonicalize netmask data (#46885).

-------------------------------------------------------------------
Wed Dec  1 11:37:39 CET 2004 - locilka@suse.cz

- Added handling for 'all' parameter in old firewall functions
  in SuSEFirewall module
- Added CharacterDevice file-type into FileUtils.ycp.
- Created testsuite for FileUtils module.

-------------------------------------------------------------------
Wed Dec  1 10:56:06 CET 2004 - mvidner@suse.cz

- NetworkDevices: Improved ifcfg name handling,
  particularly mobile ipv6 (#48696).

-------------------------------------------------------------------
Tue Nov 30 12:40:31 CET 2004 - locilka@suse.cz

- Moved CWMFirewallInterfaces from yast2-firewall to yast2 rpm

-------------------------------------------------------------------
Tue Nov 30 10:47:06 CET 2004 - visnov@suse.cz

- added testsuite infrastructure for library/modules

-------------------------------------------------------------------
Thu Nov 25 09:50:51 CET 2004 - locilka@suse.cz

- added SuSEFirewallServices and PortAliases YCP Modules into
  library/network.

-------------------------------------------------------------------
Wed Nov 17 17:21:29 CET 2004 - arvin@suse.de

- fixed handling of command line arguments with space (bug #48264)

-------------------------------------------------------------------
Tue Nov 16 12:15:15 CET 2004  - fehr@suse.de

- add evms logfiles to save_y2logs if present

-------------------------------------------------------------------
Fri Nov 12 17:53:01 CET 2004 - mvidner@suse.cz

- Added NetworkDevices::DeleteAlias (#48191).

-------------------------------------------------------------------
Fri Nov 12 15:27:24 CET 2004 - locilka@suse.cz

- FileUtils have now GetFileRealType and GetFileType functions
  with output depending on the type of requested file.
- Increased documentation for FileUtils.

-------------------------------------------------------------------
Thu Nov 11 18:09:15 CET 2004 - arvin@suse.de

- always use Directory::logdir

-------------------------------------------------------------------
Thu Nov 11 16:28:56 CET 2004 - locilka@suse.cz

- Created FileUtils module for getting information about system
  files and directories.

-------------------------------------------------------------------
Thu Nov 11 15:32:43 CET 2004 - mvidner@suse.cz

- Added String::ValidCharsFilename, NetworkDevices::ValidCharsIfcfg
  (#46803)
- Added character set functions to String.
- PackageSystem::InstallKernel: return early if the module list is
  empty, thus slashing "yast2 lan" startup time.
- Desktop::RunViaDesktop now accepts arguments (#46828).

-------------------------------------------------------------------
Wed Nov 10 10:45:21 CET 2004 - mvidner@suse.cz

- Moved NetworkDevices from yast2-network to yast2.
- 2.11.7

-------------------------------------------------------------------
Mon Nov  8 15:07:10 CET 2004 - visnov@suse.cz

- yast2-pkg-bindings added to requires

-------------------------------------------------------------------
Mon Nov  8 12:53:46 CET 2004 - jsrain@suse.cz

- added optional "no_help" key to CWM widget description map
  in order to suppress errors in log if no help wanted (#47938)
- added protection against removing used TSIG keys to the CWM
  TSIG keys management widget (#47480)

-------------------------------------------------------------------
Thu Nov  4 17:56:47 CET 2004 - sh@suse.de

- Added save_y2logs script for easier bug reporting
- V 2.11.6

-------------------------------------------------------------------
Thu Nov  4 11:00:06 CET 2004 - mvidner@suse.cz

- Added String::FirstChunk.
- 2.11.5

-------------------------------------------------------------------
Wed Nov 03 14:32:15 CET 2004 - arvin@suse.de

- removed deprecated lookup

-------------------------------------------------------------------
Tue Nov  2 16:36:35 CET 2004 - mvidner@suse.cz

- Allow overriding sbindir so that we can install to a prefix.
- Merged changes from the 9.2 branch.

-------------------------------------------------------------------
Mon Nov  1 14:29:34 CET 2004 - visnov@suse.cz

- set product name in wizard when opening a dialog (#46247)

-------------------------------------------------------------------
Mon Nov  1 10:32:10 CET 2004 - visnov@suse.cz

- fix processing of command line arguments in Mode and Stage

-------------------------------------------------------------------
Mon Nov  1 09:34:44 CET 2004 - msvec@suse.cz

- use ll_LL in .desktop files (#47668)

-------------------------------------------------------------------
Mon Nov  1 08:00:06 CET 2004 - jsrain@suse.cz

- fixed parameters to sformat in Commandline.ycp
- 2.11.3

-------------------------------------------------------------------
Tue Oct 26 12:35:59 CEST 2004 - jsrain@suse.cz

- Mode.ycp split to Mode.ycp, Stage.ycp, Linuxrc.ycp and
  Installation.ycp (yast2-installation), clean-up
- adapted the code to the clean-up
- 2.11.2

-------------------------------------------------------------------
Tue Oct 19 13:29:57 CEST 2004 - locilka@suse.de

- added several messages into Message.ycp
- added several labels into Label.ycp
- added two functions into Confirm.ycp
- 2.11.1

-------------------------------------------------------------------
Mon Oct 11 14:53:47 CEST 2004 - jsrain@suse.cz

- changed Arch.ycp to functional interface, probing the settings
  when they are needed (instead of constructor)
- update Initrd.ycp not to use Arch:: in its constructor
- 2.11.0

-------------------------------------------------------------------
Mon Oct  4 16:42:21 CEST 2004 - mvidner@suse.cz

- Moved the "cd /" workaround to yast2-network (#46055).
- 2.10.27

-------------------------------------------------------------------
Fri Oct  1 13:44:58 CEST 2004 - sh@suse.de

- Fixed bug #46598: Layout broken due to 800x600 default size
- V 2.10.24

-------------------------------------------------------------------
Wed Sep 29 13:51:00 CEST 2004 - visnov@suse.cz

- always reinitialize target (#45356)
- 2.10.23

-------------------------------------------------------------------
Wed Sep 29 10:10:37 CEST 2004 - mvidner@suse.cz

- Fixed Package::FunctionsAI["DoInstall" and "DoRemove"] (#45463).
- 2.10.22

-------------------------------------------------------------------
Mon Sep 27 15:09:44 CEST 2004 - arvin@suse.de

- fixed generation of desktop files

-------------------------------------------------------------------
Sat Sep 25 10:55:58 CEST 2004 - mvidner@suse.cz

- Change directory to / in /sbin/yast2 (#46055).
- 2.10.20

-------------------------------------------------------------------
Fri Sep 24 19:03:41 CEST 2004 - mvidner@suse.cz

- Added Desktop::RunViaDesktop (#37864).
- 2.10.19

-------------------------------------------------------------------
Fri Sep 24 08:07:29 CEST 2004 - visnov@suse.cz

- always initialize SourceCache when installing packages
- use installed kernel to compute kernel packages (#45905)
- 2.10.18

-------------------------------------------------------------------
Thu Sep 23 09:49:52 CEST 2004 - mvidner@suse.cz

- Fixed empty runlevel editor (#45858).

-------------------------------------------------------------------
Tue Sep 21 11:31:00 CEST 2004 - arvin@suse.de

- adapted path for qtrc (bug #44803)

-------------------------------------------------------------------
Tue Sep 14 16:58:38 CEST 2004 - mvidner@suse.cz

- Ignore /etc/init.d/Makefile (#45198).

-------------------------------------------------------------------
Tue Sep 14 10:51:01 CEST 2004 - jsrain@suse.cz

- added ProductFeatures::enable_firewall and firewall_ssh_enable
  to control firewall behavior in the proposal

-------------------------------------------------------------------
Mon Sep 13 11:25:06 CEST 2004 - jsrain@suse.cz

- fixed reordering of items in Table/Popup's table (#45097)
- added ProductFeatures::fam_local_only
- 2.10.14

-------------------------------------------------------------------
Mon Sep  6 12:42:27 CEST 2004 - visnov@suse.cz

- moved ComputeKernelPackages to Kernel.ycp
- use Kernel::ComputePackages in Package (#44394)
- 2.10.13

-------------------------------------------------------------------
Mon Sep  6 11:53:31 CEST 2004 - jsrain@suse.cz

- mark licenses as confirmed when accepted (in PackageSystem.ycp
  and Require.ycp)

-------------------------------------------------------------------
Thu Sep  2 13:01:38 CEST 2004 - locilka@suse.cz

- added String::escapetags - function for escaping HTML/XML tags

-------------------------------------------------------------------
Mon Aug 30 15:10:19 CEST 2004 - arvin@suse.de

- add nongpl kernel package during installation (bug #44394)

-------------------------------------------------------------------
Fri Aug 27 15:10:55 CEST 2004 - arvin@suse.de

- merged proof read messages

-------------------------------------------------------------------
Fri Aug 27 11:19:51 CEST 2004 - mvidner@suse.cz

- LogView grep: properly quote the regex; it is a basic regex.

-------------------------------------------------------------------
Fri Aug 20 06:27:01 CEST 2004 - nashif@suse.de

- Own schema directory
- 2.10.10

-------------------------------------------------------------------
Thu Aug 19 13:14:02 CEST 2004 - visnov@suse.cz

- allow in commandline also GUI handler returning symbols (#43935)

-------------------------------------------------------------------
Tue Aug 17 11:26:37 CEST 2004 - jsrain@suse.cz

- fixed function type casting in Table/Popup routines
- prevent 'usbhid' module from being added to initrd (#36766)

-------------------------------------------------------------------
Mon Aug 16 23:36:18 CEST 2004 - nashif@suse.de

- fixed testsuites (added Testsuite.ycp to testedfiles or modified output
  according to the change of logging function references) (jsrain)
- type cast fixes
- CWM: fixed structure validation

-------------------------------------------------------------------
Thu Aug 12 23:27:19 CEST 2004 - nashif@suse.de

- Disable Commandline interface during firstboot phase
- 2.10.7

-------------------------------------------------------------------
Tue Aug  3 15:41:32 CEST 2004 - jsrain@suse.cz

- fixed types in CWM, changed interface of CWM::ShowAndRun ()
- split the CWMServiceStart widget into multiple widgets (one for
  each part)
- 2.10.6

-------------------------------------------------------------------
Fri Jul 30 11:37:44 CEST 2004 - jsrain@suse.cz

- adapted CWMServiceStart.ycp functionality for box product

-------------------------------------------------------------------
Thu Jul 29 09:47:51 CEST 2004 - nashif@suse.de

- New module for interaction with linuxrc(yast.inf and install.inf
  handling)
- Move functions from misc to Linuxrc

-------------------------------------------------------------------
Thu Jul 29 08:34:41 CEST 2004 - nashif@suse.de

- Defined more variables in ProductFeatures
- Removed live_eval variable

-------------------------------------------------------------------
Tue Jul 20 13:48:00 CEST 2004 - jsrain@suse.cz

- enhanced the TSIG keys management widget to do more checks before
  creating a new TSIG key (#40845)

-------------------------------------------------------------------
Mon Jul 19 12:26:40 CEST 2004 - jsrain@suse.cz

- enhnced functionality of Package*.ycp modules (popups with custom
  message, package check for read functions with error feedback)

-------------------------------------------------------------------
Wed Jul 14 11:27:23 CEST 2004 - jsrain@suse.cz

- fixed typos in CWMServiceStart.ycp

-------------------------------------------------------------------
Tue Jul 13 09:02:49 CEST 2004 - locilka@suse.de

- added new Message module
- 2.10.3

-------------------------------------------------------------------
Mon Jun 21 13:24:03 CEST 2004 - jsrain@suse.cz

- added CWM widget for TSIG keys management

-------------------------------------------------------------------
Fri Jun 18 15:28:07 CEST 2004 - lslezak@suse.cz

- CommandLine: read text or password from console

-------------------------------------------------------------------
Fri Jun 18 10:16:04 CEST 2004 - jsrain@suse.cz

- added CWM widget for service starting (like the Start-up dialog
  in DNS server component)

-------------------------------------------------------------------
Thu Jun 17 10:00:53 CEST 2004 - msvec@suse.cz

- updated testsuite
- 2.10.2

-------------------------------------------------------------------
Wed Jun 16 16:16:58 CEST 2004 - jsrain@suse.cz

- added suport for navigation tree and tabs to CWM
- updated the LogView popup to be able to be used as widget for CWM
- do not add 'desktop' to kernel command line

-------------------------------------------------------------------
Wed Jun 16 10:36:53 CEST 2004 - msvec@suse.cz

- fixed 'yast2 -l' output (#42087)
- 2.9.75

-------------------------------------------------------------------
Fri Jun 11 01:01:14 CEST 2004 - nashif@suse.de

- Added software-proposal variable to product features

-------------------------------------------------------------------
Tue Jun  8 04:35:25 CEST 2004 - nashif@suse.de

- Fixed bug #41696: yast uses elevator=anticipatory instead of
  elevator=as
- URL with empty host is valid (i.e. file:///test.xml )

-------------------------------------------------------------------
Fri May 28 16:48:12 CEST 2004 - sh@suse.de

- Fixed bug #41305: License agreement after abort in NCurses

-------------------------------------------------------------------
Wed May 26 15:12:17 CEST 2004 - mvidner@suse.cz

- Fixed agent definition for /etc/sysconfig/hardware
  to handle multiline values (#39350).
- 2.9.72

-------------------------------------------------------------------
Tue May 25 18:27:15 CEST 2004 - arvin@suse.de

- install kernel-bigsmp even with a bit less than 4GB of RAM
  (bug #40729)

-------------------------------------------------------------------
Tue May 25 13:48:01 CEST 2004 - jsrain@suse.cz

- set the I/O scheduler in ProductFeatures (#41038)
- 2.9.70

-------------------------------------------------------------------
Wed May 19 03:30:13 CEST 2004 - nashif@suse.de

- Added a timeout for ShowText popup when called via
  Report. (Report::ShowText)

-------------------------------------------------------------------
Mon May 17 10:42:57 CEST 2004 - msvec@suse.cz

- added PadZero general function for padding with zeros

-------------------------------------------------------------------
Wed May 12 15:30:47 CEST 2004 - msvec@suse.cz

- improved ncurses menu responsiveness (#38363)
- 2.9.68

-------------------------------------------------------------------
Wed May  5 16:20:30 CEST 2004 - gs@suse.de

- yast2 start script: check whether the terminal supports UTF-8
  and adapt language settings (bug #39606)
- 2.9.67

-------------------------------------------------------------------
Tue May 04 10:12:45 CEST 2004 - arvin@suse.de

- merged proofread messages

-------------------------------------------------------------------
Fri Apr 23 15:58:47 CEST 2004 - mvidner@suse.cz

- do not copy network aliases from install.inf
  to modprobe.conf (#39135)
- 2.9.65

-------------------------------------------------------------------
Thu Apr 22 11:09:32 CEST 2004 - arvin@suse.de

- run unicode_{start,stop} only if they are present (bug #35714)

-------------------------------------------------------------------
Mon Apr 19 13:05:04 CEST 2004 - arvin@suse.de

- merged proofread messages

-------------------------------------------------------------------
Fri Apr 16 18:11:07 CEST 2004 - nashif@suse.de

- Save runtime product variables

-------------------------------------------------------------------
Thu Apr  8 13:56:41 CEST 2004 - jsrain@suse.cz

- use the 'desktop' kernel parameter only for desktop products

-------------------------------------------------------------------
Wed Apr  7 19:25:31 CEST 2004 - nashif@suse.de

- #38596: Also use saved id

-------------------------------------------------------------------
Wed Apr  7 18:21:39 CEST 2004 - nashif@suse.de

- Workaround for #38596, broken recursion for iterators

-------------------------------------------------------------------
Tue Apr  6 18:53:56 CEST 2004 - nashif@suse.de

- update/upgrade defaults added to product feature set (#38486)

-------------------------------------------------------------------
Mon Apr  5 18:00:23 CEST 2004 - nashif@suse.de

- Removed unconfigurable options from report summary
- Added optional list of package to product features
- 2.9.60

-------------------------------------------------------------------
Fri Apr  2 22:16:33 CEST 2004 - nashif@suse.de

- Fixed wrapper functions for new wizard
- 2.9.59

-------------------------------------------------------------------
Fri Apr 02 15:59:59 CEST 2004 - arvin@suse.de

- finally changed license to GPL for good

-------------------------------------------------------------------
Fri Apr  2 06:41:58 CEST 2004 - nashif@suse.de

- added wrapper functions around Tree and Menu enabled Wizards to
  support ncurses mode (#37581)

-------------------------------------------------------------------
Thu Apr 01 14:28:23 CEST 2004 - arvin@suse.de

- don't set download callbacks globaly (bug #37151)

-------------------------------------------------------------------
Wed Mar 31 19:52:42 CEST 2004 - nashif@suse.de

- New ProductFeature variables

-------------------------------------------------------------------
Wed Mar 31 17:53:05 CEST 2004 - msvec@suse.cz

- added /etc/YaST2 dir (for log.conf)
- 2.9.54

-------------------------------------------------------------------
Wed Mar 31 14:06:43 CEST 2004 - gs@suse.de

- show header of ShowText popup (bug #37171)

-------------------------------------------------------------------
Wed Mar 31 12:20:54 CEST 2004 - arvin@suse.de

- added product feature about suboptimal distribution (bug #36823)

-------------------------------------------------------------------
Wed Mar 31 10:32:13 CEST 2004 - jsrain@suse.de

- remove ide-scsi from initrd during update (#37591)

-------------------------------------------------------------------
Tue Mar 30 18:04:43 CEST 2004 - jsrain@suse.de

- fixed map validator of CWM

-------------------------------------------------------------------
Mon Mar 29 16:18:49 CEST 2004 - jsrain@suse.de

- fixed behavior of combo box for adding new option if it is
  editable (#37267)
- 2.9.52

-------------------------------------------------------------------
Mon Mar 29 15:27:24 CEST 2004 - adrian@suse.de

- hide YaST groups desktop files in the desktop world

-------------------------------------------------------------------
Mon Mar 29 11:13:30 CEST 2004 - arvin@suse.de

- fixed kernel selection on i386 smp systems (bug #35876)

-------------------------------------------------------------------
Mon Mar 29 09:19:19 CEST 2004 - jsrain@suse.de

- adapted CWM to updated 'is' builtin
- fixed Initrd testsuite
- 2.9.50

-------------------------------------------------------------------
Fri Mar 26 15:03:49 CET 2004 - arvin@suse.de

- added uml detection to Arch module

-------------------------------------------------------------------
Wed Mar 24 16:59:37 CET 2004 - adrian@suse.de

- fix yast qt ui themeing, export QT_HOME_DIR again
  (got broken due to login shell usage bye kdesu)

-------------------------------------------------------------------
Wed Mar 24 11:17:25 CET 2004 - arvin@suse.de

- fixed function name (bug #36783)

-------------------------------------------------------------------
Tue Mar 23 16:54:37 CET 2004 - mvidner@suse.cz

- added Confirm::MustBeRoot to easily alert the user (#35363)

-------------------------------------------------------------------
Tue Mar 23 09:05:39 CET 2004 - lslezak@suse.cz

- fixed parsing quoted string in String::ParseOptions() (#36223)
- testsuite update

-------------------------------------------------------------------
Mon Mar 22 17:09:55 CET 2004 - msvec@suse.cz

- support for sort keys in ncurses menu (#36466)
- 2.9.47

-------------------------------------------------------------------
Mon Mar 22 14:11:58 CET 2004 - jsrain@suse.cz

- fixed unwanted hiding of helps during progress bar run
- don't abort installing packages via Require and PackageSystem
  if dependency solving fails and system wasn't consistent before
  installing them

-------------------------------------------------------------------
Mon Mar 22 13:38:27 CET 2004 - sh@suse.de

- V 2.9.46
- Fixed bug #35768: Wizard buttons not retranslated

-------------------------------------------------------------------
Fri Mar 19 15:41:00 CET 2004 - sh@suse.de

- V 2.9.45
- Improved handling for all Popup::*timed*() dialogs:
  Use UI::TimeoutUserInput() now, no more confusing busy cursor,
  less delays (no more sleep() )

-------------------------------------------------------------------
Wed Mar 17 19:10:15 CET 2004 - fehr@suse.de

- add functions {Set,Get}Utf8Lang() to Encoding module

-------------------------------------------------------------------
Wed Mar 17 11:48:25 CET 2004 - arvin@suse.de

- added download progress callbacks (bug #31445)

-------------------------------------------------------------------
Mon Mar 15 16:49:00 CET 2004 - fehr@suse.de

- add functions {Set,Get}EncLang() && GetCodePage() to Encoding module
- add global boolean evms_config to ProductFeatures.ycp

-------------------------------------------------------------------
Mon Mar 15 14:59:41 CET 2004 - arvin@suse.de

- adapted "yast -l" to desktop files (bug #35019)

-------------------------------------------------------------------
Fri Mar 12 15:35:56 CET 2004 - nashif@suse.de

- Custom wizard added (sh@suse.de)

-------------------------------------------------------------------
Thu Mar 11 18:17:52 CET 2004 - msvec@suse.cz

- proper event ID type handling (#35602)

-------------------------------------------------------------------
Wed Mar 10 14:05:43 CET 2004 - msvec@suse.cz

- accept nil from some UI calls (should fix the failing testsuites)
- added function for creation of FQ hostname

-------------------------------------------------------------------
Wed Mar 10 09:26:03 CET 2004 - arvin@suse.de

- install kernel-um in uml

-------------------------------------------------------------------
Wed Mar 10 07:03:41 CET 2004 - nashif@suse.de

- Fixed Progress for new Wizard
- 2.9.39

-------------------------------------------------------------------
Wed Mar 10 01:42:25 CET 2004 - sh@suse.de

- V 2.9.37
- Migration to new wizard

-------------------------------------------------------------------
Mon Mar  8 17:53:29 CET 2004 - sh@suse.de

- Changed X cursor theme (adrian)

-------------------------------------------------------------------
Mon Mar  8 15:56:52 CET 2004 - msvec@suse.cz

- Added Wizard::SetDesktopIcon to set the title icon
- 2.9.35

-------------------------------------------------------------------
Fri Mar  5 14:31:39 CET 2004 - mvidner@suse.cz

- Added Popup::AnyQuestionRichText.
- {Require,PackageSystem}::DoInstallAndRemove:
  ask for license acceptance (#35250).

-------------------------------------------------------------------
Fri Mar  5 12:43:40 CET 2004 - msvec@suse.cz

- make runlevel testsuite use Service
- add warnings about usage of obsolete interface
- 2.9.33

-------------------------------------------------------------------
Thu Mar  4 20:05:13 CET 2004 - visnov@suse.cz

- 2.9.32
- late initialization of Wizard and Progress (for command line)

-------------------------------------------------------------------
Thu Mar  4 17:24:56 CET 2004 - msvec@suse.cz

- fixed docu installation dirs
- replaced sequencer include with dummy one using Sequencer

-------------------------------------------------------------------
Thu Mar  4 16:09:18 CET 2004 - visnov@suse.cz

- added type info (kkaempf, visnov)

-------------------------------------------------------------------
Thu Mar  4 15:47:00 CET 2004 - msvec@suse.cz

- improved the packages testing client
- fixed ncurses menu generation (#35186)

-------------------------------------------------------------------
Tue Mar  2 15:50:16 CET 2004 - msvec@suse.cz

- fixed Package interface
- added documentation and testing client

-------------------------------------------------------------------
Tue Mar  2 10:58:54 CET 2004 - msvec@suse.cz

- improved (fixed) agent for sysconfig/hardware
- 2.9.31

-------------------------------------------------------------------
Fri Feb 27 03:28:39 CET 2004 - nashif@suse.de

- Adapt for new control file based installation

-------------------------------------------------------------------
Thu Feb 26 12:32:12 CET 2004 - jsrain@suse.de

- preventing modules uhci-hcd, ehci-hcd, ohci-hcd from being put
  into initrd (#35032)

-------------------------------------------------------------------
Tue Feb 24 13:03:03 CET 2004 - visnov@suse.cz

- don't duplicate history entries in interactive command line (#34610)

-------------------------------------------------------------------
Tue Feb 24 11:37:17 CET 2004 - kkaempf@suse.de

- treat x86_64 as 'wintel' architecture (#34853)

-------------------------------------------------------------------
Mon Feb 23 13:02:40 CET 2004 - mvidner@suse.cz

- Services: don't omit boot.hotplug-beta, boot.restore_permissions (#34775)
- 2.9.28

-------------------------------------------------------------------
Fri Feb 20 19:45:58 CET 2004 - arvin@suse.de

- disable accept button during Progress (bug #30303)

-------------------------------------------------------------------
Fri Feb 20 09:38:13 CET 2004 - jsrain@suse.de

- fixed redrawing of fields in Table/Popup table widget after an
  option was changed

-------------------------------------------------------------------
Thu Feb 19 18:04:31 CET 2004 - jsrain@suse.de

- added agent for handling /etc/sysconfig/hardware/hwcfg-*

-------------------------------------------------------------------
Thu Feb 19 15:33:17 CET 2004 - arvin@suse.de

- removed function Kernel::IDERecorders since "ide-scsi" is not
  used anymore (bug #34694)

-------------------------------------------------------------------
Thu Feb 19 13:24:44 CET 2004 - mvidner@suse.cz

- changed sort to use "<" instead of "<=" because of the switch
  to std::sort

-------------------------------------------------------------------
Thu Feb 19 11:15:17 CET 2004 - visnov@suse.cz

- restore AsciiFile::AssertLineValid behavior as in 9.0

-------------------------------------------------------------------
Tue Feb 17 18:12:25 CET 2004 - sh@suse.de

- Use correct kernel image name on S/390
- 2.9.25

-------------------------------------------------------------------
Tue Feb 17 15:37:45 CET 2004 - sh@suse.de

- Fixed bug #34617: New kernel names on S/390
- 2.9.24

-------------------------------------------------------------------
Tue Feb 17 12:00:56 CET 2004 - sh@suse.de

- Applied olh's patch for bug #34602: PPC kernel renamed
- 2.9.23

-------------------------------------------------------------------
Mon Feb 16 18:27:14 CET 2004 - arvin@suse.de

- recognize newer macs (bug #34587)

-------------------------------------------------------------------
Mon Feb 16 17:06:46 CET 2004 - jsrain@suse.de

- kernel image is now /boot/vmlinux on all PPC subarchs (#34588)
- 2.9.21

-------------------------------------------------------------------
Mon Feb 16 11:20:53 CET 2004 - arvin@suse.de

- removed obsolete Mode::hardBoot

-------------------------------------------------------------------
Thu Feb 12 17:50:24 CET 2004 - lslezak@suse.cz

- CWM: added better `back event handling, correctly displaying
  option names in the new option checkbox (jsrain)
- added function String::FormatSizeWithPrecision,
  updated testsuite
- version 2.9.19

-------------------------------------------------------------------
Wed Feb 11 11:02:20 CET 2004 - msvec@suse.cz

- adapt remote clients for the new interpreter

-------------------------------------------------------------------
Tue Feb 10 17:45:16 CET 2004 - arvin@suse.de

- adapted kernel determination to kernel 2.6 names

-------------------------------------------------------------------
Tue Feb 10 10:33:05 CET 2004 - arvin@suse.de

- finally removed configdir from file list (doesn't help anymore)

-------------------------------------------------------------------
Sat Feb 07 20:19:29 CET 2004 - arvin@suse.de

- removed config files (*.y2cc)

-------------------------------------------------------------------
Sat Feb  7 16:29:32 CET 2004 - msvec@suse.cz

- own configdir until all modules are updated
- 2.9.15

-------------------------------------------------------------------
Fri Feb  6 14:34:35 CET 2004 - msvec@suse.cz

- call %suse_update_desktop_file for the group files
- use the group .desktop files also in the ncurses menu
- 2.9.14

-------------------------------------------------------------------
Tue Feb  3 12:39:35 CET 2004 - msvec@suse.cz

- added yast2 groups .desktop files
- 2.9.13

-------------------------------------------------------------------
Tue Feb  3 09:27:50 CET 2004 - visnov@suse.cz

- implemented non-strict checking of command line options

-------------------------------------------------------------------
Sat Jan 31 21:58:23 CET 2004 - arvin@suse.de

- added function to build a url from tokens

-------------------------------------------------------------------
Fri Jan 30 16:46:34 CET 2004 - mvidner@suse.cz

- removed lookups in Service to fix configuration modules testsuites
- 2.9.11

-------------------------------------------------------------------
Thu Jan 29 18:09:39 CET 2004 - msvec@suse.cz

- more testsuite fixes
- 2.9.10

-------------------------------------------------------------------
Thu Jan 29 11:32:55 CET 2004 - jsrain@suse.de

- fixed cwm testsuite
- fixed file list
- 2.9.9

-------------------------------------------------------------------
Tue Jan 27 09:19:21 CET 2004 - jsrain@suse.de

- removed hwinfo from neededforbuild
- fixed testsuite for initrd

-------------------------------------------------------------------
Mon Jan 26 17:14:59 CET 2004 - jsrain@suse.de

- added hwinfo to neededforbuild
- 2.9.8

-------------------------------------------------------------------
Mon Jan 26 15:08:56 CET 2004 - msvec@suse.cz

- converted wizard sequencer to module
- 2.9.7

-------------------------------------------------------------------
Fri Jan 23 16:11:46 CET 2004 - msvec@suse.cz

- added agents for sysconfig/sysctl and /suseconfig
- 2.9.6

-------------------------------------------------------------------
Fri Jan 23 12:29:29 CET 2004 - arvin@suse.de

- fixed Require.ycp for brand new interpreter

-------------------------------------------------------------------
Mon Jan 19 08:52:19 CET 2004 - jsrain@suse.de

- merged the new interpreter branch

-------------------------------------------------------------------
Mon Dec 15 15:58:45 CET 2003 - jsrain@suse.de

- Moved Label.ycp and Popup.ycp from source/yast2/library/wizard/src
  to source/yas t2/library/module because of building with the new
  interpreter

-------------------------------------------------------------------
Mon Dec 15 11:34:19 CET 2003 - msvec@suse.cz

- better services handling: Service (from Runlevel)

-------------------------------------------------------------------
Fri Dec  5 09:41:45 CET 2003 - jsrain@suse.de

- added Mode::commandline variable, setting it an appropriate way

-------------------------------------------------------------------
Wed Dec  3 18:20:13 CET 2003 - msvec@suse.cz

- use common Makefile.am (needs recent devtools)

-------------------------------------------------------------------
Mon Nov 24 00:32:55 CET 2003 - ro@suse.de

- remove file conflict with yast2-pam (Autologin.ycp moved there)

-------------------------------------------------------------------
Mon Nov 17 18:10:50 CET 2003 - arvin@suse.de

- adapted plugindir detection for NPTL

-------------------------------------------------------------------
Fri Nov 14 11:16:31 CET 2003 - gs@suse.de

- use ncurses file selection widgets

-------------------------------------------------------------------
Wed Oct 29 13:55:00 CET 2003 - visnov@suse.cz

- fix testsuite
- 2.9.2

-------------------------------------------------------------------
Fri Oct 24 15:55:36 CEST 2003 - ms@suse.de

- moved x11 subdir to installation

-------------------------------------------------------------------
Fri Oct 17 11:01:59 CEST 2003 - jsrain@suse.de

- Fixed "blinking" of Table/Popup's buttons when table content was
  reordered

-------------------------------------------------------------------
Fri Oct  3 14:18:55 CEST 2003 - jsrain@suse.de

- Table/Popup stuff splitt off from CWM.ycp to separate file
- Added support for "Changed" column to Table/Popup

-------------------------------------------------------------------
Wed Oct  1 10:47:19 CEST 2003 - jsuchome@suse.cz

- added Autologin.ycp module to handle autologin configuration
- 2.9.0

-------------------------------------------------------------------
Wed Sep 17 16:18:48 CEST 2003 - gs@suse.de

- script/yast2: start textmode yast in UTF-8 environment (bug #30512)
- 2.8.31

-------------------------------------------------------------------
Wed Sep 17 08:59:45 CEST 2003 - visnov@suse.de

- enable interactive mode for command line again
- 2.8.30

-------------------------------------------------------------------
Mon Sep 15 17:56:07 CEST 2003 - jsrain@suse.de

- fixed X11Version.ycp to prefix Require:: when calling function
  from Require.ycp module
- 2.8.29

-------------------------------------------------------------------
Mon Sep 15 10:18:36 CEST 2003 - ms@suse.de

- fixed X11Version.ycp to use 'import "Require"' instead of
  'include "require.ycp"'

-------------------------------------------------------------------
Thu Sep 11 21:02:32 CEST 2003 - arvin@suse.de

- cool mouse cursor theme for 2nd stage installation (bug #30552)

-------------------------------------------------------------------
Thu Sep 11 18:58:37 CEST 2003 - gs@suse.de

- file_popups.ycp: bugfix for SaveFileAs() bug #29745

-------------------------------------------------------------------
Wed Sep 10 15:24:28 CEST 2003 - gs@suse.de

- V 2.8.27
- menu/menu.ycp: replace <key> by [key] in help text (to avoid
  misinterpretation in RichText)

-------------------------------------------------------------------
Fri Sep  5 14:34:09 CEST 2003 - visnov@suse.de

- library/commandline: care about command line only in normal mode (#30144)

-------------------------------------------------------------------
Thu Sep 04 17:51:12 CEST 2003 - arvin@suse.de

- proof-read messages

-------------------------------------------------------------------
Mon Sep  1 16:56:22 CEST 2003 - visnov@suse.de

- do not print module help twice in the header
- revert capitalization for the command line actions/options from
  proofreader
- 2.8.25

-------------------------------------------------------------------
Mon Sep  1 15:50:49 CEST 2003 - jsrain@suse.de

- added support for immutable options to Table/Popup

-------------------------------------------------------------------
Mon Sep 01 09:56:12 CEST 2003 - arvin@suse.de

- handle repair mode in Popup::ConfirmAbort

-------------------------------------------------------------------
Fri Aug 29 14:18:39 CEST 2003 - visnov@suse.de

- fix error reporting, use RichText::Rich2Plain()

-------------------------------------------------------------------
Wed Aug 27 16:14:09 CEST 2003 - msvec@suse.cz

- new module for confirmation of detection (#26515)
- 2.8.23

-------------------------------------------------------------------
Wed Aug 27 16:04:18 CEST 2003 - gs@suse.de

- yast2 script: set language to english only on console if LANG is
  japanese, korean or chinese

-------------------------------------------------------------------
Tue Aug 19 13:15:38 CEST 2003 - arvin@suse.de

- removed include file common_functions.ycp

-------------------------------------------------------------------
Tue Aug 19 08:52:50 CEST 2003 - arvin@suse.de

- optimized String::CutBlanks

-------------------------------------------------------------------
Fri Aug 15 15:16:37 CEST 2003 - arvin@suse.de

- added Popup::ShowText

-------------------------------------------------------------------
Thu Aug 14 14:35:30 CEST 2003 - arvin@suse.de

- removed y2menu for good
- added /usr/share/YaST2/include to file list (bug #28807)
- removed common_popups.ycp and common_messages.ycp for good

-------------------------------------------------------------------
Mon Aug 11 15:40:00 CEST 2003 - gs@suse.de

- yast2 script: start y2base menu ncurses (instead of y2menu)

-------------------------------------------------------------------
Fri Aug  8 14:47:14 CEST 2003 - gs@suse.de

- bugfix in file_popups.ycp/PopupDir(dir) (if the argument is an
  empty string, 'pwd' is the directory)
- menu.ycp: improved layout and usability

-------------------------------------------------------------------
Wed Aug  6 12:27:01 CEST 2003 - fehr@suse.de

- added function CutRegexMatch to String.ycp it can be used to
  remove matches of a regular expression from a string
- 2.8.16

-------------------------------------------------------------------
Mon Aug  4 14:21:17 CEST 2003 - jsrain@suse.de

- added possiblity to restart command getting log after performing
  operation from LogView popup
- 2.8.15

-------------------------------------------------------------------
Fri Aug 01 16:12:05 CEST 2003 - arvin@suse.de

- added directory for desktop files

-------------------------------------------------------------------
Tue Jul 29 14:48:06 CEST 2003 - jsrain@suse.de

- passing whole event information from CWM to handlers

-------------------------------------------------------------------
Wed Jul 23 09:33:04 CEST 2003 - jsrain@suse.de

- updated CWM to use WaitForEvent instead of UserInput, tables of
  table/popup dialogs display popup on double-click or enter key
- allow to specify command to display log directly, not only as
  filename and argument for grep for LogView

-------------------------------------------------------------------
Tue Jul 22 16:19:53 CEST 2003 - msvec@suse.cz

- further String updates and fixes
- 2.8.13

-------------------------------------------------------------------
Wed Jul  9 10:06:34 CEST 2003 - fehr@suse.de

- remove Mode::language, now handled in Laguage module (#27115)

-------------------------------------------------------------------
Mon Jul  7 14:06:06 CEST 2003 - visnov@suse.de

- let TypeRepository module use the simple types

-------------------------------------------------------------------
Fri Jul  4 16:55:41 CEST 2003 - msvec@suse.cz

- added a first library of simple types:
    IP, Netmask, Hostname, Address, String, URL
- 2.8.12

-------------------------------------------------------------------
Wed Jul  2 08:52:29 CEST 2003 - visnov@suse.de

- propagate y2base exit code from yast2 script

-------------------------------------------------------------------
Tue Jul  1 10:19:44 CEST 2003 - jsrain@suse.de

- updates of CWM module, added validation of used structures and
  some wrappers for more complex tasks

-------------------------------------------------------------------
Thu Jun 26 13:38:26 CEST 2003 - visnov@suse.de

- print to stderr in non-interactive mode

-------------------------------------------------------------------
Wed Jun 25 13:11:47 CEST 2003 - visnov@suse.de

- fixed Perl/encoding problem in commandline agent
- fixed padding of helps in commandline
- quiet is now default, verbose an option

-------------------------------------------------------------------
Tue Jun 24 11:05:50 CEST 2003 - visnov@suse.de

- 2.8.11

-------------------------------------------------------------------
Tue Jun 24 10:52:31 CEST 2003 - jsrain@suse.de

- added testsuite for CWM module

-------------------------------------------------------------------
Tue Jun 24 10:42:34 CEST 2003 - visnov@suse.cz

- removed modules directory at the top-level

-------------------------------------------------------------------
Mon Jun 23 17:06:34 CEST 2003 - jsrain@suse.de

- moved YCP libraries to own subdirectory (visnov@suse.cz)
- added CWM module for simple manipulation with widgets, including
  common routines for Table/Popup-style dialogs
- added LogView module for displaying logs with advanced
  functionality
- 2.8.10

-------------------------------------------------------------------
Fri Jun 20 13:38:28 CEST 2003 - mvidner@suse.cz

- Runlevel editor: call insserv with force
  when writing multiple services (#27370).
- Moved MailAliases out, to be put to yast2-mail-aliases (#18212).
- Reverted yast2-network from Requires
- 2.8.9

-------------------------------------------------------------------
Wed Jun 18 11:22:41 CEST 2003 - visnov@suse.de

- disabled ipaddress type for command line
- disabled interactive mode for command line
- reverted yast2-network from neededforbuild
- version 2.8.8

-------------------------------------------------------------------
Wed Jun 18 10:42:22 CEST 2003 - lslezak@suse.de

- spec file: added yast2-network to Requires/neededforbuild
- version 2.8.7

-------------------------------------------------------------------
Mon Jun 16 16:06:43 CEST 2003 - lslezak@suse.cz

- new NetworkPopup:: module (common network browsing popups)
- version 2.8.6

-------------------------------------------------------------------
Wed Jun 11 18:09:37 CEST 2003 - arvin@suse.de

- added /usr/share/doc/packages/yast2 to file list (2nd try)

-------------------------------------------------------------------
Wed Jun 11 17:04:50 CEST 2003 - visnov@suse.de

- added command line interface
- 2.8.4

-------------------------------------------------------------------
Wed Jun 11 16:08:13 CEST 2003 - arvin@suse.de

- added /usr/share/doc/packages/yast2 to file list

-------------------------------------------------------------------
Fri Jun  6 12:54:25 CEST 2003 - mvidner@suse.cz

- common_popups: fixed an embarassing syntax error
- 2.8.3

-------------------------------------------------------------------
Fri Jun  6 10:03:29 CEST 2003 - mvidner@suse.cz

- common_popups: revert from Label to common_messages.
- Fixed file list (lslezak).
- Directory: added tmpdir (msvec).
- 2.8.2

-------------------------------------------------------------------
Tue Jun  3 18:28:06 CEST 2003 - sh@suse.de

- Fixed bug #27213: Default sort order in NCurses control center

-------------------------------------------------------------------
Fri May 30 10:03:23 CEST 2003 - mvidner@suse.cz

- Added Label and Popup, replacements for common_{messages,popups}.
- ag_initscripts: recognize X-UnitedLinux-Default-Enabled.
- 2.8.1

-------------------------------------------------------------------
Thu Apr 24 11:08:10 CEST 2003 - kkaempf@suse.de

- rename 'axp' to 'alpha'

-------------------------------------------------------------------
Wed Apr 23 11:51:42 CEST 2003 - ms@suse.de

- added getX11Link function to solve the X11 link
  within the installed system

-------------------------------------------------------------------
Wed Mar 19 12:00:53 CET 2003 - ms@suse.de

- added textdomain to X11Version.ycp (#25627)
- added sax2 to RequireAndConflict() (#25628)

-------------------------------------------------------------------
Mon Mar 17 17:11:52 CET 2003 - arvin@suse.de

- correctly remove ampersand in button lables in y2menu (bug
  #25364)

-------------------------------------------------------------------
Fri Mar 14 17:03:30 CET 2003 - sh@suse.de

- V 2.7.29
- Removed excess quotes in yast2 script when starting in kcontrol

-------------------------------------------------------------------
Fri Mar 14 16:45:19 CET 2003 - sh@suse.de

- V 2.7.28
- Moved yast2_kde functionality into yast2 script
  (Fix for 25230: kcontrol YaST2 module not working)

-------------------------------------------------------------------
Wed Mar 12 11:42:02 CET 2003 - sh@suse.de

- Applied Adrian's patch to use the correct ~/.qtrc in yast2-funcs

-------------------------------------------------------------------
Tue Mar 11 15:24:30 CET 2003 - arvin@suse.de

- fixed syntax in start script (bug #25080)

-------------------------------------------------------------------
Mon Mar 10 14:56:22 CET 2003 - gs@suse.de

- Fixed bugs #24866/#24865 in ncurses file selector (show links;
  set focus to the directory list)

-------------------------------------------------------------------
Sun Mar  9 19:28:07 CET 2003 - nashif@suse.de

- Fixed bug #24953: beta message during installation does not time out

-------------------------------------------------------------------
Fri Mar  7 16:06:09 CET 2003 - sh@suse.de

- Dropped "Notify" header for notify popups (#24782)

-------------------------------------------------------------------
Fri Mar  7 14:20:31 CET 2003 - sh@suse.de

- Fixed bug #24809: sw_single window outside screen
  Now only using --fullscreen for sw_single with KDE running

-------------------------------------------------------------------
Fri Mar  7 13:39:03 CET 2003 - sh@suse.de

- Fixed bug #24790 - Wrong Qt style in y2cc modules after inst.
  (Adrian)

-------------------------------------------------------------------
Wed Mar  5 15:25:12 CET 2003 - ms@suse.de

- added scr agent for /etc/sysconfig/displaymanager handling (#24669)
- do not check for packages in autoinst mode (#24706)

-------------------------------------------------------------------
Mon Mar  3 17:14:44 CET 2003 - jsrain@suse.de

- added scr agent for /etc/sysconfig/hotplug handling (#22580)

-------------------------------------------------------------------
Mon Mar 03 13:02:47 CET 2003 - arvin@suse.de

- once more merged proofread texts

-------------------------------------------------------------------
Mon Mar 03 11:59:24 CET 2003 - arvin@suse.de

- fixed testsuite

-------------------------------------------------------------------
Fri Feb 28 17:25:39 CET 2003 - ms@suse.de

- use require.ycp for package checks in X11Version.ycp (#24488)

-------------------------------------------------------------------
Fri Feb 28 17:16:04 CET 2003 - kkaempf@suse.de

- honor 'manual' on kernel command line (#24462)

-------------------------------------------------------------------
Tue Feb 25 18:46:42 CET 2003 - kkaempf@suse.de

- fix mkdir silence option.

-------------------------------------------------------------------
Tue Feb 25 13:44:23 CET 2003 - kkaempf@suse.de

- suppress warning if /tmp/.qt already exists (#24243)

-------------------------------------------------------------------
Mon Feb 24 11:05:02 CET 2003 - jsrain@suse.de

- added `opt (`notify) to Wizard_hw::ConfiguredContent table to
  allow double click handling (#24095)
- 2.7.15

-------------------------------------------------------------------
Thu Feb 20 11:39:23 CET 2003 - arvin@suse.de

- use title-style capitalization for menu names (bug #23848)

-------------------------------------------------------------------
Wed Feb 19 10:52:05 CET 2003 - arvin@suse.de

- fixed DoNotAcceptButtonLabel (used during beta notice)

-------------------------------------------------------------------
Tue Feb 18 11:56:24 CET 2003 - arvin@suse.de

- added AsciiFile module from yast2-storage

-------------------------------------------------------------------
Mon Feb 17 17:17:42 CET 2003 - arvin@suse.de

- disable x11 setup on mips
- make Next and Accept the default button

-------------------------------------------------------------------
Mon Feb 10 20:53:53 CET 2003 - arvin@suse.de

- setup complete environment for qt during installation

-------------------------------------------------------------------
Mon Feb 10 18:18:00 CET 2003 - arvin@suse.de

- make anti aliased fonts work

-------------------------------------------------------------------
Thu Feb  6 17:01:26 CET 2003 - sh@suse.de

- New command line options for "yast2" script: --fullscreen --noborder
- Always start "sw_single" in full screen mode

-------------------------------------------------------------------
Wed Feb 05 17:10:45 CET 2003 - arvin@suse.de

- merged proofread messages

-------------------------------------------------------------------
Mon Feb  3 18:13:21 CET 2003 - sh@suse.de

- V 2.7.7
- Added default function key handling

-------------------------------------------------------------------
Mon Feb 03 17:40:14 CET 2003 - arvin@suse.de

- new pot file handling

-------------------------------------------------------------------
Mon Jan 27 16:12:51 CET 2003 - arvin@suse.de

- added popt to neededforbuild

-------------------------------------------------------------------
Mon Jan 27 15:48:51 CET 2003 - msvec@suse.de

- network groups: Network Devices and Network Services
- 2.7.4

-------------------------------------------------------------------
Fri Jan 24 15:56:26 CET 2003 - mvidner@suse.de

- Added readconfig.ycp to the file list. Fixes autoyast.

-------------------------------------------------------------------
Fri Jan 17 12:28:21 CET 2003 - mvidner@suse.de

- Reverted sequencer checking: allow superfluous aliases.
- 2.7.3

-------------------------------------------------------------------
Tue Jan 14 11:14:19 CET 2003 - mvidner@suse.de

- Added function key shortcuts to common dialogs (try F1 in curses).
- Report: added global settings for easier access (nashif).
- 2.7.2

-------------------------------------------------------------------
Mon Jan 13 13:13:04 CET 2003 - jsrain@suse.de

- added crashes handling module

-------------------------------------------------------------------
Fri Jan 10 12:58:45 CET 2003 - mvidner@suse.de

- mail table agent: Prevent returning strings as integers/booleans (~#21804).

-------------------------------------------------------------------
Fri Dec 20 15:23:50 CET 2002 - mvidner@suse.de

- file_popups: in qt, use the new widgets
- Arch: fallback for .probe.system being nil (msvec)
- workaround for CallFunction scope bug (#22486) (msvec)
- sequencer: check that all aliases are used (msvec)
- common_messages: DoNotAcceptButtonLabel (arvin)
- Wizard: use opt(key_F1) for Help (gs)
- 2.7.1

-------------------------------------------------------------------
Wed Nov 13 15:14:33 CET 2002 - ms@suse.de

- forgot to add hwinfo and hwinfo-devel to neededforbuild

-------------------------------------------------------------------
Wed Nov 13 12:07:47 CET 2002 - ms@suse.de

- fixed GetVersion() function within the X11Version module. The code
  to obtain the XFree86 version used to configure the installed
  card was really broken. I add a libhd based C program to check
  whether XFree86 4 or 3 is used to configure the card. This program
  is called from the GetVersion() function now.

-------------------------------------------------------------------
Mon Oct 21 15:45:19 CEST 2002 - arvin@suse.de

- print warning if qt frontend is installed but does not work
  (bug #20805)

-------------------------------------------------------------------
Thu Oct 17 13:38:33 CEST 2002 - arvin@suse.de

- fixed arrows in ncurses menu (#19902)

-------------------------------------------------------------------
Fri Oct 11 15:18:14 CEST 2002 - msvec@suse.cz

- fixed translations in the ncurses menu (#20801)
- 2.6.39

-------------------------------------------------------------------
Fri Oct 11 11:07:01 CEST 2002 - arvin@suse.de

- added lost password.ycp (bug #20087)

-------------------------------------------------------------------
Fri Sep 20 14:36:49 CEST 2002 - kkaempf@suse.de

- access content only in initial mode
- 2.6.37

-------------------------------------------------------------------
Fri Sep 20 13:13:05 CEST 2002 - kkaempf@suse.de

- read initial language from content file
- 2.6.36

-------------------------------------------------------------------
Wed Sep 18 16:01:32 CEST 2002 - arvin@suse.de

- does not provides/obsoletes the old yast

-------------------------------------------------------------------
Thu Sep 12 12:20:55 CEST 2002 - kkaempf@suse.de

- define IgnoreButtonLabel in WFM and UI
- 2.6.34

-------------------------------------------------------------------
Tue Sep 10 16:03:47 CEST 2002 - arvin@suse.de

- added provide/obsolete y2t_menu (bug #19325)

-------------------------------------------------------------------
Sat Sep 07 23:00:24 CEST 2002 - arvin@suse.de

- added help text in y2menu

-------------------------------------------------------------------
Thu Sep 05 17:48:13 CEST 2002 - arvin@suse.de

- wizard loads it's images from the theme dir

-------------------------------------------------------------------
Wed Sep  4 19:08:56 CEST 2002 - mvidner@suse.cz

- ncurses menu: fixed shortcut cycling in the group menu (#18258).
- 2.6.30

-------------------------------------------------------------------
Mon Sep  2 17:44:13 CEST 2002 - mvidner@suse.cz

- ag_initscripts: fixed parsing Short-Descriptions.

-------------------------------------------------------------------
Sat Aug 31 01:16:44 CEST 2002 - schwab@suse.de

- Don't waste tons of memory in y2menu.

-------------------------------------------------------------------
Fri Aug 30 11:35:30 CEST 2002 - arvin@suse.de

- moved X11Version.ycp from yast2-installation here

-------------------------------------------------------------------
Thu Aug 29 15:28:48 CEST 2002 - sh@suse.de

- Adapted wizard colors to new grey style images by wimer@suse.de

-------------------------------------------------------------------
Thu Aug 29 11:25:47 CEST 2002 - mvidner@suse.cz

- wizard: prevent temporary (but visible) truncations
  of dialog captions (#18517).

-------------------------------------------------------------------
Wed Aug 28 18:29:15 CEST 2002 - mvidner@suse.cz

- mail aliases: fixed line continuation processing (#18487).
- file_popups::PopupDir: fixed the Selected directory heading.
- 2.6.28

-------------------------------------------------------------------
Tue Aug 27 20:00:00 CEST 2002 - jsuchome@suse.cz

- provide/obsolete old translation packages

-------------------------------------------------------------------
Thu Aug 22 12:09:46 CEST 2002 - arvin@suse.de

- make links to yast2 relative (bug #18170)

-------------------------------------------------------------------
Tue Aug 20 19:07:38 CEST 2002 - arvin@suse.de

- added variable Mode::x11_setup_needed and Arch::x11_setup_needed

-------------------------------------------------------------------
Tue Aug 20 11:29:36 CEST 2002 - arvin@suse.de

- added ncurses based y2menu by Marco Skambraks

-------------------------------------------------------------------
Sun Aug 18 20:24:48 CEST 2002 - kkaempf@suse.de

- honor /etc/install.inf:UseSSH (#18053)

-------------------------------------------------------------------
Fri Aug 16 17:31:33 CEST 2002 - arvin@suse.de

- marked more texts for translation

-------------------------------------------------------------------
Wed Aug 14 11:54:01 CEST 2002 - arvin@suse.de

- removed links to /sbin/yast2 with non ascii characters to
  prevent screen corruption is some locales

-------------------------------------------------------------------
Tue Aug 13 14:20:37 CEST 2002 - arvin@suse.de

- merged proofread texts

-------------------------------------------------------------------
Mon Aug 12 17:23:44 CEST 2002 - kkaempf@suse.de

- read /etc/install.inf:InstMode correctly for Mode::boot
- 2.6.20

-------------------------------------------------------------------
Sun Aug 11 21:16:04 CEST 2002 - mvidner@suse.cz

- Runlevel: use full path of service scripts; force removal
  (#17608 workaround)
- 2.6.19

-------------------------------------------------------------------
Fri Aug  9 15:32:54 CEST 2002 - mvidner@suse.cz

- Fixed falling back to ncurses when DISPLAY is set
  but yast2-qt is not installed.
- Added Runlevel::error_msg, to inform the user what went wrong.
- 2.6.18

-------------------------------------------------------------------
Tue Aug 06 11:31:46 CEST 2002 - arvin@suse.de

- fixed detection of autoinst in Mode.ycp

-------------------------------------------------------------------
Mon Aug 05 18:13:04 CEST 2002 - arvin@suse.de

- adaption for new /etc/install.inf agent

-------------------------------------------------------------------
Wed Jul 31 13:49:39 CEST 2002 - mvidner@suse.cz

- Moved private runlevel files back to yast2-runlevel.
- 2.6.15

-------------------------------------------------------------------
Mon Jul 29 11:51:52 CEST 2002 - msvec@suse.cz

- included some general purpose agents
- 2.6.14

-------------------------------------------------------------------
Wed Jul 24 19:28:17 CEST 2002 - jsuchome@suse.cz

- Added runlevel module files.

-------------------------------------------------------------------
Fri Jul 19 16:50:44 CEST 2002 - mvidner@suse.cz

- Moved aliases handling from yast2-mail (bug #11730).
- 2.6.13

-------------------------------------------------------------------
Fri Jul 19 12:01:11 CEST 2002 - mvidner@suse.cz

- Added Wizard::{Set,Restore}ScreenShotName ().
- Moved sysconfig/ypserv definition from yast2-nis-server.
- 2.6.12

-------------------------------------------------------------------
Fri Jul 19 11:24:35 CEST 2002 - sh@suse.de

- Wizard now uses consistent image names for easier OEM logo
  handling

-------------------------------------------------------------------
Tue Jul 16 16:44:03 CEST 2002 - sh@suse.de

- V 2.6.11
- provide/obsolete yast2-trans-wizard

-------------------------------------------------------------------
Fri Jul 12 17:11:52 CEST 2002 - kkaempf@suse.de

- fix sequencer and wizard testsuite
- call sequencer testsuite during build
- 2.6.10

-------------------------------------------------------------------
Fri Jul 12 10:24:37 CEST 2002 - msvec@suse.cz

- added doc and autodocs
- new module Directory: contains definitions of all directories

-------------------------------------------------------------------
Tue Jul  9 11:43:47 CEST 2002 - mvidner@suse.cz

- Provides/Obsoletes fixed for the devel subpackage

-------------------------------------------------------------------
Thu Jul 04 13:22:52 CEST 2002 - arvin@suse.de

- move non binary file from /usr/lib/YaST2 to /usr/share/YaST2

-------------------------------------------------------------------
Mon Jul  1 11:03:51 CEST 2002 - kkaempf@suse.de

- split of images to separate package

-------------------------------------------------------------------
Thu Jun 27 13:55:21 CEST 2002 - kkaempf@suse.de

- merged yast2-lib-sequencer and yast2-lib-wizard.

-------------------------------------------------------------------
Tue Jun 11 16:52:39 CEST 2002 - arvin@suse.de

- the yast2 script now handels all arguments as strings when
  calling y2base

-------------------------------------------------------------------
Thu Jun 06 17:23:36 CEST 2002 - arvin@suse.de

- various minor fixes for installation

-------------------------------------------------------------------
Wed Jun  5 11:02:17 CEST 2002 - kkaempf@suse.de

- recode shell output properly for UI (#16178)
- don't require trans packages (#16285)

-------------------------------------------------------------------
Wed May 29 12:55:31 CEST 2002 - arvin@suse.de

- fixed yast2 start scripts for lib/lib64

-------------------------------------------------------------------
Tue May 28 14:37:19 CEST 2002 - sh@suse.de

- V 2.6.4
- dropped obsolete hw_setup_launcher.ycp
- fixed file list in spec file
- fixed Makefile.am to work with new automake

-------------------------------------------------------------------
Wed May 22 21:29:28 MEST 2002 - tom@suse.de

- Moved X11 functionality from x11 to y2c_x11.

-------------------------------------------------------------------
Tue May 14 11:09:46 CEST 2002 - arvin@suse.de

- prevent ncurses frontend to start with languages that
  are known to not work correct

-------------------------------------------------------------------
Wed May  8 17:40:49 MEST 2002 - tom@suse.de

- Removed keyboard, mouse, timezone, language (now extra packages)

-------------------------------------------------------------------
Tue Apr 23 12:14:56 CEST 2002 - fehr@suse.de

- remove subdirectories storage and partitioning they are now in
  a separate package yast2-storage.
- new version 2.6.2

-------------------------------------------------------------------
Wed Apr 17 15:47:56 MEST 2002 - tom@suse.de

- (#15565) monitors.ycp newly generated with uppercase vendor and
  model strings.

-------------------------------------------------------------------
Tue Apr 16 17:28:14 CEST 2002 - gs@suse.de

- (#15600, #15727) Package Installation: check again the package
  dependencies if the user deselects an additional required package

-------------------------------------------------------------------
Mon Apr 15 19:03:30 MEST 2002 - tom@suse.de

- (#15546) Now changing lilo.conf correctly.

-------------------------------------------------------------------
Thu Apr 11 15:55:50 MEST 2002 - tom@suse.de

- (#15546) Handle VESA mode correctly for fbdev graphics.

-------------------------------------------------------------------
Wed Apr 10 16:21:16 MEST 2002 - tom@suse.de

- (#15690) Now the probe button really probes.

-------------------------------------------------------------------
Wed Apr 10 10:01:56 CEST 2002 - lnussel@suse.de

- merged modifications for certification/product CD

-------------------------------------------------------------------
Wed Mar 27 17:52:38 CET 2002 - kkaempf@suse.de

- Unpack driver update data in chrooted directory.
- y2update.tar.gz is alread copied by linuxrc, don't expect
  it below /media/floppy.

-------------------------------------------------------------------
Wed Mar 27 12:22:01 CET 2002 - kkaempf@suse.de

- Evaluate "partition" and "serverdir" when installing from
  harddisk (#15525).

-------------------------------------------------------------------
Wed Mar 27 10:41:08 CET 2002 - gs@suse.de

- Change source medium: use "serverdir" instead of "partition"
  (concerns installation from hard disk)

-------------------------------------------------------------------
Tue Mar 26 18:01:45 CET 2002 - kkaempf@suse.de

- Set all hardware to a defined state after update (#15532).
- For installation from harddisk, use "serverdir" instead of
  "partition" from install.inf (#15525).
- linuxrc mounts CD1 to /var/adm/mount during harddisk install
  (#15525).

-------------------------------------------------------------------
Tue Mar 26 17:40:04 CET 2002 - sh@suse.de

- Fixed bug #15520: can't boot into installed system

-------------------------------------------------------------------
Tue Mar 26 16:54:53 CET 2002 - ms@suse.de

- need blank as first sign for VESA and LCD vendor to ensure
  proper display at top of the monitors list (#15521)

-------------------------------------------------------------------
Tue Mar 26 15:44:13 CET 2002 - sh@suse.de

- Fixed bug #15512: Can't install base pkgs in installed system

-------------------------------------------------------------------
Tue Mar 26 15:39:22 MET 2002 - tom@suse.de

- (#15518) Renamed YaST-internal IDs in sysconfig:
  keyboard: YAST_TYPE --> YAST_KEYBOARD
  mouse:    YAST_TYPE --> YAST_MOUSE

-------------------------------------------------------------------
Tue Mar 26 15:20:53 CET 2002 - kkaempf@suse.de

- Delete runme_at_boot after updating all packages.

-------------------------------------------------------------------
Tue Mar 26 14:28:44 MET 2002 - tom@suse.de

- (#15515) YaST-internal IDs are now: keyboard: YAST_TYPE, mouse: YAST_TYPE

-------------------------------------------------------------------
Tue Mar 26 14:27:10 CET 2002 - sh@suse.de

- Fixed bug #15506: Disable "Change" menu when skipping HW config

-------------------------------------------------------------------
Mon Mar 25 17:58:20 MET 2002 - tom@suse.de

- (#14852) inst_config_x11.ycp:
  The variables currentMode and Selected_3D were first stored into the
  X11 module and then queried from the UI. Fixed.

-------------------------------------------------------------------
Mon Mar 25 17:46:16 CET 2002 - sh@suse.de

- Fixed bug #15418: selbox in inst_rootpart not wide enough

-------------------------------------------------------------------
Mon Mar 25 17:38:37 CET 2002 - kkaempf@suse.de

- make update.post script executable before starting it.
- Allow either packed or unpacked extension disk.

-------------------------------------------------------------------
Mon Mar 25 17:23:46 CET 2002 - fehr@suse.de

- make reading of exiting fstab work again (#15482)

-------------------------------------------------------------------
Mon Mar 25 17:09:45 CET 2002 - schubi@suse.de

- kdoc added in forceupdate list

-------------------------------------------------------------------
Mon Mar 25 15:54:00 CET 2002 - kkaempf@suse.de

- adapt probing for usb controllers to changed libhd requirements
  (#15483).
- dont re-calculate bootloader location if it was set manually
  (#15446).
- fix typo in monitors.ycp ("90,47" is no valid vsync).

-------------------------------------------------------------------
Mon Mar 25 14:56:40 CET 2002 - sh@suse.de

- Fixed bug #15419: confusing message in inst_suseconfig

-------------------------------------------------------------------
Mon Mar 25 14:23:42 CET 2002 - gs@suse.de

- Update: change status from "u" to "i" for uninstalled packages
  (#14727)

-------------------------------------------------------------------
Mon Mar 25 13:44:54 CET 2002 - sh@suse.de

- Fixed bug #15412: One log line for each package installed

-------------------------------------------------------------------
Mon Mar 25 13:40:39 CET 2002 - fehr@suse.de

- moved static dialog definitions for fs options into function
  GetNormalFilesystems() to make translations work (#15460)

-------------------------------------------------------------------
Mon Mar 25 12:20:21 CET 2002 - ms@suse.de

- update monitors.ycp to currently used CDB entries (#15421).

-------------------------------------------------------------------
Sun Mar 24 13:00:35 CET 2002 - kkaempf@suse.de

- delete runme_at_boot after package installation (#15430).
- remember device (index) where (wrong) SuSE medium was found (#15432).

-------------------------------------------------------------------
Fri Mar 22 18:59:40 CET 2002 - gs@suse.de

- package selection: show correct status of the package (#15400)

-------------------------------------------------------------------
Fri Mar 22 16:04:40 CET 2002 - fehr@suse.de

- removed superfluous warning about fsid change when assigning a
  mount point to LVM LV (#15388)
- changed fstab options for /proc/bus/usb from "defaults,noauto"
  to "noauto" (#15389)

-------------------------------------------------------------------
Fri Mar 22 15:47:39 CET 2002 - kkaempf@suse.de

- Call /usr/bin/setfont without parameters when Braille enabled (#13801).

-------------------------------------------------------------------
Fri Mar 22 15:14:51 CET 2002 - gs@suse.de

- Change source of installation: umount /var/adm/mount before mounting
  the new source medium (#14425)

-------------------------------------------------------------------
Fri Mar 22 15:09:48 CET 2002 - sh@suse.de

- Fixed bug #15356: killed mwm message

-------------------------------------------------------------------
Fri Mar 22 14:08:46 CET 2002 - schubi@suse.de

- bugix: Xf86config module has been overwritten while update #15376
  ( wrong if statement in inst_finish.ycp )

-------------------------------------------------------------------
Fri Mar 22 12:42:58 CET 2002 - gs@suse.de

- Update: show packages with status "d" in the "No Update" list
  (#15350)

-------------------------------------------------------------------
Thu Mar 21 18:38:41 MET 2002 - tom@suse.de

- (#14936) Now capturing `cancel and treating like `abort.

-------------------------------------------------------------------
Thu Mar 21 18:17:01 CET 2002 - arvin@suse.de

- check for yast2-qt-plugin and it's libraries in the YaST2 and
  yast2 start scripts (bug #15300 and probably bug #13831)

-------------------------------------------------------------------
Thu Mar 21 17:41:42 MET 2002 - tom@suse.de

- (#14882) Now marking probed but unused monitor-hw-data with configured = no.

-------------------------------------------------------------------
Thu Mar 21 16:37:09 CET 2002 - kkaempf@suse.de

- Drop intermediate textdomain calls, they're useless (#15294).

-------------------------------------------------------------------
Thu Mar 21 16:21:59 CET 2002 - gs@suse.de

- Package installation: respect product information AND release number
  of the source medium (#15278)

-------------------------------------------------------------------
Thu Mar 21 16:05:00 CET 2002 - schubi@suse.de

- Checking mouse protocol before calling update_Xf86config

-------------------------------------------------------------------
Thu Mar 21 15:45:27 CET 2002 - sh@suse.de

- Fixed bug #15220: Wizard buttons not translated

-------------------------------------------------------------------
Thu Mar 21 15:03:47 CET 2002 - sh@suse.de

- Fixed endless loop in language with some weird NCurses combinations

-------------------------------------------------------------------
Thu Mar 21 12:51:34 CET 2002 - gs@suse.de

- Update: do not allow status "delete" for packages which are not
  installed (#14727)

-------------------------------------------------------------------
Thu Mar 21 11:03:27 CET 2002 - ms@suse.de

- fixed check script to be valid with the new firegl driver [fglr200]

-------------------------------------------------------------------
Thu Mar 21 09:36:31 CET 2002 - schubi@suse.de

- Checking broken update correctly #13597

-------------------------------------------------------------------
Wed Mar 20 22:27:30 CET 2002 - kkaempf@suse.de

- fallback to (chipset related) vendor/device if graphics card
  doesn't provide (manufacturer related) subvendor/subdevice (#15099)

-------------------------------------------------------------------
Wed Mar 20 18:48:16 MET 2002 - tom@suse.de

- (#15098) Now reading file with default value.

-------------------------------------------------------------------
Wed Mar 20 17:15:49 CET 2002 - kkaempf@suse.de

- Also show SuSE release number when choosing root partiton (#15243).
- Properly probe cdroms during installation/update (#15275).

-------------------------------------------------------------------
Wed Mar 20 15:04:48 CET 2002 - fehr@suse.de

- fix problem with map access to non-map in GetEntryForMountpoint
  (#15229)
- fix problem with wrong partition proposal
- fix problem with wrong default filesystem (#15057)

-------------------------------------------------------------------
Wed Mar 20 14:52:44 MET 2002 - tom@suse.de

- (#15093) New frequency range: [60,62,65,68,70,72,75,78,80,85,90,100]

-------------------------------------------------------------------
Wed Mar 20 14:27:52 CET 2002 - sh@suse.de

- Fixed bug #15214: Control center after HW proposal english only
- Fixed bug #15201: Disable WM decorations for first control center

-------------------------------------------------------------------
Wed Mar 20 14:26:01 CET 2002 - lnussel@suse.de

- added -S option to yast2 shell script (for susewm)

-------------------------------------------------------------------
Wed Mar 20 14:17:42 CET 2002 - schubi@suse.de

-  Installing vnc (if needed ) while updating the system #14707

-------------------------------------------------------------------
Wed Mar 20 14:03:24 MET 2002 - tom@suse.de

- Added norwegian language.

-------------------------------------------------------------------
Wed Mar 20 12:45:54 CET 2002 - sh@suse.de

- Fixed bug #13894: Slide show progress bar shows wrong value

-------------------------------------------------------------------
Wed Mar 20 12:23:47 CET 2002 - schubi@suse.de

- Starting raidstart for partitions which are not / and have
  raid systems ( update ). #14798

-------------------------------------------------------------------
Wed Mar 20 10:35:08 CET 2002 - kkaempf@suse.de

- remember language in Mouse in order to trigger re-translation
  (#15197).

-------------------------------------------------------------------
Tue Mar 19 20:10:49 CET 2002 - sh@suse.de

- Fixed bug #14530: Explicit file names in .spec rather than *.scr

-------------------------------------------------------------------
Tue Mar 19 18:40:21 CET 2002 - gs@suse.de

- Update: re-evaluate the update packages if the status of the
  "Clean up the system ..." checkbox has changed

-------------------------------------------------------------------
Tue Mar 19 18:25:06 CET 2002 - schubi@suse.de

- Call substring with the correct parameters #15184
  ( inst_rpmupdate.ycp)

-------------------------------------------------------------------
Tue Mar 19 18:10:04 CET 2002 - kkaempf@suse.de

- Also write hardware status for already active ide, floppy, usb
  controllers, and framebuffer (#15195).
- Preliminary fix for YaST2.firstboot (#15187).

-------------------------------------------------------------------
Tue Mar 19 18:05:01 MET 2002 - tom@suse.de

- (#15096) Do not use undefined variable any more.
- (#15091) Now restoring saved monitor data in normal mode.

-------------------------------------------------------------------
Tue Mar 19 15:49:13 CET 2002 - sh@suse.de

- Fixed "update finished, empty proposal dialog" bug

-------------------------------------------------------------------
Tue Mar 19 10:31:44 CET 2002 - kkaempf@suse.de

- Properly check return code from inst_mode if update was choosen.
- just pass 'Framebuffer' entry from install.inf to lilo, don't
  look at probe results (#15168)
- add comments to /etc/sysconfig/bootloader.

-------------------------------------------------------------------
Mon Mar 18 17:27:46 MET 2002 - tom@suse.de

- (#14238) Now writing sysconfig comments for the mouse.

-------------------------------------------------------------------
Mon Mar 18 16:29:01 CET 2002 - sh@suse.de

- Fixed bug #15101: Checkboxes truncated in 80x24 ncurses proposal

-------------------------------------------------------------------
Mon Mar 18 15:36:28 CET 2002 - kkaempf@suse.de

- re-probe cdroms in installed system in order to get proper status
  for ide cdwriter devices which couldn't be detected at boot-time
  (#15126).

-------------------------------------------------------------------
Mon Mar 18 14:26:38 CET 2002 - lnussel@suse.de

- added -i option for installing packages to yast2 shell script
- added some shell magic to allow more than two parameters for modules

-------------------------------------------------------------------
Mon Mar 18 12:19:29 CET 2002 - gs@suse.de

-  Recode for copyright and author added (#15058)

-------------------------------------------------------------------
Mon Mar 18 12:10:26 CET 2002 - kkaempf@suse.de

- Bugfix for lilo/dolilo: drop "vga" from append, pass via "-v"
  to dolilo.

-------------------------------------------------------------------
Mon Mar 18 12:07:55 CET 2002 - sh@suse.de

- Fixed bug #15090: "No" in "really install" interpreted as "yes"

-------------------------------------------------------------------
Mon Mar 18 11:50:06 CET 2002 - sh@suse.de

- Fixed bug #15100: Default "off" for "start control center"

-------------------------------------------------------------------
Mon Mar 18 11:19:58 CET 2002 - snwint@suse.de

- mk_lilo_conf: put 'vga' entry into image section

-------------------------------------------------------------------
Fri Mar 15 19:01:23 MET 2002 - tom@suse.de

- (#13878) Added Estonian keyboard.

-------------------------------------------------------------------
Fri Mar 15 17:22:10 MET 2002 - tom@suse.de

- (#14855) Language: Added Slovene language.
- (#14855) Keyboard: Added Slovene keyboard to YaST2 keyboards.
- (#14855) Timezone: Cleaned up existing lang --> timezone mess (new: Slovene).

-------------------------------------------------------------------
Fri Mar 15 17:15:23 CET 2002 - kkaempf@suse.de

- drop workaround for author/copyright twist from libpkg.
- Replace "\n" in author list with ", "

-------------------------------------------------------------------
Fri Mar 15 16:32:27 CET 2002 - fehr@suse.de

- fix wrong nameing for windows mount points (#15031)

-------------------------------------------------------------------
Fri Mar 15 16:17:50 CET 2002 - kkaempf@suse.de

- ignore more cmdline parameters
- don't pass "-v" (for global vga=) to dolilo, the "vga=" in the
  append line is sufficient.

-------------------------------------------------------------------
Fri Mar 15 16:10:54 CET 2002 - gs@suse.de

- Update: do not delete "aps" if it is in use (#15015)
- Package Selection: correct update of the disk space information

-------------------------------------------------------------------
Fri Mar 15 16:08:49 CET 2002 - snwint@suse.de

- updated 'failsafe' options for lilo.conf
- append user specified boot options to 'failsafe' entry

-------------------------------------------------------------------
Fri Mar 15 14:43:27 CET 2002 - sh@suse.de

- Fixed bug #13894: Slide show pkg sizes garbled from CD2 on

-------------------------------------------------------------------
Fri Mar 15 13:32:03 MET 2002 - tom@suse.de

- (#15021) Now only removing X11-link in case of "No X11".

-------------------------------------------------------------------
Fri Mar 15 12:54:14 CET 2002 - kkaempf@suse.de

- Check also /proc/modules besides the "active" flag from hwinfo
  in order to find out if a module is already loaded (#15007).

-------------------------------------------------------------------
Thu Mar 14 17:37:23 CET 2002 - sh@suse.de

- Fixed bug #14161: wrong background grey

-------------------------------------------------------------------
Thu Mar 14 16:16:21 CET 2002 - sh@suse.de

- Fixed bug #13186: Start Y2 control center after installation
- Fixed bug #14975: Final "All is ready" popup

-------------------------------------------------------------------
Thu Mar 14 15:55:07 CET 2002 - zoz@suse.de

- fix PCMCIA startup (#14661).

-------------------------------------------------------------------
Thu Mar 14 15:43:43 MET 2002 - tom@suse.de

- Added turkish language again in language.ycp.

-------------------------------------------------------------------
Thu Mar 14 14:49:07 MET 2002 - tom@suse.de

- (#14518) Added Irish.

-------------------------------------------------------------------
Thu Mar 14 13:16:15 MET 2002 - tom@suse.de

- (#14814) Now translating old lang codes to ISO codes on entry.

-------------------------------------------------------------------
Thu Mar 14 11:08:17 CET 2002 - kkaempf@suse.de

- scripts/yast2_kde: set LANG from /etc/sysconfig/language:RC_LANG (#14607).
- scripts/yast2: honor $LANG (#14607).
- install k_smp if > 4GB physical memory detected (#14287).

-------------------------------------------------------------------
Thu Mar 14 10:56:04 CET 2002 - gs@suse.de

- (#14592) Now ask the user whether YaST2 shall delete unmaintained
  packages from the system
- (#14406), (#14805) Package selection dialog: help text added for "X"
   status and popup text changed

-------------------------------------------------------------------
Wed Mar 13 18:30:42 MET 2002 - tom@suse.de

- (#14882) Now marking faked GENERIC Monitor with cfg=no.

-------------------------------------------------------------------
Wed Mar 13 18:23:06 MET 2002 - tom@suse.de

- (#14885) Now writing "/dev/mouse" into XF86Config so xmset works in the
  running system.

-------------------------------------------------------------------
Wed Mar 13 11:48:58 EST 2002 - nashif@suse.de

- Don't probe hardware in Mode::config

-------------------------------------------------------------------
Wed Mar 13 15:41:26 CET 2002 - fehr@suse.de

- prevent upward rounding in combination of
  ByteToHumanString/kmgt_str_to_byte (#14673)

-------------------------------------------------------------------
Wed Mar 13 13:22:57 MET 2002 - tom@suse.de

- (#14446) Now also restoring hwclock-param from sysconfig
  and setting timezone again in continue mode.

-------------------------------------------------------------------
Wed Mar 13 10:15:41 CET 2002 - kkaempf@suse.de

- Fix locale for greek (ISO8859-7 -> ISO-8859-7, #14898).
- Set "acpismp=force" for UP and SMP systems if "ht" flag detected (#13531).
- Install k_smp if "BOOT_IMAGE=apic" given in cmdline (#14022).
- Dont change initrd modules aic7xxx vs. aic7xxx_old on update (#14614).
- Override instmode "cd" in install.inf, if setup/descr/info knows better
  (#14469).
- Start ncurses "menu" with first group preselected (instead of all),
  general code cleanup of menu code (#14909).

-------------------------------------------------------------------
Tue Mar 12 16:57:16 CET 2002 - gs@suse.de

- equal button size in package conflict popups (#13302)

-------------------------------------------------------------------
Tue Mar 12 16:43:56 CET 2002 - mvidner@suse.cz

- Provide keyboard shortcuts for the group and package tables in
  ncurses detailed package selection. #14737.

-------------------------------------------------------------------
Tue Mar 12 16:24:34 MET 2002 - tom@suse.de

- (#13198) Changed mouse probing strategy.
  Applied sleep before mouse probing in inst_startup.ycp.

-------------------------------------------------------------------
Tue Mar 12 10:26:15 CET 2002 - fehr@suse.de

- add hibernation partition to expert partitioner menue (#14668)
- handle raids present on system to install reasonably

-------------------------------------------------------------------
Mon Mar 11 18:07:23 MET 2002 - tom@suse.de

- (#14491) Now using new "manual" probing to get the new unique key (mouse).

-------------------------------------------------------------------
Mon Mar 11 15:55:31 CET 2002 - kkaempf@suse.de

- Skip all non-data lines in "parted print" output (#14793).
- Don't pass "manual" option to installed system.

-------------------------------------------------------------------
Mon Mar 11 15:46:55 MET 2002 - tom@suse.de

- Detect language change to avoid unnecessary package selection recalculation.

-------------------------------------------------------------------
Mon Mar 11 14:41:28 CET 2002 - sh@suse.de

- Fixed bug #14164: inst_mode should be a popup

-------------------------------------------------------------------
Mon Mar 11 10:46:46 MET 2002 - tom@suse.de

- New script by ms@suse.de for changing X11-mouse-protocol during update.

-------------------------------------------------------------------
Fri Mar  8 14:28:27 CET 2002 - kkaempf@suse.de

- clean up firsboot script to fix pcmcia/usb and usbdevfs (#14416)
- don't 'hard' probe for cdroms when checking for installation
  sources but rely on libhd configuration database instead.
  Fallback to /dev/cdrom if even this fails (#14555).
- add "vnc" package to installation list if running under vnc (#14707).
- remove duplicate portmap start from firstboot script.

-------------------------------------------------------------------
Fri Mar  8 13:35:25 MET 2002 - tom@suse.de

- (#14663) Added textdomains to import-modules.

-------------------------------------------------------------------
Fri Mar  8 12:54:55 MET 2002 - tom@suse.de

- (#13951) After having talked to ke@suse.de removed (commented out):
	ca_ES, gl_ES, hr_HR, ru_RU, tr_TR
  Added again:
	pt_BR

-------------------------------------------------------------------
Thu Mar  7 18:14:04 MET 2002 - tom@suse.de

- (#14227 addendum) Just discovered that the faked monitor also fooled the
  automatic insertion of probed but unknown monitors into the monitor DB.
  This is done so that those monitors can be selected in the monitor selection
  dialog. Furthermore for user convenience such a monitor is preselected when
  entering the monitor selection dialog. Unfortunately the libhd-faked monitor
  does fulfil all those criteria and triggered this mechanism. Fixed.

-------------------------------------------------------------------
Thu Mar  7 17:53:52 MET 2002 - tom@suse.de

- (#14227) Erroneously there was still a branch where the new behaviour of
  libhd was not honored. YaST now takes this into consideration in any case
  (hopefully) and leads the user to the monitor selection dialog again as it
  was before.

-------------------------------------------------------------------
Thu Mar  7 17:21:00 MET 2002 - tom@suse.de

- (#14606) Solved by now displaying date in numerical form because in inst-sys
  not all translations for all languages are available for system commands.
  Invented new function Timezone::GetDateTime().

-------------------------------------------------------------------
Thu Mar  7 13:46:16 CET 2002 - sh@suse.de

- Added missing "textdomain" in BootSILO.ycp

-------------------------------------------------------------------
Thu Mar  7 13:42:26 CET 2002 - sh@suse.de

- Addes missing translation markers in inst_root

-------------------------------------------------------------------
Thu Mar  7 12:34:58 CET 2002 - schubi@suse.de

- patch xf86config in update mode

-------------------------------------------------------------------
Thu Mar  7 12:11:27 CET 2002 - fehr@suse.de

- handle editing of encrypted partitions in running system correct
- change handling of back-button in LVM lv dialog

-------------------------------------------------------------------
Wed Mar  6 17:39:47 CET 2002 - schubi@suse.de

- textdomain added for software proposal #14538

-------------------------------------------------------------------
Wed Mar  6 16:58:35 CET 2002 - schubi@suse.de

- Showing error popup, if the package agent has not been initialized
  correctly

-------------------------------------------------------------------
Wed Mar  6 16:45:43 MET 2002 - tom@suse.de

- (#14540) Now setting sysconfig var DISPLAYMANAGER to  "console"  instead
  of DISPLAYMANAGER_STARTS_XSERVER to "no" if user selects "No X11".

-------------------------------------------------------------------
Wed Mar  6 15:09:39 CET 2002 - sh@suse.de

- Fixed bug #14011: Switching laguages does not switch all texts

-------------------------------------------------------------------
Wed Mar  6 14:14:02 CET 2002 - fehr@suse.de

- fix bug in handling crypto fs in running system (#13781)

-------------------------------------------------------------------
Wed Mar  6 14:03:37 CET 2002 - kkaempf@suse.de

- Drop "-a" (activate parition) flag from dolilo call if no primary
  partition can be found for activation (#13884).
- Hide information box if user de-selected "Show details" checkbox
  in "Please insert CD n" popup.
- When checking for a medium, always start with the last active
  device and check other devices only on failure.

-------------------------------------------------------------------
Tue Mar  5 19:08:18 CET 2002 - schubi@suse.de

- copy *.pkd to target system

-------------------------------------------------------------------
Tue Mar  5 17:20:47 MET 2002 - tom@suse.de

- (#4849) Corrected if-clause in constructor. Now functional in continue mode.

-------------------------------------------------------------------
Tue Mar  5 16:39:49 CET 2002 - kkaempf@suse.de

- Require "yast2-trans-inst-proposal" for yast2-instsys to get
  proper translations for the "proposal" screen.
- fix textdomain for 'proposal_bootloader' to "proposal".

-------------------------------------------------------------------
Tue Mar  5 16:30:51 MET 2002 - tom@suse.de

- (#14457) Now date/time is redisplayed on any change in the UI.

-------------------------------------------------------------------
Tue Mar  5 14:38:01 CET 2002 - schubi@suse.de

- Bugfix while changing update-upgrade-status #14473

-------------------------------------------------------------------
Tue Mar  5 14:23:14 CET 2002 - lnussel@suse.de

- filter out "\n" in helptexts (#14337)
- create the list of all modules only once when the splashscreen is displayed
  and recycle this list later when the "All" button is selected (#14472)

-------------------------------------------------------------------
Tue Mar  5 12:42:31 MET 2002 - tom@suse.de

- (#14211) Now executing SuSEconfig.3ddiag instead of switch2mesasoft.

-------------------------------------------------------------------
Tue Mar  5 11:53:58 CET 2002 - kkaempf@suse.de

- Copy setup/descr/en.pkd instead of setup/descr/english.pkd to
  installed system.

-------------------------------------------------------------------
Mon Mar  4 19:36:08 MET 2002 - tom@suse.de

- (#14116) Now considering Win partitions when assuming GMT vs. local time.

-------------------------------------------------------------------
Mon Mar  4 19:12:12 CET 2002 - fehr@suse.de

- add module loading info for xfs

-------------------------------------------------------------------
Mon Mar  4 17:57:54 CET 2002 - fehr@suse.de

- support more than 26 scsi disks (#13983)
- various fixes for usage in running system

-------------------------------------------------------------------
Mon Mar  4 17:48:28 CET 2002 - zoz@suse.de

- check usb/pci hotplug on first start and rewrite sysconfig
  properly (#14428).

-------------------------------------------------------------------
Mon Mar  4 17:23:59 CET 2002 - sh@suse.de

- Fixed the YaST2 part of bug #1218: Linuxrc displays an error
  message if the user aborted the installation

-------------------------------------------------------------------
Mon Mar  4 16:51:18 CET 2002 - kkaempf@suse.de

- check old lilo destination on update and re-use it.
- when writing lilo on update, check better if floppy or harddisk.
- write bootloader related settings to sysconfig/bootloader.

- run /sbin/raidautorun after all storage modules are loaded.

-------------------------------------------------------------------
Mon Mar  4 16:36:49 CET 2002 - sh@suse.de

- Fixed bug #14363: Don't execute SuSEconfig once more when going back

-------------------------------------------------------------------
Mon Mar  4 16:27:13 CET 2002 - gs@suse.de

- show the packages of first set or group (#14339)

-------------------------------------------------------------------
Mon Mar  4 15:06:53 CET 2002 - lnussel@suse.de

- added comment header to menu.ycp (#14379)
- replaced "Quit" with QuitButtonLabel()

-------------------------------------------------------------------
Mon Mar  4 15:02:01 CET 2002 - gs@suse.de

- add button and popup for Samba installation in dialog Choose
  installation source (#14010)

-------------------------------------------------------------------
Mon Mar  4 14:45:50 MET 2002 - tom@suse.de

- (#14117) Now showing static date/time in timezone window and proposal.

-------------------------------------------------------------------
Mon Mar  4 12:30:28 CET 2002 - sh@suse.de

- Fixed bug #14351: YaST2 SuSEconfig executes *.rpmsave modules

-------------------------------------------------------------------
Mon Mar  4 12:07:16 CET 2002 - gs@suse.de

- don't destroy the user defined software selection if the
  partitioning is changed (bug #14103)

-------------------------------------------------------------------
Mon Mar  4 09:33:48 CET 2002 - schubi@suse.de

- Showing error message after update #14250
- Deleting unsupported packages while update #14194
- Showing delete packages correctly while update #14235

-------------------------------------------------------------------
Sat Mar  2 14:31:37 CET 2002 - kkaempf@suse.de

- remember state of "details" checkbox if media not found (#14018).
- restore "instmode" properly (#14170).

-------------------------------------------------------------------
Sat Mar  2 09:32:27 CET 2002 - schubi@suse.de

- Postifx added in force update #13995

-------------------------------------------------------------------
Fri Mar  1 17:03:01 CET 2002 - fehr@suse.de

- set passno to 0 for partitions without mount point (#14130)
- determine bootable windows partitions independent of entry in
  /etc/fstab (#13884)

-------------------------------------------------------------------
Fri Mar  1 14:30:39 MET 2002 - tom@suse.de

- (#14174) X11 configuration.
  Now also considering the xserver name when deciding to use framebuffer.

-------------------------------------------------------------------
Fri Mar  1 13:42:25 CET 2002 - sh@suse.de

- Fixed bug #13630: inst_proposal reinitialized after selecting
  "No" in final installation confirmation (inst_doit)

-------------------------------------------------------------------
Fri Mar  1 09:30:25 CET 2002 - kkaempf@suse.de

- Fixed YaST2.firstboot to handle pcmcia network correctly (#13993).

-------------------------------------------------------------------
Thu Feb 28 19:19:20 MET 2002 - tom@suse.de

- (#14076) Now marking the monitor as "configured" and "needed".

-------------------------------------------------------------------
Thu Feb 28 17:39:57 MET 2002 - tom@suse.de

- (#13888) Libhd now delivers a fake monitor when no monitor can be probed.
  So inst_choose_desktop now checks for the unique_key of this fake monitor.
  Also improved logging for diagnosing purposes.

-------------------------------------------------------------------
Thu Feb 28 16:44:51 CET 2002 - sh@suse.de

- Fixed bug #13555: HW proposal error handling - added err logging

-------------------------------------------------------------------
Thu Feb 28 16:30:01 CET 2002 - sh@suse.de

- Fixed bug #13556: Installation proposal screen not re-translated

-------------------------------------------------------------------
Thu Feb 28 15:58:54 CET 2002 - gs@suse.de

- missing description for set "images" added (#1406)
- only one default button (#14067)
- correct installation of software packages in hardware configuration
  dialog (#14026)

-------------------------------------------------------------------
Thu Feb 28 11:40:28 CET 2002 - schubi@suse.de

- Installing 3d packages after rebooting #13659

-------------------------------------------------------------------
Thu Feb 28 11:35:47 CET 2002 - gs@suse.de

- improvements in popups used for software installation

-------------------------------------------------------------------
Thu Feb 28 10:36:13 CET 2002 - fehr@suse.de

- fixes the wrong default when selecting a swap partition in the
  custom partitioner and formatting is turned on.

-------------------------------------------------------------------
Wed Feb 27 17:33:07 MET 2002 - tom@suse.de

- (#13906) Invented a new function TimedOKCancelPopup() in
  common_popups.ycp. Using this function during X11-configuration.

-------------------------------------------------------------------
Wed Feb 27 17:31:07 CET 2002 - kkaempf@suse.de

- Allow splitted dirs (.../CD1, .../CD2, ...) for all network
  installs (#14009).
- Sort partitions combo box in bootloader dialogue (#14124).

-------------------------------------------------------------------
Wed Feb 27 17:27:51 CET 2002 - gs@suse.de

- proposal dialog: show a warning message, if the software selection is reset
  (bug #13942)
- set default button "Select/Deselect" in dialog Package Selection

-------------------------------------------------------------------
Wed Feb 27 14:33:37 MET 2002 - tom@suse.de

- (#13944) Now reading sysconfig with default value.
  This applies to language, keyboard, mouse and timezone.
  Moved SysconfigRead() to Misc-module.

-------------------------------------------------------------------
Wed Feb 27 11:19:50 CET 2002 - schubi@suse.de

- target.insmod to target.modprobe changed #13928
  ( update )
- LANG might not be in install.inf, get it from descr/info then.
  (#13959).

-------------------------------------------------------------------
Wed Feb 27 11:16:24 CET 2002 - kkaempf@suse.de

- fix checking VNC on startup.

-------------------------------------------------------------------
Wed Feb 27 09:11:31 CET 2002 - schubi@suse.de

- bugfix in starting update #13909

-------------------------------------------------------------------
Wed Feb 27 09:01:24 CET 2002 - schubi@suse.de

- setting keyboard while update #13610

-------------------------------------------------------------------
Tue Feb 26 20:30:58 CET 2002 - kkaempf@suse.de

- Fix "please wait" popup, wrap string in `Label().

-------------------------------------------------------------------
Tue Feb 26 19:49:53 MET 2002 - tom@suse.de

- (#13944) Now reading sysconfig with default value.
  This applies to language, keyboard, mouse and timezone.

-------------------------------------------------------------------
Tue Feb 26 19:33:21 CET 2002 - schubi@suse.de

- setting timezone moved to inst_rootpart ( update )

-------------------------------------------------------------------
Tue Feb 26 19:01:25 CET 2002 - arvin@suse.de

- fixed emergency unmounting of installation system

-------------------------------------------------------------------
Tue Feb 26 18:41:28 CET 2002 - kkaempf@suse.de

- add "sv_SV" for "swedish" to language list.

-------------------------------------------------------------------
Tue Feb 26 18:20:58 CET 2002 - fehr@suse.de

- fix syntax error in functions used during update
- add call to .lvm.init before rereading Lvm infos

-------------------------------------------------------------------
Tue Feb 26 18:17:46 CET 2002 - sh@suse.de

- Added help text for installation and hardware proposals

-------------------------------------------------------------------
Tue Feb 26 16:05:49 CET 2002 - sh@suse.de

- Removed leftover debugging condition from last checkin

-------------------------------------------------------------------
Tue Feb 26 16:00:30 CET 2002 - sh@suse.de

- "Only new installation" popup msg back from proof reading

-------------------------------------------------------------------
Tue Feb 26 15:57:11 CET 2002 - schubi@suse.de

- setting timezone after update #13651

-------------------------------------------------------------------
Tue Feb 26 15:48:31 CET 2002 - fehr@suse.de

- fix typo ia86 -> ia64 in do_propocal.ycp

-------------------------------------------------------------------
Tue Feb 26 15:43:29 CET 2002 - gs@suse.de

- software installation: show the package version in the
  description popup (bug #13750)

-------------------------------------------------------------------
Tue Feb 26 15:36:43 CET 2002 - schubi@suse.de

- initialize package agent correctly for update #13838
  ( grep and locate has not been updated )

-------------------------------------------------------------------
Tue Feb 26 15:35:42 CET 2002 - sh@suse.de

- Added notify popup when user wants to change installation mode
  and no Linux partitions were found

-------------------------------------------------------------------
Tue Feb 26 15:31:39 CET 2002 - kkaempf@suse.de

- Fix vnc password setting.

-------------------------------------------------------------------
Tue Feb 26 14:11:46 CET 2002 - kkaempf@suse.de

- fix VNC check and startup.

-------------------------------------------------------------------
Tue Feb 26 12:25:15 CET 2002 - kkaempf@suse.de

- remove "runme_on_start" early during first boot in order to
  prevent endless re-start (#13907).
- re-create "media" convenience symlinks (e.g. /cdrom->/media/cdrom)
  after update (#13756).

-------------------------------------------------------------------
Mon Feb 25 19:31:25 MET 2002 - tom@suse.de

- Corrected handling of wheel mice in Mouse.ycp.
- Extended mouse_raw.ycp with "wheels"-field.

-------------------------------------------------------------------
Mon Feb 25 19:26:28 CET 2002 - kkaempf@suse.de

- re-probe floppy and cdroms in installed system (#13828).

-------------------------------------------------------------------
Mon Feb 25 18:38:19 CET 2002 - kkaempf@suse.de

- Support installation via VNC.

-------------------------------------------------------------------
Mon Feb 25 18:20:16 CET 2002 - fehr@suse.de

- enable support for xfs, issue warning when it is used
- fix reading of fstab in installed system (#13457, #13455)
- fix wrong workflow in partitioner in installed system (#13456)

-------------------------------------------------------------------
Mon Feb 25 17:29:51 CET 2002 - sh@suse.de

- Changed order of initial installation proposals to match
  agreement with marketing and software ergonimists

-------------------------------------------------------------------
Mon Feb 25 17:16:56 CET 2002 - kkaempf@suse.de

- Enable "lo" interface when running in installed system.
- mout installation media read-only (#13846).

-------------------------------------------------------------------
Mon Feb 25 16:52:42 CET 2002 - sh@suse.de

- Fixed bug #13612: Call to obsolete Wizard::SetStage()

-------------------------------------------------------------------
Mon Feb 25 16:04:33 CET 2002 - sh@suse.de

- Fixed bug #13666: (Apparent) bad spelling

-------------------------------------------------------------------
Mon Feb 25 13:24:59 CET 2002 - kkaempf@suse.de

- write hardware status for all storage related devices (#13657).

-------------------------------------------------------------------
Mon Feb 25 13:12:26 CET 2002 - fehr@suse.de

- Fixed bug #11300, #13742 removal of a PV forgot partition marked
  for deletion
- handle active swap partition during installation

-------------------------------------------------------------------
Fri Feb 22 18:02:51 CET 2002 - gs@suse.de

- Fixed bug #13640: consider change of partitioning for software
  selection

-------------------------------------------------------------------
Fri Feb 22 17:38:41 CET 2002 - sh@suse.de

- Fixed bug #13341: Hardware Proposal must suppress missing configs

-------------------------------------------------------------------
Fri Feb 22 15:52:37 CET 2002 - lnussel@suse.de

- workaround to make textdomain call work
- Added some commandline switches to /sbin/yast2, like --list
  (Bug #13738)

-------------------------------------------------------------------
Thu Feb 21 17:19:47 CET 2002 - sh@suse.de

- Reimported monitor DB - fixed bug #13530: IBM monitor not detected

-------------------------------------------------------------------
Thu Feb 21 16:04:23 CET 2002 - kkaempf@suse.de

- Unmount installation medium in target system (#13706).
- Install "apmd" if pcmcia detected (#13713).
- Load "mousedev" if USB (wheel) mouse (#13654).
- Check for either IO or memory resource when checking for
  active storage controllers (#13567).
- Copy hardware status to target system (#13762).

-------------------------------------------------------------------
Wed Feb 20 18:06:04 CET 2002 - fehr@suse.de

- do not destroy proposal in `inst_mode when `installation is
  selected (#13644)
- reorder LVM changes in inst_predisk to make removal of PVs from
  VGs easier and make it succeed in more cases than before (#13415)

-------------------------------------------------------------------
Wed Feb 20 14:50:03 CET 2002 - sh@suse.de

- Fixed bug #13513: Double abort confirmation

-------------------------------------------------------------------
Wed Feb 20 12:45:42 CET 2002 - sh@suse.de

- Fixed bug #13594: Fallback for slide show "en" only, no longer
  "en_US", "en_GB", "en" (in this order)

-------------------------------------------------------------------
Wed Feb 20 09:52:17 CET 2002 - kkaempf@suse.de

- add agent for /etc/sysconfig/windowmanager.
- fix writing of hwstatus for disk controllers.
- fix symlink handling for cd-w and cd-rw (#13596).
- handle $(srcdir) correctly when installing .scr files.
- add "acpismp=force" to kernel command line for "ht" processors.

-------------------------------------------------------------------
Tue Feb 19 19:01:17 CET 2002 - kkaempf@suse.de

- Check for specific .S.u.S.E file, so multiple CDs can be copied
  into a single directory for network installation.

-------------------------------------------------------------------
Tue Feb 19 18:02:23 MET 2002 - tom@suse.de

- Now setting timezone info with hwclock_wrapper.

-------------------------------------------------------------------
Tue Feb 19 17:34:27 CET 2002 - kkaempf@suse.de

- Properly install "Vendor" module.
- Handle "Sourcemounted" from linuxrc and mount the medium if
  not done properly by linuxrc.

-------------------------------------------------------------------
Tue Feb 19 15:36:24 CET 2002 - fehr@suse.de

- fix missing "/data<n>" mount point in installed system (#13406)

-------------------------------------------------------------------
Tue Feb 19 13:46:34 CET 2002 - fehr@suse.de

- fix bug with windows resizing in old installation path
  (inst_target_selection.ycp, inst_target_part.ycp) (#13559)

-------------------------------------------------------------------
Tue Feb 19 13:46:17 CET 2002 - kkaempf@suse.de

- save 'configured' status of devices detected during installation
  in order to get hw-probing at boot time correct.

-------------------------------------------------------------------
Tue Feb 19 09:14:30 CET 2002 - kkaempf@suse.de

- Install SMP kernel if "ht" set in cpuinfo:flags (#13532).
- Keep old initrd, only add new modules.

-------------------------------------------------------------------
Mon Feb 18 19:18:51 CET 2002 - kkaempf@suse.de

- Handle update in Boot, merge old initrd modules with new (#13370).

-------------------------------------------------------------------
Mon Feb 18 18:58:47 MET 2002 - tom@suse.de

- Implemented reprobe functionality  for X11 config.

-------------------------------------------------------------------
Mon Feb 18 18:08:04 CET 2002 - sh@suse.de

- V 2.5.41

-------------------------------------------------------------------
Mon Feb 18 15:15:16 CET 2002 - fehr@suse.de

- Do not allow FAT partitions for system mountpoints (#13485)
- Do not allow some special characters in mountpoint (#13411)
- fix configuration of encrypted filesystems (#13268)
- fix inconsitencie in mount point suggestion (#13444)

-------------------------------------------------------------------
Mon Feb 18 14:33:53 CET 2002 - sh@suse.de

- Fixed bug #13383: Letters not mentioned as valid chars in help text

-------------------------------------------------------------------
Mon Feb 18 14:32:50 CET 2002 - kkaempf@suse.de

- Check pcmcia values in /etc/sysconfig/pcmcia instead of /etc/rc.config.

-------------------------------------------------------------------
Mon Feb 18 13:54:16 CET 2002 - sh@suse.de

- Fixed bug #10726: Installation log incomplete during slide show

-------------------------------------------------------------------
Mon Feb 18 13:52:02 CET 2002 - kkaempf@suse.de

- Move vendor driver update code to separate module.

-------------------------------------------------------------------
Mon Feb 18 13:37:42 CET 2002 - schubi@suse.de

- vim howto* and ttmkfdir added to force list #13195
- Removing release number while checking packages for force update #12187

-------------------------------------------------------------------
Fri Feb 15 16:58:00 CET 2002 - gs@suse.de

- Change source medium dialog: read the package information from
  the source medium (if mounting works)

-------------------------------------------------------------------
Fri Feb 15 10:21:54 CET 2002 - kkaempf@suse.de

- make symlinks for /sbin/yast, /sbin/YaST, /sbin/zast, and /sbin/ZaST (#13292)

-------------------------------------------------------------------
Thu Feb 14 18:27:13 CET 2002 - sh@suse.de

- inst_doit falls through back to proposal if inst_prepdisk etc. failed
- [Back] in update falls back to inst_mode

-------------------------------------------------------------------
Thu Feb 14 17:08:05 CET 2002 - kkaempf@suse.de

- recognize USB-Wheel mouse (imps2 protocol) (#13258).

-------------------------------------------------------------------
Thu Feb 14 11:13:06 CET 2002 - fehr@suse.de

- Fix ycp syntax error (#13214) when editing a dos partition
- Change second error dialog button in inst_prepdisk from
  "Cancel" to "Abort" (#13217)

-------------------------------------------------------------------
Thu Feb 14 10:25:20 CET 2002 - kkaempf@suse.de

- Make fstab entries for all /dev/fdX devices (#13235).

-------------------------------------------------------------------
Wed Feb 13 19:07:21 CET 2002 - sh@suse.de

- Changed default background color in installation start script
- Changed default geometry to 800x600 in start script

-------------------------------------------------------------------
Wed Feb 13 18:45:31 CET 2002 - sh@suse.de

- cut off one of the "easy installation" pics to get rid of tons
  of layout warnings (allow some pixels more space for buttons to
  grow)

-------------------------------------------------------------------
Wed Feb 13 18:06:23 CET 2002 - fehr@suse.de

- fix option handling for new version of mkreiserfs (#13205)

-------------------------------------------------------------------
Wed Feb 13 18:04:29 CET 2002 - gs@suse.de

- don't compare the release number of the installation source
  with the information saved on hard disk

-------------------------------------------------------------------
Wed Feb 13 16:03:41 CET 2002 - kkaempf@suse.de

- make remove button in physical volume dialog of PV work again
- remove correspondig create/remove pairs for LVM modify_targets
  (# 12083)
- add modify_targets to backup set of partition values

-------------------------------------------------------------------
Wed Feb 13 16:03:41 CET 2002 - kkaempf@suse.de

- Call BootLILO constructor for proper setting of lba_support.

-------------------------------------------------------------------
Wed Feb 13 10:39:34 CET 2002 - olh@suse.de

- default to GMT also on chrp and prep

-------------------------------------------------------------------
Wed Feb 13 10:25:52 CET 2002 - olh@suse.de

- dont call yast1 anymore on ppc
  dont write to non existant tty devices on iSeries
  handle p690 hvc console on startup
  update ask_for_TERM_variable

-------------------------------------------------------------------
Wed Feb 13 10:12:53 CET 2002 - olh@suse.de

- add support for p690 hvc console in postinstall
  activate all 41prep boot partitions on iSeries

-------------------------------------------------------------------
Wed Feb 13 10:00:56 CET 2002 - olh@suse.de

- add fixes for console font. whitespaces
- add ja_JP.sjis entry to consolefonts.ycp

-------------------------------------------------------------------
Wed Feb 13 09:53:09 CET 2002 - olh@suse.de

- add ppc64 keymaps

-------------------------------------------------------------------
Tue Feb 12 22:01:35 CET 2002 - fehr@suse.de

- fix bug in doing a valid proposal when using only primary
  partitions and /boot is needed (#13184)
- V 2.5.39

-------------------------------------------------------------------
Tue Feb 12 19:11:40 CET 2002 - kkaempf@suse.de

- remove superfluous calls to inst_ask_hardware.

-------------------------------------------------------------------
Tue Feb 12 18:38:38 CET 2002 - sh@suse.de

- V 2.5.37
- Initial call to submod Write() func in proposal (for HW config)

-------------------------------------------------------------------
Tue Feb 12 18:27:31 CET 2002 - kkaempf@suse.de

- setup "lo" during network install.

-------------------------------------------------------------------
Tue Feb 12 18:03:50 CET 2002 - sh@suse.de

- V 2.5.35

-------------------------------------------------------------------
Tue Feb 12 17:51:22 CET 2002 - sh@suse.de

- Added images for new "easy installation" layout

-------------------------------------------------------------------
Tue Feb 12 17:39:00 CET 2002 - msvec@suse.cz

- added network proposals
- 2.5.34

-------------------------------------------------------------------
Tue Feb 12 14:16:57 CET 2002 - kkaempf@suse.de

- hwclock runs only GMT on sparc and iseries.
- dont write FQHOSTNAME.

-------------------------------------------------------------------
Tue Feb 12 11:32:57 CET 2002 - kkaempf@suse.de

- write keyboard data to /etc/sysconfig/keyboard instead of sysconfig/console.

-------------------------------------------------------------------
Mon Feb 11 15:08:16 CET 2002 - kkaempf@suse.de

- re-config network device even on 'warm' boot.

-------------------------------------------------------------------
Mon Feb 11 12:59:10 CET 2002 - fehr@suse.de

- following changes in partition proposal:
  try not to create an extended partition when enough primaries are
     available
  split swap from root slots large enough if at all possible

-------------------------------------------------------------------
Thu Feb  7 16:02:24 CET 2002 - pblahos@suse.cz

- proposal_printers changed to proposal_printers

-------------------------------------------------------------------
Thu Feb  7 13:33:25 CET 2002 - kkaempf@suse.de

- save infoMap and installMap for re-use after reboot.

-------------------------------------------------------------------
Wed Feb  6 15:28:18 CET 2002 - sh@suse.de

- Provides/obsoletes yast

-------------------------------------------------------------------
Tue Feb  5 18:36:09 CET 2002 - sh@suse.de

- Timeout upon msg "now booting your system"
  unless a hard reboot is required

-------------------------------------------------------------------
Tue Feb  5 17:41:13 CET 2002 - kkaempf@suse.de

- Properly reboot when adding ide-scsi to cmdline.
- Re-config ethX for all network installation modes.
- Restart portmapper for "nfs" installation mode.

-------------------------------------------------------------------
Tue Feb  5 17:12:54 CET 2002 - kukuk@suse.de

- Try to clear terminal before we ask for TERM variable [Bug #12848]

-------------------------------------------------------------------
Tue Feb  5 17:09:31 CET 2002 - sh@suse.de

- Fixed bug #13040: yast2 should not require saxtools

-------------------------------------------------------------------
Tue Feb  5 14:17:20 CET 2002 - kkaempf@suse.de

- Make "custom" boot loader field an editable combo box (#11821).

-------------------------------------------------------------------
Mon Feb  4 12:49:42 CET 2002 - snwint@suse.de

- added 'change-rules reset' to lilo.conf to prevent lilo from rewriting
  the partition table (#11875)

-------------------------------------------------------------------
Fri Feb  1 15:24:34 CET 2002 - gs@suse.de

- Single Package Selection: optimize checks when selecting a package

-------------------------------------------------------------------
Thu Jan 31 19:26:24 CET 2002 - sh@suse.de

- Made proposal aware of language changes
- Reintroduced inst_mode unless absolutely clear if update possible

-------------------------------------------------------------------
Thu Jan 31 12:11:55 CET 2002 - kkaempf@suse.de

- recognize "imps2" mice.

-------------------------------------------------------------------
Thu Jan 31 08:22:01 CET 2002 - kkaempf@suse.de

- Fix writing of yast.inf

-------------------------------------------------------------------
Wed Jan 30 20:59:51 CET 2002 - kkaempf@suse.de

- force /dev/cdrom symlink to point to boot cdrom.
- work around linuxrc "InstMode" bug.

-------------------------------------------------------------------
Wed Jan 30 17:47:56 CET 2002 - kkaempf@suse.de

- drop ag_yast agent, do yast.inf writing in Misc module.

-------------------------------------------------------------------
Wed Jan 30 16:19:15 CET 2002 - kkaempf@suse.de

- make cd-links prior to re-mounting.

-------------------------------------------------------------------
Wed Jan 30 14:06:34 CET 2002 - gs@suse.de

- bugfix concerning software installation workflow:
  read local package description instead of information from mounted medium

-------------------------------------------------------------------
Wed Jan 30 12:05:01 CET 2002 - kkaempf@suse.de

- make device symlinks earlier.

-------------------------------------------------------------------
Tue Jan 29 19:30:33 CET 2002 - kkaempf@suse.de

- write lilo to /dev/md if /boot is on raid1.
- adapting update to new agents.

-------------------------------------------------------------------
Tue Jan 29 13:16:18 CET 2002 - arvin@suse.de

- always use ini-agent instead of rcconfig-agent;
  bugfix syntax error in Bootloader module

-------------------------------------------------------------------
Mon Jan 28 17:41:42 CET 2002 - kkaempf@suse.de

- Simplify bootloader proposal.
- Adapt to changed install.inf syntax.

-------------------------------------------------------------------
Mon Jan 28 14:53:03 CET 2002 - gs@suse.de

- internal changes concerning the initialization of the package agent

-------------------------------------------------------------------
Thu Jan 24 12:47:02 CET 2002 - gs@suse.de

- bugfixes package installation workflow (already installed system)

-------------------------------------------------------------------
Wed Jan 23 12:03:29 CET 2002 - schubi@suse.de

- include/packages added in specfile

-------------------------------------------------------------------
Tue Jan 22 15:21:53 CET 2002 - schubi@suse.de

- Saving user package selections

-------------------------------------------------------------------
Mon Jan 21 12:12:27 EST 2002 - nashif@suse.de

- Skip confirmation(inst_doit)  in autoinst mode
  if requested in control file

-------------------------------------------------------------------
Mon Jan 21 12:28:29 CET 2002 - schubi@suse.de

- bufixes in installing packages after reboot

-------------------------------------------------------------------
Fri Jan 18 16:14:05 CET 2002 - kkaempf@suse.de

- more agents moved here.
- Fixed initrd creation, corrected module order.
- Final installation workflow (3 clicks !) and button labels.

-------------------------------------------------------------------
Tue Jan 15 17:55:02 CET 2002 - kkaempf@suse.de

- move bootloader do* scripts to bootloader sub-directories.
- fix bootloader proposal and texts.

-------------------------------------------------------------------
Mon Jan 14 16:19:34 CET 2002 - kkaempf@suse.de

- add dasddev.scr etc_cryptotab.scr etc_fstab.scr parted_check.scr
  parted_print.scr pdisk.scr proc_meminfo.scr proc_swaps.scr
  run_swapon_s.scr to ycp/partitioning/agents
- remove conf directory

-------------------------------------------------------------------
Mon Jan 14 16:19:34 CET 2002 - kkaempf@suse.de

- Integrate bootloader proposal.

-------------------------------------------------------------------
Thu Jan 10 12:31:38 CET 2002 - kkaempf@suse.de

- fix filelist.

-------------------------------------------------------------------
Thu Jan 10 11:59:56 CET 2002 - sh@suse.de

- Added proposal files to spec file file list

-------------------------------------------------------------------
Wed Jan  9 15:56:24 CET 2002 - kkaempf@suse.de

- pass filesystem module needed for "/" to Boot module.

-------------------------------------------------------------------
Tue Jan  8 19:33:59 CET 2002 - kkaempf@suse.de

- integrated software and partition proposal.

-------------------------------------------------------------------
Fri Jan 04 18:31:36 CET 2002 - arvin@suse.de

- adapted the new SCROpen syntax

-------------------------------------------------------------------
Fri Jan  4 17:44:58 CET 2002 - kkaempf@suse.de

- Complete modularization, drop user_settings.
- Implement new workflow, based on proposals, requiring
  a minimum amount of mouse clicks.
- Add support for auto installation.

-------------------------------------------------------------------
Mon Dec 10 10:01:12 CET 2001 - kkaempf@suse.de

- Greek locale fix (el_GR@ISO8859-7 instead of el_GR@euro, #12587)

-------------------------------------------------------------------
Wed Nov 21 11:11:35 CET 2001 - sh@suse.de

- Fixed bug #12381: YaST2 ignores ENABLE_SUSECONFIG in rc.config

-------------------------------------------------------------------
Thu Nov 15 15:14:58 CET 2001 - sh@suse.de

- V 2.5.8
- Fixed lots of missing lookup() default values
- Migrated inst_startup to new ProgressBar wizard

-------------------------------------------------------------------
Fri Oct 19 12:25:47 CEST 2001 - ms@suse.de

- include BusID statement if r128 driver is used. This is needed
  for the r128 driver on PPC and does not influence the i386 setup
  negatively [y2xr40.pl] Bug: 11689

-------------------------------------------------------------------
Thu Oct 18 17:48:11 MEST 2001 - tom@suse.de

- (#11689) Necessary changes to provide the BusID on PPC/r128.

-------------------------------------------------------------------
Thu Oct 18 16:29:21 MEST 2001 - tom@suse.de

- (#11876) Corrected Symbols for Japanese. nec/jp --> jp.

-------------------------------------------------------------------
Tue Oct 16 14:04:51 MEST 2001 - tom@suse.de

- (#11847) X11-config. Now using new y2xr40 parameter "-o <option-csl>".

-------------------------------------------------------------------
Tue Oct 16 13:19:26 CEST 2001 - sh@suse.de

- V 2.5.4
- Migration to yast2-devtools

-------------------------------------------------------------------
Mon Oct 15 16:46:42 CEST 2001 - ms@suse.de

- include a general parameter called --option which
  requires a comma separated list of options. This is the better
  solution if we need special options for calling y2xr40.pl

-------------------------------------------------------------------
Mon Oct 15 11:01:14 CEST 2001 - sh@suse.de

- Fixed bug #11812: patch_lilo_conf produces double initrd entry

-------------------------------------------------------------------
Fri Oct 12 17:27:48 MEST 2001 - tom@suse.de

- (#11672) Extended some YCP files with special cases for PPC.

-------------------------------------------------------------------
Fri Oct  5 17:30:15 CEST 2001 - kkaempf@suse.de

- present button "format floppy" if mount fails (#1220).

-------------------------------------------------------------------
Thu Oct  4 16:53:07 CEST 2001 - lnussel@suse.de

- do not overwrite softwaresel in usersettings if it's already set

-------------------------------------------------------------------
Wed Oct  3 21:18:36 CEST 2001 - olh@suse.de

- first part of bootconfiguration for ppc (#5440) ..............

-------------------------------------------------------------------
Wed Oct  3 21:00:18 CEST 2001 - olh@suse.de

- do not create floppy link on new Macs and iSeries
  write fstab correctly, not type auto for known filesystems
  whitespaces..

-------------------------------------------------------------------
Wed Oct  3 20:54:37 CEST 2001 - olh@suse.de

- do not force xf3 on ppc. the whole Xsetup is still broken...

-------------------------------------------------------------------
Wed Oct  3 20:50:11 CEST 2001 - olh@suse.de

- add mol and sudo to package list on pmac
  small whitespace fixes

-------------------------------------------------------------------
Wed Oct  3 20:45:59 CEST 2001 - olh@suse.de

- do not call mk_initrd on ppc in inst_finish_update

-------------------------------------------------------------------
Wed Oct  3 20:38:00 CEST 2001 - olh@suse.de

- fix handling of chrp kernels, compare lowercase strings
  use name_of_kernel_image for usersettings,
  s390 and axp must be verified (#9713)

-------------------------------------------------------------------
Tue Oct  2 17:57:37 CEST 2001 - olh@suse.de

- add keymap2mac.ycp to filelist (#11336)
  fix english-us and uk list

-------------------------------------------------------------------
Fri Sep 28 10:44:52 CEST 2001 - fehr@suse.de

- add dasd-parameter to S390 boot configuration

-------------------------------------------------------------------
Thu Sep 27 15:18:59 CEST 2001 - fehr@suse.de

- remove entry bus -> "SCSI" for LVM VGs

-------------------------------------------------------------------
Thu Sep 27 13:15:23 CEST 2001 - olh@suse.de

- install pmud on pmac and remove some obsolete packages on pmac

-------------------------------------------------------------------
Thu Sep 27 12:42:29 CEST 2001 - kkaempf@suse.de

- drop 3-button emulation since it might interfere with X11
  button events (#11204).

-------------------------------------------------------------------
Wed Sep 26 14:57:07 MEST 2001 - tom@suse.de

- (#11315 addendum) Now also updating the path section.

-------------------------------------------------------------------
Wed Sep 26 12:10:46 CEST 2001 - kendy@suse.cz

- update_unique_keys.pl: call hwinfo with --all instead of --reallyall
  (#11340).

-------------------------------------------------------------------
Wed Sep 26 11:59:03 CEST 2001 - sh@suse.de

- Reimported monitor DB (bug #11252: Iiyama monitors missing)

-------------------------------------------------------------------
Wed Sep 26 11:57:54 CEST 2001 - kkaempf@suse.de

- add /sbin:/usr/sbin to runtime PATH.
- vendor.ycp: message is string, not locale.

-------------------------------------------------------------------
Tue Sep 25 16:17:51 MEST 2001 - tom@suse.de

- (#11315) X11 reconfig: Now also updating the card section.

-------------------------------------------------------------------
Tue Sep 25 14:37:36 CEST 2001 - kkaempf@suse.de

- re-probe for mountable media (floppies) after loading
  of usb-storage (#11299).

-------------------------------------------------------------------
Tue Sep 25 09:00:59 CEST 2001 - kkaempf@suse.de

- make proper re-use of messages in inst_finish_update to get
  correct translations.
- prepare a mtab for mk_initrd after update.
- if first bios drive isn't hda, lilo probably wants to know about this.

-------------------------------------------------------------------
Mon Sep 24 19:39:07 CEST 2001 - snwint@suse.de

- do not try to install lilo into a raid partition (#10329)

-------------------------------------------------------------------
Mon Sep 24 18:39:26 CEST 2001 - sh@suse.de

- Added final "all the rest" step for SuSEconfig

-------------------------------------------------------------------
Mon Sep 24 17:32:13 CEST 2001 - lnussel@suse.de

- do not mount ntfs partitions automatically during installation (#11222)

-------------------------------------------------------------------
Mon Sep 24 16:49:57 CEST 2001 - kkaempf@suse.de

- If the mouse was choosen manually, going back must present
  mouse selection again (#11235).
- No need to make a backup of /etc/fstab in inst-sys, there's none anyway.
  Then inst_finish_update gets the correct fstab (#11215).

-------------------------------------------------------------------
Mon Sep 24 16:16:13 CEST 2001 - kkaempf@suse.de

- update NVIDIA kernel modules regardless of version (#11091).

-------------------------------------------------------------------
Mon Sep 24 14:28:48 CEST 2001 - kkaempf@suse.de

- set console keyboard even when called standalone (#11223).

-------------------------------------------------------------------
Mon Sep 24 13:38:38 CEST 2001 - kkaempf@suse.de

- split language and encoding to prevent gettext from applying
  it's own recoding.

-------------------------------------------------------------------
Mon Sep 24 13:30:24 CEST 2001 - sh@suse.de

- Correctly init slide show in installed system so YOU and single
  package installation works OK

-------------------------------------------------------------------
Mon Sep 24 12:34:18 CEST 2001 - kkaempf@suse.de

- Load usb-storage last in order to not interfere with other storage
  module (9490).

-------------------------------------------------------------------
Sun Sep 23 20:58:13 CEST 2001 - mike@suse.de

- (#11188) Press back at the "suggested partitioning" screen followed by
  "next" and YaST2 says "You have rejected the proposal.
  RAID: bugfix: user are not allowed to remove RAID Devices in UI
  which are already exist.
-------------------------------------------------------------------
Sun Sep 23 18:38:08 CEST 2001 - kukuk@suse.de

- Check for color depth, not # of colors for slide show to avoid
  problems with overflow (#11178)

-------------------------------------------------------------------
Sat Sep 22 20:20:46 CEST 2001 - kukuk@suse.de

- Sync X11 font path with SaX2
- Enable jfs and ext3 on PPC (#11194)

-------------------------------------------------------------------
Sat Sep 22 19:17:31 CEST 2001 - fehr@suse.de

- add "ori_nr" entries for lvm and md devices
- add empty argument to SCR call

-------------------------------------------------------------------
Sat Sep 22 16:43:38 MEST 2001 - tom@suse.de

- (#10421) Fixed the focus switch.

-------------------------------------------------------------------
Sat Sep 22 01:08:40 CEST 2001 - mike@suse.de

- md: detect number of raid partitions per RAID only for new created RAIDs
- md: do not let the user edit or delete already existing RAIDs
- swap: activate per default all swap partitions automatically
-modules: switch on automatical load of modules when Y2 is mounting
          filesystems, so that undetectebal and not formated fs are mounted
          properly

-------------------------------------------------------------------
Fri Sep 21 18:55:07 CEST 2001 - sh@suse.de

- Fixed bug #10303: Must press 'back' twice in 'choose part. to boot'

-------------------------------------------------------------------
Fri Sep 21 17:52:28 CEST 2001 - fehr@suse.de

- allow adding of mount points to LVs in lvm runtime config
- prevent formatting of edited LV in lvm runtime config
- allow handling of ataraid devices (e.g. /dev/ataraid/d0p0)
- prevent partitions with id 0x8E from being written to fstab (#10390)

-------------------------------------------------------------------
Fri Sep 21 16:21:50 CEST 2001 - sh@suse.de, gs@suse.de

- Only ONE SlideShow::OpenSlideShowDialog() in all modes -
  avoid confusion, much more reliable in all the different modes

-------------------------------------------------------------------
Fri Sep 21 16:01:09 CEST 2001 - lnussel@suse.de

- no longer mark partitions with id 130 automatically as swap
- do not change flags for swap devices in fstab if more than one
  such entry exists
- properly hande fstab entries for moved logical partitions (#11074)
- change fstab entry for first occurence of a device, instead of
  creating a new one
- do not create directories for swap partitions

-------------------------------------------------------------------
Fri Sep 21 14:59:31 CEST 2001 - mike@suse.de

- lvm_config now works in ncurses

-------------------------------------------------------------------
Fri Sep 21 13:36:39 CEST 2001 - gs@suse.de

- installation startup always (not only in manual mode) checks whether a
  kernel module is already loaded
  (workaround for bug #10983)

-------------------------------------------------------------------
Fri Sep 21 12:59:45 CEST 2001 - sh@suse.de

- Fixed bug #9977: Abort button doesn't work during slide show

-------------------------------------------------------------------
Fri Sep 21 12:58:09 CEST 2001 - ms@suse.de

- fixed access control bug during X11 reconfiguration
  with YaST2. For further details see Bug: [10921]

-------------------------------------------------------------------
Fri Sep 21 12:46:16 CEST 2001 - fehr@suse.de

- fix impossible 0 as stripe size in LV dialog
- make lvm configuration in system work again (#10291)

-------------------------------------------------------------------
Fri Sep 21 10:44:21 CEST 2001 - kendy@suse.cz

- Update /var/lib/YaST/unique.inf during update (bug 10931, 10941)

-------------------------------------------------------------------
Fri Sep 21 10:28:47 CEST 2001 - kkaempf@suse.de

- default medianame to "CD" (11106).

-------------------------------------------------------------------
Thu Sep 20 21:31:15 CEST 2001 - fehr@suse.de

- Fixed bug #10963: Now an update on systems using encrypted fs is
  possible

-------------------------------------------------------------------
Thu Sep 20 18:26:06 CEST 2001 - sh@suse.de

- Fixed bug #10325: Save settings to floppy doesn't work
- Reading log file of mkinitrd and lilo correctly #11030
  (inst_finish_update.ycp)
- Correct cancel popup added #10951( inst_kernel.ycp )

-------------------------------------------------------------------
Thu Sep 20 18:15:10 CEST 2001 - kkaempf@suse.de

- "break" is not allowed inside "foreach" (11015).
- properly extract module arguments (11015).
- umount medium before ejecting (11053).
- offer "save & exit" in media selection (11086).

-------------------------------------------------------------------
Thu Sep 20 17:45:30 CEST 2001 - lnussel@suse.de

- do not create symlink for mountpoint if it would point to itself

-------------------------------------------------------------------
Thu Sep 20 15:55:27 CEST 2001 - lnussel@suse.de

- fstab entries for mount flags, passno etc are no longer changed
  for existing entries

-------------------------------------------------------------------
Thu Sep 20 15:21:01 CEST 2001 - mike@suse.de

- bug 11063: YaST2 trys to change fsids of pdisk-label partitions, and
  popups therefore irritating popups

-------------------------------------------------------------------
Thu Sep 20 15:08:24 CEST 2001 - fehr@suse.de

- fix problem when root fs is md of personality raid5 (#10747)

-------------------------------------------------------------------
Thu Sep 20 14:06:25 MEST 2001 - tom@suse.de

- (#10920) Now the presence of the dummy packages is checked at first.

-------------------------------------------------------------------
Thu Sep 20 12:03:37 CEST 2001 - kkaempf@suse.de

- Remove old release number file before installing new one (#10992).

-------------------------------------------------------------------
Thu Sep 20 11:55:08 CEST 2001 - sh@suse.de

- Fixed bug #10684: Monitor DB outdated

-------------------------------------------------------------------
Thu Sep 20 11:52:20 CEST 2001 - fehr@suse.de

- Do not delete modify_targets in inst_sw_select.ycp except when
  using a while disk for installation

-------------------------------------------------------------------
Thu Sep 20 10:43:06 CEST 2001 - lnussel@suse.de

- Fixed root filesystem on raid leads to corrupted fstab (#10418)

-------------------------------------------------------------------
Wed Sep 19 20:42:44 CEST 2001 - mike@suse.de

- Bugfix: if zero partition table: resync /proc/partitions
  Added warning, if "/" is /dev/md and there is no /boot
- Downgrade versions correctly #10906 ( inst_sw_update.ycp )

-------------------------------------------------------------------
Wed Sep 19 16:59:15 CEST 2001 - snwint@suse.de

- YaST2.start: mtab might be missing, avoid error message
- unmounting proc filesystem in inst_finish_update.ycp
- start X-Server for testing with "-ac", needed when starting
  from inside YCC.

-------------------------------------------------------------------
Wed Sep 19 15:07:17 CEST 2001 - fehr@suse.de

- force a hard reboot when root filesystem is on a md device
- Logging reduced in inst_rpmupdate.ycp

-------------------------------------------------------------------
Wed Sep 19 14:12:54 CEST 2001 - sh@suse.de

- Fixed bug #10909: Complaint about slide show init in log file
- Added more packages for version 6.2 in forceUpdate.ycp
- No error, if the versions of updated packages differs from common.pkd

-------------------------------------------------------------------
Wed Sep 19 12:36:08 CEST 2001 - kkaempf@suse.de

- Fix installing package information to updated target.
- Eject CDs on PPC only when unmounting.

-------------------------------------------------------------------
Wed Sep 19 11:02:17 CEST 2001 - kkaempf@suse.de

- Fix "Lithuanian" with native translation in language list.
- Properly label progress bar during swap formatting.
- Use predefined button labels for continue/cancel/retry if partitioning
  or formatting fails.
- preselect first partition #10840 (inst_rootpart.ycp)
- /sbin/yast2: add "-f" to 'rm'.

-------------------------------------------------------------------
Tue Sep 18 22:20:19 CEST 2001 - schubi@suse.de

- Silly testpopup in inst_finish_update removed.
- packages for 7.2 added #10874" (forceUpdate.ycp)

-------------------------------------------------------------------
Tue Sep 18 20:52:59 CEST 2001 - schubi@suse.de

- Recognize update mode after reboot ( installation.ycp )
- /mnt to Installation::destdir changed ; checking modus improved in
  inst_sw_backup.ycp

-------------------------------------------------------------------
Tue Sep 18 20:41:06 CEST 2001 - sh@suse.de

- V 2.4.84
- Fixed bug #10859: Inconsistent "needed from CD" values

-------------------------------------------------------------------
Tue Sep 18 19:30:40 MEST 2001 - tom@suse.de

- (#10762) Popups displayed in Richtext now (with scroll bars).

-------------------------------------------------------------------
Tue Sep 18 18:45:00 CEST 2001 - sh@suse.de

- Fixed bug #10411: Show difference between pkg deleting and inst.
- Fixed bug #10793: Unmounting /mnt after update.

-------------------------------------------------------------------
Tue Sep 18 18:25:52 MEST 2001 - tom@suse.de

- Added script call when switching 3D <--> 2D mode. (#10761)
- Module inst_config_x11.ycp

-------------------------------------------------------------------
Tue Sep 18 18:23:17 CEST 2001 - kkaempf@suse.de

- only use "switch2mesasoft" for non-3d x11 setups.

-------------------------------------------------------------------
Tue Sep 18 17:33:10 CEST 2001 - lnussel@suse.de

- do not try to create or change /etc/raidtab if raid is active
  while the user has changed nothing

-------------------------------------------------------------------
Tue Sep 18 16:17:10 CEST 2001 - mike@suse.de

- bug 10673: need /boot if no ext2 on /
- bug 10686: swap <= 1GB
- show raid size correct: existing raid and raid in LVM
- ignore automatic inserted mountpoints
- pdisk: size of partition for inst_doit fixed

-------------------------------------------------------------------
Tue Sep 18 15:37:35 CEST 2001 - fehr@suse.de

- shut down LVM VGs and umount /etc/lvmtab.d in inst_finish.ycp

-------------------------------------------------------------------
Tue Sep 18 15:14:33 CEST 2001 - lnussel@suse.de

- workaround for '&'-character not displayed in ncurses menu

-------------------------------------------------------------------
Tue Sep 18 11:58:18 CEST 2001 - lnussel@suse.de

- removed the texdomain switching from menu.ycp (Bug #10819)
- only create fstab entry for partitions if user explicitly
  entererd a mountpoint, instead of inventing one

-------------------------------------------------------------------
Tue Sep 18 09:45:55 CEST 2001 - kkaempf@suse.de

- properly pass encoding ("UTF-8", "ISO-8859-X", ...) via SetLanguage() (#10807).
- drop unsupported "korean" from language list.
- properly detect that X11 couldn't be started and present
  and appropriate error message.
- just skip unknown options.
- stop SCR and all agents on target before umounting filesystems
  from WFM.
- remove faked /etc/mtab from target.
- Installation::normal_mode = true if running in installed system.
  (neither initila_mode, nor continue_mode).
- fix parport zip module loading.

-------------------------------------------------------------------
Mon Sep 17 21:31:56 CEST 2001 - kkaempf@suse.de

- write language back to /etc/yast.inf (#9790).
- umount all filesystems in target, except "/". Umount this
  from WFM after stopping SCR (#10685).
- Reading language from user_settings while selection kernel
- Showing correct counter of updated packages
- Button -Old Version- changed #10559
- ChangeCD --> ChangeMedium
- include package_utils removed #10763

-------------------------------------------------------------------
Mon Sep 17 10:06:30 CEST 2001 - kkaempf@suse.de

- use "lt-brim-8x14" font and "iso-8859-13" encoding for 'Lithuanian'.

-------------------------------------------------------------------
Sun Sep 16 13:47:05 CEST 2001 - kkaempf@suse.de

- only symlink /dev/cdrom once (#10370).

-------------------------------------------------------------------
Fri Sep 14 21:28:38 CEST 2001 - kukuk@suse.de

- On SPARC print error message about SILO, not LILO

-------------------------------------------------------------------
Fri Sep 14 19:35:01 CEST 2001 - kkaempf@suse.de

- adapt language list accoring to doc department.

-------------------------------------------------------------------
Fri Sep 14 19:29:31 MEST 2001 - tom@suse.de

- Bugfix #9986: Reduced suggestion refresh to 75 Hz.

-------------------------------------------------------------------
Fri Sep 14 18:53:28 CEST 2001 - mike@suse.de

- bug 10200: check the proposal for failures
  make a boot partition if possible
  bug 10347: set whole_diskflag
  bug 10044: set a message when proposal is discarded

-------------------------------------------------------------------
Fri Sep 14 18:39:10 CEST 2001 - kkaempf@suse.de

- fix inst_environment for standalone mode (#10413).
- respect user choice to NOT install a module (#10665).

-------------------------------------------------------------------
Fri Sep 14 16:24:31 MEST 2001 - tom@suse.de

- Fixed Bug #10651: Autoadjusting refresh/resolution/color-depth now correct.

-------------------------------------------------------------------
Fri Sep 14 14:04:39 CEST 2001 - kkaempf@suse.de

- set correct Installation::encoding in continue_mode (#10611).

-------------------------------------------------------------------
Fri Sep 14 11:58:13 CEST 2001 - mike@suse.de

- dont reread partition data always at start of inst_custom
  activate lvm if at least one vg exist
- check if textmode due to memory restrictions or x11 failure (#10134).
- use Arch and Installation modules in inst_environment (#10413).
- pkginfo release common.pkd before releasing CD 1 #10555

-------------------------------------------------------------------
Fri Sep 14 10:57:16 CEST 2001 - kkaempf@suse.de

- correct handling of 'splitted' media (#10532)
- touch/remove /var/run/yast.pid

-------------------------------------------------------------------
Thu Sep 13 17:10:14 CEST 2001 - snwint@suse.de

- dolilo: new mk_initrd needs fb resolution for splash screen config
- Taking long language for kernel description #10556 #1552
- No penguin progress bar in kernel selection module #10311
- Button -Old Version- changed #10559

-------------------------------------------------------------------
Thu Sep 13 16:58:40 CEST 2001 - kkaempf@suse.de

- dont probe mouse on serial console.
- dont probe mouse outside of initial_mode.
- sort languages by ascii equivalent.

-------------------------------------------------------------------
Thu Sep 13 12:46:11 CEST 2001 - kkaempf@suse.de

- enable software selection on S/390 (froh@suse.de).
- show proper boot-loader partition even if we don't have lilo (froh@suse.de).
- load input, hid, and mousedev if USB-mouse detected (#9228).
- default medium is CD (#10374)
- re-enable WFM::SetLanguage(), regexp bug in glibc identified,
  workaround in liby2 applied. (#10496)
- use /boot/zilo-kernel/image instead of /boot/vmlinuz on S/390 (froh@suse.de).
- sort language list alphabetically (#10516).

-------------------------------------------------------------------
Wed Sep 12 13:53:33 CEST 2001 - kkaempf@suse.de

- drop all WFM::SetLanguage()
- Unmounting partitions correctly while going back #10125
- REQUIRES are ordered; qt, qt-japanese.... in the selection box
- Warning popup for single selection removed while going backward
  in the software selection #10339

-------------------------------------------------------------------
Wed Sep 12 12:47:48 CEST 2001 - snwint@suse.de

- revert latest vmware changes to YaST2.start

-------------------------------------------------------------------
Wed Sep 12 12:07:01 CEST 2001 - kkaempf@suse.de

- drop initial WFM::SetLanguage()

-------------------------------------------------------------------
Tue Sep 11 15:15:23 CEST 2001 - kkaempf@suse.de

- Initial zipl configuration for S/390.

-------------------------------------------------------------------
Tue Sep 11 14:26:28 CEST 2001 - kkaempf@suse.de

- Unmount .probe and .disk agent before package installation.

-------------------------------------------------------------------
Tue Sep 11 11:25:39 CEST 2001 - kkaempf@suse.de

- call SetLanguage in UI and WFM.

-------------------------------------------------------------------
Mon Sep 10 18:54:56 CEST 2001 - snwint@suse.de

- create 'failsafe' instead of 'suse' entry in lilo.conf
- don't overwrite existing vmlinuz.suse

-------------------------------------------------------------------
Mon Sep 10 15:06:12 CEST 2001 - snwint@suse.de

- make YaST2.start work with vmware

-------------------------------------------------------------------
Mon Sep 10 12:29:04 CEST 2001 - sh@suse.de

- Fixed bug #10350: YaST2 doesn't look good with anti-aliasing

-------------------------------------------------------------------
Fri Sep  7 13:24:52 CEST 2001 - sh@suse.de

- Fixed bug #10244: No slide show unless at least 800x600x256col
- center slide show image

-------------------------------------------------------------------
Fri Sep  7 12:32:10 CEST 2001 - sh@suse.de

- V2.4.64

-------------------------------------------------------------------
Fri Sep  7 12:29:41 CEST 2001 - pblahos@suse.cz

- hotplug is started instead of usbmgr during YaST2.firstboot

-------------------------------------------------------------------
Fri Sep  7 12:25:24 CEST 2001 - sh@suse.de

- CD remaining times more pessimistic

-------------------------------------------------------------------
Fri Sep  7 09:59:31 CEST 2001 - kkaempf@suse.de

- fix textmode recognition with help of GetDisplayInfo().

-------------------------------------------------------------------
Thu Sep  6 16:56:32 CEST 2001 - kkaempf@suse.de

- fix X11 resolution dedection if 3D is selected.

-------------------------------------------------------------------
Thu Sep  6 15:05:17 CEST 2001 - sh@suse.de

- V 2.4.62
- Correctly reinitialize packager in continue mode
  -> correct remaining times / progress bar display

-------------------------------------------------------------------
Thu Sep  6 10:37:08 CEST 2001 - kkaempf@suse.de

- drop extraction of boot parameter from lilo setup, already
  done at startup. (#10223)
- fix reading of local package information.
- check if mount point is in use in InstMedia

-------------------------------------------------------------------
Wed Sep  5 18:11:25 CEST 2001 - schubi@suse.de

- Do not upgrade a package which produces package conflicts.

-------------------------------------------------------------------
Wed Sep  5 18:10:25 CEST 2001 - sh@suse.de

- Fixed bug #10063: bad display of hd partitions in inst_doit
  Re-used existing function from partitioning

-------------------------------------------------------------------
Wed Sep  5 17:33:57 CEST 2001 - sh@suse.de

- Fixed bug #10084: zero size for k_deflt

-------------------------------------------------------------------
Wed Sep  5 14:23:22 CEST 2001 - kkaempf@suse.de

- add belgian keyboard to keyboard list (#9577)

-------------------------------------------------------------------
Wed Sep  5 11:24:21 CEST 2001 - kkaempf@suse.de

- fix runtime installation and configuration of X11.

-------------------------------------------------------------------
Wed Sep  5 08:58:45 CEST 2001 - kkaempf@suse.de

- dont unmount installation medium if wrong product id detected,
  honor user request to ignore this fact.

-------------------------------------------------------------------
Tue Sep  4 18:07:07 CEST 2001 - kkaempf@suse.de

- use plain ascii language names if running in text mode (#10026).
- correct parameter for setEnvironment

-------------------------------------------------------------------
Tue Sep  4 18:05:05 CEST 2001 - fehr@suse.de

- add dummy parameter to SCR::Write(.lvm.deactivate)
- deactivate lvm only when running in inst-sys

-------------------------------------------------------------------
Tue Sep  4 17:50:15 CEST 2001 - mike@suse.de

- partproposal always creates /boot
  bugfix inst_do_resize: resize always when a "resize" is in targetmap
  software installation in installed system fixed

-------------------------------------------------------------------
Tue Sep  4 17:48:56 CEST 2001 - sh@suse.de

- Reimported monitor db

-------------------------------------------------------------------
Tue Sep  4 17:41:18 CEST 2001 - kkaempf@suse.de

- get {install,delete}_list in inst_rpmcopy from user_settings if
  not passed otherwise.

-------------------------------------------------------------------
Tue Sep  4 16:16:39 CEST 2001 - snwint@suse.de

- YaST start script: use vmware server module, not vga16

-------------------------------------------------------------------
Tue Sep  4 13:17:16 CEST 2001 - kukuk@suse.de

- inst_silo_expert.ycp: Initialize PROM/boot-device variablen
- inst_disk.ycp: Fix allowed filesystems on sparc [Bug #9678]

-------------------------------------------------------------------
Mon Sep  3 16:29:14 CEST 2001 - kkaempf@suse.de

- recognize IDE CD-R(W) drives and set up ide-scsi automatically.
- Hard reboot after update, if the installed kernel differs from
  the kernel which has been booted #10103
- Checking dependencies in -only update modus- too #10043

-------------------------------------------------------------------
Mon Sep  3 16:06:51 CEST 2001 - kendy@suse.cz

- keyboard_raw.ycp: group(shift_toggle) is not needed for the
  Czech and Slovak keyboards any more...
  (In fact, it breaks them.)

-------------------------------------------------------------------
Mon Sep  3 12:07:58 CEST 2001 - kkaempf@suse.de

- sort keyboards alphabetically.
- Error popup for dolilo #9729

-------------------------------------------------------------------
Sat Sep  1 15:54:42 CEST 2001 - kukuk@suse.de

- Show warning about PROMs with 1GB bug only on sparc32
- If /boot is selected for the boot manager, this is Ok on SPARC.
  Remove extra warning on SPARC since it is wrong here.
- Disable gpm if we install over serial console

-------------------------------------------------------------------
Fri Aug 31 17:45:22 CEST 2001 - kkaempf@suse.de

- fix installation path handling and mounting
  should now work for CD, DVD, Harddisk, Nfs, and Smb

-------------------------------------------------------------------
Thu Aug 30 12:43:39 CEST 2001 - kkaempf@suse.de

- modularized SlideShow.
- New help text in upgrade frame
- properly recode output of commands to utf-8
- allow change of installation medium on server (Nfs/Ftp/Smb)
- Short language description in inst_sw_select removed.
- fixed some parse errors <msvec@suse.cz>
- added abuild parse check <msvec@suse.cz>

-------------------------------------------------------------------
Thu Aug 30 00:58:43 CEST 2001 - kkaempf@suse.de

- unmount wrong medium.

-------------------------------------------------------------------
Thu Aug 30 00:25:53 CEST 2001 - kkaempf@suse.de

- always give all alternatives in ChangeCDPopup.
- always do a hard reboot after installation from first medium.

-------------------------------------------------------------------
Wed Aug 29 22:40:24 CEST 2001 - kkaempf@suse.de

- properly handle media release and product codes.
- initialize PKGINFO to installed data in continue_mode.

-------------------------------------------------------------------
Wed Aug 29 17:35:55 CEST 2001 - kkaempf@suse.de

- re-read installation data in continue_mode.

-------------------------------------------------------------------
Tue Aug 28 22:36:37 CEST 2001 - kkaempf@suse.de

- properly switch SCR during update.
- write YaST information after re-mounting installation medium.
- fix re-mounting of source medium in continue_mode
- re-init PKGINFO environment in continue_mode
- Packagelist added which have to be updated without checking version.

-------------------------------------------------------------------
Tue Aug 28 18:31:24 CEST 2001 - kkaempf@suse.de

- use "Installation" module in update.

-------------------------------------------------------------------
Tue Aug 28 18:13:39 CEST 2001 - kukuk@suse.de

- Fix dosilo script for new /proc behaviour with kernel 2.4.x
  print a message about SuSE Linux version before loading the
  kernel

-------------------------------------------------------------------
Tue Aug 28 17:34:49 CEST 2001 - sh@suse.de

- Fixed bug #9900: No ISDN for SPARC
- inst_rpmcopy now displays remaining times for each CD
- slide show

-------------------------------------------------------------------
Tue Aug 28 16:39:23 CEST 2001 - kendy@suse.cz

- inst_hw_config.ycp: maps describing the devices to configure can
  have a list "force_reread". It is useful for modules which
  call another one to configure something (e.g. TV may call Sound)

-------------------------------------------------------------------
Tue Aug 28 16:19:36 CEST 2001 - mike@suse.de

- fix: part_proposal only for arch == i386

-------------------------------------------------------------------
Mon Aug 27 20:40:34 CEST 2001 - kkaempf@suse.de

- Clean up SCR/WFM handling. WFM is always local, SCR is always the target.
- Introduce modules for Installation, InstMedia, PackageIO, and MediaUI.
- Prepare for multiple DVD installation.
- Prepare for Ftp, Harddisk, and SMB installation.
- Finally clean up installMap handling.

-------------------------------------------------------------------
Thu Aug 23 16:23:28 CEST 2001 - kukuk@suse.de

- Don't reboot if we use k_deflt on UltraSPARC

-------------------------------------------------------------------
Thu Aug 23 09:21:24 CEST 2001 - pblahos@suse.cz

- Fixed: there were 2 arrows in progressbar shown during hw probe.

-------------------------------------------------------------------
Wed Aug 22 17:30:07 CEST 2001 - kkaempf@suse.de

- fixed X11 setup

-------------------------------------------------------------------
Mon Aug 20 20:22:58 CEST 2001 - mike@suse.de

- partition proposal creates swap partitions

-------------------------------------------------------------------
Mon Aug 20 18:17:57 CEST 2001 - kkaempf@suse.de

- dont write "swap" to yast.inf, but "RebootMsg 0" instead

-------------------------------------------------------------------
Sat Aug 18 17:44:24 MEST 2001 - tom@suse.de

- Finished new X11 configuration dialog incl. control center ability.

-------------------------------------------------------------------
Fri Aug 17 14:31:27 CEST 2001 - kkaempf@suse.de

- implement and use "Arch" module.
- provide modules directory in specfile.
- reduce number of timezones.
- Patch runlevel in /etc/inittab while updating the system.

-------------------------------------------------------------------
Fri Aug 17 12:57:46 MEST 2001 - schubi@suse.de

- .targetroot to .root changed

-------------------------------------------------------------------
Tue Aug 14 13:48:32 CEST 2001 - kendy@suse.cz

- keyboard_raw.ycp: cs, cs_qwerty -> cz, cz_qwerty
- Added slovak keyboard.

-------------------------------------------------------------------
Fri Aug 10 18:51:45 MEST 2001 - tom@suse.de

- X11 configuration:
- Completely redesigned the xf86config module for use with the new
- agent-isax.
- Outsourced functions for X11 keyboard manipulation.
- Outsourced functions for X11 mouse manipulation.
- Outsourced functions for X11 card manipulation.
- Outsourced functions for X11 desktop manipulation.
- Outsourced functions for X11 path manipulation.
- Added batch mode for use with autoinst in xf86config.ycp.

-------------------------------------------------------------------
Fri Aug 10 15:42:59 CEST 2001 - jbuch@suse.de

- added SW-RAID support for installation Workflow
- added sequencer

-------------------------------------------------------------------
Fri Aug 10 13:50:35 CEST 2001 - kkaempf@suse.de

- extract kernel parameters from /proc/cmdline and pass them to LILO

-------------------------------------------------------------------
Fri Aug 10 12:49:45 CEST 2001 - kukuk@suse.de

- Only ask for TERM variable if we use serial console and not if
  we are in text mode (#9701)

-------------------------------------------------------------------
Fri Aug 10 09:36:32 CEST 2001 - kkaempf@suse.de

- partitioning enhancements for automatic and runtime usage
- copy info and update.in_ after CD1 installation, not before

-------------------------------------------------------------------
Thu Aug  9 17:47:41 CEST 2001 - kkaempf@suse.de

- check /proc/modules before asking for module load (#9698)

-------------------------------------------------------------------
Thu Aug  9 14:56:51 CEST 2001 - snwint@suse.de

- yast2 text mode starts on /dev/console, not tty3
- /mnt is a link on LiveEval: don't umount it

-------------------------------------------------------------------
Wed Aug  8 17:56:39 CEST 2001 - kkaempf@suse.de

- mount and mk*fs are .local not .target actions

-------------------------------------------------------------------
Wed Aug  8 13:02:19 CEST 2001 - kkaempf@suse.de

- adapt driver loading to new .probe format
- replace .target.inject calls

-------------------------------------------------------------------
Tue Aug  7 17:37:02 CEST 2001 - kkaempf@suse.de

- replace use of targetroot in favour of system agent.

-------------------------------------------------------------------
Tue Aug  7 12:11:21 CEST 2001 - kkaempf@suse.de

- skip "whole disk" partitions on BSD disks. (#7904)
- Activate button in lilo now reads "Activate LILO partition". (#7884)

-------------------------------------------------------------------
Mon Aug  6 09:55:15 CEST 2001 - kukuk@suse.de

- Add script to ask for TERM variable to yast2-instsys, too.

-------------------------------------------------------------------
Fri Aug 03 16:24:59 CEST 2001 - arvin@suse.de

- don't start vga x11 server on ppc (bug #9622)

-------------------------------------------------------------------
Fri Aug 03 14:05:13 CEST 2001 - arvin@suse.de

- added inst_part_proposal.ycp to inst-sys

-------------------------------------------------------------------
Fri Aug  3 11:51:50 CEST 2001 - kukuk@suse.de

- If installed over serial console ask the user for the TERM
  variable and write it to /etc/install.inf

-------------------------------------------------------------------
Thu Aug  2 17:31:36 CEST 2001 - mike@suse.de

- taged version for 7.3 - preview 3

-------------------------------------------------------------------
Wed Aug  1 00:32:56 CEST 2001 - mike@suse.de

- first Version for RAID and partition proposal
  (only for translation, dosn't work properly)

-------------------------------------------------------------------
Fri Jul 27 20:32:03 CEST 2001 - kkaempf@suse.de

- initial slide show code for package installation

-------------------------------------------------------------------
Fri Jul 27 16:46:49 CEST 2001 - kkaempf@suse.de

- ask for confirmation before loading module in manual mode

-------------------------------------------------------------------
Fri Jul 27 11:06:44 CEST 2001 - kkaempf@suse.de

- fix initrd module handling
  properly pass options to modules.conf
  use agent-modules in inst_finish

-------------------------------------------------------------------
Thu Jul 26 21:15:54 CEST 2001 - kkaempf@suse.de

- minor text changes

-------------------------------------------------------------------
Tue Jul 24 11:52:40 CEST 2001 - fehr@suse.de

- add detection of md devices to function GetLvmMdSystemInfo

-------------------------------------------------------------------
Wed Jul 18 17:37:35 CEST 2001 - fehr@suse.de

- fix a bug in LVM configuration for devices /dev/ida/, /dev/rd/
  and /dev/cciss/

-------------------------------------------------------------------
Mon Jul 16 10:26:31 CEST 2001 - kkaempf@suse.de

- fix keyboard data for swedish

-------------------------------------------------------------------
Thu Jul 12 16:13:51 CEST 2001 - sh@suse.de

- Improved inst_startup UI: More feedback

-------------------------------------------------------------------
Tue Jul 10 12:06:53 CEST 2001 - sh@suse.de

- Improved inst_suseconfig UI: Give feedback for individual steps

-------------------------------------------------------------------
Fri Jul  6 10:37:21 CEST 2001 - kkaempf@suse.de

- merge SLES fixes
- add JFS as filesystem

-------------------------------------------------------------------
Thu Jul  5 16:55:45 MEST 2001 - schubi@suse.de

- New handle of package selection groups.

-------------------------------------------------------------------
Thu Jul  5 13:51:58 CEST 2001 - sh@suse.de

- Fixed bug #9277: Bad initial focus in menu.ycp

-------------------------------------------------------------------
Wed Jul  4 17:38:35 CEST 2001 - sh@suse.de

- Redesigned inst_doit: Now using RichText widget

-------------------------------------------------------------------
Mon Jul  2 19:06:20 CEST 2001 - kkaempf@suse.de

- merge with 7.1-axp fixes:
  fix user information for vfat /boot
  format /boot as fat on milo and ia64
  changed 'doaboot' to get a useable /etc/aboot.conf
  force "-t vfat" for mount of /boot on MILO machines
  check cylinder boundaries on "aboot" only, not "axp" in general
  format /boot on "milo" machines with mkdosfs
  boot_mode "milo" on Alpha has FAT disklabel
  use smp flag from install.inf instead of probing on Alpha
  select correct cpml package for cpu model on Alpha
  auto-select aboot or milo on Alpha
  use data from milo package for installation
  write correct /etc/aboot.conf
  fix kernel image names for depmod
  for /boot to be FAT16 for MILO machines
  implemented boot loader installation on Alpha
  fix handling of XkbModel on pmac
  remove arch_ppc check in inst_lilo_expert.ycp #6684
  add missing pdisk partition type #6688
  allow update on a drive with pdisk label #6689

-------------------------------------------------------------------
Mon Jun 25 12:15:09 CEST 2001 - kkaempf@suse.de

- tell about reboot after first round of installation (#7994)
- modprobe "hid" and "mousedev" if "usb mouse" choosen from list (#8215)
- close CD tray before executing mount (#8492)

-------------------------------------------------------------------
Fri Jun 22 12:35:54 CEST 2001 - kkaempf@suse.de

- dont mention LILO on ia64 (#9003)

-------------------------------------------------------------------
Wed Jun 20 11:34:52 CEST 2001 - fehr@suse.de

- add necessary changes to handle LVs in fstab in running system

-------------------------------------------------------------------
Tue Jun 19 15:33:14 CEST 2001 - fehr@suse.de

- add changes for lvm configuration in installed system to
  handle /etc/fstab reasonable.
- Enable "next" button in selection ftp-server (#8641)

-------------------------------------------------------------------
Tue Jun 12 19:37:50 CEST 2001 - sh@suse.de

- V 2.4.1
  Fixed bug #8726: SuSEconfig fails on SPARC with serial console
- Fixed bug #8641: Allow "next" button in choosing ftp server

-------------------------------------------------------------------
Tue Jun 12 15:13:20 CEST 2001 - sh@suse.de

- V 2.4.0 for 7.3
  Honor new BarGraph / PartitionSplitter format: "%1"

-------------------------------------------------------------------
Thu Jun  7 16:52:06 CEST 2001 - kkaempf@suse.de

- remove @euro for en_GB and da_DK

-------------------------------------------------------------------
Thu Jun  7 11:39:52 CEST 2001 - kukuk@suse.de

- inst_silo_info.ycp: Fix info text: Don't speak about whole
  computer but only about selected harddisk.

-------------------------------------------------------------------
Wed Jun  6 14:00:43 CEST 2001 - kukuk@suse.de

- inst_environment.ycp: Don't set keyboard if serial console was
  detected.

-------------------------------------------------------------------
Tue Jun  5 15:44:47 CEST 2001 - kukuk@suse.de

- Remove inst_sunfb.ycp from instsys
- keyboard_raw.ycp: Replace default us keymap with new cz keymap
  on SPARC.
- inst_choose_desktop: Switch to own workflow for Sun Framebuffers

-------------------------------------------------------------------
Fri Jun  1 16:14:06 CEST 2001 - kukuk@suse.de

- inst_finish.ycp: Set correct boot device for hard reboot,
                   modify boot-device and set linux alias

-------------------------------------------------------------------
Fri Jun  1 14:16:21 CEST 2001 - kkaempf@suse.de

- install correct kernel for different ia64 cpu steppings
- allow vfat as root during update
- define "string architecture" in vendor.ycp
-#8425 update does a hard reboot
 #8081 too negative message after update ..
 #8356 vfat will not be mounted while updating the system
 #8185 Installation/Update: sformat wanted
 #8567 YaST2 does not mount /boot
 #6063 Update: Don't see ok button
 #7097 YaST2 info during update
 #4953 "Configurate boot-mode" should be renamed to "Configure boot-mode"
 #5051 typo in yast2 installation popup

-------------------------------------------------------------------
Fri Jun  1 12:46:59 CEST 2001 - kkaempf@suse.de

- adapt and enter inst_lilo_info for ia64

-------------------------------------------------------------------
Mon May 28 13:23:58 CEST 2001 - schwab@suse.de

- Also mount vfat filesystems during update.

-------------------------------------------------------------------
Wed May 23 14:24:22 MEST 2001 - gs@suse.de

- package_utils: samba mount implemented
  inst_smbmount: new module

-------------------------------------------------------------------
Tue May 22 15:46:51 CEST 2001 - schwab@suse.de

- doelilo: Adjust elilo config file for gnu-efi 2.5.

-------------------------------------------------------------------
Mon May 21 15:06:40 CEST 2001 - mike@suse.de

- XFS support in custom partitioner and LVM configuration

-------------------------------------------------------------------
Mon May 21 10:35:07 CEST 2001 - kukuk@suse.de

- inst_silo_info/inst_silo_expert: Tell the user that we change
  PROM aliases and let him change this.

-------------------------------------------------------------------
Fri May 18 16:35:33 CEST 2001 - kkaempf@suse.de

- add xfs to inst_prepdisk

-------------------------------------------------------------------
Fri May 18 14:41:38 CEST 2001 - kkaempf@suse.de

- setab 0 -> setab 9 to make output more pleasing on splash screen (#8551)

-------------------------------------------------------------------
Thu May 17 18:24:58 MEST 2001 - tom@suse.de

-  X configuration:
   Bugfix 8454: Besides the passing of the currently selected refresh rate
                in the resolution string (e.g. 600x800@70) to isax for XFree 3
                the selected refresh now also terminates the vsync range to
                prevent isax from generating modelines up to this value.

   Bugfix 8524: The 3D acceleration button is now disabled if the graphics
                adapter doesn't support 3D-acceleration.

   Bugfix 8540: Now the vendor and model strings are converted to upper case
                on module entry.

   Bugfix 8541: Now the probed data are deleted if the user selects another
                monitor.

-------------------------------------------------------------------
Thu May 17 17:20:41 CEST 2001 - kkaempf@suse.de

- dont pretend that no other os has been found if we can't
  write LILO to floppy disk.

-------------------------------------------------------------------
Wed May 16 23:38:31 CEST 2001 - sh@suse.de

- V 2.3.90
  added patch_lilo_conf to file list

-------------------------------------------------------------------
Wed May 16 19:51:18 CEST 2001 - sh@suse.de

- Fixed patch_lilo_conf: optional as well as initrd

-------------------------------------------------------------------
Wed May 16 19:33:57 CEST 2001 - kkaempf@suse.de

- prevent duplicate entry in initrdmodules during update
- activate only primary devices (#8458)

-------------------------------------------------------------------
Wed May 16 19:09:48 CEST 2001 - kkaempf@suse.de

- give proper default for "lilo_device" if "mbr_disk" is unknown (#8501)

-------------------------------------------------------------------
Wed May 16 18:54:19 CEST 2001 - sh@suse.de

- Fixed bug #8494: initrd not added to lilo.conf
  patch_lilo_conf adds "initrd" entries if corresponding
  initrd is present in /boot (for SuSE standard kernels only!)

-------------------------------------------------------------------
Wed May 16 17:18:48 CEST 2001 - kkaempf@suse.de

- add reiserfs to initrd if root is on reiserfs (#8494)

-------------------------------------------------------------------
Wed May 16 16:06:13 CEST 2001 - sh@suse.de

- Fix for bug #7465: "Abort Installation" always default button
  Added more SetFocus() calls for good measure

-------------------------------------------------------------------
Wed May 16 10:55:36 CEST 2001 - kkaempf@suse.de

- use gdm as displaymanager if minimal(+x11) and gnome (#6175)
- dont write MODEM in rc.config (#7895)
- copy complete y2log to installed system.
- fix declaration in lilo_info, string->boolean

-------------------------------------------------------------------
Tue May 15 19:33:14 MEST 2001 - tom@suse.de

- Bugfix 8423: probed monitor data now used.

-------------------------------------------------------------------
Tue May 15 17:00:57 MEST 2001 - gs@suse.de

- bugfix in Change Source Media (include file added) bug # 8406

-------------------------------------------------------------------
Tue May 15 14:16:36 CEST 2001 - mike@suse.de

- due to last information: to crypt /usr is
  not allowed. Added a popup

-------------------------------------------------------------------
Tue May 15 12:48:12 CEST 2001 - kkaempf@suse.de

- revert change in y2xr40.pl, support tft panel layouts
  in favour of higher resolutions (#8348)
- remove "breton" from languages, add "danish"
- patching XF86config for wheel mouse (#8251)

-------------------------------------------------------------------
Tue May 15 12:00:24 CEST 2001 - mike@suse.de

- bugfix cryptofs: now works with already existing
  and edited partitions

-------------------------------------------------------------------
Tue May 15 10:33:34 CEST 2001 - ms@suse.de

- disable use of DDC resolutions in y2xr40.pl (bug #8329)
  ( YaST2 used its own resolution list )

-------------------------------------------------------------------
Tue May 15 10:14:01 MEST 2001 - gs@suse.de

- don't show /dev/shm in single package selection (bug #8318)

-------------------------------------------------------------------
Mon May 14 19:58:34 CEST 2001 - sh@suse.de

- V2.2.79
  Fixed bug #8255: Wrong mouse cursor during SuSEconfig
  Removed obsolete UI(`NormalCursor()) calls

-------------------------------------------------------------------
Mon May 14 19:47:12 CEST 2001 - kkaempf@suse.de

- create lower case symlinks for /windows and /dos mount points
  (installation and update) to get around case mapping bug
  in star office (#8310)

-------------------------------------------------------------------
Mon May 14 16:30:12 CEST 2001 - kkaempf@suse.de

- properly initiale UI wizard for vendor cd modules (#8268)
- de-activate pt_PT, translations are incomplete (afaber@suse.de)

-------------------------------------------------------------------
Mon May 14 15:52:37 CEST 2001 - kkaempf@suse.de

- fix variable name in inst_finish (install_inf -> installMap) (#8247)

-------------------------------------------------------------------
Mon May 14 15:10:08 CEST 2001 - kkaempf@suse.de

- dont look at "Language" in install.inf, it's not in ISO-format
  if "Locale" in install.inf doesn't give a value, look at descr/info

-------------------------------------------------------------------
Mon May 14 13:11:33 CEST 2001 - kkaempf@suse.de

- read Locale, Language (from install.inf), and LANG (from desc/info)
  and use first set value.

-------------------------------------------------------------------
Mon May 14 12:55:26 CEST 2001 - kkaempf@suse.de

- restart network after staring system in NFS install (#8274)

-------------------------------------------------------------------
Mon May 14 12:40:25 CEST 2001 - kkaempf@suse.de

- check if "/" is reiser and force "reisefs" to INITRD_MODULES

-------------------------------------------------------------------
Mon May 14 12:02:07 CEST 2001 - kkaempf@suse.de

- drop question for kernel 2.2 on pcmcia, only very rare systems
  still fail with kernel 2.4

-------------------------------------------------------------------
Mon May 14 11:22:15 CEST 2001 - fehr@suse.de

- make removal of LVM volume groups work

-------------------------------------------------------------------
Sun May 13 11:09:14 CEST 2001 - kkaempf@suse.de

- fix blocker bug 8216

-------------------------------------------------------------------
Sat May 12 16:28:33 CEST 2001 - kkaempf@suse.de

- ask for kernel 2.2 on PCMCIA systems

-------------------------------------------------------------------
Sat May 12 15:20:16 CEST 2001 - kkaempf@suse.de

- unset MODPATH at initial start (#8143)
- install kernel 2.2 on PCMCIA systems

-------------------------------------------------------------------
Fri May 11 18:56:47 MEST 2001 - schubi@suse.de

- Not required reread of target map fixed.

-------------------------------------------------------------------
Fri May 11 17:07:22 CEST 2001 - pblahos@suse.cz

- #8064: fixed: if there is print spooled installed and configuration
  tool is not, there is no status in final YaST2 inst. screen.
- Correct popup message while backup #7584

-------------------------------------------------------------------
Fri May 11 14:10:20 CEST 2001 - kkaempf@suse.de

- provide extra start script for KDE which suppresses geometry hint
  to window manager.

-------------------------------------------------------------------
Thu May 10 21:24:51 CEST 2001 - kkaempf@suse.de

- Require translation packages
- dont translate empty string
- force LILO on MBR if initrd won't make it on floppy (#7864)
- calling patch_lilo_conf while update #7556
- bugfix in renamed packages while update #8057
- mounting swapfile correctly while update #8040

-------------------------------------------------------------------
Thu May 10 21:16:56 CEST 2001 - kkaempf@suse.de

- fix initrd modules order after update (#7948)

-------------------------------------------------------------------
Thu May 10 20:10:22 CEST 2001 - mike@suse.de

- fix for LVM configuration at runtime

-------------------------------------------------------------------
Thu May 10 18:42:39 CEST 2001 - sh@suse.de

- Fixed bug #7388: unnecessary OK-buttons
  (confirmation for writing LILO, confirmation for reboot)
  only one popup that contains both messages

-------------------------------------------------------------------
Thu May 10 18:41:56 CEST 2001 - kkaempf@suse.de

- dont write /boot/message any more (#8062)

-------------------------------------------------------------------
Thu May 10 18:02:33 CEST 2001 - fehr@suse.de

- add lvm initialisation when doing an update (#7974)
- allow update when root fs is LV (#7801)
- fixed:YaST updated old updatelist after reboot #8066
- #8025 not starting update, if there is nothing for update

-------------------------------------------------------------------
Thu May 10 17:58:02 CEST 2001 - sh@suse.de

- Fixed bug #8049: "boot installed system" "back" button boots

-------------------------------------------------------------------
Thu May 10 17:39:53 CEST 2001 - kkaempf@suse.de

- set "ulimit -s unlimited" before calling "rpm --rebuilddb"

-------------------------------------------------------------------
Thu May 10 17:10:57 CEST 2001 - kendy@suse.cz

- added console fonts for Brezhoneg and Lithuania
- Russian -> Russkij in cyrilics
- adaption of SelectConsoleFont() to new language.ycp

-------------------------------------------------------------------
Thu May 10 16:42:57 MEST 2001 - gs@suse.de

- make the popup Additional package needed larger (bug # 7900)
- Software Source Media dialog: label for button is "Next" (bug # 8038)

-------------------------------------------------------------------
Thu May 10 16:09:25 CEST 2001 - sh@suse.de

- Fixed bug #7199: Printer config before network
  Changed order to "professional" mode when network card detected
- bugfix in eavaluate diskspace in boot partition #8047

-------------------------------------------------------------------
Thu May 10 15:35:13 CEST 2001 - sh@suse.de

- (partial) fix for bug #7888: obsolete lilo.conf entries after update
  added patch_lilo_conf script that deletes vmlinuz_22 / vmlinuz_24
  if the respective boot images are not present and adds "optional"
  for other boot images that are not present


-------------------------------------------------------------------
Thu May 10 15:32:03 CEST 2001 - kkaempf@suse.de

- use RC_LANG when starting yast2 to get correct language (#8013)

-------------------------------------------------------------------
Thu May 10 15:03:03 MEST 2001 - tom@suse.de

- bugfix 7823:
  Now even in the special cases LCD and VESA an xserver query is made
  to get information regarding the possible color depths.

-------------------------------------------------------------------
Thu May 10 13:12:15 MEST 2001 - tom@suse.de

- bugfix #8000:
  Now the modified monitor db is preserved by storing it to disk.

-------------------------------------------------------------------
Thu May 10 11:42:22 CEST 2001 - sh@suse.de

- Re-imported SaX2 monitor DB

-------------------------------------------------------------------
Thu May 10 11:21:18 CEST 2001 - kendy@suse.cz

- lat9w font for EU states (#7776)

-------------------------------------------------------------------
Thu May 10 09:19:15 CEST 2001 - kkaempf@suse.de

- keep LANG codes and modifiers in single list (#7957)

-------------------------------------------------------------------
Wed May  9 17:36:32 CEST 2001 - kkaempf@suse.de

- fix order of initrd modules (#7948)

-------------------------------------------------------------------
Wed May  9 16:06:47 MEST 2001 - gs@suse.de

- text changed for popup package conflicts (bug # 7887)
  and popup "Release number differs ...."

-------------------------------------------------------------------
Wed May  9 14:30:29 CEST 2001 - jbuch@suse.de

- forbid crypt_fs with mountpoints like / /boot swap
  added cryt_fs to ExistingPartitionDlg

-------------------------------------------------------------------
Tue May  8 18:38:45 CEST 2001 - kkaempf@suse.de

- set "Greenwich" as default timezone for en_GB (#7837)
- unset MODPATH before calling depmod
- Update: selecting default to UPGRADE #7804

-------------------------------------------------------------------
Tue May  8 18:05:17 CEST 2001 - kkaempf@suse.de

- skip drives which are not ready (#6547)

-------------------------------------------------------------------
Tue May  8 16:39:56 MEST 2001 - tom@suse.de

- X11 configuration: removed integer <---> float inconsistency

-------------------------------------------------------------------
Tue May  8 16:31:59 CEST 2001 - kkaempf@suse.de

- reset have_x11 after switching to "minimal"
- allow "activate" switch for partitions

-------------------------------------------------------------------
Tue May  8 15:54:17 MEST 2001 - gs@suse.de

- package_utils: CheckLocalDescription added

-------------------------------------------------------------------
Tue May  8 15:47:36 CEST 2001 - mike@suse.de

- for security reasons: use now losetup agent instead of standalone binary

-------------------------------------------------------------------
Tue May  8 15:37:10 CEST 2001 - fehr@suse.de

- add shortcut key to crypt checkbox

-------------------------------------------------------------------
Tue May  8 15:26:28 CEST 2001 - sh@suse.de

- Fixed bug #7547: "Boot installed system" not active
  Implemented reboot from installed system

-------------------------------------------------------------------
Tue May  8 14:06:30 CEST 2001 - jbuch@suse.de

- fixed english

-------------------------------------------------------------------
Tue May  8 13:52:43 CEST 2001 - jbuch@suse.de

- removed not used variable last_format from inst_custompart.ycp
  forbid using fat file system with mountpoints / /home /opt /usr /var

-------------------------------------------------------------------
Tue May  8 13:29:19 MEST 2001 - schubi@suse.de

- showing progress bars again #7774
- rename /cdrom to /media/cdrom in /etc/fstab #7732

-------------------------------------------------------------------
Tue May  8 12:16:33 CEST 2001 - snwint@suse.de

- floppy device for mk_lilo_conf via $floppy environment var
- mk_boot_floppy completely rewritten to use lilo instead of syslinux

-------------------------------------------------------------------
Tue May  8 10:56:51 CEST 2001 - schwab@suse.de

- Fix typo targeroot -> targetroot.

-------------------------------------------------------------------
Tue May  8 10:25:01 CEST 2001 - jbuch@suse.de

- added define to change fsid from 5 to 15
  only for new extended partitions
  added DisplayMessage if a fat file system is greater than 2 GB
- showing progress bars again #7774

-------------------------------------------------------------------
Tue May  8 09:28:29 CEST 2001 - kkaempf@suse.de

- set hwclock before starting to change the target (#7833)

-------------------------------------------------------------------
Mon May  7 19:21:37 MEST 2001 - gs@suse.de

- Single Package Selection: improve popup Severe package conflict
- mk_lilo_conf removed #7569

-------------------------------------------------------------------
Mon May  7 18:26:26 CEST 2001 - kkaempf@suse.de

- FHS: /floppy -> /media/floppy also in inst-sys (#7827)

-------------------------------------------------------------------
Mon May  7 18:20:19 CEST 2001 - fehr@suse.de

- Add possibility to encrypt lvm logical volumes

-------------------------------------------------------------------
Mon May  7 17:59:08 CEST 2001 - sh@suse.de

- Fixed bug #7628: textmode info shown after booting
  Add flag to user_settings when text mode warning is shown

-------------------------------------------------------------------
Mon May  7 17:49:48 CEST 2001 - kendy@suse.cz

- Do not use CONSOLE_UNIMAP in consolefonts.ycp (#7767)

-------------------------------------------------------------------
Mon May  7 16:57:22 CEST 2001 - kkaempf@suse.de

- drop hard coded /dev/fd0, use value from hw-probing (#7789)

-------------------------------------------------------------------
Mon May  7 16:23:05 CEST 2001 - mike@suse.de

- Bugfix LVM: mount more than one crypted partition

-------------------------------------------------------------------
Mon May  7 16:21:38 MEST 2001 - tom@suse.de

- X-configuration
  Bugfix 7641: X-configuration for XFree86 3.x now functional (didn't work).
  Removed integer|float syntax warning.
  Added support for mice with wheels.
  checked default values for some lookups.

-------------------------------------------------------------------
Mon May  7 16:02:59 CEST 2001 - arvin@suse.de

- added output of memory information to YaST2 start script

-------------------------------------------------------------------
Mon May  7 15:49:31 CEST 2001 - sh@suse.de

- Use new UI builtin GetLanguage() parameter "strip_encoding"

-------------------------------------------------------------------
Mon May  7 15:15:00 CEST 2001 - kendy@suse.cz

- Use non-UTF-8 locale in the y2xfinetune40 (not reported bug)

-------------------------------------------------------------------
Mon May 07 11:53:08 CEST 2001 - arvin@suse.de

- start qt frontend with >= 64MB and adjusted corresponding text
- mounting /usr as reiserfs #7585
- initialize server, if another root has been selected #7495

-------------------------------------------------------------------
Mon May  7 11:21:44 CEST 2001 - kkaempf@suse.de

- change controlling terminal after switching virtual console (#7626)
- dont check mouse with serial console (#7716)
- dont ask keyboard with serial console (#7717)
- dont ask hwclock setting on sparc (#7717)

-------------------------------------------------------------------
Fri May  4 16:16:02 CEST 2001 - mike@suse.de

- fixed Bug 7528: YaST2->Partitioning: wrong info in popup

- Bug:          LVM:
                it at the moment not possible to delete a "activated"
                lvm partition (physical volume) and do afterwards
                mk*fs ...
                - changed: read lvm as late as possible
                - after deleting a  physical volume:
                  immediately do partitioning and reboot
                - if the target_partitioner delets volume group: reboot

- Bug:          Setting up an LVM an than switching via back to custom
                partitioner:
                - drop target_modifications in inst_sw_select

- Bug:          wrong error message appears:
                quick hack: delete message: inst_target_selection.ycp

- Bug:          no warning if /boot is to small
                - added warning

- Bug:          missing textdomains is lvm includes



-------------------------------------------------------------------
Fri May  4 12:39:50 MEST 2001 - gs@suse.de

- helptext for Mininum graphical system added (bug 7483) in
  dialog Software Selection
- check the software selection again when going next (bug reported by mike)

-------------------------------------------------------------------
Wed May  2 18:50:51 CEST 2001 - kkaempf@suse.de

- allow calling inst_enviroment and inst_language from outside

-------------------------------------------------------------------
Wed May  2 14:59:26 CEST 2001 - sh@suse.de

- Fixed bug #7463: next/abort/back not translated in installed system
  Moved msg re-translation code out to separate function
  added call to this function when starting in "continue mode"
- no more: RPM returned an error (#7424)

-------------------------------------------------------------------
Wed May  2 14:54:44 CEST 2001 - fehr@suse.de

- umount lvm agent after re-partitioning harddisk

-------------------------------------------------------------------
Wed May  2 14:26:54 CEST 2001 - sh@suse.de

- Fixed bug #7467: Help text not translated in inst_finish.ycp
  Added missing translation markers

-------------------------------------------------------------------
Wed May  2 14:02:36 CEST 2001 - sh@suse.de

- updated monitor DB from devel server

-------------------------------------------------------------------
Wed May  2 12:18:17 CEST 2001 - kkaempf@suse.de

- handle all sync values as floats in x11

-------------------------------------------------------------------
Wed May  2 10:39:26 CEST 2001 - kkaempf@suse.de

- use gdm as display manager if gnome is selected

-------------------------------------------------------------------
Mon Apr 30 22:01:11 CEST 2001 - kkaempf@suse.de

- drop obsolete file from filelist

-------------------------------------------------------------------
Mon Apr 30 17:14:11 CEST 2001 - fehr@suse.de

- bugfix for lvm configuration

-------------------------------------------------------------------
Mon Apr 30 17:06:36 CEST 2001 - kkaempf@suse.de

- Evaluate "buttons" and "wheels" values from probing
  dont emulate 3 buttons if not needed

-------------------------------------------------------------------
Mon Apr 30 16:53:54 CEST 2001 - sh@suse.de

- Fix for bug #7004: Penguin image too small
  New penguin image at startup: colored margins right and bottom,
  can adapt to different screen geometries

-------------------------------------------------------------------
Mon Apr 30 16:49:03 CEST 2001 - snwint@suse.de

- removed mk_lilo_message
- vga parameter correctly interpreted in mk_lilo_conf (#7197)
- new graphical boot screen handling

-------------------------------------------------------------------
Mon Apr 30 15:54:26 CEST 2001 - kkaempf@suse.de

- first try on DVORAK keyboard (incomplete)
- showing package description while installing rpm via ftp update (#6573)
- install "yast2-ui-qt" if "xf86" is installed.

-------------------------------------------------------------------
Mon Apr 30 15:44:10 CEST 2001 - mike@suse.de

- bugfix creating two volume groups

-------------------------------------------------------------------
Mon Apr 30 15:43:40 CEST 2001 - kkaempf@suse.de

- fix lilo device message (show disk instead of partition)

-------------------------------------------------------------------
Mon Apr 30 15:36:47 CEST 2001 - sh@suse.de

- (partial) fix for bug #7004: Penguin image too small at Y2 start
  Allow more flexible scaling of image, top left aligned, zero
  size by default

-------------------------------------------------------------------
Mon Apr 30 14:54:51 MEST 2001 - tom@suse.de

- X11 configuration:
  Fixed bug 7437:
  Corrected typo in sorting algorithm for sorting resolutions in the GUI.

-------------------------------------------------------------------
Mon Apr 30 12:00:56 CEST 2001 - kkaempf@suse.de

- mount "/boot" with "defaults", even if its vfat formatted (#7413)

-------------------------------------------------------------------
Fri Apr 27 17:20:41 MEST 2001 - tom@suse.de

- X11 configuration:
  Improved display with erroneous probing of monitor vendor and/or model.

-------------------------------------------------------------------
Fri Apr 27 16:20:09 CEST 2001 - fehr@suse.de

- bug fixes in lvm configuration

-------------------------------------------------------------------
Fri Apr 27 15:13:46 MEST 2001 - gs@suse.de

- inst_sw_details: internal changes because of new package dependencies
- package_utils: improve function ChangeCD
- Single Package Selection: translation of group tags
- evaluate splitted packages correctly ( e.g finger ) #7271

-------------------------------------------------------------------
Fri Apr 27 14:01:30 CEST 2001 - mike@suse.de

- Bugfixes:
        read cryptotab at firstboot failed
  7238  crypto dialog has no frame
  5967  unnecessary logline
        crypto dialog appears twice
  4693  deleting of extended partition 8 and 9
  2309  popup when deleteing partitions
  5422  display an error if we mount a ro filesystem for update


-------------------------------------------------------------------
Thu Apr 26 17:29:13 CEST 2001 - kkaempf@suse.de

- extrace x11 3d packages correctly (#7231)

-------------------------------------------------------------------
Thu Apr 26 17:12:28 MEST 2001 - tom@suse.de

- X11 configuration:
  Fixed Bug 4558: Now the model string (if VESA or LCD) is parsed and the
                  resolution and refresh rate are used for configuration.
  Improved setting of refresh rate with XFree86 4.
  (now reality will suit the users demand better)
  Consequently changed suggestion value from 90 Hz to 80 Hz.

-------------------------------------------------------------------
Thu Apr 26 16:08:07 CEST 2001 - kendy@suse.cz

- inst_hw_config: ReallyAbortPopup()->UI(`ReallyAbortPopup())

-------------------------------------------------------------------
Thu Apr 26 16:05:36 CEST 2001 - kkaempf@suse.de

- evaluate return from NIS question (#7269)

-------------------------------------------------------------------
Thu Apr 26 15:59:21 CEST 2001 - kkaempf@suse.de

- dont start inetd by default.

-------------------------------------------------------------------
Thu Apr 26 13:51:20 CEST 2001 - kkaempf@suse.de

- re-compute timezone if language was changed (#7008)

-------------------------------------------------------------------
Thu Apr 26 12:26:59 CEST 2001 - kkaempf@suse.de

- added "ash" to requires for dolilo (#7254)
- Checking boot partitionsize while updating the system (#6445)

-------------------------------------------------------------------
Thu Apr 26 12:17:03 CEST 2001 - kkaempf@suse.de

- look for "update.tar.gz" first, fallback to "update.tgz" else

-------------------------------------------------------------------
Thu Apr 26 11:45:21 CEST 2001 - kkaempf@suse.de

- load usb modules and mount usbdevfs (#7037)

-------------------------------------------------------------------
Thu Apr 26 10:52:17 CEST 2001 - kkaempf@suse.de

- set hwclock option to "--localtime" instead of empty (#3907)

-------------------------------------------------------------------
Thu Apr 26 10:12:15 CEST 2001 - kkaempf@suse.de

- correctly check for have_smp and pae flag for k_psmp kernel (#7093)
- add requires for yast2-instsys (#7189)

-------------------------------------------------------------------
Wed Apr 25 18:00:46 CEST 2001 - fehr@suse.de

- removal of LVM volume group should now work
- Bugfix showing logging after installation (#7034)
- Deleting old kernel will be handled by rpm ( update )
- Setting textdomain for logging installation


-------------------------------------------------------------------
Wed Apr 25 17:37:06 MEST 2001 - tom@suse.de

- X11 configuration
  fixed bug 7193: now empty vendor results in "".
  set default refresh to 90 Hz due to XFree86 4 variations.
  removed test code and test logging.

-------------------------------------------------------------------
Wed Apr 25 17:28:16 CEST 2001 - schwab@suse.de

- Add doelilo for ia64.

-------------------------------------------------------------------
Wed Apr 25 16:34:29 CEST 2001 - kkaempf@suse.de

- disable kernel include copies

-------------------------------------------------------------------
Wed Apr 25 14:16:46 CEST 2001 - kkaempf@suse.de

- /boot on ia64 is `fat32, not `fat (#6599)

-------------------------------------------------------------------
Wed Apr 25 13:03:14 CEST 2001 - mike@suse.de

- new lvm helptexts

-------------------------------------------------------------------
Wed Apr 25 12:51:37 CEST 2001 - sh@suse.de

- Fixed bug #6947: Long time empty screen
  Added feedback what's happening to inst_finish.ycp

-------------------------------------------------------------------
Wed Apr 25 12:45:46 CEST 2001 - sh@suse.de

- Fixed X11 config: Add correct user_settings key to
  inst_choose_desktop.ycp

-------------------------------------------------------------------
Wed Apr 25 11:18:00 MEST 2001 - gs@suse.de

- use of common popups in update modules

-------------------------------------------------------------------
Wed Apr 25 09:58:18 CEST 2001 - kkaempf@suse.de

- read euro.ycp from proper dir
- remove duplicate popup

-------------------------------------------------------------------
Wed Apr 25 09:39:32 CEST 2001 - kkaempf@suse.de

- moved menu.ycp here (from yast2-menu)

-------------------------------------------------------------------
Tue Apr 24 18:19:39 MEST 2001 - tom@suse.de

- X11 configuration fixed
  restriction logic complete in first version
  merged suggestion logic with restriction logic

-------------------------------------------------------------------
Tue Apr 24 16:45:07 CEST 2001 - kkaempf@suse.de

- mount in lexical order
- updating k_deflt_24 to k_deflt

-------------------------------------------------------------------
Tue Apr 24 16:14:52 MEST 2001 - gs@suse.de

- Single Package Selction: popup to show the Obsolete dependencies has changed

-------------------------------------------------------------------
Tue Apr 24 14:40:05 MEST 2001 - tom@suse.de

- interim checkin for beta 2
- texts now final for translaters
- restriction logic partly implemented

-------------------------------------------------------------------
Tue Apr 24 14:27:55 CEST 2001 - kkaempf@suse.de

- fix COMPOSETABLE entry according to latest kdb package (#7023)

-------------------------------------------------------------------
Tue Apr 24 11:22:00 MEST 2001 - fehr@suse.de

- change layout of vuloume group dialog
- add help texts for lvm dialog

-------------------------------------------------------------------
Tue Apr 24 10:14:09 CEST 2001 - kkaempf@suse.de

- new list of language codes which allow "@euro" appended
- error popup in inst_rpmupdate removed BUG 6243

-------------------------------------------------------------------
Mon Apr 23 18:17:44 MEST 2001 - fehr@suse.de

- fixes and extensions for lvm configuration

-------------------------------------------------------------------
Mon Apr 23 17:15:08 CEST 2001 - kkaempf@suse.de

- append "@euro" instead of ".ISO8859-15" to RC_LANG

-------------------------------------------------------------------
Mon Apr 23 17:11:26 CEST 2001 - sh@suse.de

- Fix for bug #7013: Abort should be disabled
  Disable "Abort" button in inst_suseconfig.ycp

-------------------------------------------------------------------
Mon Apr 23 15:02:46 CEST 2001 - sh@suse.de

- Always use "Abort Installation" for button label, even on the
  first dialogs (before lang switch)
- Fix screen shot mode hint in inst_startup: Use correct popup

-------------------------------------------------------------------
Mon Apr 23 14:46:13 CEST 2001 - sh@suse.de

- Fixed check_ycp complaints in installation.ycp:
  Obsolete WFM functions
- Assume presence of floppy in test_mode so "write settings to
  floppy" button appears consistently (screen shots!)

-------------------------------------------------------------------
Mon Apr 23 13:46:22 CEST 2001 - sh@suse.de

- Used correct include path for custom_part_helptexts.ycp
  in custom_part_dialogs.ycp

-------------------------------------------------------------------
Mon Apr 23 13:36:02 CEST 2001 - sh@suse.de

- declared "hwclock" in inst_environment.ycp

-------------------------------------------------------------------
Mon Apr 23 12:43:32 CEST 2001 - kkaempf@suse.de

- set COMPOSETABLE in rc.config (#7023)

-------------------------------------------------------------------
Mon Apr 23 11:08:13 CEST 2001 - kkaempf@suse.de

- fix isnil check in installation.ycp
- inst_sw_update: Changes for new dependencies
- add requirements for yast2-instsys package
- remove /var/lib/YaST2/run_suseconfig after SuSEconfig
- replace all isnil() calls

-------------------------------------------------------------------
Fri Apr 20 19:55:51 MEST 2001 - tom@suse.de

X11 configuration:
- added nvidia warning
- added change warning popup
- cleaned sequence of dialogs
- streamlined code
- fixed bug 7028: now text login when X11 configuration is skipped
- restriction logic when selecting resolution, color depth, or refresh
  is still missing

-------------------------------------------------------------------
Fri Apr 20 15:45:18 CEST 2001 - kkaempf@suse.de

- prepare standalone handling of keyboard and timezone selection

-------------------------------------------------------------------
Fri Apr 20 14:35:35 CEST 2001 - kkaempf@suse.de

- show username only if given (#7082)

-------------------------------------------------------------------
Fri Apr 20 12:31:04 CEST 2001 - kkaempf@suse.de

- switch "START_PORTMAP" back to "yes", must be fixed in kernel 2.4 by linus
- Update: Deleting old packages removed.

-------------------------------------------------------------------
Fri Apr 20 12:08:29 CEST 2001 - kkaempf@suse.de

- write bios ids to lilo.conf only on an ide/scsi mix system

-------------------------------------------------------------------
Fri Apr 20 11:25:51 MEST 2001 - gs@suse.de

- show set pay in dialog Pay Selection and groups tags in Single Selection
- popup displaying obsolete package dependencies added

-------------------------------------------------------------------
Fri Apr 20 11:11:22 MEST 2001 - fehr@suse.de

- fix some problems with lvm configuration

-------------------------------------------------------------------
Fri Apr 20 11:02:57 CEST 2001 - kkaempf@suse.de

- drop SEARCHLIST from rc.config (#7063)

-------------------------------------------------------------------
Thu Apr 19 10:17:54 CEST 2001 - kkaempf@suse.de

- X11 configuration fixes
  module loading fix

-------------------------------------------------------------------
Wed Apr 18 19:04:46 CEST 2001 - kkaempf@suse.de

- re-create tmpdir in continue_mode

-------------------------------------------------------------------
Wed Apr 18 18:08:45 CEST 2001 - kkaempf@suse.de

- add ".ISO8859-15" to RC_LANG where appropriate

-------------------------------------------------------------------
Wed Apr 18 17:52:45 CEST 2001 - kkaempf@suse.de

- provide correct "vga" entry to lilo.conf

-------------------------------------------------------------------
Wed Apr 18 16:22:09 CEST 2001 - kkaempf@suse.de

- use WarningPopup in installation.ycp

-------------------------------------------------------------------
Wed Apr 18 14:02:54 CEST 2001 - kkaempf@suse.de

- fixed x11 fontpathes

-------------------------------------------------------------------
Wed Apr 18 12:19:10 CEST 2001 - kkaempf@suse.de

- fix filelist for yast2-instsys

-------------------------------------------------------------------
Wed Apr 18 09:19:18 CEST 2001 - kkaempf@suse.de

- define "current_video" for x11 setting

-------------------------------------------------------------------
Wed Apr 18 09:05:36 CEST 2001 - kkaempf@suse.de

- set "YAST_ASK" values in rc.config (#6261)

-------------------------------------------------------------------
Tue Apr 17 18:42:10 CEST 2001 - kkaempf@suse.de

- check for serial console when configuring x11

-------------------------------------------------------------------
Tue Apr 17 18:14:35 MEST 2001 - fehr@suse.de

- allow formatting of lvm logical volumes

-------------------------------------------------------------------
Tue Apr 17 17:39:08 CEST 2001 - kkaempf@suse.de

- fix "have_x11" handling

-------------------------------------------------------------------
Tue Apr 17 15:36:31 MEST 2001 - gs@suse.de

- show package groups when entering the dialog

-------------------------------------------------------------------
Tue Apr 17 15:31:15 CEST 2001 - kkaempf@suse.de

- "START_PORTMAP" in rc.config defaults to "no" now (#6270)

-------------------------------------------------------------------
Tue Apr 17 15:27:36 CEST 2001 - kkaempf@suse.de

- dont ask for mouse on serial console (#6030)

-------------------------------------------------------------------
Tue Apr 17 15:21:10 CEST 2001 - kkaempf@suse.de

- dont ask for keyboard on serial console (#5939)

-------------------------------------------------------------------
Tue Apr 17 15:06:12 CEST 2001 - kkaempf@suse.de

- set linuxrc override language code from CD (#5249)

-------------------------------------------------------------------
Tue Apr 17 11:03:22 CEST 2001 - mike@suse.de

- new FEATURE: LVM setup is now possible

-------------------------------------------------------------------
Fri Apr 13 14:52:42 CEST 2001 - kendy@suse.cz

- inst_hw_config rewritten to use ui/summary.ycp include and
  to ask modules about the configured devices (or about the
  devices to configure) using calls of <module>_summary.ycp.

-------------------------------------------------------------------
Thu Apr 12 16:48:06 MEST 2001 - tom@suse.de

- X11 configuration

Complete redesign involving heavy changes (mostly new code).

o Split up functionality into modules and functions.
o Providing testsuites for functions (nearly all of them still to be done)
o Ask user if he wants to skip X11 configuration if "No X11" is selected
  in monitor selection dialog.
o Now reading X11 font pathes dynamically (hardcoded up to now).
o Better logic presenting resolution-colordepth-frequency dependencies.
o Better logic providing the settings suggestion that user may accept.
o New decision workflow in GUI (one more dialog).
o Better handling of monitor refresh rate (user can choose one).
o DPMS now supported in the XF86Config file to be created.
o Now it is possible to go back to the original YaST2 monitor data base after
  having read a Microsoft compatible drivers disk.
o Now a monitor that could be probed but is not known in the YaST2 monitor
  data base is automatically added to this data base (volatile, not in the
  data base file) if the monitor selection dialog is entered.

-------------------------------------------------------------------
Thu Apr 12 16:28:53 MEST 2001 - gs@suse.de

- respect new package dependencies for Single Package Selection

-------------------------------------------------------------------
Thu Apr 12 16:02:48 CEST 2001 - kkaempf@suse.de

- provide menuentry for vendor.ycp

-------------------------------------------------------------------
Thu Apr 12 15:39:26 CEST 2001 - sh@suse.de

- Migration to yast2-lib-wizard: Get rid of duplicate code,
  replace old style popups with new ones from common_popups.ycp
- Fixed lots of check_ycp complaints

-------------------------------------------------------------------
Thu Apr 12 15:38:32 CEST 2001 - kkaempf@suse.de

- adapt to FHS, /floppy, /cdrom, and /zip are below /media now
  provide compatibility symlinks

-------------------------------------------------------------------
Thu Apr 12 15:28:27 CEST 2001 - kkaempf@suse.de

- dont pass user_settings to SelectConsoleFont

-------------------------------------------------------------------
Tue Apr 10 19:28:14 CEST 2001 - kkaempf@suse.de

- do swap calculation based on detected main memory

-------------------------------------------------------------------
Fri Apr  6 15:36:55 CEST 2001 - kkaempf@suse.de

- ensure proper libGL link in YaST2.firstboot (# 6916)

-------------------------------------------------------------------
Thu Apr  5 10:33:56 CEST 2001 - kkaempf@suse.de

- kernel rpm rename, drop "_24" suffix

-------------------------------------------------------------------
Wed Apr  4 12:55:46 CEST 2001 - kkaempf@suse.de

- revert "switch_kernel" check, 2.4 is default now

-------------------------------------------------------------------
Wed Apr  4 10:17:45 CEST 2001 - kkaempf@suse.de

- separate show log defines from inst_suseconfig.ycp

-------------------------------------------------------------------
Tue Apr  3 20:37:26 CEST 2001 - kkaempf@suse.de

- add "yast2-agent-rcconfig" to Requires

-------------------------------------------------------------------
Tue Apr  3 19:25:13 CEST 2001 - kkaempf@suse.de

- remove need for global variables in installation.ycp

-------------------------------------------------------------------
Tue Apr 03 14:55:58 CEST 2001 - arvin@suse.de

- adapt calls to makefs-agent to new syntax

-------------------------------------------------------------------
Fri Mar 30 13:22:45 CEST 2001 - arvin@suse.de

- filelist correction for "yast2-instsys"

-------------------------------------------------------------------
Tue Mar 27 19:40:11 CEST 2001 - kkaempf@suse.de

- recode passwd comment to local encoding (#3798)

-------------------------------------------------------------------
Tue Mar 27 16:53:57 CEST 2001 - kkaempf@suse.de

- filelist correction for "yast2-instsys"

-------------------------------------------------------------------
Mon Mar 26 12:38:14 CEST 2001 - kkaempf@suse.de

- mark global defines as such
- require "yast2-core-pkginfo"

-------------------------------------------------------------------
Thu Mar 22 18:43:12 CET 2001 - kkaempf@suse.de

- first round of check_ycp adaptions

-------------------------------------------------------------------
Thu Mar 22 11:05:26 CET 2001 - kkaempf@suse.de

- merge 7.1 branch with CVS head

-------------------------------------------------------------------
Wed Mar 21 18:21:49 CET 2001 - kkaempf@suse.de

- remove all "...|any" declarations

-------------------------------------------------------------------
Wed Mar 21 17:09:27 CET 2001 - kkaempf@suse.de

- sub-package "yast2-instsys" for easier instsys creation.

-------------------------------------------------------------------
Thu Mar 15 18:28:17 CET 2001 - mfabian@suse.de

- change ja_JP : "english" to ja_JP : "japanese" in lang2yast1.ycp
  YaST1 doesn't know "japanese" but this entry is also used for
  the package selection in YaST2.

-------------------------------------------------------------------
Fri Mar  9 14:58:10 CET 2001 - kkaempf@suse.de

- recognize firewall cd

-------------------------------------------------------------------
Thu Mar  8 20:50:01 CET 2001 - kkaempf@suse.de

- clean up neededforbuild
  add yast2-base, -core, and -agents to Requires

-------------------------------------------------------------------
Thu Mar  8 13:30:31 CET 2001 - kkaempf@suse.de

- dont show "save to floppy" if no floppy present (#6634)

-------------------------------------------------------------------
Tue Mar  6 17:11:27 CET 2001 - kkaempf@suse.de

- check for partition table overflow on BSD disks (#6614)

-------------------------------------------------------------------
Mon Mar  5 15:31:13 CET 2001 - kkaempf@suse.de

- recognize arch_alpha during kernel selection (#6581)
- no kernel selection on IA64 (#6597)

-------------------------------------------------------------------
Mon Mar  5 13:06:30 CET 2001 - kkaempf@suse.de

- compute last used partition for BSD partitions (# 6580)

-------------------------------------------------------------------
Tue Feb 27 17:54:58 MET 2001 - gs@suse.de

- ppc_fix: eject CD works also if there are several CD devices
           (module package_utils.ycp)

-------------------------------------------------------------------
Fri Feb 23 19:43:13 CET 2001 - mike@suse.de

- ppc_fix: more than 9 pdisk partitions, format hfs partition

-------------------------------------------------------------------
Fri Feb 23 15:53:39 CET 2001 - mfabian@suse.de

- gs@suse.de fixed the syntax error I introduced in
  inst_finish.ycp. Sorry.
- powerpc kernel selection by gs@suse.de

-------------------------------------------------------------------
Fri Feb 23 11:58:35 CET 2001 - kukuk@suse.de

- Reset kernel_is list for sparc64 and PPC [Bug #6489]

-------------------------------------------------------------------
Thu Feb 22 14:54:56 CET 2001 - mfabian@suse.de

- fix from ms@suse.de:
  update fine tune scripts to work with the new
  saxtools package ( start xbound as background process )

-------------------------------------------------------------------
Thu Feb 22 14:30:38 CET 2001 - mfabian@suse.de

- add entries for Korean and Japanese to lang2yast1.ycp
- workaround for Japanese: set RC_LANG. See also bug 5712.

-------------------------------------------------------------------
Wed Feb 21 16:31:26 CET 2001 - snwint@suse.de

- remove /var/X11R6/bin/X link in YaST2.start

-------------------------------------------------------------------
Wed Feb 21 16:29:55 CET 2001 - snwint@suse.de

- remove /var/X11R6/bin/X link in YaST2.start

-------------------------------------------------------------------
Wed Feb 21 14:37:18 CET 2001 - snwint@suse.de

- accidentally removed x11 detection in YaST2.start (ppc only); fixed

-------------------------------------------------------------------
Wed Feb 21 09:47:22 CET 2001 - kkaempf@suse.de

- only check lba_support on i386 (bug #6341)

-------------------------------------------------------------------
Tue Feb 20 10:34:07 CET 2001 - snwint@suse.de

- accidentally removed x11 detection in YaST2.start (ppc only); fixed

-------------------------------------------------------------------
Mon Feb 19 12:09:17 CET 2001 - kkaempf@suse.de

- dont refer to exact kernel version (bug #6403)
- treat primary partitions in BSD and FAT alike (bug #6394)

-------------------------------------------------------------------
Sat Feb 17 12:38:04 CET 2001 - kukuk@suse.de

- Switch for all Sun Framebuffer driver from XFree86 4.0.2 into
  the sunfb module.
- dosilo: Rename label "linux.suse" into "suse"

-------------------------------------------------------------------
Wed Feb 14 10:13:33 CET 2001 - snwint@suse.de

- no braille detection on ppc

-------------------------------------------------------------------
Fri Feb  9 11:19:12 CET 2001 - sh@suse.de

- Re-imported monitor DB - now includes some more Sun monitors

-------------------------------------------------------------------
Wed Feb  7 14:46:06 CET 2001 - sh@suse.de

- Fix for bug #6263: Language selection box loses keyboard focus
  Set focus to the selbox, now simply hitting "Return" doesn't
  proceed to the next dialog any more.

-------------------------------------------------------------------
Wed Feb  7 12:10:46 CET 2001 - kkaempf@suse.de

- honor answer for "show logging"

-------------------------------------------------------------------
Wed Feb  7 09:42:16 CET 2001 - kkaempf@suse.de

- remove USE_KERNEL_NFSD from rc.config (bug #6262)

-------------------------------------------------------------------
Tue Feb  6 11:09:52 CET 2001 - kkaempf@suse.de

- fix partition check for BSD partitions (bug #6249)

-------------------------------------------------------------------
Tue Feb  6 10:42:06 CET 2001 - kkaempf@suse.de

- fix kernel installation (2.2 and 2.4) for Sparc64 and PPC

-------------------------------------------------------------------
Sun Feb  4 21:24:06 CET 2001 - kukuk@suse.de

- custom_part_check_generated.ycp: Fix second check for broken
  PROM version (1GB limit), too

-------------------------------------------------------------------
Sun Feb  4 15:41:01 CET 2001 - kukuk@suse.de

- dosilo: add workaround for new mk_initrd return codes

-------------------------------------------------------------------
Fri Feb  2 13:28:32 CET 2001 - kkaempf@suse.de

- added "lt_LT" : "Lithuania" to language selection

-------------------------------------------------------------------
Tue Jan 30 14:46:47 CET 2001 - kkaempf@suse.de

- support live_eval_mode for LiveCD

-------------------------------------------------------------------
Mon Jan 29 17:27:09 CET 2001 - kkaempf@suse.de

- fix /dev/NULL -> /dev/null (bug 6182)
- update sparc-kernel (schubi)
- call silo (schubi)

-------------------------------------------------------------------
Mon Jan 29 17:13:07 CET 2001 - kkaempf@suse.de

- drop "id" (indonesia) from language list

-------------------------------------------------------------------
Mon Jan 29 14:38:40 CET 2001 - kukuk@suse.de

- keyboard_raw.ycp: Fix dutch type5 keyboard description

-------------------------------------------------------------------
Sat Jan 27 16:32:17 CET 2001 - kukuk@suse.de

- dosilo: Make it useable after installation

-------------------------------------------------------------------
Fri Jan 26 10:00:39 CET 2001 - kkaempf@suse.de

- removed unneeded unimap settings for ISO-2 console fonts
- added ca_ES and gl_ES to consolefonts

-------------------------------------------------------------------
Thu Jan 25 11:18:16 CET 2001 - mike@suse.de

- menulogo.png deleted, not needed anymore

-------------------------------------------------------------------
Wed Jan 24 10:49:32 CET 2001 - kkaempf@suse.de

- enabled "ca_ES" (catalan) in language selection

-------------------------------------------------------------------
Tue Jan 23 16:13:09 CET 2001 - kkaempf@suse.de

- dont check for graphics or mouse if serial console is active

-------------------------------------------------------------------
Tue Jan 23 14:52:46 CET 2001 - kkaempf@suse.de

- write swap partition to global data

-------------------------------------------------------------------
Tue Jan 23 13:28:54 CET 2001 - kkaempf@suse.de

- write proper data to /etc/yast.inf so linuxrc can swapoff
  and set language correctly

-------------------------------------------------------------------
Tue Jan 23 12:49:19 CET 2001 - kkaempf@suse.de

- rename of update.tgz to update.tar.gz

-------------------------------------------------------------------
Mon Jan 22 21:39:01 CET 2001 - kkaempf@suse.de

- fix for initial console message in YaST2.firstboot

-------------------------------------------------------------------
Mon Jan 22 18:13:56 CET 2001 - kkaempf@suse.de

- pass root device to mk_initrd in chroot environment

-------------------------------------------------------------------
Mon Jan 22 17:27:16 CET 2001 - mike@suse.de

- dumpe2fs with option -h to avoid enormous logging

-------------------------------------------------------------------
Mon Jan 22 15:04:12 CET 2001 - sh@suse.de

- Re-imported monitor DB:
  10% higher sync range for LCDs to compensate for -10%
  safety decrease during X11 config
  + some new monitors

-------------------------------------------------------------------
Mon Jan 22 13:21:11 CET 2001 - sh@suse.de

- V2.1.148
- New title graphics from <wimer@suse.de> that no longer are
  cut off to the right

-------------------------------------------------------------------
Sun Jan 21 18:48:45 MET 2001 - schubi@suse.de

- update from 6.2 works

-------------------------------------------------------------------
Sun Jan 21 16:53:30 MET 2001 - schubi@suse.de

- logging of dumpe2fs reduced, is important for update <6.3

-------------------------------------------------------------------
Sun Jan 21 15:07:23 MET 2001 - schubi@suse.de

- new menu position (new logo) in lilo

-------------------------------------------------------------------
Sun Jan 21 13:47:28 MET 2001 - schubi@suse.de

- Update although there are packages which need a manual selection

-------------------------------------------------------------------
Sat Jan 20 12:24:08 MET 2001 - schubi@suse.de

- Warning to update manuell packages
- Made softboot while update

-------------------------------------------------------------------
Fri Jan 19 20:34:19 MET 2001 - tom@suse.de

- Fixed bug #6012: Now restoring original partition state on `back

-------------------------------------------------------------------
Fri Jan 19 18:28:26 CET 2001 - kukuk@suse.de

- Don't set defaultdepth in the moment for Sun Framebuffer

-------------------------------------------------------------------
Fri Jan 19 17:22:58 CET 2001 - sh@suse.de

- V2.1.141
  updated monitor DB (fix for bug #5177: display DB outdated)

-------------------------------------------------------------------
Fri Jan 19 14:12:34 CET 2001 - mike@suse.de

- bug fix 5016: custom partitioner sees a other OS

-------------------------------------------------------------------
Fri Jan 19 14:05:06 CET 2001 - kkaempf@suse.de

- after update:
  properly merge initrd modules from linuxrc and hwinfo
  properly merge modules.conf settings
  properly set USB
  Changing installed kernels which are no longer supported.
  Writing Lilo on floppy while update and retry if an error
  has been occured

-------------------------------------------------------------------
Fri Jan 19 13:43:00 CET 2001 - kkaempf@suse.de

- re-construct INITRD_MODULES after update to match current hardware
  and kernel.

-------------------------------------------------------------------
Fri Jan 19 11:50:04 CET 2001 - kkaempf@suse.de

- write all data needed for re-start at end of first update
- properly initialize initrd modules at startup
- Bugfix 5880: shrinkable in table-widget removed ( inst_sw_single)

-------------------------------------------------------------------
Fri Jan 19 11:12:02 CET 2001 - mike@suse.de

- bugfix 5857: Layout logging of installation
  bugfix 5933: Save and exit-button changed
               message in changeCD changed

-------------------------------------------------------------------
Thu Jan 18 19:53:36 CET 2001 - kkaempf@suse.de

- dont configure X11 with serial console (bug 5951)

-------------------------------------------------------------------
Thu Jan 18 19:37:12 CET 2001 - kkaempf@suse.de

- enable "korean"
- create extended part as "Win Ext LBA" if it starts above cyl 1024

-------------------------------------------------------------------
Thu Jan 18 19:36:57 MET 2001 - tom@suse.de

- added functionality for emulate 3 buttons (Bug #5802)

-------------------------------------------------------------------
Thu Jan 18 19:03:40 CET 2001 - sh@suse.de

- V2.1.131
- Added new column for encoding (ISO-8859-1 etc.) in consolefonts
  and changed the call to SetConsole() accordingly

-------------------------------------------------------------------
Thu Jan 18 13:14:59 CET 2001 - kkaempf@suse.de

- alternative bugfix 5579 to write correct /var/lib/YaST/install.inf
- pass installMap correctly to inst_rpmcopy

-------------------------------------------------------------------
Thu Jan 18 09:28:46 CET 2001 - kkaempf@suse.de

- read correct image to determine kernel version

-------------------------------------------------------------------
Wed Jan 17 19:29:17 CET 2001 - kkaempf@suse.de

- fully implemented driver update feature

- fully implemented vendor driver CD feature with
  fallback to floppy

-------------------------------------------------------------------
Wed Jan 17 13:45:27 CET 2001 - kkaempf@suse.de

- fix chroot call for driver update script (bug #5810)

-------------------------------------------------------------------
Wed Jan 17 09:40:29 MET 2001 - schubi@suse.de

- not mounting partitions with the option noauto while update

-------------------------------------------------------------------
Tue Jan 16 20:21:02 CET 2001 - kkaempf@suse.de

- correctly detect driver update (bug 5799)

-------------------------------------------------------------------
Tue Jan 16 19:13:04 CET 2001 - kkaempf@suse.de

- replace "/mnt" to "/" instead of "" (bug 5512)
- fix syntax error in keymap2yast1 (bug 5782)

-------------------------------------------------------------------
Tue Jan 16 15:24:45 CET 2001 - kkaempf@suse.de

- start/stop usbmgr before probing for printers

-------------------------------------------------------------------
Tue Jan 16 11:58:47 MET 2001 - schubi@suse.de

- Checking dependencies and disk space while UPGRADE

-------------------------------------------------------------------
Mon Jan 15 21:38:15 MET 2001 - schubi@suse.de

- calling GetInstSource at the beginning of the update

-------------------------------------------------------------------
Mon Jan 15 19:06:55 CET 2001 - snwint@suse.de

- add memtest86 to lilo.conf

-------------------------------------------------------------------
Mon Jan 15 14:57:50 CET 2001 - kkaempf@suse.de

- leave RC_LANG alone (bug 5712)

-------------------------------------------------------------------
Mon Jan 15 14:41:58 CET 2001 - snwint@suse.de

- fixed Screen[vga] bug

-------------------------------------------------------------------
Mon Jan 15 13:24:21 CET 2001 - sh@suse.de

- Fixed bug #5114: Title graphics too small
  Changed title graphics to much wider images (2000 pixels wide)

-------------------------------------------------------------------
Sun Jan 14 18:30:14 MET 2001 - tom@suse.de

- Added comment as suggested by ke in bug #5484.

-------------------------------------------------------------------
Sun Jan 14 18:13:50 MET 2001 - tom@suse.de

- Fixed Bug 5638: NVIDIA Warning now appears when enabling 3D acceleration.

-------------------------------------------------------------------
Sun Jan 14 15:48:10 CET 2001 - kkaempf@suse.de

- show partitions being created or formatted (bug #5649)

-------------------------------------------------------------------
Sat Jan 13 19:12:18 CET 2001 - kkaempf@suse.de

- write mtab to target (bug 5512)
- add comment for translators to log popups

-------------------------------------------------------------------
Sat Jan 13 18:19:45 CET 2001 - kkaempf@suse.de

- correctly re-read installMap in continue_mode

-------------------------------------------------------------------
Sat Jan 13 17:59:35 CET 2001 - kkaempf@suse.de

- disable kernel modprobe (bug #5639)

-------------------------------------------------------------------
Sat Jan 13 14:33:23 MET 2001 - schubi@suse.de

- Calling SuSEConfig
- Writing installMap to user_settings

-------------------------------------------------------------------
Fri Jan 12 21:15:22 CET 2001 - mike@suse.de

-  maximum of hda and sda devices changed
   changed message of error popup

-------------------------------------------------------------------
Fri Jan 12 20:03:46 CET 2001 - sh@suse.de

- display only the first device of any kind (printer, sound card,
  modem/isdn card/net card) in inst_ask_config

-------------------------------------------------------------------
Fri Jan 12 15:33:12 CET 2001 - kkaempf@suse.de

- dont leave LILO screen empty (bug 4942)
- user popup "not enough disk space " changed ( schubi )

-------------------------------------------------------------------
Fri Jan 12 13:23:39 CET 2001 - kkaempf@suse.de

- pass full path to vendor install script

-------------------------------------------------------------------
Fri Jan 12 13:01:01 CET 2001 - kkaempf@suse.de

- dont load modules in "manual" mode (bug #5575)

-------------------------------------------------------------------
Fri Jan 12 11:22:22 CET 2001 - kukuk@suse.de

- inst_sunfb.ycp: Write glx modules into filelist for 3D fb cards
- Aborting installation after disk-space exhausted (schubi)

-------------------------------------------------------------------
Fri Jan 12 10:45:13 CET 2001 - smueller@suse.de

- removed debug logging in autoinst modules

-------------------------------------------------------------------
Fri Jan 12 10:21:10 CET 2001 - kkaempf@suse.de

- check for existance of kernels before access

-------------------------------------------------------------------
Fri Jan 12 10:11:07 CET 2001 - kkaempf@suse.de

- provide check.boot in filelist

-------------------------------------------------------------------
Fri Jan 12 10:08:16 CET 2001 - kkaempf@suse.de

- fix write of /var/lib/YaST/install.inf

-------------------------------------------------------------------
Thu Jan 11 21:05:41 CET 2001 - kkaempf@suse.de

- implemented full functionality for vendor.ycp (vendor driver CD)

-------------------------------------------------------------------
Thu Jan 11 20:40:51 MET 2001 - tom@suse.de

- Corrected wrong sync values in X configuration (#5539)

-------------------------------------------------------------------
Thu Jan 11 18:29:15 CET 2001 - kkaempf@suse.de

- add vendor.ycp to filelist
- Installation from partition fixed Bugfix 5480

-------------------------------------------------------------------
Thu Jan 11 16:55:09 CET 2001 - smueller@suse.de

- remember settings during autoinstall process
- user-logging added for non installed packages ( BUG ID 5417)

-------------------------------------------------------------------
Thu Jan 11 15:47:41 CET 2001 - kukuk@suse.de

- YaST2.start: Sync mouse protocoll with template, change keyboard
               section to autoprobed results, too.

-------------------------------------------------------------------
Thu Jan 11 13:33:31 CET 2001 - kkaempf@suse.de

- dont always copy kernel headers in inst_suseconfig (bug #5503)

-------------------------------------------------------------------
Thu Jan 11 13:19:42 CET 2001 - kkaempf@suse.de

- use yast2's copy of install.inf in package_utils

-------------------------------------------------------------------
Thu Jan 11 13:12:55 CET 2001 - kkaempf@suse.de

- write install.inf to installed system (for later use)

-------------------------------------------------------------------
Wed Jan 10 20:38:00 MET 2001 - tom@suse.de

- Fixed bug #5461
  Fixed bug #5411 (schubi)

-------------------------------------------------------------------
Wed Jan 10 18:31:23 CET 2001 - kkaempf@suse.de

- bugfix #5453
- bugfixes in ChangeCD ( schubi )

-------------------------------------------------------------------
Wed Jan 10 17:19:26 MET 2001 - schubi@suse.de

- bugfix in spec-file

-------------------------------------------------------------------
Wed Jan 10 16:08:13 CET 2001 - kukuk@suse.de

- inst_sunfb.ycp: Add XFree86 4.0 support for SPARC framebuffer

-------------------------------------------------------------------
Wed Jan 10 15:16:33 MET 2001 - tom@suse.de

- switch off 32 bpp for XFree 4 config.
  correct partition handling in the "delete Windows" case

-------------------------------------------------------------------
Wed Jan 10 14:00:58 MET 2001 - schubi@suse.de

- Booting from floppy with grafical-lilo works after update the
  system.

-------------------------------------------------------------------
Wed Jan 10 11:57:52 CET 2001 - kukuk@suse.de

- dosilo: Use /proc/mounts instead of mount
- inst_config_x11.ycp: Add more Sun framebuffer cards for inst_sunfb

-------------------------------------------------------------------
Wed Jan 10 11:55:00 CET 2001 - smueller@suse.de

- implemented disabling of SCR with dummyagent during config_mode

-------------------------------------------------------------------
Wed Jan 10 11:39:34 CET 2001 - kkaempf@suse.de

- pass lba capability to lilo (bug #5418)

-------------------------------------------------------------------
Tue Jan  9 18:19:03 CET 2001 - kkaempf@suse.de

- dont force usbcore on sparc (bug #5368)

-------------------------------------------------------------------
Tue Jan  9 18:11:17 CET 2001 - kkaempf@suse.de

- write dummy install.inf before calling PKGINFO (bug 5361)

-------------------------------------------------------------------
Tue Jan  9 15:44:53 CET 2001 - kkaempf@suse.de

- add usb mouse to manual selection list (bug #5355)

-------------------------------------------------------------------
Tue Jan  9 12:16:50 CET 2001 - kkaempf@suse.de

- honor xkblayout if present (bug #5341)

-------------------------------------------------------------------
Tue Jan  9 11:55:43 CET 2001 - kkaempf@suse.de

- do a hard reboot if user de-selects kernel 2.2 (bug #5344)

-------------------------------------------------------------------
Tue Jan  9 11:28:35 MET 2001 - tom@suse.de

- replaced dosfsck with parted, added scandisk hint in resizer module

-------------------------------------------------------------------
Mon Jan  8 18:28:39 CET 2001 - snwint@suse.de

- fixed (hopefully) quoting while reading install.inf

-------------------------------------------------------------------
Mon Jan  8 17:10:36 CET 2001 - kkaempf@suse.de

- remove X11 link before init, yast2.firstboot will do this

-------------------------------------------------------------------
Mon Jan  8 16:16:25 CET 2001 - snwint@suse.de

- set lilo timeout to 8s

-------------------------------------------------------------------
Mon Jan  8 16:05:03 CET 2001 - kkaempf@suse.de

- dont use xfree86 3.x vga16 or fbdev server any more (bug 5214)

-------------------------------------------------------------------
Sun Jan  7 20:43:09 MET 2001 - schubi@suse.de

- update from NFS with CD1,CD2...directories

-------------------------------------------------------------------
Sun Jan  7 20:08:26 MET 2001 - tom@suse.de

- added nvidia warning in inst_config_x11.ycp

-------------------------------------------------------------------
Sun Jan  7 13:43:45 MET 2001 - schubi@suse.de

- Rebooting after CD1 while updating the system

-------------------------------------------------------------------
Sat Jan  6 16:15:07 CET 2001 - kkaempf@suse.de

- fill vendor CD update module with life

-------------------------------------------------------------------
Sat Jan  6 13:35:49 CET 2001 - kkaempf@suse.de

- add missing "/boot" to path (bug 5268)

-------------------------------------------------------------------
Sat Jan  6 13:05:37 CET 2001 - kkaempf@suse.de

- patch y2xr40 for FireGL 2/3

-------------------------------------------------------------------
Sat Jan  6 12:47:21 CET 2001 - kkaempf@suse.de

- start X with PseudoColor if VGA(16) (bug #5243)

-------------------------------------------------------------------
Fri Jan  5 22:27:04 CET 2001 - kkaempf@suse.de

- recognize request for 3DLabs server at startup

-------------------------------------------------------------------
Fri Jan  5 13:41:57 MET 2001 - tom@suse.de

- resizer now handles extended partitions

-------------------------------------------------------------------
Thu Jan  4 18:44:47 CET 2001 - kkaempf@suse.de

- treat part 3 on BSD as extended (e.g. spanning multiple partitions)

-------------------------------------------------------------------
Thu Jan  4 14:13:54 CET 2001 - kkaempf@suse.de

- implement driver update functionality

-------------------------------------------------------------------
Thu Jan  4 13:13:13 MET 2001 - schubi@suse.de

- Bugfix in installPackageInformation ( rm -F )

-------------------------------------------------------------------
Wed Jan  3 21:20:45 CET 2001 - mike@suse.de

- bugfix Bug 2503 4390 detect used_fs

-------------------------------------------------------------------
Wed Jan  3 19:13:43 CET 2001 - kkaempf@suse.de

- fix architecture variable handling

-------------------------------------------------------------------
Wed Jan  3 10:15:41 CET 2001 - kkaempf@suse.de

- dont call xhost or su in /sbin/yast2, let susewm handle this

-------------------------------------------------------------------
Wed Jan  3 09:55:16 CET 2001 - kkaempf@suse.de

- dont explain "default+office" on non-i386

-------------------------------------------------------------------
Tue Jan  2 20:39:28 MET 2001 - tom@suse.de

- fixed bugs #4376 and #4849

-------------------------------------------------------------------
Tue Jan  2 19:22:50 MET 2001 - schubi@suse.de

- call RPM-rebuild with Shell

-------------------------------------------------------------------
Tue Jan  2 15:06:27 CET 2001 - kkaempf@suse.de

- fix lba support check

-------------------------------------------------------------------
Fri Dec 22 17:08:26 MET 2000 - schubi@suse.de

- Bug fixes in kernel-installation

-------------------------------------------------------------------
Wed Dec 20 19:34:53 MET 2000 - tom@suse.de

- corrected X11-3D setup

-------------------------------------------------------------------
Wed Dec 20 12:00:37 CET 2000 - sh@suse.de

- Moved hw_setup_launcher.ycp from include to include/ui
- V2.1.58

-------------------------------------------------------------------
Wed Dec 20 11:35:06 CET 2000 - kkaempf@suse.de

- add include/ui to filelist

-------------------------------------------------------------------
Tue Dec 19 19:31:37 MET 2000 - schubi@suse.de

- kill pkginfo-server removed

-------------------------------------------------------------------
Tue Dec 19 11:46:53 CET 2000 - kkaempf@suse.de

- dont resize Win2000 partitions, let M$ get their act together first

-------------------------------------------------------------------
Mon Dec 18 18:13:57 CET 2000 - kkaempf@suse.de

- better determine version of installed kernel image

-------------------------------------------------------------------
Mon Dec 18 13:27:42 CET 2000 - mike@suse.de

- Fixed Bug 4769
  reiserfs on /boot -> no warning
  check if bios supports lba -> no warning if boot-partition is >1024 cyl

-------------------------------------------------------------------
Sat Dec 16 18:45:49 MET 2000 - schubi@suse.de

-  killing pkginfo while installation
   saving package-description into system
   bugixes in ChangeCD
   installation-logging for user improved

-------------------------------------------------------------------
Fri Dec 15 17:31:39 CET 2000 - kkaempf@suse.de

- prepare for loading vendor-specific driver CDs

-------------------------------------------------------------------
Fri Dec 15 17:09:22 CET 2000 - kkaempf@suse.de

- tell the partitioner about ia64

-------------------------------------------------------------------
Fri Dec 15 09:36:30 CET 2000 - kkaempf@suse.de

- dont put usbdevs in /etc/fstab, usbmgr handles this now

-------------------------------------------------------------------
Thu Dec 14 18:59:06 CET 2000 - kkaempf@suse.de

- usbdevfs is available for ppc now (bug #4694)

-------------------------------------------------------------------
Thu Dec 14 16:02:58 CET 2000 - sh@suse.de

- Fixed bug #4633: Set keyboard focus in text field for package search
- Fixed bug #4632: Added popup for empty results for package search
- V2.1.48

-------------------------------------------------------------------
Thu Dec 14 15:39:16 CET 2000 - kkaempf@suse.de

- activate /boot only if LILO is in MBR

-------------------------------------------------------------------
Wed Dec 13 19:41:46 MET 2000 - schubi@suse.de

- runlevel switching removed, SuSEconfig handles this

-------------------------------------------------------------------
Wed Dec 13 19:26:50 CET 2000 - kkaempf@suse.de

- correct path for kernel includes

-------------------------------------------------------------------
Wed Dec 13 19:02:37 CET 2000 - kkaempf@suse.de

- mount ntfs partitions with umask=022

-------------------------------------------------------------------
Wed Dec 13 18:41:14 CET 2000 - mike@suse.de

- yast2 now starts y2controlcenter

-------------------------------------------------------------------
Wed Dec 13 17:27:47 MET 2000 - schubi@suse.de

- rpm-rebuild added

-------------------------------------------------------------------
Wed Dec 13 15:44:05 CET 2000 - kkaempf@suse.de

- automatically use free space on disk only if it's enough
  for a default installation (w/o office)

-------------------------------------------------------------------
Wed Dec 13 12:25:55 CET 2000 - kkaempf@suse.de

- create version correct include and depmods for all installed kernels

-------------------------------------------------------------------
Wed Dec 13 11:19:45 CET 2000 - kkaempf@suse.de

- flush rc.config agent at end of x11 configuration

-------------------------------------------------------------------
Wed Dec 13 10:15:26 CET 2000 - kkaempf@suse.de

- convert /sbin/init.d -> /etc/init.d in start scripts

-------------------------------------------------------------------
Tue Dec 12 16:23:50 CET 2000 - kkaempf@suse.de

- enable VESA framebuffer in lilo if needed and system is capable

-------------------------------------------------------------------
Mon Dec 11 12:28:31 CET 2000 - kkaempf@suse.de

- support Sun Type5/UK keyboard properly

-------------------------------------------------------------------
Mon Dec 11 11:01:36 CET 2000 - mike@suse.de

- bugfix 4524 reiserfs partition now possible

-------------------------------------------------------------------
Mon Dec 11 09:46:46 CET 2000 - kkaempf@suse.de

- force install usbcore to get usbdevfs
  run depmod for all installed kernels
  rm /etc/install.inf at end of continue_mode only

-------------------------------------------------------------------
Mon Dec 11 09:33:13 CET 2000 - kkaempf@suse.de

- install kernel source configs for all installed kernels

-------------------------------------------------------------------
Sun Dec 10 21:06:00 MET 2000 - schubi@suse.de

- update-mode in installation.ycp added

-------------------------------------------------------------------
Sun Dec 10 15:46:17 CET 2000 - kkaempf@suse.de

- modprobe usbcore to mount usbdevfs

-------------------------------------------------------------------
Sun Dec 10 14:15:02 CET 2000 - kkaempf@suse.de

- make appropriate mountpoints for cdrecorder, dvd, cdrom
  tell mk_lilo_conf about kernel 2.4 and initrd_24

-------------------------------------------------------------------
Sat Dec  9 17:47:36 CET 2000 - kkaempf@suse.de

- adapt mk_lilo_conf to multiple kernels

-------------------------------------------------------------------
Sat Dec  9 16:52:16 CET 2000 - kkaempf@suse.de

- activate kernel 2.4 installation

-------------------------------------------------------------------
Sat Dec  9 14:45:16 CET 2000 - dan@suse.cz

- remove '/etc/install.inf' after inst_ask_config

-------------------------------------------------------------------
Fri Dec  8 19:26:04 CET 2000 - mike@suse.de

- fixed bug in inst_custom test mode

-------------------------------------------------------------------
Fri Dec  8 16:00:07 CET 2000 - arvin@suse.de

- fixed variable name in inst_ask_config.ycp

-------------------------------------------------------------------
Thu Dec  7 19:27:55 CET 2000 - kkaempf@suse.de

- use () for each double-quote
  add "--enable-testsuite" to configure to do just this
  fix update mounts in respect to targetroot

-------------------------------------------------------------------
Thu Dec  7 15:41:21 CET 2000 - kkaempf@suse.de

- fix typo in filename

-------------------------------------------------------------------
Thu Dec  7 15:30:17 CET 2000 - kkaempf@suse.de

- fix mount calls in update

-------------------------------------------------------------------
Thu Dec  7 14:00:26 CET 2000 - kkaempf@suse.de

- dont use double qouted symbols or term, use expressions

-------------------------------------------------------------------
Thu Dec  7 12:47:31 CET 2000 - kkaempf@suse.de

- fix monitor selection

-------------------------------------------------------------------
Tue Dec  5 18:52:15 CET 2000 - kkaempf@suse.de

- do graceful exit on resize errors

-------------------------------------------------------------------
Tue Dec  5 11:49:31 CET 2000 - kkaempf@suse.de

- windows resizing enabled

-------------------------------------------------------------------
Mon Dec  4 18:57:53 CET 2000 - kkaempf@suse.de

- gcc not needed, just gpp
  re-read settings in continue mode
  correct text for curses fallback
  adapt to splitted translation packages

-------------------------------------------------------------------
Mon Dec  4 18:05:17 CET 2000 - kkaempf@suse.de

- strip auto_part_create to match requirements

-------------------------------------------------------------------
Sat Dec  2 16:21:42 CET 2000 - kkaempf@suse.de

- move all UI related code for auto partitioner to auto_part_ui.ycp

-------------------------------------------------------------------
Sat Dec  2 01:57:32 CET 2000 - kkaempf@suse.de

- split up inst_target_part to support testing and
  re-use code for partition resizer

-------------------------------------------------------------------
Fri Dec  1 15:40:07 CET 2000 - arvin@suse.de

- If either the x server could not be started or the computer
  has to less memory, ncurses interface is started and a message
  is displayed to inform the user. (Fix for bug #4272)

-------------------------------------------------------------------
Thu Nov 30 12:18:25 CET 2000 - arvin@suse.de

- unmount agent instsource after use

-------------------------------------------------------------------
Wed Nov 29 22:44:00 CET 2000 - kkaempf@suse.de

- force flush of rc.config agent

-------------------------------------------------------------------
Wed Nov 29 12:27:23 CET 2000 - kkaempf@suse.de

- respect data from setup/descr/info

-------------------------------------------------------------------
Tue Nov 28 19:31:05 CET 2000 - kkaempf@suse.de

- adopt to fixed Y2_TARGET_ROOT handling of target agent

-------------------------------------------------------------------
Tue Nov 21 12:52:25 CET 2000 - kkaempf@suse.de

- dont refer to k_laptop any more

-------------------------------------------------------------------
Mon Nov 20 17:58:49 CET 2000 - kkaempf@suse.de

- make use of target agent

-------------------------------------------------------------------
Fri Nov 17 17:10:08 CET 2000 - kkaempf@suse.de

- use proper agents

-------------------------------------------------------------------
Fri Nov 17 12:26:19 CET 2000 - kkaempf@suse.de

- drop y2t_inst from requires

-------------------------------------------------------------------
Thu Nov  9 17:15:55 CET 2000 - kkaempf@suse.de

- update workflow integrated
  general code cleanup
  workflow for product cd integrated

-------------------------------------------------------------------
Fri Nov  3 09:52:04 CET 2000 - kkaempf@suse.de

- merge with ppc and s390 branch

-------------------------------------------------------------------
Mon Oct 23 10:16:49 CEST 2000 - kkaempf@suse.de

- disable .dumpto calls in inst_finish
  version 2.0.71

-------------------------------------------------------------------
Thu Oct 19 09:28:59 CEST 2000 - mike@suse.de

- s390 fixes
  version 2.0.77

-------------------------------------------------------------------
Wed Oct 18 14:57:13 CEST 2000 - choeger@suse.de

- added product cd detection

-------------------------------------------------------------------
Wed Oct 18 11:48:54 CEST 2000 - choeger@suse.de

- changed the color of the lilo menu to green

-------------------------------------------------------------------
Wed Oct 18 11:45:16 CEST 2000 - kkaempf@suse.de

- allow back from imap to lan at end of installation
  version 2.0.70

-------------------------------------------------------------------
Fri Oct 13 17:42:05 CEST 2000 - kkaempf@suse.de

- also recognize /dev/cciss/... as raid device
  same in mk_lilo_conf
  version 2.0.69

-------------------------------------------------------------------
Thu Oct  5 08:59:07 CEST 2000 - mike@suse.de

- fixed Makefile
  version 2.0.76

-------------------------------------------------------------------
Thu Oct  5 08:51:45 CEST 2000 - mike@suse.de

- s390 support
  version 2.0.75

-------------------------------------------------------------------
Thu Sep 28 14:42:40 CEST 2000 - choeger@suse.de

- workflow for imap server cd implemented
  version 2.0.68

-------------------------------------------------------------------
Tue Sep 26 09:27:16 CEST 2000 - kkaempf@suse.de

- add '-p' to all mkdir calls
- fix alpha custom partition
- probe floppies for ZIP (IDE Zips report as floppy, not disk)
  version 2.0.74

-------------------------------------------------------------------
Fri Sep 22 15:39:36 CEST 2000 - mike@suse.de

- ppc: limit boot region to 4MB if possible
  version 2.0.73

-------------------------------------------------------------------
Fri Sep  8 16:33:41 CEST 2000 - mike@suse.de

- ppc fixes (no msdos floppy needed, warning if on prep/chrp /boot
  is missing, first root login string beautified)
  version 2.0.72

-------------------------------------------------------------------
Mon Aug 28 16:33:53 CEST 2000 - kkaempf@suse.de

- create mountpoints for installation with mkdir -p
  usbdevfs is available for ppc now
  version 2.0.71

-------------------------------------------------------------------
Wed Aug 23 12:34:31 CEST 2000 - kkaempf@suse.de

- new keyboard defines for ppc
  special yast1 keyboard handling for ppc/macs
  version 2.0.70

-------------------------------------------------------------------
Tue Aug 22 17:04:34 CEST 2000 - kkaempf@suse.de

- ignore more Apple partition names
  version 2.0.69

-------------------------------------------------------------------
Thu Aug 17 13:21:29 CEST 2000 - mike@suse.de

- check for a corrupt partition table (partition magic 5.0 can corrupt the
  partition tabe)
 version 2.0.67

-------------------------------------------------------------------
Tue Aug  8 17:09:33 CEST 2000 - mike@suse.de

- enhancement fpr SPARC AXP and PPC
  version 2.0.68

-------------------------------------------------------------------
Mon Aug  7 13:13:08 CEST 2000 - kkaempf@suse.de

- set GMT to "-u" on sparc
  check for dos/windows/nt partitions on i386 architectures only
  version 2.0.67

-------------------------------------------------------------------
Wed Aug  2 11:48:02 CEST 2000 - kkaempf@suse.de

- remove /etc/install.inf at end of installation
  version 2.0.66

-------------------------------------------------------------------
Fri Jul 28 12:27:37 CEST 2000 - kkaempf@suse.de

- default to 640x480 if DDC string does not contain frequency values
  dont select highest monitor resol, most monitors lie about this
  version 2.0.65

-------------------------------------------------------------------
Wed Jul 26 15:12:36 CEST 2000 - kkaempf@suse.de

- fix x11 keyboard handling for sparc
  fix YaST2 startup for XFree86 4.0
  require y2t_inst in specfile
  clean up /tmp
  version 2.0.64

-------------------------------------------------------------------
Tue Jul 25 13:46:23 CEST 2000 - kkaempf@suse.de

- call package module in live_eval_mode to get x11 server data
  set have_x11=true in live_eval_mode
  version 2.0.63

-------------------------------------------------------------------
Mon Jul 24 17:40:00 CEST 2000 - kkaempf@suse.de

- bumped to 2.0.62 due to checkin clash

-------------------------------------------------------------------
Mon Jul 24 16:37:14 CEST 2000 - kkaempf@suse.de

- always allow 640x480 as selectable resolution
  use unicode font at runtime
  pass module name to "su -c"
  better -probeonly parsing from x11 server
  version 2.0.61

-------------------------------------------------------------------
Mon Jul 24 12:24:03 CEST 2000 - kkaempf@suse.de

- always close each opened dialog (bug 3611)
  version 2.0.60

-------------------------------------------------------------------
Fri Jul 21 16:31:20 MEST 2000 - gs@suse.de

- added portuguese, delete brasil
  version 2.0.59

-------------------------------------------------------------------
Thu Jul 20 15:46:24 CEST 2000 - kkaempf@suse.de

- enter all supported video modes to xf86config
  reboot if VGA16 is selected (clash with fbdev)
  check for x server alias existance befor using
  version 2.0.58

-------------------------------------------------------------------
Wed Jul 19 17:42:05 MEST 2000 - gs@suse.de

- condition of warnig popup in package post install mode changed
  version 2.0.57

-------------------------------------------------------------------
Tue Jul 18 18:49:08 CEST 2000 - kkaempf@suse.de

- take VGA16 as default X11 server for unknown graphic cards
  version 2.0.56

-------------------------------------------------------------------
Tue Jul 18 12:56:09 CEST 2000 - kkaempf@suse.de

- fix x11 server selection bug (3d/non-3d)
  version 2.0.55

-------------------------------------------------------------------
Mon Jul 17 19:06:46 CEST 2000 - kkaempf@suse.de

- restrict vsync to 100khz
  correctly construct video data
  version 2.0.54

-------------------------------------------------------------------
Mon Jul 17 11:54:03 CEST 2000 - kkaempf@suse.de

- sparc port: SILO workflow added
  version 2.0.53

-------------------------------------------------------------------
Mon Jul 17 11:41:23 CEST 2000 - kkaempf@suse.de

- only mount floppy if present (bug #3410)
  version 2.0.52

-------------------------------------------------------------------
Mon Jul 17 11:27:12 CEST 2000 - kkaempf@suse.de

- always install vga16 and fbdev
  force reboot if laptop kernel was installed
  version 2.0.51

-------------------------------------------------------------------
Sun Jul 16 17:28:31 CEST 2000 - kkaempf@suse.de

- pass x11 options to isax
  fix czech keyboard
  allow X4 fbdev if the user asked for it
  version 2.0.50

-------------------------------------------------------------------
Sat Jul 15 15:32:42 CEST 2000 - kkaempf@suse.de

- remove bogus help, fix typos
  version 2.0.49

-------------------------------------------------------------------
Sat Jul 15 10:12:42 CEST 2000 - kkaempf@suse.de

- never use nv/nvidia
  never use 4.0 fbdev
  version 2.0.48

-------------------------------------------------------------------
Fri Jul 14 18:25:15 CEST 2000 - kkaempf@suse.de

- fixed custom installer
  decrease space safety threshold
  version 2.0.47

-------------------------------------------------------------------
Fri Jul 14 15:27:31 CEST 2000 - kkaempf@suse.de

- fixed linear lilo bug
  fixed passing bios drivecodes to lilo
  version 2.0.46

-------------------------------------------------------------------
Fri Jul 14 13:02:34 MEST 2000 - tom@suse.de

- added y2merge.pl
  version 2.0.45

-------------------------------------------------------------------
Fri Jul 14 10:40:23 CEST 2000 - kkaempf@suse.de

- added client component password (bug #3403)
  version 2.0.44

-------------------------------------------------------------------
Thu Jul 13 12:19:30 CEST 2000 - kkaempf@suse.de

- fix voodoo handling
  fix nfs install
  version 2.0.43

-------------------------------------------------------------------
Thu Jul 13 11:03:17 CEST 2000 - kkaempf@suse.de

- remove mk_initrd, now in aaa_base
  version 2.0.42

-------------------------------------------------------------------
Wed Jul 12 17:54:22 CEST 2000 - kkaempf@suse.de

- remove cmdline copy (libhd kludge)

-------------------------------------------------------------------
Wed Jul 12 11:50:56 CEST 2000 - kkaempf@suse.de

- fix for free space immediately before empty extended part.
  version 2.0.41

-------------------------------------------------------------------
Wed Jul 12 11:25:26 CEST 2000 - kkaempf@suse.de

- special handling for voodoo1/2 add-on cards
  version 2.0.40

-------------------------------------------------------------------
Wed Jul 12 09:06:50 CEST 2000 - kkaempf@suse.de

- sparc patches
  version 2.0.39

-------------------------------------------------------------------
Tue Jul 11 17:33:08 CEST 2000 - kkaempf@suse.de

- fix space requirements calculation (new du.dir)
  remember if hard-boot is needed (smp, pcmcia)
  version 2.0.38

-------------------------------------------------------------------
Tue Jul 11 14:32:15 CEST 2000 - kkaempf@suse.de

- fix X11 start bug
  version 2.0.37

-------------------------------------------------------------------
Tue Jul 11 14:17:00 CEST 2000 - kkaempf@suse.de

- restart network after hard reboot
  version 2.0.36

-------------------------------------------------------------------
Tue Jul 11 11:57:08 CEST 2000 - kkaempf@suse.de

- dont offer zip drives for installation
  add /zip mountpoint to fstab
  version 2.0.35

-------------------------------------------------------------------
Tue Jul 11 11:29:41 CEST 2000 - kkaempf@suse.de

- re-read partitions after custom partitioning
  version 2.0.34

-------------------------------------------------------------------
Tue Jul 11 10:45:33 CEST 2000 - kkaempf@suse.de

- fix x11 start
  eject cdroms on ppc
  version 2.0.33

-------------------------------------------------------------------
Mon Jul 10 17:43:50 CEST 2000 - kkaempf@suse.de

- fix raid support
  version 2.0.32

-------------------------------------------------------------------
Fri Jul  7 18:49:08 CEST 2000 - @suse.de

- fix pdisk read for ppc
  fix parport ZIP init
  version 2.0.31

-------------------------------------------------------------------
Fri Jul  7 15:38:14 CEST 2000 - kkaempf@suse.de

- fix system probing for PPC
  version 2.0.29

-------------------------------------------------------------------
Fri Jul  7 12:09:30 CEST 2000 - kkaempf@suse.de

- fix NFS install from sub-dirs per CD
  version 2.0.28

-------------------------------------------------------------------
Tue Jul  4 22:25:07 CEST 2000 - kkaempf@suse.de

- fix dolilo activate partition (snwint@suse.de)
  version 2.0.27

-------------------------------------------------------------------
Tue Jul  4 16:42:29 CEST 2000 - kkaempf@suse.de

- support new dolilo options
  version 2.0.26

-------------------------------------------------------------------
Tue Jul  4 14:15:49 CEST 2000 - kkaempf@suse.de

- allow module as argument to "yast2" script
  activate /boot partition in mk_lilo_conf
  version 2.0.25

-------------------------------------------------------------------
Tue Jul  4 12:54:56 CEST 2000 - kkaempf@suse.de

- handle systems without mouse correctly
  version 2.0.24

-------------------------------------------------------------------
Mon Jul  3 12:31:44 CEST 2000 - kkaempf@suse.de

- dont Include() translatable strings
  version 2.0.23

-------------------------------------------------------------------
Thu Jun 29 11:34:32 CEST 2000 - kkaempf@suse.de

- remove noarch
  fixed copying of XF86Config
  version 2.0.22

-------------------------------------------------------------------
Wed Jun 28 19:35:17 CEST 2000 - kkaempf@suse.de

- correct monitor database to reflect documentation
  version 2.0.21

-------------------------------------------------------------------
Wed Jun 28 18:52:49 CEST 2000 - kkaempf@suse.de

- remove FROM_HEADER from sendmail.rc.config

-------------------------------------------------------------------
Wed Jun 28 17:53:58 CEST 2000 - kkaempf@suse.de

- fix sync range handling, decrease max values by 10%
  version 2.0.19

-------------------------------------------------------------------
Wed Jun 28 17:10:20 CEST 2000 - kkaempf@suse.de

- added comments and sparc support to keyboard_raw.ycp
  version 2.0.18

-------------------------------------------------------------------
Wed Jun 28 17:09:57 CEST 2000 - kkaempf@suse.de

- fixed wrong handling of xkbdprotocol

-------------------------------------------------------------------
Wed Jun 28 13:02:57 CEST 2000 - kkaempf@suse.de

- add x11 config setup tools for XFree86 4.0
  version 2.0.17

-------------------------------------------------------------------
Wed Jun 28 12:36:37 CEST 2000 - kkaempf@suse.de

- dont change consolefont for blinux
  version 2.0.16

-------------------------------------------------------------------
Wed Jun 28 12:23:38 CEST 2000 - kkaempf@suse.de

- fix monitor probing

-------------------------------------------------------------------
Wed Jun 28 12:09:14 CEST 2000 - kkaempf@suse.de

- add blinux support
  version 2.0.15

-------------------------------------------------------------------
Wed Jun 28 11:57:47 CEST 2000 - kkaempf@suse.de

- select and install correct kernel for sun4u architecture

-------------------------------------------------------------------
Wed Jun 28 11:39:07 CEST 2000 - kkaempf@suse.de

- fixed XFree86 4.0 startup to prevent sig11
  version 2.0.14

-------------------------------------------------------------------
Wed Jun 28 09:00:33 CEST 2000 - kkaempf@suse.de

- new XFree86 4.0, re-enable SetLanguage and SetKeyboard
  version 2.0.13

-------------------------------------------------------------------
Mon Jun 26 16:08:15 CEST 2000 - kkaempf@suse.de

- new title graphics
  version 2.0.12

-------------------------------------------------------------------
Mon Jun 19 17:40:00 CEST 2000 - kkaempf@suse.de

- correct xf86config
  use binaries from saxtools package
  version 2.0.11
-------------------------------------------------------------------
Fri Jun 16 18:00:38 CEST 2000 - kkaempf@suse.de

- make symlink for /usr/X11R6/bin/X (not in xf86 package any more)
  version 2.0.10

-------------------------------------------------------------------
Fri Jun 16 17:37:30 CEST 2000 - kkaempf@suse.de

- back out workarounds for aaa_base bugs
  version 2.0.9

-------------------------------------------------------------------
Fri Jun  9 15:06:42 CEST 2000 - kkaempf@suse.de

- start using ag_shell and Include()
  version 2.0.8

-------------------------------------------------------------------
Fri Jun  9 12:50:47 CEST 2000 - kkaempf@suse.de

- .probe adaptions, no more "byclass" probing
  corrected inst_ask_config
  version 2.0.7

-------------------------------------------------------------------
Thu Jun  8 15:45:12 CEST 2000 - kkaempf@suse.de

- scripts fixed for XFree86 4.0
  SetLanguage disabled for continue_mode
  version 2.0.6

-------------------------------------------------------------------
Thu Jun  8 13:46:19 CEST 2000 - kkaempf@suse.de

- set LD_LIBRARY_PATH
  version 2.0.5

-------------------------------------------------------------------
Thu Jun  8 11:40:28 CEST 2000 - kkaempf@suse.de

- fixed driver lookup
  added initrd scripts
  version 2.0.4

-------------------------------------------------------------------
Thu Jun  8 10:53:13 CEST 2000 - kkaempf@suse.de

- added dolilo
  version 2.0.3

-------------------------------------------------------------------
Wed Jun  7 13:53:54 CEST 2000 - kkaempf@suse.de

- .ycp are not executable
  use XFree86 3.3.x on startup

-------------------------------------------------------------------
Tue Jun  6 12:04:21 CEST 2000 - kkaempf@suse.de

- syntax change for makefs/makereiserfs/packager clients

-------------------------------------------------------------------
Wed May 31 10:22:36 CEST 2000 - kkaempf@suse.de

- allow for optional translation of timezone list

-------------------------------------------------------------------
Tue May 30 19:28:26 CEST 2000 - kkaempf@suse.de

- allow for optional translation of keyboard and mouse list

-------------------------------------------------------------------
Wed May 24 22:18:50 CEST 2000 - kkaempf@suse.de

- merge ppc changes
  new abort dialogue
  adapt to new .probe paths

-------------------------------------------------------------------
Tue May 23 18:37:36 CEST 2000 - kkaempf@suse.de

- backport sparc changes from old yast2

-------------------------------------------------------------------
Fri May 19 14:05:27 CEST 2000 - kkaempf@suse.de

- add data files for x11 configuration

-------------------------------------------------------------------
Fri May 19 12:55:32 CEST 2000 - kkaempf@suse.de

- add start scripts for yast2

-------------------------------------------------------------------
Wed May 17 12:59:02 CEST 2000 - kkaempf@suse.de

- Initial version based on SuSE 6.4 (i386)
<|MERGE_RESOLUTION|>--- conflicted
+++ resolved
@@ -1,16 +1,15 @@
 -------------------------------------------------------------------
-<<<<<<< HEAD
+Wed Dec 14 12:44:39 UTC 2016 - jreidinger@suse.com
+
+- add generic cwm widget for keyboard layout (used for FATE#321754)
+- 3.2.8
+
+-------------------------------------------------------------------
 Wed Nov 30 09:18:23 UTC 2016 - lslezak@suse.cz
 
 - Enhanced PackagesProposal API to handle required and optional
   resolvables separately (bsc#885496)
 - 3.2.7
-=======
-Wed Dec 14 12:44:39 UTC 2016 - jreidinger@suse.com
-
-- add generic cwm widget for keyboard layout (used for FATE#321754)
-- 3.1.210.1
->>>>>>> b03c6ad0
 
 -------------------------------------------------------------------
 Wed Nov 23 15:23:24 UTC 2016 - igonzalezsosa@suse.com
