--- conflicted
+++ resolved
@@ -1,16 +1,15 @@
 -------------------------------------------------------------------
-<<<<<<< HEAD
 Fri May 22 12:32:27 UTC 2015 - jreidinger@suse.com
 
 - InstExtensionImage: add block variant for loading extension
   (needed for FATE#317900)
 - 3.1.124
-=======
+
+-------------------------------------------------------------------
 Tue May 19 04:56:13 UTC 2015 - igonzalezsosa@suse.com
 
 - Add a class FsSnapshot for managing filesystem snapshots
   (fate#317973).
->>>>>>> f1bf3c7f
 
 -------------------------------------------------------------------
 Mon May 18 10:32:24 CEST 2015 - locilka@suse.com
