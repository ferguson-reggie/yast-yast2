-------------------------------------------------------------------
<<<<<<< HEAD
Thu Nov 20 08:09:23 UTC 2014 - lslezak@suse.com

- Disable the repository when it's GPG key is not trusted to avoid
  asking the user to trust the key at each repository refresh,
  needed esp. for the nVidia and ATI driver repositories
  (fate#314990)
- 2.17.136
=======
Wed Nov  5 09:33:08 UTC 2014 - mfilka@suse.com

- bnc#900383 - ported several fixes for device renaming
  - added net device type detection based on sysfs
  - fixed type detection workflow
- bnc#809053
  - fixed device type detection when commiting new device into
    NetworkInterfaces' cache.
  - changes API for device type detection - incompatible to previous
    versions
- 2.17.135.1
>>>>>>> 45ccba01

-------------------------------------------------------------------
Tue Mar 25 08:11:08 CET 2014 - jsuchome@suse.cz

- better check for running chef-client (bnc#868483)
- 2.17.135

-------------------------------------------------------------------
Wed Feb  5 12:50:37 CET 2014 - jsuchome@suse.cz

- Check for Chef outside in the yast2 shell script to catch modules
  not using CommandLine (bnc#803358)
- 2.17.134

-------------------------------------------------------------------
Tue Jan 21 09:17:41 CET 2014 - gs@suse.de

- bnc#827031
    - fixed /sbin/yast2 to start correctly in non UTF-8 environment
- 2.17.133

-------------------------------------------------------------------
Fri Nov 15 12:39:16 CET 2013 - jsuchome@suse.cz

- Warn the user if Chef could overwrite her changes (bnc#803358).
- 2.17.132

-------------------------------------------------------------------
Tue Sep  3 08:47:37 UTC 2013 - mfilka@suse.com

- bnc#837517
    - fixed misinterpreting IPv6 prefixes when converting to netmask
- 2.17.131

-------------------------------------------------------------------
Tue Jun 18 05:44:59 UTC 2013 - mfilka@suse.com

- bnc#817797 
    - data imported into NetworkInterfaces cannot be overwritten by 
    subsequent Read anymore
- 2.17.130

-------------------------------------------------------------------
Mon May 27 14:16:53 CEST 2013 - locilka@suse.com

- Reverted resetting disabled steps (bnc#813072)
- 2.17.129

-------------------------------------------------------------------
Thu May 16 12:41:09 UTC 2013 - jsrain@suse.cz

- handle GPG keys in AutoUpgrade the same as in AutoYaST
  (bnc#820166)
- 2.17.128

-------------------------------------------------------------------
Tue May 14 07:59:30 UTC 2013 - mfilka@suse.com

- bnc#819327
    - InfiniBand device is not available on s390 arch.
- 2.17.127

-------------------------------------------------------------------
Mon May 13 12:43:33 CEST 2013 - locilka@suse.com

- Fixing resetting steps in installation (bnc#813072)
- 2.17.126

-------------------------------------------------------------------
Fri May  3 17:04:22 UTC 2013 - locilka@suse.com

- Added functionality for checking network entry with optional
  netmask in IP or CIDR format (bnc#800592).
- Backported separation of netmask and prefix validation in Netmask
  module (by mzugec in 2009) (bnc#800592).
- Using new IP::CheckNetwork in Firewall (bnc#800592).
- ValidNetwork definition moved to IP module.
- 2.17.125

-------------------------------------------------------------------
Thu May  2 10:32:13 UTC 2013 - locilka@suse.com

- Re-enabling all disabled items (steps, proposals) if stagemode
  has changed (bnc#813072)
- 2.17.124

-------------------------------------------------------------------
Fri Dec  7 12:08:58 UTC 2012 - lslezak@suse.cz

- allow some characters in URL password field (bnc#786757)
- 2.17.123

-------------------------------------------------------------------
Wed Oct 31 13:40:19 UTC 2012 - jdsn@suse.de

- move RegistrationStatus.pm from wagon to yast2 (fate#312712)
- new version for proper package dependencies in wagon
- 2.17.122

-------------------------------------------------------------------
Mon Oct 26 06:17:16 UTC 2012 - mfilka@suse.com

- extended support for IPv6
- see bnc#719538
- 2.17.121 

-------------------------------------------------------------------
Thu Oct 11 15:28:25 CEST 2012 - mvidner@suse.cz

- Update Deleted and OriginalDevices in NetworkInterfaces::Write.
  Thanks to Justus Winter
- 2.17.120

-------------------------------------------------------------------
Mon Sep 17 07:31:13 UTC 2012 - mfilka@suse.com

- added missing dependency on bind-utils.
- bnc#651893 and bnc#765235 

-------------------------------------------------------------------
Fri Jan 13 14:35:47 CET 2012 - mvidner@suse.cz

- Internet test: fail early if NetworkManager has crashed
  (bnc#739390).
- 2.17.119

-------------------------------------------------------------------
Thu Jan  5 15:28:01 CET 2012 - mvidner@suse.cz

- Relicensed ConfigHistory from GPL-2.0 to GPL-2.0+
  to match the rest of the package (bnc#728950).
- 2.17.118

-------------------------------------------------------------------
Mon Jan  2 16:57:57 UTC 2012 - jreidinger@suse.com

- forbid appending to IPADDR additional suffix if there is already
  one. Original name have preference (bnc#735109).

-------------------------------------------------------------------
Mon Nov  7 18:18:18 CET 2011 - mvidner@suse.cz

- create user-unreadable ifcfg files without a race (bnc#713661, CVE-2011-3177)
- 2.17.117

-------------------------------------------------------------------
Mon Oct 31 14:18:35 UTC 2011 - lslezak@suse.cz

- package callbacks - do not display error popup for failed
  optional downloads (bnc#711253)
- 2.17.116

-------------------------------------------------------------------
Wed Oct 26 13:12:56 UTC 2011 - lslezak@suse.cz

- PackagesUI.ycp - fixed translations in the pattern selection
  dialog - removed obsoleted text domain switch (bnc#445716)
- 2.17.115

-------------------------------------------------------------------
Tue Oct 25 15:36:34 CEST 2011 - mvidner@suse.cz

- Moved NetworkStorage from yast2.rpm to yast2-network.rpm
  (bnc#726057)
- 2.17.114

-------------------------------------------------------------------
Thu Oct 20 11:54:34 CEST 2011 - locilka@suse.cz

- Fixed script for generating translations for firewall services
  defined by other packages
- Regenerated translations for firewall services defined by other
  packages (bnc#722877)

-------------------------------------------------------------------
Wed Oct  5 10:21:02 UTC 2011 - jsrain@suse.cz

- removed list of controller modules not to be included in ititrd
  (bnc#719696)
- 2.17.113

-------------------------------------------------------------------
Thu Sep 15 15:23:50 CEST 2011 - mvidner@suse.cz

- Added the interface name patterns emN, pN and pNpM.
  It fixes recognizing them as configured (bnc#713644)
  and unbreaks the proposed bridged configuration (bnc#713048).
- 2.17.112

-------------------------------------------------------------------
Tue Sep 13 10:39:42 CEST 2011 - locilka@suse.cz

- Fixed SuSEfirewall2 SCR agent to understand single-quoted and
  double-quoted, single and multi-line variables and also
  single-line variables without any quotes (bnc#716013).
- 2.17.111

-------------------------------------------------------------------
Thu Sep  1 11:33:18 UTC 2011 - lslezak@suse.cz

- added String::FindMountPoint() function (moved from yast2-wagon
  to share it with yast2-packager)
- 2.17.110

-------------------------------------------------------------------
Thu Sep  1 06:40:43 UTC 2011 - jsrain@suse.cz

- enhanced the help command-line parameters (bnc#712271)
- 2.17.109

-------------------------------------------------------------------
Fri Aug 26 13:26:32 CEST 2011 - locilka@suse.cz

- Fixed handling of FW_SERVICES_ACCEPT_* in SuSEFirewall modules to
  understand flags as the fifth parameter (bnc#712670)
- Fixed SuSEfirewall2 SCR agent to parse the sysconfig file
  properly (bnc#712670)
- 2.17.108

-------------------------------------------------------------------
Thu Aug  3 13:42:53 MDT 2011 - carnold@novell.com

- Added an is_kvm() function.  See fate#311371 
- 2.17.107

-------------------------------------------------------------------
Tue Aug  2 09:19:26 CEST 2011 - locilka@suse.cz

- Fixed Get/SetBroadcastAllowedPorts in SuSEFirewall to keep
  user-entered values instead of translating them magically into
  list of ports (bnc#694782).
- 2.17.106

-------------------------------------------------------------------
Thu Jul 28 16:23:46 CEST 2011 - mvidner@suse.cz

- Fixed NetworkInterfaces::GetTypeFromIfcfg to recognize bridges (bnc#704999).
- 2.17.105

-------------------------------------------------------------------
Thu Jul 28 13:46:22 CEST 2011 - jsuchome@suse.cz

- adapt the message shown when compliance check fails
- 2.17.104 

-------------------------------------------------------------------
Wed Jul 27 09:29:36 UTC 2011 - lslezak@suse.cz

- command line - properly display multiline help texts (bnc#708553)
- 2.17.103

-------------------------------------------------------------------
Tue Jul 26 15:47:38 CEST 2011 - jsuchome@suse.cz

- give full paths to public key files to isCompliant (bnc#706646)
- 2.17.102

-------------------------------------------------------------------
Fri Jul 22 16:09:08 CEST 2011 - jsuchome@suse.cz

- do not use SourceProvideSignedFile for product profile
  (bnc#706646)
- 2.17.101

-------------------------------------------------------------------
Fri Jun 24 09:15:27 CEST 2011 - jsuchome@suse.cz

- show different popup when adding add-on,
  remove profile if it should not be copied (bnc#701473)
- 2.17.100

-------------------------------------------------------------------
Thu Jun 23 15:28:19 UTC 2011 - lslezak@suse.cz

- read GPG keys in UTF-8 locale to properly read non-ASCII
  characters, UTF-8 characters caused SLMS webyast module crashing
  (bnc#696312)

-------------------------------------------------------------------
Tue Jun 21 15:39:34 CEST 2011 - locilka@suse.cz

- Fixed group desktop files by adding Exec=/sbin/yast2 (BNC#470482)

-------------------------------------------------------------------
Fri Jun 17 16:06:26 CEST 2011 - mvidner@suse.cz

- FCoE detection in NetworkStorage::isDiskOnNetwork (bnc#677251, FATE#306855).
- 2.17.99

-------------------------------------------------------------------
Fri Jun 17 10:21:30 CEST 2011 - jsuchome@suse.cz

- added support for handling product profiles (fate#310730)
- 2.17.98 

-------------------------------------------------------------------
Thu Jun 16 14:55:22 CEST 2011 - locilka@suse.cz

- Fixed regexp in Custom broadcast definition in
  SuSEFirewallExpertRules (BNC #676972).
- 2.17.97

-------------------------------------------------------------------
Mon Jun  6 18:06:55 CEST 2011 - mvidner@suse.cz

- Added NetworkInterfaces::GetTypeFromIfcfg which knows
  ETHERDEVICE=>vlan (FATE#311380).
- 2.17.96

-------------------------------------------------------------------
Thu May 19 14:40:07 CEST 2011 - mvidner@suse.cz

- Don't assume YaST has crashed (and scare the user with a pop-up)
  simply if a YCP script returns false (bnc#645434).
- 2.17.95

-------------------------------------------------------------------
Wed May 11 15:05:22 CEST 2011 - aschnell@suse.de

- added snapper call to yast2 script
- 2.17.94

-------------------------------------------------------------------
Fri May 06 11:47:03 CEST 2011 - aschnell@suse.de

- backported some modules and functions need by storage
- 2.17.93

-------------------------------------------------------------------
Wed Jan 19 13:49:48 CET 2011 - jsrain@suse.cz

- adaptations for unattended migration (fate#310481)

-------------------------------------------------------------------
Wed Jan 19 13:45:05 CET 2011 - jsrain@suse.cz

- adaptations for unattended migration

-------------------------------------------------------------------
Thu Oct  7 11:08:42 UTC 2010 - lslezak@suse.cz

- removed textdomain change (not needed, breaks translations)
  (bnc#445716)

-------------------------------------------------------------------
Mon Mar 29 15:12:35 CEST 2010 - ug@suse.de

- fixed a bug with *.desktop file translations
  (bnc#580593)
- 2.17.92

-------------------------------------------------------------------
Mon Mar 22 09:11:06 CET 2010 - mzugec@suse.cz

- L3: autoinstallation with manual setup (bnc#568653)
- 2.17.91 

-------------------------------------------------------------------
Fri Mar 19 02:19:19 EDT 2010 - cmeng@novell.com

- Add a new category High Availability (bnc #575787)

-------------------------------------------------------------------
Thu Mar 18 11:22:22 CET 2010 - mzugec@suse.cz

- InternetTest: fixed NetworkManager issue (bnc#589079)
- 2.17.90

-------------------------------------------------------------------
Tue Mar 16 14:49:06 CET 2010 - jsuchome@suse.cz

- SERVICES.pm moved to webyast-services-ws (bnc#587876)
- 2.17.89

-------------------------------------------------------------------
Wed Mar 10 16:32:25 CET 2010 - locilka@suse.cz

- Added special comments for translators to RTL languages
  (BNC #584466).

-------------------------------------------------------------------
Wed Mar 10 15:43:17 CET 2010 - mvidner@suse.cz

- Mode::test(): check getenv instead of the UI
  so that it works also in WebYaST (bnc#243624#c13).
- 2.17.88

-------------------------------------------------------------------
Wed Mar  3 23:09:10 CET 2010 - jsuchome@suse.cz

- SERVICES.pm: added support for enabling/disabling service
- 2.17.87 

-------------------------------------------------------------------
Tue Feb 16 15:37:01 CET 2010 - jsrain@suse.cz

- do not save unmodified interfaces (fate#308978)
- 2.17.86

-------------------------------------------------------------------
Mon Feb  8 16:13:49 CET 2010 - locilka@suse.cz

- Fixed SuSEFirewall::ActivateConfiguration to return a boolean
  value in all scenarios (BNC #577932).
- 2.17.85

-------------------------------------------------------------------
Tue Feb  2 17:20:29 CET 2010 - locilka@suse.cz

- Fixed generating unique step IDs for Wizard too keep the same
  durign one YaST run (BNC #575092).
- 2.17.84

-------------------------------------------------------------------
Mon Jan 18 14:38:15 CET 2010 - jsuchome@suse.cz

- SERVICES.pm: read descriptions (bnc#570298); get single service
  status from the Read function (bnc#570968)
- 2.17.83   

-------------------------------------------------------------------
Thu Jan 14 17:21:30 CET 2010 - mzugec@suse.cz

- NetworkStorage: adapt functions needed for iBFT (bnc#551380)
- 2.17.82 

-------------------------------------------------------------------
Tue Jan 12 11:15:45 UTC 2010 - lslezak@suse.cz

- GPG.ycp - run gpg in C locale (bnc#544680)
- GPG.ycp - return success/error result in GPG::Init() and
  GPG::CreateKey() functions (bnc#544682)
- 2.17.81

-------------------------------------------------------------------
Thu Jan  7 10:43:13 CET 2010 - mvidner@suse.cz

- YaST would not start from the GNOME menu (Unknown option -S) bnc#568424.
- 2.17.80

-------------------------------------------------------------------
Thu Jan  7 08:20:23 UTC 2010 - lslezak@suse.cz

- URL.ycp - escape non-ASCII characters in URL, added URLRecode.pm
  module (bnc#446395)
- 2.17.79

-------------------------------------------------------------------
Tue Jan  5 15:07:54 UTC 2010 - lslezak@suse.cz

- added missing UI::SetProductName() call - display the proper
  product name in help texts (using &product; macro) (bnc#535483)
- 2.17.78

-------------------------------------------------------------------
Thu Nov 26 18:10:42 CET 2009 - kmachalkova@suse.cz

- Fixed striping trailing \n from Hostname::CurrentHostname() 
  (bnc#553213)

-------------------------------------------------------------------
Thu Nov 26 13:40:24 CET 2009 - locilka@suse.cz

- Fixed access rights for /etc/install.inf (bnc #500124)
- 2.17.77

-------------------------------------------------------------------
Thu Nov 19 16:51:55 CET 2009 - locilka@susue.cz

- REGISTERPRODUCT from content file moved to control file to
  globals->require_registration (FATE #305578)
- Extended SuSEFirewallServices module (FATE #306804)
- 2.17.76

-------------------------------------------------------------------
Thu Nov  5 15:58:10 CET 2009 - jsuchome@suse.cz

- SERVICES.pm: fixed location of custom services file
- 2.17.75 

-------------------------------------------------------------------
Wed Nov  4 15:40:57 CET 2009 - jsuchome@suse.cz

- SERVICES.pm use ruby-bindings to read yml file (bnc#551276)
- 2.17.74 

-------------------------------------------------------------------
Mon Oct 26 16:59:01 CET 2009 - mzugec@suse.cz

- NetworkPopup: display link state (FaTE#307166)
- 2.17.73 

-------------------------------------------------------------------
Thu Oct  1 11:03:46 CEST 2009 - jsuchome@suse.cz

- correctly package SERVICES.pm
- 2.17.72 

-------------------------------------------------------------------
Wed Sep 30 15:53:47 CEST 2009 - lslezak@suse.cz

- Service.ycp - bad regexp, SuSEFirewall2_* not correctly recognized
(backport from from trunk rev. 58399)
- 2.17.71

Merged changes from SP1-Stash branch:
- read X-SuSE-DocTeamID from desktop files (bnc#448238)
- package new YaPI file SERVICES.pm (fate #306696)
- Wizard.ycp: use Fancy UI for 1024x576 screen size (fate#306298) 
- NetworkInterfaces - possible to not use LABEL for aliases
(bnc#471253) (bnc#507640)
- added fix for problem with parsing command line (bnc#462276) 
- PackageSystem.ycp - check nil result of Pkg::PkgCommit() call
  which indicates an error (bnc#157551)
- PackageCallbacks.ycp - don't read non existing y2logRPM file
  (bnc#456446)

-------------------------------------------------------------------
Tue Jul  7 13:24:32 CEST 2009 - lslezak@suse.cz

- Do not display "No package source" popup, just log a warning
  (bnc#485587)
- URL.ycp - fixed processing of smb:// URLs (bnc#495109)
- 2.17.70

-------------------------------------------------------------------
Thu Jul  2 12:14:53 CEST 2009 - jsuchome@suse.cz

- do not ask for the same password again and again (bnc#517382)
- 2.17.69 

-------------------------------------------------------------------
Mon Feb 23 12:41:52 CET 2009 - locilka@suse.cz

- Fixing ProductControl to avoid leaving a workflow with the `auto
  result - reruns the very first dialog (bnc #468677).
- 2.17.68

-------------------------------------------------------------------
Wed Feb 18 17:38:10 CET 2009 - mzugec@suse.cz

- NetworkInterfaces.GetDeviceTypes-added bond for s390 (bnc#476490)
- 2.17.67 

-------------------------------------------------------------------
Wed Feb 04 17:02:01 CET 2009 - aschnell@suse.de

- avoid broken pipe in scripts (bnc #467891)
- 2.17.66

-------------------------------------------------------------------
Tue Feb  3 09:27:34 CET 2009 - mvidner@suse.cz

- Fixed prefix detection if called "bash -x yast2" (bnc#458385 c12).
- 2.17.65

-------------------------------------------------------------------
Fri Jan 30 11:14:42 CET 2009 - jsrain@suse.cz

- fixed bash completion (bnc #470544)
- 2.17.64

-------------------------------------------------------------------
Mon Jan 26 13:08:55 CET 2009 - locilka@suse.cz

- Fixing ProductControl to avoid leaving a workflow by with the
  `back result - reruns the very first dialog (bnc #468677).
- 2.17.63

-------------------------------------------------------------------
Mon Jan 19 17:38:12 CET 2009 - lslezak@suse.cz

- URL.ycp - fixed parsing and building IPv6 URLs, testsuite update
  (bnc#465820)
- 2.17.62

-------------------------------------------------------------------
Mon Jan  5 14:18:09 CET 2009 - lslezak@suse.cz

- 2.17.61

-------------------------------------------------------------------
Tue Dec 23 08:38:26 CET 2008 - lslezak@suse.cz

- CommandLine.ycp - fixed handling of multiline help texts in
  'xmlhelp' command (bnc#430848)

-------------------------------------------------------------------
Mon Dec 22 13:02:28 CET 2008 - lslezak@suse.cz

- PackageCallbacks.ycp - do not log a password in URL (bnc#460978)

-------------------------------------------------------------------
Wed Dec 17 14:16:19 CET 2008 - locilka@suse.cz

- Escaping parameters when calling /usr/bin/genDDNSkey
  (bnc #459739)

-------------------------------------------------------------------
Mon Dec 15 13:20:41 CET 2008 - lslezak@suse.cz

- PackageSystem::DoInstallAndRemove() - reset the fixsystem solver
  flag and do not install extra (unrelated) packages (bnc#439373)
- 2.17.60

-------------------------------------------------------------------
Mon Dec  8 12:33:02 CET 2008 - jsuchome@suse.cz

- menu.ycp: do not wait for integer return value of YOU (bnc#457167)
- 2.17.59

-------------------------------------------------------------------
Fri Dec  5 15:32:57 CET 2008 - lslezak@suse.cz

- PackagesUI.ycp - properly pass the mode parameter to the packager
  widget (bnc#456472)
- 2.17.58

-------------------------------------------------------------------
Fri Dec  5 09:34:54 CET 2008 - lslezak@suse.cz

- PackageSystem::DoInstallAndRemove() - updated to API change in
  pkg-bindings (bnc#450528)
- 2.17.57

-------------------------------------------------------------------
Wed Dec  3 15:55:44 CET 2008 - kmachalkova@suse.cz

- Take translations of group and module names in ncurses CC from
  system-wide desktop_translations.mo - they are not part of YaST
  .desktop files anymore (bnc#450494) 

-------------------------------------------------------------------
Wed Dec 03 14:39:30 CET 2008 - aschnell@suse.de

- save xorg conf and log in save_y2logs
- 2.17.56

-------------------------------------------------------------------
Wed Dec  3 10:28:01 CET 2008 - lslezak@suse.cz

- PackageSystem::DoInstallAndRemove() - do not install recommended
  packages for already installed packages (bnc#445476)
- 2.17.55

-------------------------------------------------------------------
Tue Dec  2 15:18:00 CET 2008 - mzugec@suse.cz

- NetworkStorage:: for LVM detection use pvs instead of pvscan 

-------------------------------------------------------------------
Tue Dec  2 14:05:30 CET 2008 - mzugec@suse.cz

- improved rootfs on network-based disk detection (bnc#445004)
- 2.17.54 

-------------------------------------------------------------------
Mon Dec  1 11:44:18 CET 2008 - mzugec@suse.cz

- Confirm::Detection() - exception for s390 (bnc#429562) 

-------------------------------------------------------------------
Fri Nov 28 16:55:00 CET 2008 - locilka@suse.cz

- Fixed the ag_netd agent to reset the STDOUT handler to :raw just
  for itself, otherwise UTF-8 chars read from disk are broken
  (bnc #447487).
- 2.17.53

-------------------------------------------------------------------
Thu Nov 27 17:15:15 CET 2008 - locilka@suse.cz

- Fixed counting the current overall SlideShow progress status
  (bnc #449792).

-------------------------------------------------------------------
Tue Nov 25 12:38:23 CET 2008 - lslezak@suse.cz

- reverted back the kernel-maxcpus change (bnc#444658)
- 2.17.52

-------------------------------------------------------------------
Tue Nov 18 19:10:22 CET 2008 - lslezak@suse.cz

- select kernel-maxcpus on x86_64 when there are more than 128
  processors (bnc#444658)
- register AcceptUnknownGpgKey callback (bnc#445664)
- 2.17.51

-------------------------------------------------------------------
Fri Nov 14 16:26:33 CET 2008 - sh@suse.de

- Consistent behaviour for Wizard::HideAbortButton() (bnc #444176)
  Still broken usability-wise, but now broken in a consistent way
- V 2.17.50 

-------------------------------------------------------------------
Wed Nov 12 18:28:46 CET 2008 - jdsn@suse.de

- revert change to disable x11 setup on Itanium(ia64) (bnc#439612)
- 2.17.49

-------------------------------------------------------------------
Fri Nov  7 17:37:50 CET 2008 - locilka@suse.cz

- Checking downloaded files signatures (WorkflowManager)
  (bnc #409927).
- 2.17.48

-------------------------------------------------------------------
Fri Nov  7 12:40:08 CET 2008 - lslezak@suse.cz

- added URL::HidePassword() and URL::HidePasswordToken() functions
  (bnc#441944)
- 2.17.47

-------------------------------------------------------------------
Thu Nov  6 18:45:38 CET 2008 - jdsn@suse.de

- disable x11 setup on Itanium/ia64 (bnc#439612) 
- 2.17.46

-------------------------------------------------------------------
Wed Nov 05 19:14:39 CET 2008 - aschnell@suse.de

- added Integer::Clamp (also used for #429908)
- 2.17.45

-------------------------------------------------------------------
Wed Nov 05 14:25:37 CET 2008 - aschnell@suse.de

- added Integer::Min and Integer::Max (needed for bnc #429908)
- 2.17.44

-------------------------------------------------------------------
Tue Nov  4 16:02:34 CET 2008 - mzugec@suse.cz

- UI::TimeoutUserInput() instead of UI::UserInput() for Hardware 
  Detection (bnc#429562)
- 2.17.43 

-------------------------------------------------------------------
Thu Oct 30 16:44:23 CET 2008 - lslezak@suse.cz

- added .sysconfig.services agent for reading/writing
  /etc/sysconfig/services file (bnc#440243)
- 2.17.42

-------------------------------------------------------------------
Mon Oct 27 13:00:20 CET 2008 - visnov@suse.cz

- SlideShow: check stage progress against overflow 
- 2.17.41

-------------------------------------------------------------------
Mon Oct 20 17:59:57 CEST 2008 - lslezak@suse.cz

- moved PackagesUI.ycp from yast2-packager, added
  RunPackageSelector() and RunPatternSelector() functions
  (bnc#435479)
- 2.17.40

-------------------------------------------------------------------
Mon Oct 20 12:33:54 CEST 2008 - kmachalkova@suse.cz

- bash ag_showexports moved from yast2-nfs-client package here 
  (bnc#257910) 

-------------------------------------------------------------------
Thu Oct 16 15:15:02 CEST 2008 - locilka@suse.cz

- Enhancing ProductControl to show internal steps names if debug
  mode is enabled (needed for WAGON);

-------------------------------------------------------------------
Wed Oct 15 14:59:02 CEST 2008 - locilka@suse.cz

- Removing SetFocus from Popup::AnyQuestion (bnc #435399).

-------------------------------------------------------------------
Mon Oct 13 12:53:12 CEST 2008 - lslezak@suse.cz

- fixed syntax error in media change callback (bnc#434721)
- 2.17.39

-------------------------------------------------------------------
Mon Oct 13 10:37:58 CEST 2008 - locilka@suse.cz

- Used Ricardo's patch for Popup dialog layout (bnc #433183).

-------------------------------------------------------------------
Wed Oct  8 09:33:20 CEST 2008 - lslezak@suse.cz

- display "Skip Autorefresh" button instead of "Abort" when an
  error occurs during autorefresh (bnc#427017)

-------------------------------------------------------------------
Tue Oct  7 17:48:31 CEST 2008 - lslezak@suse.cz

- fixed reference markers (%1) in a popup message (bnc#432518)
- 2.17.38

-------------------------------------------------------------------
Mon Oct  6 14:38:59 CEST 2008 - locilka@suse.cz

- Module PackagesProposal extended to handle also patterns
  (bnc #431580, bnc #431503)

-------------------------------------------------------------------
Mon Oct  6 13:23:09 CEST 2008 - visnov@suse.cz

- Added icon to hardware detection confirmation (bnc #431276)
- 2.17.37

-------------------------------------------------------------------
Fri Oct  3 00:26:13 CEST 2008 - locilka@suse.cz

- Fixed Makefiles by using [[:upper:]]*.ycp where needed.
- 2.17.36

-------------------------------------------------------------------
Thu Oct  2 22:15:31 CEST 2008 - locilka@suse.cz

- Added new PackagesProposal module which provides unified API for
  YaST modules in installation that want to select resolvables for
  installation (bnc #431580).

-------------------------------------------------------------------
Thu Oct  2 14:31:38 CEST 2008 - mzugec@suse.de

- Service  - log output in case of error 

-------------------------------------------------------------------
Thu Oct  2 11:31:35 CEST 2008 - kmachalkova@suse.cz

- Hostname.ycp: Improved FQDN lookup - read /etc/HOSTNAME and use 
  'linux.site' if all else fails (bnc#429792) 

-------------------------------------------------------------------
Wed Oct  1 17:07:00 CEST 2008 - visnov@suse.cz

- Show old action logs when rebuilding slideshow dialog (bnc #431261)

-------------------------------------------------------------------
Tue Sep 30 15:27:45 CEST 2008 - tgoettlicher@suse.de

- Fixed forgotten unregister from agent

-------------------------------------------------------------------
Mon Sep 29 16:52:39 CEST 2008 - visnov@suse.cz

- updated man page with exit codes
- save also zypp history in save_y2logs
- 2.17.35

-------------------------------------------------------------------
Fri Sep 29 14:55:50 CEST 2008 - tgoettlicher@suse.de

- Fixed bnc #418443: Yast modules windows have no title 
- 2.17.34

-------------------------------------------------------------------
Mon Sep 29 10:38:07 CEST 2008 - locilka@suse.cz

- Added possibility to restart YaST from any module by checking for
  /var/lib/YaST2/restart_yast (FATE #304118).
- 2.17.33

-------------------------------------------------------------------
Fri Sep 26 12:15:53 CEST 2008 - locilka@suse.cz

- Disabling firewall functions in Stage::initial (bnc #429861).
- 2.17.32

-------------------------------------------------------------------
Fri Sep 26 10:24:15 CEST 2008 - lslezak@suse.cz

- SlideShow.ycp - fixed division by zero when the installed
  packages are very small (bnc#429933)

-------------------------------------------------------------------
Thu Sep 25 17:20:38 CEST 2008 - jdsn@suse.de

- added new control center group: support (fate#303458)
- 2.17.31

-------------------------------------------------------------------
Thu Sep 25 15:03:02 CEST 2008 - lslezak@suse.cz

- reverted back the base product detection, fixed in pkg-bindings
  (bnc#413444)
- display the affected repository while importing a GPG key,
  updated GPG callbacks (bnc#370223)
- 2.17.30

-------------------------------------------------------------------
Thu Sep 25 13:30:01 CEST 2008 - locilka@suse.cz

- Fixed VNC handling in Firewall Proposal (bnc #427708).

-------------------------------------------------------------------
Tue Sep 23 11:37:32 CEST 2008 - locilka@suse.cz

- Fixed Popup::ErrorDetails (bnc #429068).
- 2.17.29

-------------------------------------------------------------------
Tue Sep 23 10:17:23 CEST 2008 - kmachalkova@suse.cz

- Added Service::Find function - return the first of the list of 
  services which is available (has init script)
  (needed for bnc#423026)
- 2.17.28

-------------------------------------------------------------------
Mon Sep 22 12:58:46 CEST 2008 - visnov@suse.cz

- don't initialize UI in SlideShow.ycp if not necessary (bnc#427345)

-------------------------------------------------------------------
Thu Sep 18 12:44:25 CEST 2008 - lslezak@suse.cz

- fixed base product detection (use /etc/products.d/baseproduct
  symlink) (bnc#413444)
- 2.17.27

-------------------------------------------------------------------
Wed Sep 17 18:51:08 CEST 2008 - locilka@suse.cz

- Handling new 'add_on_mode' key in product control file
  (bnc #427002).

-------------------------------------------------------------------
Wed Sep 17 16:14:08 CEST 2008 - locilka@suse.cz

- Fixed aborting the installation/upgrade (bnc #406401).

-------------------------------------------------------------------
Wed Sep 17 15:57:00 CEST 2008 - lslezak@suse.cz

- PackageCallbacks.ycp - fixed `ButtonBox definition (bnc#426965)

-------------------------------------------------------------------
Wed Sep 17 14:07:08 CEST 2008 - lslezak@suse.cz

- Progress.ycp - check whether widget `progress_replace_point
  exists (bnc#412453)
- display a link to Yast Bug Reporting Howto page in the "crash"
  dialog (bnc#421805)
- 2.17.26

-------------------------------------------------------------------
Tue Sep 16 17:22:42 CEST 2008 - lslezak@suse.cz

- added Service::EnabledServices() and .sysconfig.cron agent
  (access to /etc/sysconfig/cron file) (bnc#425864)
- 2.17.25

-------------------------------------------------------------------
Tue Sep 16 08:46:18 CEST 2008 - locilka@suse.cz

- Fixed ncurses menu (bnc #426507).
- 2.17.24

-------------------------------------------------------------------
Mon Sep 15 12:36:02 CEST 2008 - locilka@suse.cz

- Ignoring backslashes at ends of lines in SuSEfirewall
  configuration file (bnc #426000).
- Using one-record-perl-line style in SuSEfirewall for some
  variables to keep them human-readable (bnc #426000).

-------------------------------------------------------------------
Fri Sep 12 15:50:25 CEST 2008 - lslezak@suse.cz

- display a warning when a package installation or download error
  is ignored, suggest verification of the system (fate#303527)
- 2.17.23

-------------------------------------------------------------------
Thu Sep 11 15:35:45 CEST 2008 - jsrain@suse.cz

- require yast2-branding instead of yast2-theme (fate #301794)
- 2.17.22

-------------------------------------------------------------------
Thu Sep 11 07:55:19 CEST 2008 - jsrain@suse.cz

- merged texts from proofread

-------------------------------------------------------------------
Wed Sep 10 14:47:48 CEST 2008 - aschnell@suse.de

- allow whitespace at line-end in /etc/fstab (see bnc #401521)

-------------------------------------------------------------------
Wed Sep 10 07:24:35 CEST 2008 - lslezak@suse.cz

- fixed UI definition in MediaChange callback (incorrectly defined
  ButtonBox widget) (bnc#424349)
- 2.17.21

-------------------------------------------------------------------
Tue Sep  9 15:38:57 CEST 2008 - locilka@suse.cz

- .barexml SCR agent dropped (bnc #424263).

-------------------------------------------------------------------
Tue Sep  9 15:26:12 CEST 2008 - mzugec@suse.de

- fixed NetworkInterfaces::FreeDevice() function
- 2.17.20 

-------------------------------------------------------------------
Tue Sep  9 10:24:41 CEST 2008 - locilka@suse.cz

- Modules 'Slides' and 'SlideShow' moved here from packager.
- 2.17.19

-------------------------------------------------------------------
Mon Sep  8 10:02:12 CEST 2008 - mzugec@suse.cz

- fix for testsuite 

-------------------------------------------------------------------
Fri Sep  5 14:23:55 CEST 2008 - mzugec@suse.cz

- added support for InfiniBand network devices (fate#304870), 
  (fate#304115)
- 2.17.18 

-------------------------------------------------------------------
Thu Sep  4 17:48:02 CEST 2008 - locilka@suse.cz

- Adding question icon for ModuleLoading::Load (bnc #421002).
- Fixed Confirm module (bnc #423272).

-------------------------------------------------------------------
Thu Sep  4 14:31:14 CEST 2008 - locilka@suse.cz

- Fixing Popup YCP module to workaround a UI Syntax Error while
  using ButtonBox widget (bnc #422612).
- Checking UI::OpenDialog return value and closing the dialog only
  if successful (bnc #422612).
- 2.17.17

-------------------------------------------------------------------
Thu Sep  4 12:26:33 CEST 2008 - jsuchome@suse.cz

- InstExtensionImage.ycp: added function for unloading image;
  LoadExtension and UnLoadExtension have argument for progress text

-------------------------------------------------------------------
Thu Sep  4 10:37:53 CEST 2008 - locilka@suse.cz

- One more `ButtonBox in SignatureCheckDialogs (bnc #392171).

-------------------------------------------------------------------
Tue Sep  2 11:18:36 CEST 2008 - locilka@suse.cz

- Extended control file handling to accept 'execute' module
  parameter to be called instead of 'name'/inst_'name'
  (BNC #401319).
- 2.17.16

-------------------------------------------------------------------
Thu Aug 28 11:55:05 CEST 2008 - locilka@suse.cz

- Adapted Popup, Confirm, CWM, ALog, GPGWidgets, NetworkPopup,
  PackageCallbacks, SignatureCheckDialogs, FileChanges, Initrd,
  and ModuleLoading libraries to use new YButtonBox widget
  (FATE #303446).
- Adjusted RPM dependencies.
- 2.17.15

-------------------------------------------------------------------
Wed Aug 27 10:03:54 CEST 2008 - jsrain@suse.cz

- added configuration files changes tracking in SNV as preview

-------------------------------------------------------------------
Mon Aug 25 14:10:23 CEST 2008 - ug@suse.de

- post-patterns for autoyast added
- 2.17.14

-------------------------------------------------------------------
Fri Aug 22 10:18:51 CEST 2008 - jsrain@suse.cz

- remove 'usbhid' from blacklisted modules for initrd (bnc #398420)

-------------------------------------------------------------------
Wed Aug 20 12:46:23 CEST 2008 - ug@suse.de

- fixed the Linuxrc::SaveInstallInf function to copy the 
  install.inf
- 2.17.13

-------------------------------------------------------------------
Tue Aug 19 15:55:31 CEST 2008 - mvidner@suse.cz

- Use zenity or kdialog instead of xmessage if available, for
  accessibility (bnc#418032, bnc#343903).

-------------------------------------------------------------------
Mon Aug 18 13:05:54 CEST 2008 - jsrain@suse.cz

- fixed bash completion (bnc #417755)
- 2.17.12

-------------------------------------------------------------------
Tue Aug 12 17:44:57 CEST 2008 - mvidner@suse.cz

- /sbin/yast, network.scr: Fedora portability, thanks to Oracle.
- Added Distro, a module to distinguish between distributions,
  to facilitate porting YaST.

-------------------------------------------------------------------
Mon Aug 11 13:54:29 CEST 2008 - kmachalkova@suse.cz

- Hostname::Current.*: Do not split FQDN into pieces if it is of the 
  form of IP address (bnc#415109)
- CWMFirewallInterfaces: widget-exists check added
- 2.17.11

-------------------------------------------------------------------
Mon Aug 11 12:42:18 CEST 2008 - locilka@suse.cz

- Fixing PortAliases to recover from faulty data.

-------------------------------------------------------------------
Fri Aug  8 13:19:03 CEST 2008 - locilka@suse.cz

- Fixed the latest Progress patch to pass the testsuite.
- 2.17.10

-------------------------------------------------------------------
Fri Aug  8 10:28:38 CEST 2008 - jsuchome@suse.cz

- anyxml agent documentation added to anyxml.scr (bnc#405291) 

-------------------------------------------------------------------
Wed Aug  6 14:23:14 CEST 2008 - tgoettlicher@suse.de

- Fixed bnc #413516: HideBackButton() always hides back button
  in wizard

-------------------------------------------------------------------
Wed Aug  6 10:34:07 CEST 2008 - locilka@suse.cz

- Converting old built-in allowed services configuration in
  firewall to services defined by packages (bnc #399217).

-------------------------------------------------------------------
Wed Jul 30 11:53:35 CEST 2008 - lslezak@suse.cz

- PackageLock::Connect() - display more details about owner of the
  zypp lock (bnc#280537)

-------------------------------------------------------------------
Fri Jul 25 16:00:44 CEST 2008 - mzugec@suse.cz

- support for tunnel devices in NetworkInterfaces (FaTE#302184)
- 2.17.9

-------------------------------------------------------------------
Tue Jul 22 20:12:41 CEST 2008 - locilka@suse.cz

- Added new DnsServerAPI::GetReverseIPforIPv6 function.
- 2.17.8

-------------------------------------------------------------------
Thu Jul 17 12:25:25 CEST 2008 - jsuchome@suse.cz

- ag_anyxml: return every value as string (bnc#409491) 

-------------------------------------------------------------------
Wed Jul 16 18:41:13 CEST 2008 - locilka@suse.cz

- Support for conflicting services has been dropped from
  SuSEFirewall* modules (replaced by services defined by packages).

-------------------------------------------------------------------
Tue Jul 15 13:37:09 CEST 2008 - locilka@suse.cz

- Fixed Linuxrc::SaveInstallInf function to really copy the
  /etc/install.inf at the end of the installation.
- Fixed ycpdoc warnings for SuSEFirewall*.ycp (added/fixed docu.)

-------------------------------------------------------------------
Fri Jul 11 11:11:11 CEST 2008 - locilka@suse.cz

- Unified icons in Popup library using Icon library.
- Extended Icon library with 'question' icon.
- 2.17.7

-------------------------------------------------------------------
Thu Jul 10 19:02:22 CEST 2008 - mvidner@suse.cz

- CWMTab: Added a nesting stack (bnc#406138); added LastTab() so
  that some modules continue to work (bnc#134386).

-------------------------------------------------------------------
Wed Jul  9 15:22:52 CEST 2008 - locilka@suse.cz

- Making ProductControl::InitAutomaticConfiguration public to make
  it possible to call it directly from first stage installation
  worker (bnc #404122).

-------------------------------------------------------------------
Tue Jul  8 11:28:39 CEST 2008 - locilka@suse.cz

- By default, firewall packages are just checked whether they are
  installed. CWM Firewall Interfaces does not offer to install them
  (bnc #388773).
- 2.17.6

-------------------------------------------------------------------
Mon Jul  7 17:05:37 CEST 2008 - locilka@suse.cz

- Dropped deprecated functions from Wizard module:
  ReplaceNextButton, ReplaceBackButton, ReplaceAbortButton.
- Added more documentation (examples).

-------------------------------------------------------------------
Sun Jul  6 22:18:42 CEST 2008 - mzugec@suse.de

- possibility to disable FileChanges popup (bnc#383718)

-------------------------------------------------------------------
Tue Jul  1 17:43:02 CEST 2008 - mzugec@suse.de

- new function is NetworkService::Networkv6Running()
- rewrite IP/PREFIXLEN for aliases in NetworkInterfaces
- 2.17.5 

-------------------------------------------------------------------
Fri Jun 27 10:53:23 CEST 2008 - lslezak@suse.cz

- adapted to the new patch messages and patch scripts callbacks
  (bnc#401220)
- 2.17.4

-------------------------------------------------------------------
Thu Jun 19 11:05:22 CEST 2008 - aschnell@suse.de

- added Integer::RangeFrom, Integer::IsPowerOfTwo and Integer::Sum
- 2.17.3

-------------------------------------------------------------------
Wed Jun 18 12:42:14 CEST 2008 - mzugec@suse.de

- moved DnsServerAPI testsuites to yast2-dns-server
- 2.17.2

-------------------------------------------------------------------
Wed Jun 18 10:19:41 CEST 2008 - mzugec@suse.de

- use PREFIXLEN in NetworkInterfaces
- fixed testsuites (added IPv6 tests)
- 2.17.1

-------------------------------------------------------------------
Mon Jun 16 12:42:24 CEST 2008 - locilka@suse.cz

- Added "ellipsis" to the "Firewall Details" generic button
  (bnc #395433).

-------------------------------------------------------------------
Fri Jun 13 16:57:42 CEST 2008 - aschnell@suse.de

- added Integer.ycp module with Range function
- 2.17.0

-------------------------------------------------------------------
Fri Jun 13 15:02:15 CEST 2008 - locilka@suse.cz

- Opening fallback ports in case of SSH and / or VNC installation
  when firewall services (defined by packages) are not installed
  (bnc #398855).
- DnsServerAPI testsuites moved here from yast2-dns-server.
- Adjusted RPM dependencies (Conflicts: yast2-dns-server < 2.17.0).

-------------------------------------------------------------------
Wed Jun 11 12:01:02 CEST 2008 - locilka@suse.cz

- All SUSEFirewallServices were dropped, since now we only support
  services defined by packages.

-------------------------------------------------------------------
Mon Jun  9 16:52:24 CEST 2008 - mzugec@suse.cz

- DnsServerApi.pm moved from dns-server (bnc#392606)

-------------------------------------------------------------------
Fri Jun  6 17:27:09 CEST 2008 - mzugec@suse.cz

- installation onto nfs - STARTMODE='nfsroot' (bnc#397410)

-------------------------------------------------------------------
Fri Jun  6 12:50:02 CEST 2008 - locilka@suse.cz

- Fixed Progress stages layout, stage-mark has a reseved space now
  (bnc #395752).
- Using 'rpmqpack' in PackageSystem::PackageInstalled because it is
  a way faster than 'rpm' itself.

-------------------------------------------------------------------
Wed Jun  4 16:32:13 CEST 2008 - lslezak@suse.cz

- added PackageLock::Connect() - similar to PackageLock::Check()
  but [Abort] is always displayed and [Continue] is optional
  (bnc#293356)

-------------------------------------------------------------------
Tue Jun  3 16:49:06 CEST 2008 - locilka@suse.cz

- Always calling NetworkInterfaces::Read in SuSEFirewall::Read
  (bnc #396646)

-------------------------------------------------------------------
Fri May 23 12:23:25 CEST 2008 - jsrain@suse.cz

- adjusted button handling in CWM (bnc#392983)
- 2.16.71

-------------------------------------------------------------------
Thu May 22 15:53:55 CEST 2008 - lslezak@suse.cz

- Added Product::ReadProducts() to explicitly read products from
  the package manager (bnc#390738)
- 2.16.70

-------------------------------------------------------------------
Thu May 22 10:56:19 CEST 2008 - mzugec@suse.cz

- test if disk is network based in NetworkStorage (bnc#384420)
- 2.16.69

-------------------------------------------------------------------
Tue May 20 13:51:55 CEST 2008 - locilka@suse.cz

- Updated SuSEfirewall2 service-translations (generated from PDB).

-------------------------------------------------------------------
Fri May 16 16:40:22 CEST 2008 - jsrain@suse.cz

- added categories Settings and System into desktop file
  (bnc #382778)

-------------------------------------------------------------------
Fri May 16 16:27:19 CEST 2008 - sh@suse.de

- Fixed bnc #374704: Missing wizard icons
  Now providing a default icon until the YCP app sets one
- V 2.16.68

-------------------------------------------------------------------
Wed May 14 09:47:19 CEST 2008 - jsrain@suse.cz

- propagate the yast2 --gtk and --qt switches from control center
  to running individual modules (bnc #389714)
- 2.16.67

-------------------------------------------------------------------
Tue May 13 13:49:40 CEST 2008 - mzugec@suse.cz

- isDiskOnNetwork::NetworkStorage added test for nfs (bnc#384420)
- 2.16.66

-------------------------------------------------------------------
Tue May 13 12:41:55 CEST 2008 - lslezak@suse.cz

- PackageSystem::EnsureSourceInit() - do not display "No package
  source defined" when installing from liveCD (bnc#389688)
- 2.16.65

-------------------------------------------------------------------
Mon May 12 13:42:11 CEST 2008 - mvidner@suse.cz

- Report::{Long,}{Message,Warning,Error}: log the text before popping
  up a dialog so that eager bug reporters have the last message in the
  log (bnc#381594#c15).

-------------------------------------------------------------------
Fri May 09 12:19:58 CEST 2008 - aschnell@suse.de

- Fixed keyboard on PPC during installation (bnc #387567)
- 2.16.64

-------------------------------------------------------------------
Fri May  9 10:03:05 CEST 2008 - locilka@suse.cz

- Fixed TSIG key generation (bnc #387099).
- 2.16.63

-------------------------------------------------------------------
Wed May  7 09:52:21 CEST 2008 - lslezak@suse.cz

- Progress:: store the current values correctly when a nested
  progress is started

-------------------------------------------------------------------
Mon May  5 14:52:54 CEST 2008 - mvidner@suse.cz

- Pass client arguments as literal strings, not YCP values.
  It broke for "/tmp/windomain\theuser-tmpdir" (bnc#382883).
- Fixed the bnc#382216 fix for non-/usr prefix.
- 2.16.62

-------------------------------------------------------------------
Fri May  2 14:07:24 CEST 2008 - lslezak@suse.cz

- Mode::test(), PakageCallbacks - do not call UI:: functions in
  command line mode (do not initialize UI) (another fix for
  bnc#374259)
- 2.16.61

-------------------------------------------------------------------
Wed Apr 30 12:02:38 CEST 2008 - lslezak@suse.cz

- Product.ycp - properly set 'name' and 'short_name' (bnc#368104)

-------------------------------------------------------------------
Tue Apr 29 15:26:54 CEST 2008 - lslezak@suse.cz

- moved ag_content agent (.content_file path) from yast2-instserver
  package here so it can be shared by yast2-instserver and
  yast2-product-creator (bnc#339126)
- 2.16.60

-------------------------------------------------------------------
Mon Apr 28 15:35:47 CEST 2008 - lslezak@suse.cz

- Abort completete autorefresh when [Abort] is pressed after
  a download problem (bnc #382377)
- 2.16.59

-------------------------------------------------------------------
Fri Apr 25 11:18:24 CEST 2008 - lslezak@suse.cz

- do not use UI:: call while importing PackageCallbaks module
  (initializes UI even in command line mode) (bnc#374259)
- 2.16.58

-------------------------------------------------------------------
Thu Apr 24 09:55:15 CEST 2008 - jsuchome@suse.cz

- added missing anyxml.scr
- 2.16.57

-------------------------------------------------------------------
Wed Apr 23 14:59:43 CEST 2008 - locilka@suse.cz

- Fixing CWMFirewallInterfaces to appropriately handle interfaces
  in unprotected internal zone (bnc #382686).
- 2.16.56

-------------------------------------------------------------------
Wed Apr 23 13:27:18 CEST 2008 - mvidner@suse.cz

- Make the yast2 script work even with trailing slashes in $PATH
  (bnc#382216).

-------------------------------------------------------------------
Wed Apr 23 11:50:23 CEST 2008 - lslezak@suse.cz

- PackageSystem.ycp - do not initialize the package callbacks,
  they are already initialized in PackageCallbacks constructor
- Product.ycp - do not initialize the package manager, read the
  installed product from /etc/SuSE-relase file instead (bnc#380652)
- 2.16.55

-------------------------------------------------------------------
Tue Apr 22 15:15:59 CEST 2008 - jsrain@suse.cz

- rename MODLIST variable to YAST_MODLIST to prevent conflicts
  with zypper (bnc #382097)

-------------------------------------------------------------------
Mon Apr 21 12:20:01 CEST 2008 - jsrain@suse.cz

- fixed CWM testsuite
- 2.16.54

-------------------------------------------------------------------
Fri Apr 18 15:29:46 CEST 2008 - lslezak@suse.cz

- Kernel.ycp - check XEN detection result for nil, nil means XEN
  was not found

-------------------------------------------------------------------
Thu Apr 17 20:31:39 CEST 2008 - locilka@suse.cz

- Using `InputFiled instead of obsolete `TextEntry (in CWM).
- Adjusted CWM testsuite.
- 2.16.53

-------------------------------------------------------------------
Wed Apr 16 13:30:31 CEST 2008 - kmachalkova@suse.cz

- Wizard.ycp: Generic tree dialog introduced - left help panel
  might be removed, but menu tree must stay (FaTE #303291 related)

-------------------------------------------------------------------
Tue Apr 15 11:13:04 CEST 2008 - lslezak@suse.cz

- PackageCallbacks.ycp - added RegisterEmptyProgressCallbacks() and
  RestorePreviousProgressCallbacks() functions for disabling and
  restoring progress callbacks (bnc#377919)
- 2.16.52

-------------------------------------------------------------------
Mon Apr 14 16:42:44 CEST 2008 - sh@suse.de

- Open wizard dialogs with `opt(`wizardDialog) in Wizard.ycp
- V 2.16.51

-------------------------------------------------------------------
Mon Apr 14 14:16:55 CEST 2008 - lslezak@suse.cz

- Products.ycp - the target and the sources must be initialized
  and the solver must be run to obtain the list of installed
  products (bnc #368104)

-------------------------------------------------------------------
Mon Apr 14 11:44:17 CEST 2008 - locilka@suse.cz

- Enhanced firewall-services translations script to generate a bit
  more usefule output for translators.

-------------------------------------------------------------------
Mon Apr 14 08:49:05 CEST 2008 - jsrain@suse.cz

- regenerated yast2-services-translations (bnc #373969)
- 2.16.50

-------------------------------------------------------------------
Sun Apr 13 14:42:01 CEST 2008 - aschnell@suse.de

- refactoring and fixing LogView.ycp (bnc #371983)
- 2.16.49

-------------------------------------------------------------------
Fri Apr 11 18:38:02 CEST 2008 - locilka@suse.cz

- New Wizard::OpenOKDialog() (FATE #120373).

-------------------------------------------------------------------
Fri Apr 11 10:50:20 CEST 2008 - mvidner@suse.cz

- FileChanges::FileChangedFromPackage: fixed to actually consider the
  file parameter

-------------------------------------------------------------------
Thu Apr 10 13:55:25 CEST 2008 - kmachalkova@suse.cz

- Hostname.ycp: new functions for retrieving current FQDN, hostname
  and domain name (for FaTE #302863)
- 2.16.48

-------------------------------------------------------------------
Thu Apr 10 10:09:20 CEST 2008 - kmachalkova@suse.cz

- Progress.ycp: use UI::GetDisplay info only when it is really
  needed, not on global level (it instantiates UI and makes CLI
  deaf-dumb in ncurses which set terminal echo to off) (bnc #374259)

-------------------------------------------------------------------
Wed Apr  9 14:57:17 CEST 2008 - jsrain@suse.cz

- use only one 'tail' command in LogView if not using grep to
  filter a log in order to avoid buffering (bnc #371983)
- 2.16.47

-------------------------------------------------------------------
Wed Apr  9 10:33:04 CEST 2008 - locilka@suse.cz

- Added support for Samba Broadcast Reply (FATE #300970).
- Updated Firewall Services translations.
- Renamed SuSEfirewall2 SCR agent to help to make SCR lazy.

-------------------------------------------------------------------
Tue Apr  8 12:14:52 CEST 2008 - lslezak@suse.cz

- call Pkg::TargetInit() in PackageSystem::EnsureTargetInit()
  to load installed packages
- only PAE version of kernel-xen is shipped (kernel-xenpae is now
  kernel-xen)

-------------------------------------------------------------------
Fri Apr  4 15:16:13 CEST 2008 - locilka@suse.cz

- Added GetInstArgs::automatic_configuration for easier handling
  of the automatic configuration process.
- InstExtensionImage changed to use new 'extend' command
  (bnc #376870).
- Function AddXenSupport doesn't change FW_FORWARD_ALWAYS_INOUT_DEV
  anymore. The whole functionality is handled by SuSEfirewall2
  itself (bnc #375482).
- 2.16.46

-------------------------------------------------------------------
Fri Apr  4 14:54:19 CEST 2008 - jsrain@suse.cz

- avoid calling PackageCallbacksInit::InitPackageCallbacks () to
  prevent testsuites of other packages from failing
- 2.16.45

-------------------------------------------------------------------
Thu Apr  3 07:53:51 CEST 2008 - lslezak@suse.cz

- fixed build (missing in -M option in Makefile.am)
- 2.16.44

-------------------------------------------------------------------
Wed Apr  2 22:10:10 CET 2008 - mzugec@suse.de

- added type "password" into CWM
- 2.16.43

-------------------------------------------------------------------
Wed Apr  2 16:31:13 CEST 2008 - lslezak@suse.cz

- moved package callbacks implementation from yast2-packager
  to yast2 (to break cyclic dependency) (fate#302296)
- 2.16.42

-------------------------------------------------------------------
Wed Apr  2 16:21:09 CEST 2008 - locilka@suse.cz

- SCR Agent for managing /etc/ssh/sshd_config has been moved here
  from yast2-sshd.
- Adjusted RPM dependencies.
- 2.16.41

-------------------------------------------------------------------
Tue Apr 01 20:49:22 CEST 2008 - aschnell@suse.de

- let String::FormatSizeWithPrecision return "1 MB" instead of
  "1024 kB" and alike
- fixed String::FormatSizeWithPrecision to return a unit for small
  values

-------------------------------------------------------------------
Tue Apr  1 09:46:44 CEST 2008 - jsrain@suse.cz

- merged texts from proofread

-------------------------------------------------------------------
Mon Mar 31 15:55:25 CEST 2008 - mvidner@suse.cz

- Don't document a feature that is unclear and was never there
  (bnc#373187).

-------------------------------------------------------------------
Wed Mar 26 16:19:46 CET 2008 - jsuchome@suse.cz

- added new anyxml agent, now using perl-XML-Simple library
  (bnc #366867)
- 2.16.40

-------------------------------------------------------------------
Wed Mar 19 17:22:30 CET 2008 - locilka@suse.cz

- anyxml agent renamed to barexml (bnc #366867)
- 2.16.39

-------------------------------------------------------------------
Wed Mar 19 15:36:55 CET 2008 - jsrain@suse.cz

- fixed efika detection (bnc #369045)

-------------------------------------------------------------------
Tue Mar 18 13:22:01 CET 2008 - locilka@suse.cz

- Changed the default value for use-automatic-configuration in
  ProductControl module, now it's false (Also because of AutoYaST).
- Better logging.
- 2.16.38

-------------------------------------------------------------------
Mon Mar 17 14:50:16 CET 2008 - aschnell@suse.de

- added LogViewCore.ycp
- added WaitForEvent to Wizard.ycp
- 2.16.37

-------------------------------------------------------------------
Mon Mar 17 12:43:32 CET 2008 - jsrain@suse.cz

- added 'StartupNotify=true' to the desktop file (bnc #304964)

-------------------------------------------------------------------
Fri Mar 14 12:26:39 CET 2008 - locilka@suse.cz

- Several changes in ProductControl modules for automatic
  configuration and easies enabling and disabling modules.
- DisabledModules and DisabledProposals were made local and acces
  to them is available via functional API only. Both for
  (fate #303396).
- 2.16.36

-------------------------------------------------------------------
Fri Mar 14 11:29:13 CET 2008 - jsrain@suse.cz

- fixed textdomain

-------------------------------------------------------------------
Wed Mar 12 17:16:20 CET 2008 - locilka@suse.cz

- Adjusted ProductControl to evaluate `accept and `ok as if it was
  `next (bnc #369846).
- 2.16.35

-------------------------------------------------------------------
Tue Mar 11 16:14:30 CET 2008 - jsrain@suse.cz

- added infrastructure to detect configuration files changed not
  by YaST and warn users about such changes possibly getting lost
  (fate #303374)

-------------------------------------------------------------------
Tue Mar 11 13:00:07 CET 2008 - lslezak@suse.cz

- improved String::FormatRateMessage() (needed for bnc #168935)
- 2.16.34

-------------------------------------------------------------------
Wed Mar  5 17:37:15 CET 2008 - lslezak@suse.cz

- register Refresh callbacks (required for FATE #30962, bnc #231745)
- 2.16.33

-------------------------------------------------------------------
Wed Mar 05 16:39:25 CET 2008 - aschnell@suse.de

- set Qt style during installation

-------------------------------------------------------------------
Wed Mar  5 15:37:35 CET 2008 - locilka@suse.cz

- Do not try to change the Wizard widget if no such widget exists
  (ncurses) reuse the Back button instead (bnc #367213).
- 2.16.31

-------------------------------------------------------------------
Tue Mar  4 13:53:43 CET 2008 - locilka@suse.cz

- Replacing obsolete ag_background with new ag_process in Service
  YCP module.
- Adjusted RPM dependencies.

-------------------------------------------------------------------
Wed Feb 27 14:38:42 CET 2008 - coolo@suse.de

- new version
- V 2.16.30

-------------------------------------------------------------------
Fri Feb 22 15:34:10 CET 2008 - jsuchome@suse.cz

- added ProductControl::EnableModule, ProductControl::DisabledModule

-------------------------------------------------------------------
Thu Feb 21 18:09:33 CET 2008 - sh@suse.de

- Added new UI packages to Requires/BuildRequires in .spec file
- No more fullscreen for sw_single (coolo's wish)
- V 2.16.29

-------------------------------------------------------------------
Mon Feb 18 20:51:30 CET 2008 - coolo@suse.de

- fix build
- 2.16.28

-------------------------------------------------------------------
Mon Feb 18 17:10:17 CET 2008 - mzugec@suse.de

- NetworkService::NetworkRunningPopup() changed to confirmation

-------------------------------------------------------------------
Mon Feb 18 14:13:07 CET 2008 - lslezak@suse.cz

- URL::Parse() - parse "dir:///" correctly

-------------------------------------------------------------------
Fri Feb 15 13:53:34 CET 2008 - jsrain@suse.cz

- added variables to define whether installing from RPM packages
  or images

-------------------------------------------------------------------
Thu Feb 14 11:59:42 CET 2008 - mzugec@suse.de

- added Confirm::RunningNetwork() for bnc#360571
- 2.16.27

-------------------------------------------------------------------
Wed Feb 13 12:15:22 CET 2008 - jsrain@suse.cz

- Defined filename of file to force update instead of installation

-------------------------------------------------------------------
Fri Feb  8 10:40:25 CET 2008 - locilka@suse.cz

- Umounts performed by InstExtensionImage use -f -l -d (force,
  lazy, free the used loop device as well).

-------------------------------------------------------------------
Thu Feb  7 15:50:24 CET 2008 - locilka@suse.cz

- Module InstExtensionImage moved here from installation.
- Added possibility to disintegrate extensions integrated by
  InstExtensionImage module.
- 2.16.26

-------------------------------------------------------------------
Wed Feb  6 16:51:28 CET 2008 - locilka@suse.cz

- Restoring buttons in ProductControl after every single client
  call to prevent from breaking the installation workflow.

-------------------------------------------------------------------
Tue Feb  5 10:36:52 CET 2008 - kmachalkova@suse.cz

- Progress.ycp: Use the presence of progress bar widget to determine
  whether some progress is running (querying progress counter is not
  enough, previous modules might have failed to reset it correctly)

-------------------------------------------------------------------
Mon Feb  4 18:07:47 CET 2008 - mzugec@suse.de

- Confirm::RunningNetwork() moved to
  NetworkService::NetworkRunningPopup()

-------------------------------------------------------------------
Fri Feb  1 13:00:18 CET 2008 - locilka@suse.cz

- Added new functions into the URL module: MakeMapFromParams and
  MakeParamsFromMap.
- Fixed deprecated find() calls in URL module.
- 2.16.25

-------------------------------------------------------------------
Mon Jan 28 16:28:34 CET 2008 - locilka@suse.cz

- Adjusted SCR agent for SuSEfirewall2 sysconfig file. Values can
  use also single quotes, not only double-quotes (bnc#327565).

-------------------------------------------------------------------
Mon Jan 28 13:14:13 CET 2008 - locilka@suse.cz

- Removing useless Wizard() calls in ProductControl to minimize the
  Wizard redrawing.

-------------------------------------------------------------------
Mon Jan 28 13:00:19 CET 2008 - aschnell@suse.de

- support Qt and Gtk frontend in startup scripts
- 2.16.24

-------------------------------------------------------------------
Sun Jan 27 21:22:06 CET 2008 - coolo@suse.de

- fixing changelog

-------------------------------------------------------------------
Thu Jan 24 15:16:44 CET 2008 - mzugec@suse.cz

- replace deprecated NetworkDevices by NetworkInterfaces
- 2.16.23

-------------------------------------------------------------------
Thu Jan 24 10:09:37 CET 2008 - lslezak@suse.cz

- Fixed testing UI::WidgetExists() call result (it can return nil,
  it must be explicitly compared to true)
- Added pre-requires for fillup into .spec file (for filling up
  sysconfig.yast2 template)
- 2.16.23

-------------------------------------------------------------------
Tue Jan 22 13:25:44 CET 2008 - lslezak@suse.cz

- Progress::New() can be called recursively - a nested progress
  can run inside the main progress (part of bug #352007)
- added wizard/doc/examples/progress_*.ycp examples how to use
  this feature
- 2.16.22

-------------------------------------------------------------------
Mon Jan 21 14:49:30 CET 2008 - locilka@suse.cz

- Disabled HTTP and HTTPS services in list of hard-coded
  SuSEfirewall2 services (replaced with services defined by pkgs).
- Disabled also SSH, DHCP server/client, NIS client.
- Function GetFilenameFromServiceDefinedByPackage has been made
  global.
- Fixed SuSEFirewall testsuite and possibly conflicting services.

-------------------------------------------------------------------
Fri Jan 18 18:04:57 CET 2008 - kmachalkova@suse.cz

- Re-enabled threading in ncurses UI (bug #164999, FaTE #301899)

-------------------------------------------------------------------
Thu Jan 17 13:15:45 CET 2008 - lslezak@suse.cz

- use `BusyIndicator widget for `tick subprogress in Progress::
  (#351933)
- register AcceptWrongDigest AcceptUnknownDigest callbacks
- 2.16.21

-------------------------------------------------------------------
Fri Jan 11 14:11:16 CET 2008 - mzugec@suse.de

- remove ocurrences of deprecated NetworkInterfaces::device_name

-------------------------------------------------------------------
Tue Jan  8 17:20:27 CET 2008 - mzugec@suse.cz

- added NetworkInterfaces module (NetworkDevices will be deprecated)
- 2.16.20

-------------------------------------------------------------------
Tue Jan  8 13:06:46 CET 2008 - jsrain@suse.cz

- disable tab-completion after -i, --install, --remove and
  -- update (#341706)

-------------------------------------------------------------------
Tue Jan  8 11:40:54 CET 2008 - kmachalkova@suse.cz

- Fixed crash when running text-mode menu as non-root user (new
  libyui throws an exception if SelectionBox entry is nil)

-------------------------------------------------------------------
Tue Jan  8 10:42:05 CET 2008 - jsrain@suse.cz

- offer possibility to define UI via cmdline parameter (#348817)

-------------------------------------------------------------------
Fri Jan  4 10:47:10 CET 2008 - lslezak@suse.cz

- Progress:: do not replace the subprocess widget, try to reuse the
  existing widget if possible (avoids screen flickering) (#350584)
- 2.16.19

-------------------------------------------------------------------
Thu Dec 13 17:47:39 CET 2007 - mzugec@suse.de

- NetworkDevices::CleanCacheRead() to reset and re-read
.sysconfig.network.ifcfg* because of network proposal (#170558)
- NetworkDevices::GetDeviceTypes() - list of netcard devices for
this architecture
- NetworkDevices::GetDevTypeDescription() moved from network module
(routines/summary device_types, routines/complex device_names)
- 2.16.18

-------------------------------------------------------------------
Mon Dec 10 12:31:44 CET 2007 - locilka@suse.cz

- Adjusted RPM dependencies:
    * Conflicts yast2-country < 2.16.3 because of moving some files
      from that package here.
    * yast2-pkg-bindings >= 2.16.5 needed already in build-time.

-------------------------------------------------------------------
Fri Dec  7 13:34:11 CET 2007 - lslezak@suse.cz

- Progress:: - added support for subprogress
  (see Progress::Subprogress*() functions)
- InitPackageCallbacks() - register Process* callbacks
- 2.16.17

-------------------------------------------------------------------
Fri Dec  7 13:22:17 CET 2007 - jsuchome@suse.cz

- country.ycp and country_long.ycp moved here from yast2-country
  to remove a dependency on yast2-country by some packages

-------------------------------------------------------------------
Fri Dec  7 11:18:01 CET 2007 - jsrain@suse.cz

- fixed validation of CWM tab widget (#346751)

-------------------------------------------------------------------
Thu Dec  6 17:36:11 CET 2007 - mzugec@suse.cz

- added vlan into device types list

-------------------------------------------------------------------
Wed Dec  5 17:32:22 CET 2007 - sh@suse.de

- Dropped obsolete --noborder option for /sbin/yast2

-------------------------------------------------------------------
Mon Dec  3 16:43:50 CET 2007 - locilka@suse.cz

- Adjusted RPM dependencies: mod_UI in yast2-core.
- Updated Progress with icons to rather use Image-Dimm support
  if available.
- Added new Icon YCP module to provide basic acces to icon files.
- Popup::ConfirmAbort now uses Icons.
- 2.16.16

-------------------------------------------------------------------
Mon Dec  3 14:24:02 CET 2007 - ug@suse.de

- XMLToYCPString added to convert an XML string to
  YCP data

-------------------------------------------------------------------
Thu Nov 29 15:35:40 CET 2007 - locilka@suse.cz

- Progress module has been extended to show icons for stages.
  Function NewProgressIcons() just extends the New() function
  with list of images to be shown.

-------------------------------------------------------------------
Thu Nov 29 13:19:11 CET 2007 - mzugec@suse.cz

- for AY Confirm::Detection popup has timeout 10 seconds (#192181)
- 2.16.15

-------------------------------------------------------------------
Tue Nov 27 19:13:03 CET 2007 - sh@suse.de

- Require yast2-core >= 2.16.10 in .spec
- 2.16.14

-------------------------------------------------------------------
Tue Nov 27 16:48:57 CET 2007 - mvidner@suse.cz

- Wizard::ShowReleaseNotesButton id is string, not any.
- 2.16.13

-------------------------------------------------------------------
Tue Nov 27 13:47:41 CET 2007 - mvidner@suse.cz

- /sbin/yast2: Factored out the y2base loop. Exit it on failure (#343258).

-------------------------------------------------------------------
Fri Nov 23 16:21:28 CET 2007 - mzugec@suse.cz

- fixed URL module for "smb" type
- 2.16.12

-------------------------------------------------------------------
Thu Nov 22 17:45:45 CET 2007 - locilka@suse.cz

- Fixed URL.ycp documentation, added some examples.

-------------------------------------------------------------------
Wed Nov 21 15:36:03 CET 2007 - mzugec@suse.cz

- title-style capitalization of GetDeviceType() (#223873)

-------------------------------------------------------------------
Tue Nov 20 10:50:24 CET 2007 - locilka@suse.cz

- Added new Internet::ShutdownAllLocalDHCPClients function
  for killing dhcpcd (#308577).

-------------------------------------------------------------------
Mon Nov 19 17:58:09 CET 2007 - kmachalkova@suse.cz

- Initialize locale variables (UTF-8 or not) properly to prevent
  displaying garbled characters in console (#335246) (thanks, mfabian
  and werner)

-------------------------------------------------------------------
Fri Nov 16 11:03:43 CET 2007 - locilka@suse.cz

- SCR agent for any_XML has been moved from yast2-packager-2.16.5
  to yast2-2.16.11 (#332187).
- Adjusted RPM dependencies.
- 2.16.11

-------------------------------------------------------------------
Fri Nov  9 12:23:00 CET 2007 - jsrain@suse.cz

- added manpage for yast (#336004)
- initialize product name during live installation properly
  (#297609)
- changed labels of software confirmation popup to Install/Cancel,
  resp. Uninstall/Cancel (#215195)
- 2.16.10

-------------------------------------------------------------------
Wed Nov  7 20:59:53 CET 2007 - mzugec@suse.cz

- added new function ListDevicesExcept(string)
- 2.16.9

-------------------------------------------------------------------
Tue Nov  6 18:22:47 CET 2007 - locilka@suse.cz

- Added new YCP module AutoinstData (which holds all data shared
  between Autoinstallation and other YaST modules) to break cyclic
  dependencies.
- Adjusted RPM dependencies.
- 2.16.8

-------------------------------------------------------------------
Mon Nov  5 11:19:38 CET 2007 - locilka@suse.cz

- Dirinstall-related global data added to Installation YCP module.
- 2.16.7

-------------------------------------------------------------------
Fri Nov  2 14:27:14 CET 2007 - locilka@suse.cz

- YCP module Internet moved from yast2-network to yast2 to remove
  RPM dependencies.
- Adjusted RPM dependencies.
- Added some more texts for firewall services defined by packages.
- Some functions from Internet were moved to newly created
  InternetDevices because of dependency on Provirer module.
- 2.16.6

-------------------------------------------------------------------
Thu Nov  1 16:44:07 CET 2007 - locilka@suse.cz

- Update/backup-related variables were moved from  Update::* to
  Installation::update_* to remove RPM dependencies.
- 2.16.5

-------------------------------------------------------------------
Wed Oct 31 13:19:42 CET 2007 - locilka@suse.cz

- installedVersion and updateVersion moved from 'Update' to
  'Installation' YCP module to remove dependencies.
- 2.16.4

-------------------------------------------------------------------
Tue Oct 30 17:24:06 CET 2007 - locilka@suse.cz

- Modules Hotplug and HwStatus moved here from yast2-installation
  to remove yast2-storage dependency on yast2-installation.
- Adjusted RPM dependencies.
- 2.16.3

-------------------------------------------------------------------
Tue Oct 23 08:10:22 CEST 2007 - jsrain@suse.cz

- kernel-bigsmp renamed to kernel-pae
- 2.16.2

-------------------------------------------------------------------
Thu Oct 11 11:52:23 CEST 2007 - locilka@suse.cz

- New function FileUtils::MD5sum.
- Merging every single workflow only once, skipping duplicate
  additional workflows even if provided by a different file name
  (#332436).
- Merging control-file texts in WorkflowManager as well (#271608).

-------------------------------------------------------------------
Thu Oct  4 16:29:01 CEST 2007 - jsrain@suse.cz

- install bigsmp kernel regardless the memory size (Fate #159006)
- 2.16.1

-------------------------------------------------------------------
Wed Oct  3 09:39:45 CEST 2007 - mvidner@suse.cz

- Do not try to package COPYRIGHT.english, it is gone from
  devtools (#299144).
- 2.16.0

-------------------------------------------------------------------
Wed Sep 26 18:06:50 CEST 2007 - kmachalkova@suse.cz

- Text-mode control center: do not show groups containing no modules
  to the user (#309452)

-------------------------------------------------------------------
Wed Sep 12 11:24:50 CEST 2007 - jsrain@suse.cz

- reverted Fate #159006 (always using bigsmp kernel if PAE detected)
  (#309468)
- 2.15.58

-------------------------------------------------------------------
Tue Sep 11 10:23:08 CEST 2007 - varkoly@suse.de

- Fixed Provides list (#309420)

-------------------------------------------------------------------
Mon Sep 10 11:41:49 CEST 2007 - locilka@suse.cz

- Fixed agent for /content file to correctly identify the key and
  the value (#305495).
- 2.15.57

-------------------------------------------------------------------
Thu Sep  6 14:30:06 CEST 2007 - tgoettlicher@suse.de

- fixed mouse cursor for links (#304679)
- 2.15.56

-------------------------------------------------------------------
Wed Sep  5 12:48:58 CEST 2007 - jsrain@suse.cz

- handle missing /usr/bin/id properly (#307375)
- 2.15.55

-------------------------------------------------------------------
Mon Sep  3 14:25:19 CEST 2007 - mvidner@suse.cz

- Mail via AutoYaST: do not omit the colon separator in /etc/aliases;
  fixed warnings about undefined variables (#304190).
- 2.15.54

-------------------------------------------------------------------
Mon Sep  3 13:08:17 CEST 2007 - lslezak@suse.cz

- added fallback for "kernel-iseries64" - use "kernel-ppc64",
  when it's not available (#302246)
- properly check whether a kernel package is available (use package
  name instead of 'provides' capability), fixed check in 'repair'
  mode (#302246, #299683)
- added Package::PackageAvailable() and Package::PackageInstaled()
  functions to check whether a package is available or installed
  (they check package name in contrast to Package::IsAvailable()
  and Package::IsInstalled() which check 'provides' capability)
- 2.15.53

-------------------------------------------------------------------
Mon Sep  3 08:24:32 CEST 2007 - mvidner@suse.cz

- Use xmessage only if y2base fails. Don't use it for harmless
  warnings (#265263#c59).
- 2.15.52

-------------------------------------------------------------------
Fri Aug 31 10:34:10 CEST 2007 - locilka@suse.cz

- Fixing evaluation of unreadable cpuflags in Kernel.ycp (#303842).
- 2.15.51

-------------------------------------------------------------------
Thu Aug 30 11:25:02 CEST 2007 - jsrain@suse.cz

- removed the -s/--style option from manpage and help (#300362)

-------------------------------------------------------------------
Thu Aug 30 10:51:17 CEST 2007 - jsrain@suse.cz

- updated list of fallback kernels (no longer kernel-smp) (#304646)
- 2.15.50

-------------------------------------------------------------------
Thu Aug 30 10:23:29 CEST 2007 - jsrain@suse.cz

- updated list of modules not to add to initrd (#298726)
- 2.15.49

-------------------------------------------------------------------
Tue Aug 28 15:54:17 CEST 2007 - mzugec@suse.cz

- add filter and log for output of NetworkDevices::List() (#303858)

-------------------------------------------------------------------
Tue Aug 28 12:12:49 CEST 2007 - locilka@suse.cz

- Fixed SuSEFirewall to better handle erroneous data from
  NetworkDevices module (#303858).

-------------------------------------------------------------------
Mon Aug 27 11:59:50 CEST 2007 - sh@suse.de

- Fixed bug #304776: save_y2logs usage message

-------------------------------------------------------------------
Fri Aug 24 13:21:57 CEST 2007 - mzugec@suse.cz

- add "ath" into "netcard" macro in NetworkDevices (#288450)
- 2.15.48

-------------------------------------------------------------------
Sun Aug 12 12:13:36 CEST 2007 - coolo@suse.de

- avoid conflicts without version

-------------------------------------------------------------------
Fri Aug 10 13:56:42 CEST 2007 - locilka@suse.cz

- Preselect "Add Online Repositories Before Installation" check-box
  in the "Installation Mode" dialog (#299207).
- 2.15.47

-------------------------------------------------------------------
Fri Aug 10 12:28:27 CEST 2007 - jsrain@suse.cz

- conflict older versions of packages which files were moved here
  from (#294054)
- 2.15.46

-------------------------------------------------------------------
Fri Aug 10 11:10:34 CEST 2007 - locilka@suse.cz

- Updated firewall-related texts for services defined by packages.

-------------------------------------------------------------------
Thu Aug  2 14:54:01 CEST 2007 - lslezak@suse.cz

- register download callbacks (#292629)
- 2.15.45

-------------------------------------------------------------------
Mon Jul 30 13:08:04 CEST 2007 - jsrain@suse.cz

- install bigsmp kernel regardless the memory size (Fate #159006)
- 2.15.42

-------------------------------------------------------------------
Thu Jul 26 10:07:51 CEST 2007 - jsrain@suse.cz

- added Provides: yast2-devel to yast2-devel-doc
- 2.15.43

-------------------------------------------------------------------
Wed Jul 25 14:46:56 CEST 2007 - locilka@suse.cz

- Renamed yast2-devel to yast2-devel-doc (FATE #302461).
- 2.15.42

-------------------------------------------------------------------
Sun Jul 22 10:02:08 CEST 2007 - mzugec@suse.de

- don't use getcfg in IsConnected function
- 2.15.41

-------------------------------------------------------------------
Wed Jul 18 16:56:45 CEST 2007 - lslezak@suse.cz

- PackageCallbacksInit.ycp - register ProgressReport callbacks
- 2.15.40

-------------------------------------------------------------------
Thu Jul 12 15:01:28 CEST 2007 - jsrain@suse.cz

- disabled rpmlint checks for .desktop files in order to build
- 2.15.39

-------------------------------------------------------------------
Wed Jul  4 11:47:40 CEST 2007 - locilka@suse.cz

- Fixed initrd testsuite
- 2.15.38

-------------------------------------------------------------------
Mon Jul  2 15:16:20 CEST 2007 - locilka@suse.cz

- Fixed adding of firewall custom rules in case of empty
  destination port but source port set (#284998).

-------------------------------------------------------------------
Thu Jun 28 21:33:42 CEST 2007 - jsrain@suse.cz

- added mode for live CD installation
- several updates for live CD installation

-------------------------------------------------------------------
Thu Jun 21 17:35:48 CEST 2007 - adrian@suse.de

- fix changelog entry order

-------------------------------------------------------------------
Wed Jun 20 11:56:36 CEST 2007 - locilka@suse.cz

- Extending Installation module to provide persistent information
  in Instalaltion Mode dialog.

-------------------------------------------------------------------
Tue Jun 19 13:02:27 CEST 2007 - kmachalkova@suse.cz

- Respect user's choice and never unset LANG (yast2-funcs)
- Do not append .UTF-8 suffix to POSIX and C locale (/sbin/yast2)
  (#285178)
- 2.15.37

-------------------------------------------------------------------
Tue Jun 19 08:28:57 CEST 2007 - locilka@suse.cz

- Allowing to go back in the installation workflow even if the
  workflow has changed. The condition must be explicitly set in
  the control file.

-------------------------------------------------------------------
Mon Jun 18 17:13:55 CEST 2007 - jsrain@suse.cz

- check patch lenght before calling substring (#283146)

-------------------------------------------------------------------
Thu Jun 14 15:57:58 CEST 2007 - kmachalkova@suse.cz

- Enable setting color theme of ncurses UI (Y2NCURSES_COLOR_THEME
  variable added to sysconfig, exported by /sbin/yast2 if defined)
  (FaTE #301893))

-------------------------------------------------------------------
Tue Jun 12 18:05:51 CEST 2007 - mzugec@suse.cz

- fixed CheckDomain function - allow "." character at the end
of domain name (suse.cz.)
- 2.15.36

-------------------------------------------------------------------
Thu Jun  7 10:14:06 CEST 2007 - lslezak@suse.cz

- speed up PackageSystem::InstallKernel() - call rpm directly
  instead of starting the package manager
- display licenses in the command line mode properly,
  fixed prompt when removing packages (#270910)

-------------------------------------------------------------------
Tue Jun  5 21:22:50 CEST 2007 - locilka@suse.cz

- Extended PackageLock::Check function to allow to 'Retry' getting
  the package management lock (#280383).

-------------------------------------------------------------------
Fri Jun  1 09:51:24 CEST 2007 - mzugec@suse.cz

- add function NetworkService::isNetworkRunning()
- NetworkStorage moved here from yast2-network
- 2.15.35

-------------------------------------------------------------------
Wed May 30 13:48:27 CEST 2007 - sh@suse.de

- Fixed bug #278790: save_y2logs complains about missing RPM DB

-------------------------------------------------------------------
Tue May 29 15:53:15 CEST 2007 - lslezak@suse.cz

- updated metadata in the sysconfig file (#278612)

-------------------------------------------------------------------
Fri May 25 10:59:56 CEST 2007 - jsrain@suse.cz

- fixed spec file (removed duplicate .desktop files translations)
- removed translations from .desktop-files (#271209)
- 2.15.34

-------------------------------------------------------------------
Mon May 21 16:04:31 CEST 2007 - kmachalkova@suse.cz

- Do not show empty xmessage window if nothing is printed to stderr
  after yast module has exited (mvidner's patch for #265263)

-------------------------------------------------------------------
Mon May 21 13:39:58 CEST 2007 - jsrain@suse.cz

- fixed chrp board detection (PPC) (#273606)
- do not check UI mode when enabling the 'Use LDAP' widget in
  service dialog (#274649)

-------------------------------------------------------------------
Thu May 17 17:57:17 CEST 2007 - lslezak@suse.cz

- Fixed testsuite for String.ycp
- 2.15.33

-------------------------------------------------------------------
Thu May 17 17:08:57 CEST 2007 - kmachalkova@suse.cz

- Do not request link state of network devices from ethtool (ask
  sysfs instead) so that yast2 does not require ethtool (#256382)

-------------------------------------------------------------------
Wed May 16 11:52:52 CEST 2007 - locilka@suse.cz

- Added checking for allowed "ssh" TCP port into
  SuSEFirewallProposal module additionaly to "service:sshd"
  (related to #274761).

-------------------------------------------------------------------
Wed May  9 13:47:10 CEST 2007 - lslezak@suse.cz

- fixed units - use "kB" instead of "KB" in strings (#270935)

-------------------------------------------------------------------
Mon May  7 14:47:41 CEST 2007 - mvidner@suse.cz

- save_y2logs: do not query the RPM database if there is none, as
  in the inst-sys (#270321).

-------------------------------------------------------------------
Fri May  4 15:28:26 CEST 2007 - locilka@suse.cz

- Added new refresh-srv-def-by-pkgs-trans.sh script that creates
  a YCP file containing translations for services defined by
  packages (FATE #30068).
- Added yast2-services-translations.ycp file with translations,
  textdomain is "firewall-services".
- Changed SuSEFirewallProposal to use new definition of services
  instead the old one from SuSEFirewallServices.
- Fixed BuildRequires (yast2-perl-bindings) after moving
  Mail-related perl modules to yast2 package.
- 2.15.32

-------------------------------------------------------------------
Thu May  3 14:44:05 CEST 2007 - varkoly@suse.de

- Add new module file MailAlias.ycp (269867 - build cycle between
  yast2-users and yast2-mail)
- 2.15.31

-------------------------------------------------------------------
Thu May  3 14:20:41 CEST 2007 - locilka@suse.cz

- Present more information to the user when calling a YaST client
  fails (#267886).

-------------------------------------------------------------------
Thu Apr 19 16:30:05 CEST 2007 - mzugec@suse.cz

- added GetIP(device) function to get first+additional addresses (#264393)
- 2.15.30

-------------------------------------------------------------------
Thu Apr 19 11:09:13 CEST 2007 - jsrain@suse.cz

- fixed path to GNOME control center (#245970)

-------------------------------------------------------------------
Wed Apr 18 08:33:37 CEST 2007 - locilka@suse.cz

- FileUtils::CheckAndCreatePatch function has been fixed not to
  turn "/" into empty string (#203363).
- 2.15.29

-------------------------------------------------------------------
Fri Apr 13 16:36:09 CEST 2007 - locilka@suse.cz

- Added 'modified' flag into SuSEFirewallServices module. This
  makes SuSEFirewall module to restart SuSEfirewall2 in case of
  changed only SuSEFirewallServices settings.

-------------------------------------------------------------------
Thu Apr 12 14:05:24 CEST 2007 - locilka@suse.cz

- Added new SetNeededPortsAndProtocols() function into
  SuSEFirewallServices module. It allows to modify services defined
  by packages described in FATE #300687.
- 2.15.28

-------------------------------------------------------------------
Thu Apr 12 13:09:40 CEST 2007 - mvidner@suse.cz

- Detect Efika board type, handle it like Pegasos (#259827).
- Fixed /sbin/yast2 to pass on the return value of y2base and of the
  control center (#263412).
- Let /sbin/yast2 redirect its output to xmessage if appropriate
  (#211392).
- 2.15.27

-------------------------------------------------------------------
Wed Apr 11 10:14:42 CEST 2007 - lslezak@suse.cz

- properly detect PV/FV Xen machine (#255217)
- 2.15.26

-------------------------------------------------------------------
Fri Apr  6 15:34:36 CEST 2007 - locilka@suse.cz

- Adding new Installation::reboot_net_settings that will point to
  a file storing current nework services settings when rebooting
  a computer during installation (#258742).
- Adding comments for Installation::* variables
- 2.15.25

-------------------------------------------------------------------
Fri Apr  6 11:18:10 CEST 2007 - lslezak@suse.cz

- register Pkg::CallbackAuthentication() callback (#190609)
- 2.15.24

-------------------------------------------------------------------
Mon Apr  2 14:15:53 CEST 2007 - jsuchome@suse.cz

- fixed restarting after Patch CD update (#259825)
- 2.15.23

-------------------------------------------------------------------
Mon Apr  2 14:11:12 CEST 2007 - lslezak@suse.cz

- register new callbacks Pkg::CallbackSourceCreateInit/Destroy()
  and Pkg::CallbackSourceReportInit/Destroy() (#251726)

-------------------------------------------------------------------
Mon Apr  2 10:59:49 CEST 2007 - locilka@suse.cz

- Changed Firewall proposal to be unified with other network
  proposals, e.g., "Firewall is enabled (disable)" (#259778).

-------------------------------------------------------------------
Fri Mar 30 08:23:46 CEST 2007 - locilka@suse.cz

- SCR agent proc_meminfo.scr moved from yast2-storage to yast2

-------------------------------------------------------------------
Thu Mar 29 15:45:49 CEST 2007 - locilka@suse.cz

- Added new WorkflowManager testsuite
- Added some debugging functions into WorkflowManager
- Changed ProductControl for easier testing

-------------------------------------------------------------------
Wed Mar 28 17:09:39 CEST 2007 - locilka@suse.cz

- Some testsuites have been moved from yast2-packager to yast2
- 2.15.22

-------------------------------------------------------------------
Wed Mar 28 15:59:03 CEST 2007 - locilka@suse.cz

- A new YCP module WorkflowManager has been created in order to
  unifys Add-On and Patterns in their possibility to influence the
  installation and configuration workflow (FATE #129).
- 2.15.21

-------------------------------------------------------------------
Fri Mar 23 12:47:17 CET 2007 - jsrain@suse.cz

- use Qt control center instead of Gtk and vice versa if the preffered
  one doesn't exist, fixed path to Gtk control center (#255745)
- fixed focus switching when changing dialogs in tree dialog (#239775)

-------------------------------------------------------------------
Wed Mar 21 16:12:54 CET 2007 - locilka@suse.cz

- Using SuSEFirewall::SuSEFirewallIsInstalled also internally in
  some SuSEFirewall functions.

-------------------------------------------------------------------
Wed Mar 21 07:50:59 CET 2007 - lslezak@suse.cz

- added hwinfo/classnames.ycp (from yast2-tune) (#253486)
- 2.15.20

-------------------------------------------------------------------
Mon Mar 19 16:37:40 CET 2007 - jsrain@suse.cz

- fixed selecting proper dialog in DialogTree in case of widget
  validation failed (#253488)

-------------------------------------------------------------------
Tue Mar 13 10:07:05 CET 2007 - jsrain@suse.cz

- added yast2-perl-bindings to Requires (#253514)

-------------------------------------------------------------------
Mon Mar 12 11:54:18 CET 2007 - mzugec@suse.cz

- sysconfig/network: use IPADDR/PREFIXLEN as default instead of NETMASK (#231997)
- 2.15.19

-------------------------------------------------------------------
Mon Mar 12 08:42:07 CET 2007 - locilka@suse.cz

- Modules 'Product' and 'Installation' (installation settings) were
  moved from 'yast2-installation' to 'yast2' to minimize
  cross-package dependencies.
- Adjusted package-conflicts.
- 2.15.18

-------------------------------------------------------------------
Fri Mar  9 08:57:01 CET 2007 - locilka@suse.cz

- Changing 'xenbr0' in SuSEfirewall2's FW_FORWARD_ALWAYS_INOUT_DEV
  to 'xenbr+' to match all XEN bridges. XEN bridge name is newly
  dependent on network interface number (#233934).

-------------------------------------------------------------------
Thu Mar  8 18:21:35 CET 2007 - jsuchome@suse.cz

- added SLPAPI.pm, Perl API for SLP agent (#238680)
- 2.15.17

-------------------------------------------------------------------
Thu Mar  8 16:57:17 CET 2007 - locilka@suse.cz

- Module GetInstArgs moved from yast2-installation to yast2, many
  clients required yast2-installation only because of this module.
- Added documentation of functions into that module.

-------------------------------------------------------------------
Thu Mar  8 16:30:09 CET 2007 - jsrain@suse.cz

- added xinetd support to the CWM service start widget

-------------------------------------------------------------------
Wed Mar  7 13:26:03 CET 2007 - jsrain@suse.cz

- build correctly URL in case of multiple leading slashes in the
  path (#179623)

-------------------------------------------------------------------
Tue Mar  6 22:25:24 CET 2007 - locilka@suse.cz

- Adding more documentation into the FileUtils module (examples).

-------------------------------------------------------------------
Tue Mar  6 13:49:56 CET 2007 - locilka@suse.cz

- When updating the SuSEfirewall2 network interfaces, consider that
  interfaces needn't be assigned to zones only by SuSEFirewall but
  also by network modules. Do not change assignments which have
  been made already.

-------------------------------------------------------------------
Mon Mar  5 10:57:48 CET 2007 - locilka@suse.cz

- fixed SuSEFirewall testsuite
- 2.15.16

-------------------------------------------------------------------
Mon Mar  5 10:42:34 CET 2007 - jsrain@suse.cz

- fixed testsuite

-------------------------------------------------------------------
Fri Mar  2 08:54:41 CET 2007 - lslezak@suse.cz

- install Xen paravirtual drivers (xen-kmp-* package) if running in
  a fully virtualized guest (#241564)
- register new yast agents when a patch or a package has been
  installed (#250179)
- 2.15.15

-------------------------------------------------------------------
Thu Mar  1 17:58:14 CET 2007 - kmachalkova@suse.cz

- Added checking for root user into ncurses menu. If the user is not
  root, show notify popup and list only the modules that do not need
  root privileges (#246015)

-------------------------------------------------------------------
Thu Mar  1 16:43:01 CET 2007 - jsuchome@suse.cz

- Added command line help text describing format of the [string]
  type options (#248201)

-------------------------------------------------------------------
Wed Feb 28 15:20:00 CET 2007 - locilka@suse.cz

- Making yast2.rpm independent on SuSEfirewall2. The package is
  checked and installed in SuSEFirewall::Read() function. If user
  decides not to install it, Firewall functionality is disabled.
  Installing the SuSEfirewall2 package is possible only on the
  running system (#245506).
- Checking for firewall definitions installed during one YaST run.
  This check is forced when something tries to use unknown service
  definition.
- Disabling possibility to configure firewall in Installation in
  Network proposal when SuSEfirewall2 package is not installed.
- Changing directory of service definitions to
  /etc/sysconfig/SuSEfirewall2.d/services (bugzilla #247352
  comment #13).

-------------------------------------------------------------------
Wed Feb 28 11:26:14 CET 2007 - lslezak@suse.cz

- ProductControl::Run() - return `abort also in the firstboot
  stage (#247552)
- 2.15.14

-------------------------------------------------------------------
Tue Feb 27 12:47:36 CET 2007 - locilka@suse.cz

- Added and fixed support for Firewall Custom Rules (FATE #100068,
  FATE #120042).
- 2.15.13

-------------------------------------------------------------------
Fri Feb 23 11:30:05 CET 2007 - lslezak@suse.cz

- error handling in Package::Available*() - return nil if no
  installation source is available (#225484)
- 2.15.12

-------------------------------------------------------------------
Mon Feb 19 14:04:18 CET 2007 - lslezak@suse.cz

- NetworkPopup - fixed NFS browsing (the same problem was
  in #71064), display scan results in a simple popup
- 2.15.11

-------------------------------------------------------------------
Fri Feb 16 12:50:35 CET 2007 - lslezak@suse.cz

- added String::FormatFilename() and URL::FormatUrl() - functions
  for removing the middle part of an URL/file name (#221163)
- 2.15.10

-------------------------------------------------------------------
Thu Feb 15 09:24:32 CET 2007 - aosthof@suse.de

- Fixed ComputePackage() in library/system/src/Kernel.ycp to be
  able to check provided kernel packages in installed system

-------------------------------------------------------------------
Thu Feb 15 07:31:47 CET 2007 - lslezak@suse.cz

- register ScanDB callbacks (#219953)
- String.ycp - functions for formatting dowload rate string
  (required for #168935)
- /sbin/yast2 - added control center switching, configurable via
  sysconfig (fate #301082) (mmeeks)
- 2.15.9

-------------------------------------------------------------------
Tue Feb 13 17:17:43 CET 2007 - mvidner@suse.cz

- ModulesConf::RunDepmod: do it also on s390 (#192120).

-------------------------------------------------------------------
Mon Feb 12 13:08:46 CET 2007 - lslezak@suse.cz

- register TrustGpgKey() callback handler (#242087, #240771)
- 2.15.8

-------------------------------------------------------------------
Mon Feb 12 11:00:53 CET 2007 - jsrain@suse.cz

- added control center switching, configurable via sysconfig
  (fate #301082) (mmeeks)

-------------------------------------------------------------------
Fri Feb  9 14:55:20 CET 2007 - mvidner@suse.cz

- Set Mode::testMode () == "testsuite" automatically when running with
  yast2-testsuite (#243624).
- Adjusted SuSEFirewall testsuite to match the current
  Mode::testMode () implementation
- 2.15.7

-------------------------------------------------------------------
Fri Feb  9 13:14:43 CET 2007 - locilka@suse.cz

- Using SCR::UnregisterAgent() instead of SCR::UnmountAgent in
  SetDesktopIcon() in Wizard.ycp (#244046).

-------------------------------------------------------------------
Thu Feb  8 16:46:18 CET 2007 - locilka@suse.cz

- Tuning firewall services defined by packages (FATE #300687).
- Added a lot of documentation and examples and comments into the
  SuSEFirewall YCP module.
- 2.15.6

-------------------------------------------------------------------
Thu Feb  8 11:06:41 CET 2007 - kmachalkova@suse.cz

- Use UI::RunInTerminal in menu.ycp for text-mode only. In all other
  cases run appropriate module in Qt(Gtk)
- 2.15.5

-------------------------------------------------------------------
Wed Feb  7 16:15:41 CET 2007 - locilka@suse.cz

- Added support for firewall services defined by packages
  (FATE #300687).
- Adjusted SuSEFirewall testsuite.

-------------------------------------------------------------------
Mon Jan 29 16:10:53 CET 2007 - mzugec@suse.de

- Internet connection test fails on s390 (#238246)
- 2.15.4

-------------------------------------------------------------------
Tue Jan 23 10:03:01 CET 2007 - jsrain@suse.cz

- use --whatprovides when quering for an installed package (#76181)

-------------------------------------------------------------------
Mon Jan 22 17:53:17 CET 2007 - mzugec@suse.cz

- 2.15.3
- #237353 - use cache to avoid multiple confirmations for the same purpose

-------------------------------------------------------------------
Fri Jan 19 10:16:05 CET 2007 - jsuchome@suse.cz

- added new API to Popup: MessageDetails, WarningDetails, ErrorDetails,
  NotifyDetails (popup with text and Details button for extra info)

-------------------------------------------------------------------
Fri Jan 19 09:09:33 CET 2007 - locilka@suse.cz

- Added two new remarkable functions GetFirewallKernelModules and
  SetFirewallKernelModules into the SuSEFirewall module. They will
  allow to open FTP service in SuSEfirewall2.
- Adjusted testsuite on Firewall

-------------------------------------------------------------------
Thu Jan 18 15:16:45 CET 2007 - kmachalkova@suse.cz

- Avoid displaying empty strings in NetworkPopup (#220813, #223498)

-------------------------------------------------------------------
Tue Jan  9 11:23:04 CET 2007 - mzugec@suse.cz

- add bond device

-------------------------------------------------------------------
Mon Jan  8 18:09:00 CET 2007 - locilka@suse.cz

- Fixed handling Y2_GEOMETRY="-geometry XxY[+OffsX+OffsY]" and
  "--geometry XxY[+OffsX+OffsY]" in /sbin/yast2 call (#232568).

-------------------------------------------------------------------
Fri Jan  5 13:20:26 CET 2007 - lslezak@suse.cz

- gpg library: fixed export of a key, export key in ASCII or
  binary format, added passphrase widget/popup, API documentation,
  example code
- 2.15.2

-------------------------------------------------------------------
Thu Jan  4 15:45:00 CET 2007 - locilka@suse.cz

- Changed y2error() to y2warning() when using default value is
  Misc::SysconfigRead() (#231744).

-------------------------------------------------------------------
Thu Dec 21 10:19:00 CET 2006 - lslezak@suse.cz

- added a gpg library - a wrapper for gpg binary (GPG.ycp),
  CWM widgets (GPGWidgets.ycp)  (initial version)

-------------------------------------------------------------------
Thu Dec 14 15:06:25 CET 2006 - lslezak@suse.cz

- added Label::SkipButton() (#228370)

-------------------------------------------------------------------
Wed Dec 13 09:11:24 CET 2006 - lslezak@suse.cz

- URL.ycp: fixed url building and checking in Estonian locale
  (use [[:alpha:]] instead of [a-z] in regexps) (#227256)
- 2.15.1

-------------------------------------------------------------------
Thu Dec  7 15:30:30 CET 2006 - lslezak@suse.cz

- menu.ycp: `restart_menu is not needed anymore (#148683)

-------------------------------------------------------------------
Tue Dec  5 11:20:10 CET 2006 - kmachalkova@suse.cz

- Adapt ncurses menu.ycp for running yast modules as separate
  processes (#148683, #221254, #222547)
- Do not change LANG and LC_CTYPE when stdin does not support
  utf8 (testutf8 returns 0) (partly #179989)
- 2.15.0

-------------------------------------------------------------------
Tue Nov 28 09:04:31 CET 2006 - jsrain@suse.cz

- fixed board detection on PPC (#223872)
- 2.14.15

-------------------------------------------------------------------
Tue Nov 21 11:16:27 CET 2006 - mvidner@suse.cz

- Implemented yast2 --remove and yast2 --update (#222757).
  (It needs yast2-packager-2.14.8 to work.)
- 2.14.14

-------------------------------------------------------------------
Tue Nov 14 10:49:04 CET 2006 - kmachalkova@suse.cz

- Better selection of fastest available network device (checking
  for cable connection and status for NICs) (#214897)
- 2.14.13

-------------------------------------------------------------------
Mon Nov 13 17:26:19 CET 2006 - locilka@suse.cz

- Tuning the previous change not to use .target.tmpdir but using
  "/var/lib/YaST2" instead.
- 2.14.12

-------------------------------------------------------------------
Mon Nov 13 14:27:39 CET 2006 - locilka@suse.cz

- Calling /sbin/SuSEfirewall2 (start|stop) instead of
  Service::Start()/Service::Stop() for SuSEfirewall2_(init && setup)
  (#215416).
- Extended testsuite of SuSEFirewall module.
- 2.14.11

-------------------------------------------------------------------
Wed Nov  8 09:44:03 CET 2006 - mvidner@suse.cz

- Resubmitting to fix the build.
- 2.14.10

-------------------------------------------------------------------
Mon Nov  6 15:20:34 CET 2006 - mzugec@suse.cz

- #177560 - fixed corrupting sysconfig files after setting locale to et_EE
- set value to boolean if contains "yes" or "no"
- 2.14.9

-------------------------------------------------------------------
Fri Nov  3 15:37:06 CET 2006 - locilka@suse.cz

- Fixed handling of missign SuSE-release files (partly #217013).

-------------------------------------------------------------------
Fri Nov  3 10:58:21 CET 2006 - mvidner@suse.cz

- Manual page: documented the command line interface (jfriedl).

-------------------------------------------------------------------
Mon Oct 30 09:29:21 CET 2006 - locilka@suse.cz

- Stopping/Starting and/or Enabling/Disabling all SuSEfirewall2
  services even if one of them fails. Partly preventing from not
  writing the new status of services (bugzilla #215416).
- Restarting firewall in SuSEFirewall::ActivateConfiguration() even
  if the configuration is not changed but there are some RPC
  services in the configuration (bugzilla #186186).
- 2.14.8

-------------------------------------------------------------------
Wed Oct 25 11:13:38 CEST 2006 - locilka@suse.cz

- Writing the client's return value to the log (ProductControl)
  for easier debugging (#214886).

-------------------------------------------------------------------
Tue Oct 24 15:50:54 CEST 2006 - lslezak@suse.cz

- .etc.policykit agent - added documentation
- fixed script callback registration

-------------------------------------------------------------------
Tue Oct 24 09:44:20 CEST 2006 - jsrain@suse.cz

- lazy initialization of list of YaST modules for bash completion
  (#212928)

-------------------------------------------------------------------
Mon Oct 23 17:14:04 CEST 2006 - lslezak@suse.cz

- added .etc.policykit agent (reads/writes
  /etc/PolicyKit/privilege.d/*.privilege files), used for
  handling powermanagement permissions (fate #301180, bug #214272)
- 2.14.7

-------------------------------------------------------------------
Wed Oct 18 15:12:08 CEST 2006 - locilka@suse.cz

- Returning `abort from ProductControl::Run in case of Abort button
  pressed during the second stage installation (FATE #300422).
- 2.14.6

-------------------------------------------------------------------
Wed Oct 18 13:47:50 CEST 2006 - kmachalkova@suse.cz

- NetworkDevices: return device type (e.g. netcard, modem,..) in
  human readable form
- NetworkPopup: display more information (besides device id also
  type, name and IP address)
- Moved NetworkPopup.ycp from library/wizard to library/network
- 2.14.5

-------------------------------------------------------------------
Mon Oct 16 16:34:58 CEST 2006 - lslezak@suse.cz

- register script callbacks (feature #100233)
- 2.14.4

-------------------------------------------------------------------
Mon Oct 16 11:23:48 CEST 2006 - mvidner@suse.cz

- /sbin/yast2: make ldd "not found" messages visible so that there is
  a hint about why a UI plugin is not working (#211392).

-------------------------------------------------------------------
Tue Oct 10 18:02:17 CEST 2006 - mvidner@suse.cz

- It is now configurable whether to use Qt or GTK GUI,
  see "man yast2" (F#301083).
- 2.14.3

-------------------------------------------------------------------
Tue Oct  3 12:38:46 CEST 2006 - jsrain@suse.cz

- reverted bigsmp kernel usage
- 2.14.2

-------------------------------------------------------------------
Mon Oct  2 16:38:20 CEST 2006 - jsrain@suse.cz

- merged texts from proofread
- install bigsmp kernel regardless the memory size
- 2.14.1

-------------------------------------------------------------------
Wed Sep 27 11:02:10 CEST 2006 - jsrain@suse.cz

- merged 10.2-only patches to SVN repository
- fixed Cell detection (#206539)
- 2.14.0

-------------------------------------------------------------------
Mon Sep 18 16:35:26 CEST 2006 - lslezak@suse.cz

- use the new source callbacks (feature #1466),
  require yast2-pkg-bindigs >= 2.13.95
- 2.13.81

-------------------------------------------------------------------
Fri Sep 15 10:02:49 CEST 2006 - mvidner@suse.cz

- Refactored Progress.ycp (but reverted the interface change).
- 2.13.80

-------------------------------------------------------------------
Wed Aug 30 16:31:11 CEST 2006 - sh@suse.de

- Added output of "rpm -qa" to save_y2logs
  upon request at all-hands meeting 2006-08-29
- 2.13.79

-------------------------------------------------------------------
Wed Aug 30 15:23:33 CEST 2006 - locilka@suse.cz

- DnsServerPunycode module moved from yast2-dns-server to yast2
  as Punycode module.
- 2.13.78

-------------------------------------------------------------------
Wed Aug 23 16:27:16 CEST 2006 - jsrain@suse.cz

- added release-specific Xvnc parameters
- 2.13.77

-------------------------------------------------------------------
Wed Aug 23 09:59:40 CEST 2006 - jsrain@suse.cz

- kernel-smp package is dropped for 10.2
- simplified kernel package detection for PPC for 10.2 (#195049)
- 2.13.76

-------------------------------------------------------------------
Tue Aug 22 19:24:18 CEST 2006 - mvidner@suse.cz

- CWM::ShowAndRun: documented disable_buttons.

-------------------------------------------------------------------
Thu Aug 17 16:40:58 CEST 2006 - jsrain@suse.cz

- initialize patch/delta RPM callbacks
- 2.13.75

-------------------------------------------------------------------
Thu Aug 10 15:25:59 CEST 2006 - locilka@suse.cz

- Moved (x)inetd agent from yast2-inetd to yast2
- 2.13.74

-------------------------------------------------------------------
Wed Aug  9 15:37:45 CEST 2006 - jsrain@suse.cz

- fixed recognizing pegasos, cell and maple boot requirements (PPC)
  (#192957)

-------------------------------------------------------------------
Wed Aug  9 14:19:23 CEST 2006 - kmachalkova@suse.cz

- Added new Address::CheckMAC() and Address::ValidMAC() functions.
- 2.13.73

-------------------------------------------------------------------
Mon Aug  7 11:07:31 CEST 2006 - locilka@suse.cz

- Added new IP::IPv4ToBits() and IP::BitsToIPv4() functions.

-------------------------------------------------------------------
Fri Aug  4 16:21:43 CEST 2006 - jsrain@suse.cz

- added mode X-version-specific paths
- 2.13.72

-------------------------------------------------------------------
Thu Aug  3 14:51:46 CEST 2006 - mvidner@suse.cz

- Start-up speed-up: don't read all desktop files to find our icon.
  Thanks to Michael Meeks for profiling.
- 2.13.71

-------------------------------------------------------------------
Wed Aug  2 16:00:12 CEST 2006 - jsrain@suse.cz

- Added more X-version-specific paths
- 2.13.70

-------------------------------------------------------------------
Wed Aug  2 10:08:50 CEST 2006 - locilka@suse.cz

- Added new module SuSEFirewallExpertRules managing expert ACCEPT
  rules of SuSEfirewall2.
- Port-ranges-related functionality in SuSEFirewall module moved
  to new module PortRanges.

-------------------------------------------------------------------
Tue Aug  1 16:10:01 CEST 2006 - jsrain@suse.cz

- Added module and data file specifying X11 paths

-------------------------------------------------------------------
Wed Jul 26 11:40:32 CEST 2006 - locilka@suse.cz

- Added new FileUtils::CheckAndCreatePath function that checks the
  current system for path existency and offers its creation if it
  doesn't exist.
- 2.13.69

-------------------------------------------------------------------
Tue Jul 25 15:50:15 CEST 2006 - jsrain@suse.cz

- fixed error popup if log of mkinitrd could not be run (#156762)
- prevent from crash in DialogTree.ycp (#191237)

-------------------------------------------------------------------
Mon Jul 24 09:42:55 CEST 2006 - locilka@suse.cz

- Fixed handling of multiline entries in the SuSEfirewall2
  sysconfig file. Newline characters were removed when joining
  multiline entries together. By now, .sysconfig.SuSEfirewall2
  returns values as it reads them, newlines are replaced with
  spaces in SuSEFirewall::Read() (#194419).

-------------------------------------------------------------------
Tue Jul 18 16:02:46 CEST 2006 - jsrain@suse.cz

- fixed handling of translated strings in control file (eg.
  congratulate string)
- 2.13.68

-------------------------------------------------------------------
Tue Jul 18 10:24:24 CEST 2006 - locilka@suse.cz

- Fixed proposal to reflect the current status better. Network
  interfaces might be assigned to the zone with 'any' in 'EXT'.
  If there are no network interfaces but SSH port is open, proposal
  informs about it (#154401).
- If there are only dial-up interfaces, SSH port can be also
  enabled and correctly informs about the current state.

-------------------------------------------------------------------
Sun Jul 16 08:54:55 CEST 2006 - olh@suse.de

- introduce a Linuxrc::display_ip and use it instead of Arch::s390
- 2.13.67

-------------------------------------------------------------------
Fri Jul 14 17:09:02 CEST 2006 - locilka@suse.cz

- Added better checking for wrong port-ranges. Invalid ones are
  stored in the configuration but ignored for firewall functions,
  such as joining port ranges.
- Joining ranges is possible only for TCP and UDP because other
  protocols don't support port ranges.
- Removing notes about NetworkManager from the SuSEFirewall
  documentation because it isn't needed to mention it there.
- 2.13.66

-------------------------------------------------------------------
Sat Jun 24 22:23:08 CEST 2006 - locilka@suse.cz

- Adding special Xen interface "xenbr0" into the
  FW_FORWARD_ALWAYS_INOUT_DEV variable in the Network Proposal in
  case of "kernel-xenpae" package installed (#154133) (Similar to
  change in 2.13.43).
- 2.13.65

-------------------------------------------------------------------
Tue Jun 13 13:27:35 CEST 2006 - jsrain@suse.cz

- fixed encoding/decoding query part of URL (#179913)
- 2.13.64

-------------------------------------------------------------------
Mon Jun 12 17:16:34 CEST 2006 - mvidner@suse.cz

- Moved cfg_security.scr from yast2-security.rpm to yast2.rpm
- Do not sit in a networked directory when reconfiguring network
  (#61055, reapplied lost fix).
- 2.13.63

-------------------------------------------------------------------
Mon Jun 12 11:48:12 CEST 2006 - locilka@suse.cz

- Do not register Signature Callbacks in case of AutoInst (#183821)
- 2.13.62

-------------------------------------------------------------------
Fri Jun  2 12:42:04 CEST 2006 - jsrain@suse.cz

- Marked global API of following modules as stable:
    ProductFeatures, WizardHW
- 2.13.61

-------------------------------------------------------------------
Thu Jun  1 14:49:53 CEST 2006 - locilka@suse.cz

- Global API or parts of these modules were marked as Stable:
    Address, Arch, Confirm, Crash, FileUtils, Hostname, HTML,
    HWConfig, IP, Label, Map, Message, Mode, Netmask, Package,
    PackageAI, PackageSystem, Popup, Report, RichText, Sequencer,
    Service, Stage, TypeRepository, URL and Wizard
- Added some more documentation into the Wizard module
- Fixing documentation of global modules (for generated docu.)
- 2.13.60

-------------------------------------------------------------------
Thu May 18 12:28:09 CEST 2006 - locilka@suse.cz

- Fixing exporting the $QT_HOME_DIR according to $user's home
  directory (#162114).
- 2.13.59

-------------------------------------------------------------------
Mon May 15 15:18:56 CEST 2006 - locilka@suse.cz

- Fixed CWMFirewallInterfaces behavior in the basic view for all
  interfaces at once. When the status of the firewall checkbox is
  changed, the current configuration is checked and possible errors
  are reported to user (#158520 c17).
- 2.13.58

-------------------------------------------------------------------
Mon May 15 12:58:42 CEST 2006 - jsrain@suse.cz

- provide more information about restart of YaST during
  installation from ProductControl (#167561)

-------------------------------------------------------------------
Thu May 11 09:23:29 CEST 2006 - lslezak@suse.cz

- select kernel-xenpae package if Xen PAE kernel is running
  (#172978)
- 2.13.57

-------------------------------------------------------------------
Wed May 10 16:30:02 CEST 2006 - locilka@suse.cz

- Added more logging into the Service.ycp module (for bug #173418)

-------------------------------------------------------------------
Thu May  4 14:15:31 CEST 2006 - jsrain@suse.cz

- read texts from control file (#170881)
- 2.13.56

-------------------------------------------------------------------
Wed May  3 17:45:59 CEST 2006 - locilka@suse.cz

- Properly handle special string 'any' in 'EXT' zone in CWM for
  firewall. Creating special functions in SuSEFirewall module for
  that (#158520).
- 2.13.55

-------------------------------------------------------------------
Tue Apr 25 20:38:04 CEST 2006 - jsrain@suse.de

- properly parse FTP URL (#166248, many others)
- 2.13.54

-------------------------------------------------------------------
Tue Apr 25 14:24:45 CEST 2006 - visnov@suse.cz

- ensure importing trusted RPM keys before initializing sources (#169121)
- 2.13.53

-------------------------------------------------------------------
Thu Apr 20 22:47:03 CEST 2006 - jsrain@suse.de

- handle installation restart with repeating last step (#167561)
- 2.13.52

-------------------------------------------------------------------
Wed Apr 19 15:02:44 CEST 2006 - jsuchome@suse.cz

- menu.ycp: check for `restart_menu possible return value (#162966)
- scripts/yast2: enable restarting curses menu
- 2.13.51

-------------------------------------------------------------------
Tue Apr 18 15:13:32 CEST 2006 - jsuchome@suse.cz

- menu.ycp: better check if menu should exit after online-update
- 2.13.50

-------------------------------------------------------------------
Fri Apr 14 19:21:11 CEST 2006 - jsrain@suse.de

- fixed handling of disabling back button (#165832)
- 2.13.49

-------------------------------------------------------------------
Fri Apr 14 14:29:17 CEST 2006 - jsuchome@suse.cz

- restart online update if there are some selected patches left to
  installation (#165540)
- 2.13.48

-------------------------------------------------------------------
Tue Apr 11 10:08:09 CEST 2006 - locilka@suse.cz

- Registering callback Pkg::CallbackAcceptFileWithoutChecksum
- 2.13.47

-------------------------------------------------------------------
Fri Apr  7 22:40:56 CEST 2006 - jsrain@suse.de

- fixed content file parser (#163702)
- 2.13.46

-------------------------------------------------------------------
Wed Apr  5 15:59:36 CEST 2006 - locilka@suse.cz

- Registered new Pkg:: callbacks
  - Pkg::CallbackAcceptUnsignedFile
  - Pkg::CallbackAcceptUnknownGpgKey
  - Pkg::CallbackImportGpgKey
  - Pkg::CallbackAcceptVerificationFailed
  - Pkg::CallbackTrustedKeyAdded
  - Pkg::CallbackTrustedKeyRemoved
- 2.13.45

-------------------------------------------------------------------
Wed Apr  5 15:09:52 CEST 2006 - sh@suse.de

- V 2.13.44
- Fixed bug #116356: save_y2logs saves into a different directory

-------------------------------------------------------------------
Wed Apr  5 11:36:03 CEST 2006 - fehr@suse.de

- changed some very verbose debug output in AsciiFile.ycp
- 2.13.43

-------------------------------------------------------------------
Wed Apr  5 11:11:44 CEST 2006 - locilka@suse.cz

- Adding special Xen interface "xenbr0" into the
  FW_FORWARD_ALWAYS_INOUT_DEV variable in the Network Proposal in
  case of "kernel-xen" package installed (#154133).

-------------------------------------------------------------------
Wed Apr  5 10:49:47 CEST 2006 - mvidner@suse.cz

- Added CWM::DisableButtons (jsuchome, #157125).

-------------------------------------------------------------------
Wed Apr  5 09:44:25 CEST 2006 - locilka@suse.cz

- Fixed wrong handling of special 'any' string in the internal
  function ArePortsOrServicesAllowed(). This part was forgotten
  from the first implementation of NetworkManager support (#162512).
- Adding FW_FORWARD_ALWAYS_INOUT_DEV variable into the Read()
  function to prepare fix for Xen handling (#154133).

-------------------------------------------------------------------
Tue Apr  4 15:31:08 CEST 2006 - locilka@suse.cz

- Added mapping for Pkg::CallbackAcceptUnsignedFile() callback
  (#162858)
- 2.13.42

-------------------------------------------------------------------
Wed Mar 29 17:04:09 CEST 2006 - mvidner@suse.cz

- Added PackageLock, a module to handle the big Zypp lock (#160319).
- 2.13.41

-------------------------------------------------------------------
Mon Mar 27 10:24:51 CEST 2006 - locilka@suse.cz

- TERM=raw -> TERM=dumb in Service::RunInitScriptWithTimeOut()

-------------------------------------------------------------------
Wed Mar 22 13:00:10 CET 2006 - locilka@suse.cz

- better testing of UTF-8 support using the testutf8 binary
  (#158001)
- 2.13.40

-------------------------------------------------------------------
Mon Mar 20 11:17:11 CET 2006 - locilka@suse.cz

- removed yast2 starting script from /usr/lib/YaST2/bin/, leaving
  it only in /sbin/ (#144237).
- replacing relative paths in /sbin/yast2 with absolute ones.
- 2.13.39

-------------------------------------------------------------------
Wed Mar 15 16:15:35 CET 2006 - jsrain@suse.de

- changed the name of kernel package on S/390 (#157605)
- 2.13.38

-------------------------------------------------------------------
Wed Mar 15 09:03:47 CET 2006 - locilka@suse.cz

- checking for testutf8 binary before running it in /sbin/yast2
  starting script (#158001)
- 2.13.37

-------------------------------------------------------------------
Mon Mar 13 14:07:54 CET 2006 - jsuchome@suse.cz

- fixed long buttons (#157420)
- 2.13.36

-------------------------------------------------------------------
Fri Mar 10 23:17:46 CET 2006 - jsrain@suse.de

- store all installation options in /etc/YaST2/Productfeatures
  (#156388)
- 2.13.35

-------------------------------------------------------------------
Fri Mar 10 17:12:00 CET 2006 - mvidner@suse.cz

- Start ncurses UI in non-threaded mode to enable spawning of
  interactive processes (like w3m for suseRegister, #150799).
- Added String::Random (#157107).
- 2.13.34

-------------------------------------------------------------------
Mon Feb 27 14:04:10 CET 2006 - lslezak@suse.cz

- Arch::is_xen0() and Arch::is_xenU() (#153235)
- 2.13.33

-------------------------------------------------------------------
Thu Feb 23 13:10:38 CET 2006 - mvidner@suse.cz

- ag_initscripts: no need to use absolute paths to awk and friends
  (#152840)
- 2.13.32

-------------------------------------------------------------------
Mon Feb 20 16:08:07 CET 2006 - mvidner@suse.cz

- Added Arch::is_laptop as a better alternative to
  Arch::has_pcmcia (#151813).
- 2.13.31

-------------------------------------------------------------------
Thu Feb 16 19:45:58 CET 2006 - olh@suse.de

- fix two typos in error path in Mode.ycp

-------------------------------------------------------------------
Tue Feb 14 17:57:57 CET 2006 - jsrain@suse.de

- added possibility to disable individual proposals
- 2.13.30

-------------------------------------------------------------------
Tue Feb 14 13:30:19 CET 2006 - olh@suse.de

- remove nubus support

-------------------------------------------------------------------
Mon Feb 13 13:06:25 CET 2006 - lslezak@suse.cz

- don't try to install kernel-*-nongpl packages
- 2.13.29

-------------------------------------------------------------------
Mon Feb 13 12:17:02 CET 2006 - locilka@suse.cz

- Killing the .background agent in the
  Service::RunInitScriptWithTimeOut function to prevent from
  undefined behavior when calling this function one by one
  without any sleep (#144891).
- Ignoring all 'skeleton' and 'skeleton.*' init scripts in the
  Rulevel editor since they are not a real init scripts.

-------------------------------------------------------------------
Mon Feb 13 09:49:13 CET 2006 - locilka@suse.cz

- Removing obsolete support for NetworkManager which have changed
  its behavior again (#149075). Changing firewall, firewall
  proposal and CWM firewall.
- 2.13.28

-------------------------------------------------------------------
Thu Feb  9 17:04:13 CET 2006 - locilka@suse.cz

- Added support for the iscsi-target (#149548) into the Firewall
  services

-------------------------------------------------------------------
Wed Feb  8 17:33:40 CET 2006 - jsrain@suse.de

- added support for localization of workflows updated from add-on
  products

-------------------------------------------------------------------
Tue Feb  7 19:33:38 CET 2006 - mvidner@suse.cz

- Use rcnetwork restart insted of rcnetwork start to handle the switch
  between ifup and NetworkManager (#148263).
- Use BuildRequires, but without openslp-devel, popt-devel.
- 2.13.27

-------------------------------------------------------------------
Thu Jan 26 09:36:21 CET 2006 - locilka@suse.cz

- Added new function String::WrapAt() to ease wrapping texts in
  dialogs and pop-up windows.
  Useful particulary for translated strings with unknown length.

-------------------------------------------------------------------
Mon Jan 23 17:36:06 CET 2006 - locilka@suse.cz

- Added new function NetworkService::ConfirmNetworkManager() to be
  called in the Read dialogs of services configuration. User has to
  confirm continuing the configuration when NetworkManager is
  enabled.
- Merged texts from proofreading.
- 2.13.26

-------------------------------------------------------------------
Mon Jan 23 17:06:18 CET 2006 - mvidner@suse.cz

- Start the network using rcnetwork start, not rcnetwork status.
  Fixes the internet test (#144829).
- 2.13.25

-------------------------------------------------------------------
Sun Jan 15 17:56:00 CET 2006 - mvidner@suse.cz

- NetworkService: use /etc/sysconfig/network/config:NETWORKMANAGER
  instead of rcnetworkmanager (#135595).
- 2.13.24

-------------------------------------------------------------------
Fri Jan 13 16:46:36 CET 2006 - jsrain@suse.cz

- hide disabled steps from installation workflow
- 2.13.23

-------------------------------------------------------------------
Fri Jan 13 15:20:02 CET 2006 - locilka@suse.cz

- Added missing function Progress::status()
  Returning whether progress 'is' on or 'off'

-------------------------------------------------------------------
Wed Jan 11 18:31:17 CET 2006 - mvidner@suse.cz

- CWMTab::CleanUp: do not reset current_tab_id, the caller may want to
  remember it for revisiting the dialog (#134386).
- Added String::NonEmpty (stringlist) and NewlineItems (string).
- Added XML::XmlError () (ug).
- 2.13.22

-------------------------------------------------------------------
Wed Jan 11 13:47:24 CET 2006 - jsrain@suse.cz

- added possibility to hide Edit button in Table/Popup
- 2.13.21

-------------------------------------------------------------------
Wed Jan 11 11:10:38 CET 2006 - locilka@suse.cz

- Fixing bug #142502
  Firewall still reported 'closed' SSH port when the Network Manager
  was used.
  Added more debugging logs.
- 2.13.20

-------------------------------------------------------------------
Mon Jan  9 17:54:49 CET 2006 - locilka@suse.cz

- Teaching SuSEFirewallProposal to work well with Network Manager
  enabled.
- 2.13.19

-------------------------------------------------------------------
Fri Jan  6 10:18:56 CET 2006 - locilka@suse.cz

- Tuning SuSEFirewall known Services
  Adding "TCP: 427" and "Broadcast: 427" to the definition of
  SLP-daemon by the feature #117 "SLP configuration module"

-------------------------------------------------------------------
Thu Jan  5 16:57:00 CET 2006 - mvidner@suse.cz

- CWM: implemented valid_chars property; added InitNull and StoreNull.
- CWM::Run: generate a fake event to allow a handler to enable/disable
  widgets before the first real UserInput takes place
- Dropped commandline.ycp, really now.
- 2.13.18

-------------------------------------------------------------------
Thu Jan  5 10:01:17 CET 2006 - locilka@suse.cz

- Adjusting environment for bugfix #129679
  Preventing Service::RunInitScript() from stuck by adding a new
  function Service::RunInitScriptWithTimeOut() using the
  .background agent
- Fixing bug #139587
  Firewall Functions IsEnabled() and IsStarted() expected that the
  firewall is not enabled or started by default in the
  installation. The [Back] button from the connection test (and
  changing firewall "enabled" to "disabled") has broken this
  expectation.

-------------------------------------------------------------------
Wed Jan  4 11:12:18 CET 2006 - visnov@suse.cz

- Dropped Require.ycp, long time obsolete library
- Dropped commandline.ycp obsolete wrapper

-------------------------------------------------------------------
Wed Jan  4 10:22:51 CET 2006 - locilka@suse.cz

- Adding Network Manager support into
        - SuSEFirewall Proposal
        - SuSEFirewall itself
        - CWM Firewall Interfaces (for other modules)
- 2.13.17

-------------------------------------------------------------------
Tue Jan  3 15:22:12 CET 2006 - visnov@suse.cz

- Show progress in command-line mode (F300349)

-------------------------------------------------------------------
Tue Jan  3 10:29:58 CET 2006 - mvidner@suse.cz

- Prevented NetworkService::Managed() from returning nil.

-------------------------------------------------------------------
Thu Dec 22 08:46:07 CET 2005 - visnov@suse.cz

- ignore .desktop comments starting with #

-------------------------------------------------------------------
Tue Dec 20 11:13:26 CET 2005 - visnov@suse.cz

- Include bash completion script
- 2.13.16

-------------------------------------------------------------------
Mon Dec 19 17:20:03 CET 2005 - mvidner@suse.cz

- Consider also NetworkManager if there are no ifcfgs during the
  firewall proposal (#139402).
- 2.13.15

-------------------------------------------------------------------
Mon Dec 19 15:34:37 CET 2005 - jsuchome@suse.cz

- merged texts from proofreading
- 2.13.14

-------------------------------------------------------------------
Wed Dec 14 16:08:39 CET 2005 - mvidner@suse.cz

- Added a bash completion script, thanks to choeger.

-------------------------------------------------------------------
Wed Dec  7 10:02:18 CET 2005 - locilka@suse.cz

- Changing firewall summary texts due to the bug/enhancement
  #119810. A bit misleading text "SSH is enabled" was changed to
  the "SSH port is open" etc. Also translatios should be now much
  more clearer.

-------------------------------------------------------------------
Tue Nov 29 14:41:40 CET 2005 - locilka@suse.cz

- Adding feature #5998 from FaTE: Port ranges
  Port ranges are supported in the whole configuration of
  SuSEFirewall2 for TCP, UDP and Broadcast. Port range has a higher
  priority than a port itsef, which means that adding a port which
  is already mentioned in some port alias will not add it again. If
  there is some port range next to the new port it will join it
  with the port range. Port ranges can be flatten when one is a
  neighbor of any other or if one covers any other. Removing a port
  from the port range will split the port range up into two port
  ranges.
- Adding port range support into port aliases
- Changing searching for port alias from grep-regexp to the
  perl-regexp (because of buggy behaviour with the 'mysql' port).
- Fixing variable types in documentation of some functions
- 2.13.13

-------------------------------------------------------------------
Thu Nov 24 12:51:20 CET 2005 - locilka@suse.cz

- Fixed the misleading documentation for GetEnableService()
  function in the SuSEFirewall module, thanks to jsmeix

-------------------------------------------------------------------
Wed Nov 23 13:41:53 CET 2005 - mvidner@suse.cz

- CWM::ProcessTerm now handles all container widgets
  (added `MarginBox, `MinWidth, `MinHeight, `MinSize).

-------------------------------------------------------------------
Wed Nov 23 12:36:26 CET 2005 - visnov@suse.cz

- 2.13.12

-------------------------------------------------------------------
Tue Nov 22 15:50:21 CET 2005 - lslezak@suse.cz

- do not log passwords (#134886)

-------------------------------------------------------------------
Wed Nov 16 15:03:58 CET 2005 - jsrain@suse.cz

- read list of modules to clone at the end of installation from
  control file

-------------------------------------------------------------------
Wed Nov 16 07:40:38 CET 2005 - lslezak@suse.cz

- Kernel.ycp - some PPC kernel RPMs have been dropped, kernel
  package selection updated (#64206)
- 2.13.11

-------------------------------------------------------------------
Tue Nov 15 18:49:54 CET 2005 - mvidner@suse.cz

- CWM:
 - added `menu_button
 - explicitly specifying an empty help produces no errors, like no_help
 - actually implemented validate_help
 - added validate_type: `function_no_popup so that the function bodies
   can be shared and only validate_help needs to differ
- CWMTab:
 - widget_names is now optional
 - generate a fake event when switching to a new tab to allow a handler
   to enabled/disable widgets before the first real UserInput takes place
 - prevent double tab initialization at tab set initialization
- 2.13.10

-------------------------------------------------------------------
Fri Nov 11 10:05:46 CET 2005 - jsrain@suse.cz

- initialize package source only if needed when installing kernel
  modules package (#132458)

-------------------------------------------------------------------
Tue Nov  8 13:37:34 CET 2005 - lslezak@suse.cz

- add %2f when the begining of FTP URL path starts with /
- 2.13.9

-------------------------------------------------------------------
Tue Nov  8 09:28:22 CET 2005 - lslezak@suse.cz

- The reserved characters can be part of URL (#96960),
  properly handle the escape sequences in parsing/building of URL
- 2.13.8

-------------------------------------------------------------------
Wed Nov  2 18:33:12 CET 2005 - mvidner@suse.cz

- CWM
 - PrepareDialog recognizes *Squash and alignment widgets.
 - "widget_names" can be omitted in ShowAndRun.
 - Added section: Widget Description Map Reference.
 - Factored out rules to format the docbook documentation.
- CWMTab
 - CreateWidget recognizes "fallback_functions" in the main map
   and the tab maps.
 - Also call "clean_up" functions for widgets inside the tabs.

-------------------------------------------------------------------
Wed Nov  2 10:54:54 CET 2005 - locilka@suse.cz

- Removing TCP port 135 from samba-server firewall definition.
- Adding "Portable Batch System (PBS)" definition into firewall
- Adding MySQL definition into firewall, enhancement #131478

-------------------------------------------------------------------
Thu Oct 27 18:14:24 CEST 2005 - mvidner@suse.cz

- CLI XML help: changed document structure, hopefully for the better.
- 2.13.7

-------------------------------------------------------------------
Fri Oct 21 16:28:01 CEST 2005 - lslezak@suse.cz

- CommandLine:: supports printing texts without trailing
  newline character (useful for progress messages); added YesNo()
  functionality for the command line mode
- Package:: supports installing packages in the command line mode
  (#91033)
- 2.13.6

-------------------------------------------------------------------
Thu Oct 20 13:14:33 CEST 2005 - jsuchome@suse.cz

- added Misc::CustomSysconfigRead for reading custom sysconfig files
- 2.13.5

-------------------------------------------------------------------
Mon Oct 10 15:38:30 CEST 2005 - mvidner@suse.cz

- Do not use modules marked with BrokenModules (#97655).
- 2.13.4

-------------------------------------------------------------------
Fri Sep 30 12:53:28 CEST 2005 - mvidner@suse.cz

- Fixed the configuration of ESCON and FICON (#82891).
- 2.13.3

-------------------------------------------------------------------
Thu Sep 29 13:44:59 CEST 2005 - visnov@suse.cz

- require yast2-hardware-detection for probing

-------------------------------------------------------------------
Tue Sep 27 11:02:16 CEST 2005 - jsrain@suse.cz

- do not prevent USB modules from being added to initrd (#66733)

-------------------------------------------------------------------
Tue Sep 27 09:56:07 CEST 2005 - lslezak@suse.cz

- Popup - display long error "as is" - escape rich text tags,
  format lines; layout fixes
- version 2.13.2

-------------------------------------------------------------------
Fri Sep 23 13:42:46 CEST 2005 - lslezak@suse.cz

- command line - multiline description of a command is possible
  (help can be string or list of strings)

-------------------------------------------------------------------
Fri Sep 23 09:43:09 CEST 2005 - locilka@suse.cz

- Adding support for VNC and SSH installations. Firewall proposal
  enables SSH on non-dial-up interfaces when installing over SSH,
  enables VNC on non-dial-up interfaces when installing over VNC.
  Firewall proposal warns when installing over SSH/VNC and SSH/VNC
  is not enabled. (enahancement #113211)
- Adding XDMCP (Remote Acces to Display Manager) support
  (enhancement #118200)
- Adding FAM (Remote File Alteration Monitor) support
  (enhancement #118196)
- 2.13.1

-------------------------------------------------------------------
Wed Sep 21 13:10:38 CEST 2005 - lslezak@suse.cz

- Support for long error and long warning messages
  (e.g. Report::LongError) (#79161)
- new popups in Popup:: module (e.g. Popup::TimedLongError)
- added [Stop] button to all timed popups
- version 2.13.0

-------------------------------------------------------------------
Wed Sep  7 16:01:13 CEST 2005 - mvidner@suse.cz

- Fixed deleting an interface after writing and returning
  to the network proposal (#115448).
- WIRELESS_WPA_PASSWORD is also secret (#65741).
- 2.12.27

-------------------------------------------------------------------
Mon Sep  5 22:39:56 CEST 2005 - locilka@suse.cz

- fixing default SuSEfirewall2 logging values using the
  GetDefaultValue() function for undefined and newly also for
  empty values  for security reasons (#100692).
- 2.12.26

-------------------------------------------------------------------
Mon Sep  5 16:55:12 CEST 2005 - jsrain@suse.cz

- translate proposal tab headers (#114677)
- 2.12.25

-------------------------------------------------------------------
Mon Aug 22 12:33:42 CEST 2005 - jsuchome@suse.cz

- added check for `cancel to ncurses menu loop (#105507)
- 2.12.24

-------------------------------------------------------------------
Thu Aug 18 13:59:50 CEST 2005 - lslezak@suse.cz

- added simple XEN detection (workaround for #100726)
- select kernel-xen if XEN is detected
- 2.12.23

-------------------------------------------------------------------
Thu Aug 18 11:05:25 CEST 2005 - locilka@suse.cz

- Do not Read() NetworkDevices when running CWMFirewallInterfaces
  in Installation or Update.
- Set SuSEFirewallProposal as 'modified' when changing the firewall
  counfiguration via CWMFirewallInterfaces in Installation or
  Update (bug #105170).

-------------------------------------------------------------------
Mon Aug 15 14:47:36 CEST 2005 - jsrain@suse.cz

- check whether VGA kernel parameter is correct (#103150)

-------------------------------------------------------------------
Fri Aug 12 13:10:37 CEST 2005 - jsrain@suse.cz

- don't prevent xfs and jfx module from being added to initrd on
  PPC (#104037)
- 2.12.22

-------------------------------------------------------------------
Fri Aug 12 13:03:29 CEST 2005 - locilka@suse.cz

- Fixed YaST in console. It had been using LANG set to "POSIX"
  which was supporsed to be empty or to contain "xx_XX" string
  (#103007).

-------------------------------------------------------------------
Fri Aug 12 10:08:14 CEST 2005 - visnov@suse.cz

- added comments for translators

-------------------------------------------------------------------
Tue Aug  9 16:10:22 CEST 2005 - mvidner@suse.cz

- Fixed init script parsing with special backslash and whitespace
  combination (#103013).

-------------------------------------------------------------------
Tue Aug  9 11:27:06 CEST 2005 - locilka@suse.cz

- Fixing bug #102951
  Adding SLP Daemon to the firewall as a known service
- 2.12.21

-------------------------------------------------------------------
Mon Aug  8 16:35:47 CEST 2005 - jsrain@suse.cz

- disable "Edit" and "Delete" buttons in hardware dialog if no item
  is present in the list (#102526)
- store vendor URL in the installed system (#102542)
- do not add unneeded modules to initrd (#102588)
- 2.12.20

-------------------------------------------------------------------
Fri Aug  5 09:08:24 CEST 2005 - jsrain@suse.cz

- added initialization of source refresh callbacks
- changed label of the menubutton in the hardware dialog
- 2.12.19

-------------------------------------------------------------------
Thu Aug  4 16:14:49 CEST 2005 - lslezak@suse.cz

- move sysconfig metadata parsing functions from Sysconfig
  to String module.
- 2.12.18

-------------------------------------------------------------------
Tue Aug  2 15:54:10 CEST 2005 - lslezak@suse.cz

- format function in WizardHW module
- 2.12.17

-------------------------------------------------------------------
Tue Aug  2 14:36:32 CEST 2005 - jsrain@suse.cz

- added support not to allow to go back in the installation
  workflow if started from the middle
- 2.12.16

-------------------------------------------------------------------
Mon Aug  1 15:06:21 CEST 2005 - locilka@suse.cz

- Changing firewall definition for samba-server by the Samba-Howto
  Allowed ports/functionality is: TCP 135, 139, 445; UDP: 137, 138;
  Broadcast: 137, 138;
  Bugzilla #81254

-------------------------------------------------------------------
Thu Jul 28 15:52:49 CEST 2005 - jsrain@suse.cz

- merged texts from proofreading

-------------------------------------------------------------------
Thu Jul 28 08:55:08 CEST 2005 - jsrain@suse.cz

- fixed stopping the workflow in the middle to reboot (eg. in case
  of kernel update)
- 2.12.15

-------------------------------------------------------------------
Thu Jul 21 13:58:55 CEST 2005 - sh@suse.de

- Now using `opt(`hvstretch) in wizard to restore old laoyut
  behaviour: center content by default
- V 2.12.14

-------------------------------------------------------------------
Thu Jul 21 09:53:02 CEST 2005 - jsrain@suse.cz

- don't report void errors in CWM

-------------------------------------------------------------------
Wed Jul 20 14:51:42 CEST 2005 - jsrain@suse.cz

- fixed incorrecr wizard command causing crash at the begin of the
  installation
- 2.12.13

-------------------------------------------------------------------
Wed Jul 20 10:35:22 CEST 2005 - jsrain@suse.cz

- added libxml2(-devel) to neededforbuild
- 2.12.12

-------------------------------------------------------------------
Tue Jul 19 16:47:38 CEST 2005 - jsrain@suse.cz

- fixed installation workflow re-load on switch from installation
  to update or vice versa
- added possibility to start the workflow from the middle
- added possibility for having more stages in the installation
  wizard navigation bar
- added support for specifying textdomain for translatable texts
  for installation wizard
- 2.12.11

-------------------------------------------------------------------
Mon Jul 18 11:42:40 CEST 2005 - sh@suse.de

- Properly check if KDE is running in /sbin/yast so the sw_single
  module is started full-screen if that works flawlessly (KDE)
- V 2.12.10

-------------------------------------------------------------------
Mon Jul 11 18:20:44 CEST 2005 - sh@suse.de

- Fixed NCurses wizard layout behaviour:
  Properly propagate content strechability to layout parent
- V 2.12.9

-------------------------------------------------------------------
Fri Jul  8 16:03:01 CEST 2005 - visnov@suse.cz

- adapt build dependencies for blocxx
- 2.12.8

-------------------------------------------------------------------
Fri Jul  1 12:48:43 CEST 2005 - jsrain@suse.cz

- added support functions fir general hardware summary dialog
- added possibility to get selected tab from CWMTab
- 2.12.7

-------------------------------------------------------------------
Tue Jun 14 16:05:05 CEST 2005 - lslezak@suse.cz

- command line - fixed example definition in xmlhelp output
- 2.12.6

-------------------------------------------------------------------
Mon Jun 13 17:04:03 CEST 2005 - lslezak@suse.cz

- command line - 'xmlhelp' command (store command line help of
  a client in XML format)

-------------------------------------------------------------------
Mon Jun  6 10:24:53 CEST 2005 - jsrain@suse.cz

- keep order of initrd modules from installation system in the
  target system
- 2.12.5

-------------------------------------------------------------------
Tue May 31 10:32:54 CEST 2005 - jsrain@suse.cz

- create initial ProductFeatures file via fillup (#79278)

-------------------------------------------------------------------
Wed May 25 14:26:50 CEST 2005 - locilka@suse.cz

- Fixed SuSEFirewall testsuite after adding 'bootps' port to the
  DHCP Server definition

-------------------------------------------------------------------
Wed May 25 13:25:04 CEST 2005 - mvidner@suse.cz

- CWM: added a standalone radio button widget

-------------------------------------------------------------------
Thu May 19 11:51:29 CEST 2005 - locilka@suse.cz

- Fixed bug in CWMTsigKeys
  Key name containing the 't' letter had been ending on that
  character because of wrong implementation of regexp with '\\t'

-------------------------------------------------------------------
Mon May  9 09:51:10 CEST 2005 - locilka@suse.cz

- Adding "Requires: SuSEfirewall2" into the yast2 package instead
  of the yast2-firewall

-------------------------------------------------------------------
Tue May  3 16:42:41 CEST 2005 - jsrain@suse.cz

- made the hardcoded fallback list of VGA modes in Initrd.ycp
  public (via global function)

-------------------------------------------------------------------
Tue May  3 11:27:04 CEST 2005 - locilka@suse.cz

- Added 'bootps' port allowing broadcast into the DHCP Server
  definition for SuSEFirewallServices

-------------------------------------------------------------------
Thu Apr 28 14:04:57 CEST 2005 - jsrain@suse.cz

- if YOU updates any YaST package, restart NCurses control center
  (#80591)

-------------------------------------------------------------------
Thu Apr 28 10:08:20 CEST 2005 - jsrain@suse.cz

- updated ProductControl.ycp to privide inst_finish steps
- 2.12.4

-------------------------------------------------------------------
Fri Apr 22 13:39:55 CEST 2005 - mvidner@suse.cz

- Do not use "default" as an identifier.

-------------------------------------------------------------------
Mon Apr 18 15:43:43 CEST 2005 - jsrain@suse.cz

- added testsuite for new ProductFeatures.ycp
- 2.12.3

-------------------------------------------------------------------
Mon Apr 18 14:40:43 CEST 2005 - jsrain@suse.cz

- updated manual page and help of yast2 (#70892)
- changed interface of ProductFeatures.ycp
- 2.12.2

-------------------------------------------------------------------
Tue Apr  5 14:45:07 CEST 2005 - visnov@suse.cz

- fix NFB
- 2.12.1

-------------------------------------------------------------------
Mon Apr  4 10:27:58 CEST 2005 - jsrain@suse.cz

- after running online update, exit ncurses control center (#63542)

-------------------------------------------------------------------
Thu Mar 31 13:05:13 CEST 2005 - jsrain@suse.cz

- initialize product macro for help texts from /etc/*-release
  (#61247)

-------------------------------------------------------------------
Thu Mar 31 11:10:12 CEST 2005 - locilka@suse.cz

- Changed firewall proposal texts to be clearly translatable
  (#73612)

-------------------------------------------------------------------
Thu Mar 24 13:07:15 CET 2005 - jsrain@suse.cz

- changed kernel packages for PPC (#72344)

-------------------------------------------------------------------
Mon Mar 21 16:25:33 CET 2005 - sh@suse.de

- Fixed bug #72799: Help/Steps buttons not translated
- V 2.11.48

-------------------------------------------------------------------
Mon Mar 21 13:51:43 CET 2005 - jsrain@suse.cz

- fixed setting bootsplash resolutino if framebuffer modes couldn't
  be detected (#74052)
- 2.11.47

-------------------------------------------------------------------
Fri Mar 18 14:17:30 CET 2005 - jsrain@suse.cz

- fixed determining if firewall is enabled (#73819)
- 2.11.46

-------------------------------------------------------------------
Wed Mar 16 16:50:03 CET 2005 - visnov@suse.cz

- 2.11.45

-------------------------------------------------------------------
Tue Mar 15 13:40:39 CET 2005 - visnov@suse.cz

- added check-all-syntax script for validating all YCP clients
  and modules (#63942)

-------------------------------------------------------------------
Mon Mar 14 16:36:55 CET 2005 - mvidner@suse.cz

- Don't allow single quotes inside ifcfg-* variables,
  especially NAME (#72164).
- NetworkDevices::ConcealSecrets: only nonempty; also WIRELESS_WPA_PSK.
- 2.11.44

-------------------------------------------------------------------
Sat Mar 12 04:44:45 CET 2005 - nashif@suse.de

- optionally add addon selections using the control file (#72257)
- 2.11.43

-------------------------------------------------------------------
Fri Mar 11 15:38:51 CET 2005 - mvidner@suse.cz

- Added NetworkDevices::ConcealSecrets not to log sensitive
  information (#65741).
- 2.11.42

-------------------------------------------------------------------
Fri Mar 11 10:45:17 CET 2005 - locilka@suse.cz

- Added new testsuite for SuSEFirewall module
- Added new testsuite for PortAliases module

-------------------------------------------------------------------
Wed Mar  9 13:17:46 CET 2005 - locilka@suse.cz

- Adjusting to changed /etc/services
  "ipsec-msft" has been changed to "ipsec-nat-t"
- 2.11.41

-------------------------------------------------------------------
Fri Mar  4 14:09:28 CET 2005 - lslezak@suse.cz

- HWConfig.ycp - /etc/sysconfig/hardware/hwcfg-* file access
- 2.11.40

-------------------------------------------------------------------
Fri Mar  4 10:25:56 CET 2005 - locilka@suse.cz

- fixed bug #67335
  Aborting unchanged SuSEfirewall configuration
- 2.11.39

-------------------------------------------------------------------
Thu Mar  3 13:40:45 CET 2005 - jsrain@suse.cz

- prevent Initrd module from automatical reading in Mode::config
  (#67256)

-------------------------------------------------------------------
Wed Mar  2 11:22:33 CET 2005 - locilka@suse.cz

- merged proofed texts
- 2.11.38

-------------------------------------------------------------------
Fri Feb 25 15:24:07 CET 2005 - lslezak@suse.cz

- command line - fixed checking of the mandatory keys - don't
  abort in "unsupported" mode, testsuite updated
- 2.11.37

-------------------------------------------------------------------
Fri Feb 25 13:20:17 CET 2005 - visnov@suse.cz

- 2.11.35

-------------------------------------------------------------------
Fri Feb 25 13:11:07 CET 2005 - lslezak@suse.cz

- commandline - don't check mandatory keys when the command line
  mode is "unsupported", testsuite updated
- 2.11.36

-------------------------------------------------------------------
Thu Feb 24 12:00:54 CET 2005 - fehr@suse.de

- Add AsciiFile::ReplaceLine
- 2.11.34

-------------------------------------------------------------------
Thu Feb 24 08:54:01 CET 2005 - visnov@suse.cz

- reading INCOMPLETE_TRANSLATION_TRESHOLD enabled
- 2.11.33

-------------------------------------------------------------------
Wed Feb 23 14:25:44 CET 2005 - lslezak@suse.cz

- command line - use command 'abort' instead of 'quit',
  testsuite updated

-------------------------------------------------------------------
Mon Feb 21 18:31:12 CET 2005 - nashif@suse.de

- Fixed reading of global variable which breaks testsuites

-------------------------------------------------------------------
Mon Feb 21 16:22:21 CET 2005 - nashif@suse.de

- Added incomplete_translation_treshold to product features

-------------------------------------------------------------------
Fri Feb 18 11:33:32 CET 2005 - visnov@suse.cz

- Don't show desktop files with "Hidden" set to yes in ncurses menu

-------------------------------------------------------------------
Thu Feb 17 07:16:41 CET 2005 - nashif@suse.de

- Added function to reset install.inf data to initiate a reread of
  the file

-------------------------------------------------------------------
Tue Feb 15 15:55:55 CET 2005 - locilka@suse.cz

- added name of the device for configuring interfaces
- added missing comments for SuSEFirewall functions

-------------------------------------------------------------------
Mon Feb 14 11:30:44 CET 2005 - jsrain@suse.cz

- added functions to disable and enable the CWM Firewall Interfaces
  widget
- 2.11.30

-------------------------------------------------------------------
Thu Feb 10 16:35:17 CET 2005 - mvidner@suse.cz

- Do not propose a dynamic address if the product (OES) says
  force_static_ip (#50524).
- 2.11.29

-------------------------------------------------------------------
Wed Feb  9 19:19:42 CET 2005 - nashif@suse.de

- control file and saved features from installation is now saved
  into /etc/YaST2,  /var/lib is too risky

-------------------------------------------------------------------
Wed Feb  9 15:12:00 CET 2005 - jsrain@suse.cz

- merged variables for kernel parameters in ProductFeatures into
  one (#50369)

-------------------------------------------------------------------
Wed Feb  9 12:03:50 CET 2005 - locilka@suse.cz

- Fixed reading SuSEfirewall2 configuration to be done only once
  in network proposal.

-------------------------------------------------------------------
Tue Feb  8 17:03:02 CET 2005 - sh@suse.de

- Added icons to standard popups
- V 2.11.26

-------------------------------------------------------------------
Tue Feb  8 16:09:19 CET 2005 - nashif@suse.de

- Moved ProductControl. Hooks from installation

-------------------------------------------------------------------
Tue Feb  8 14:48:37 CET 2005 - nashif@suse.de

- Moved XML module to library

-------------------------------------------------------------------
Tue Feb  8 10:48:25 CET 2005 - jsrain@suse.cz

- added richtext and (multi)selection box widget support to CWM
- enable release notes in inst. proposal also for NCurses

-------------------------------------------------------------------
Tue Feb  8 10:10:52 CET 2005 - jsuchome@suse.cz

- merged texts from proofreading
- 2.11.25

-------------------------------------------------------------------
Tue Feb  8 09:46:32 CET 2005 - jsuchome@suse.cz

- build with CustomDialogs.ycp
- 2.11.24

-------------------------------------------------------------------
Mon Feb  7 06:17:22 CET 2005 - nashif@suse.de

- Fixed call to inst_suseconfig
- Added variable to Directory used for custom workflows

-------------------------------------------------------------------
Fri Feb  4 17:44:21 CET 2005 - mvidner@suse.cz

- Added String::OptParens, String::OptFormat.
- 2.11.23

-------------------------------------------------------------------
Tue Feb  1 12:56:56 CET 2005 - lslezak@suse.cz

- fixed finish call handling (don't call finish handler (Write)
  when module is not initialized)
- 2.11.22

-------------------------------------------------------------------
Mon Jan 31 17:47:43 CET 2005 - sh@suse.de

- Added Show|HideReleaseNotesButton() to Wizard::
- V 2.11.21

-------------------------------------------------------------------
Mon Jan 31 10:46:33 CET 2005 - locilka@suse.cz

- added samba-server allowing broadcast feature (#50311)
- 2.11.20

-------------------------------------------------------------------
Fri Jan 28 09:57:54 CET 2005 - mlazar@suse.cz

- fixed runlevel agent: don't dump error msg if service script
  isn't readable

-------------------------------------------------------------------
Thu Jan 27 13:29:28 CET 2005 - mvidner@suse.cz

- NetworkDevices: canonicalize STARTMODE (~#50095), also on Import.
- 2.11.19

-------------------------------------------------------------------
Thu Jan 27 12:34:14 CET 2005 - locilka@suse.cz

- Rewritten SuSEFirewall::ActivateConfiguration() function
- Fixed some y2error message

-------------------------------------------------------------------
Wed Jan 26 16:39:19 CET 2005 - mvidner@suse.cz

- Fixed a typo preventing from adding an Altix XP interface (#50044).

-------------------------------------------------------------------
Tue Jan 25 12:39:26 CET 2005 - locilka@suse.cz

- removed SuSEfirewall2_final init script (bugzilla #50157)
- 2.11.18

-------------------------------------------------------------------
Fri Jan 21 10:50:28 CET 2005 - lslezak@suse.cz

- an option in command line mode specification can have
  more help texts (depending on command)
- improved command line mode support test (test also empty map)
- version 2.11.17

-------------------------------------------------------------------
Tue Jan 18 14:56:33 CET 2005 - lslezak@suse.cz

- command line - new simple mode (no commands),
  lazy initialization (bug #44083)
- version 2.11.16

-------------------------------------------------------------------
Wed Jan 12 16:16:20 CET 2005 - lslezak@suse.cz

- command line mode enhancements: accept integer type,
  added CommandLine::PrintVerbose(), cutom help option,
  testsuite update, small fixes
- version 2.11.15

-------------------------------------------------------------------
Tue Jan 11 16:52:35 CET 2005 - jsrain@suse.cz

-reverted fix of #49483

-------------------------------------------------------------------
Mon Jan 10 14:03:48 CET 2005 - jsrain@suse.cz

- added new function to compute additional packages (eg. -nongpl)
  for any base kernel package to Kernel.ycp

-------------------------------------------------------------------
Fri Jan  7 10:53:19 CET 2005 - locilka@suse.cz

- added new functions into String module
  TextTable() & UnderlinedHeader()

-------------------------------------------------------------------
Thu Jan  6 10:43:19 CET 2005 - jsrain@suse.cz

- prevent vga= kernel parameter from being used on IA64 (#49483)

-------------------------------------------------------------------
Wed Jan  5 16:52:31 CET 2005 - jsrain@suse.cz

- changed Kernel.ycp to functional interface
- 2.11.14

-------------------------------------------------------------------
Tue Jan  4 09:41:35 CET 2005 - jsrain@suse.cz

- fixed handling of sysconfig/kernel:MODULES_LOADED_ON_BOOT if
  changed externally during installation (#46971)

-------------------------------------------------------------------
Mon Jan  3 10:47:34 CET 2005 - locilka@suse.cz

- Added new implementation of SuSEfirewall2 broadcast configuration
  into SuSEFirewall module
- 2.11.13

-------------------------------------------------------------------
Tue Dec 21 17:13:26 CET 2004 - mvidner@suse.cz

- Added Hostname::Validhost (#22802).
- Substitute VERSION in Version.ycp also at "make" time (#40492).
- Support FW_ALLOW_FW_BROADCAST_* (locilka).
- 2.11.12

-------------------------------------------------------------------
Tue Dec 21 11:46:19 CET 2004 - jsrain@suse.cz

- fixed validation of widgets inside CWM Tab widget
- added possibility to set functions for immediate service
  start/stop in the CWMServiceStart widget

-------------------------------------------------------------------
Tue Dec 14 17:17:12 CET 2004 - mvidner@suse.cz

- Added Progress::set, fixed docs a bit.
- 2.11.11

-------------------------------------------------------------------
Fri Dec  3 16:45:39 CET 2004 - mvidner@suse.cz

- NetworkDevices: Canonicalize netmask data (#46885).

-------------------------------------------------------------------
Wed Dec  1 11:37:39 CET 2004 - locilka@suse.cz

- Added handling for 'all' parameter in old firewall functions
  in SuSEFirewall module
- Added CharacterDevice file-type into FileUtils.ycp.
- Created testsuite for FileUtils module.

-------------------------------------------------------------------
Wed Dec  1 10:56:06 CET 2004 - mvidner@suse.cz

- NetworkDevices: Improved ifcfg name handling,
  particularly mobile ipv6 (#48696).

-------------------------------------------------------------------
Tue Nov 30 12:40:31 CET 2004 - locilka@suse.cz

- Moved CWMFirewallInterfaces from yast2-firewall to yast2 rpm

-------------------------------------------------------------------
Tue Nov 30 10:47:06 CET 2004 - visnov@suse.cz

- added testsuite infrastructure for library/modules

-------------------------------------------------------------------
Thu Nov 25 09:50:51 CET 2004 - locilka@suse.cz

- added SuSEFirewallServices and PortAliases YCP Modules into
  library/network.

-------------------------------------------------------------------
Wed Nov 17 17:21:29 CET 2004 - arvin@suse.de

- fixed handling of command line arguments with space (bug #48264)

-------------------------------------------------------------------
Tue Nov 16 12:15:15 CET 2004  - fehr@suse.de

- add evms logfiles to save_y2logs if present

-------------------------------------------------------------------
Fri Nov 12 17:53:01 CET 2004 - mvidner@suse.cz

- Added NetworkDevices::DeleteAlias (#48191).

-------------------------------------------------------------------
Fri Nov 12 15:27:24 CET 2004 - locilka@suse.cz

- FileUtils have now GetFileRealType and GetFileType functions
  with output depending on the type of requested file.
- Increased documentation for FileUtils.

-------------------------------------------------------------------
Thu Nov 11 18:09:15 CET 2004 - arvin@suse.de

- always use Directory::logdir

-------------------------------------------------------------------
Thu Nov 11 16:28:56 CET 2004 - locilka@suse.cz

- Created FileUtils module for getting information about system
  files and directories.

-------------------------------------------------------------------
Thu Nov 11 15:32:43 CET 2004 - mvidner@suse.cz

- Added String::ValidCharsFilename, NetworkDevices::ValidCharsIfcfg
  (#46803)
- Added character set functions to String.
- PackageSystem::InstallKernel: return early if the module list is
  empty, thus slashing "yast2 lan" startup time.
- Desktop::RunViaDesktop now accepts arguments (#46828).

-------------------------------------------------------------------
Wed Nov 10 10:45:21 CET 2004 - mvidner@suse.cz

- Moved NetworkDevices from yast2-network to yast2.
- 2.11.7

-------------------------------------------------------------------
Mon Nov  8 15:07:10 CET 2004 - visnov@suse.cz

- yast2-pkg-bindings added to requires

-------------------------------------------------------------------
Mon Nov  8 12:53:46 CET 2004 - jsrain@suse.cz

- added optional "no_help" key to CWM widget description map
  in order to suppress errors in log if no help wanted (#47938)
- added protection against removing used TSIG keys to the CWM
  TSIG keys management widget (#47480)

-------------------------------------------------------------------
Thu Nov  4 17:56:47 CET 2004 - sh@suse.de

- Added save_y2logs script for easier bug reporting
- V 2.11.6

-------------------------------------------------------------------
Thu Nov  4 11:00:06 CET 2004 - mvidner@suse.cz

- Added String::FirstChunk.
- 2.11.5

-------------------------------------------------------------------
Wed Nov 03 14:32:15 CET 2004 - arvin@suse.de

- removed deprecated lookup

-------------------------------------------------------------------
Tue Nov  2 16:36:35 CET 2004 - mvidner@suse.cz

- Allow overriding sbindir so that we can install to a prefix.
- Merged changes from the 9.2 branch.

-------------------------------------------------------------------
Mon Nov  1 14:29:34 CET 2004 - visnov@suse.cz

- set product name in wizard when opening a dialog (#46247)

-------------------------------------------------------------------
Mon Nov  1 10:32:10 CET 2004 - visnov@suse.cz

- fix processing of command line arguments in Mode and Stage

-------------------------------------------------------------------
Mon Nov  1 09:34:44 CET 2004 - msvec@suse.cz

- use ll_LL in .desktop files (#47668)

-------------------------------------------------------------------
Mon Nov  1 08:00:06 CET 2004 - jsrain@suse.cz

- fixed parameters to sformat in Commandline.ycp
- 2.11.3

-------------------------------------------------------------------
Tue Oct 26 12:35:59 CEST 2004 - jsrain@suse.cz

- Mode.ycp split to Mode.ycp, Stage.ycp, Linuxrc.ycp and
  Installation.ycp (yast2-installation), clean-up
- adapted the code to the clean-up
- 2.11.2

-------------------------------------------------------------------
Tue Oct 19 13:29:57 CEST 2004 - locilka@suse.de

- added several messages into Message.ycp
- added several labels into Label.ycp
- added two functions into Confirm.ycp
- 2.11.1

-------------------------------------------------------------------
Mon Oct 11 14:53:47 CEST 2004 - jsrain@suse.cz

- changed Arch.ycp to functional interface, probing the settings
  when they are needed (instead of constructor)
- update Initrd.ycp not to use Arch:: in its constructor
- 2.11.0

-------------------------------------------------------------------
Mon Oct  4 16:42:21 CEST 2004 - mvidner@suse.cz

- Moved the "cd /" workaround to yast2-network (#46055).
- 2.10.27

-------------------------------------------------------------------
Fri Oct  1 13:44:58 CEST 2004 - sh@suse.de

- Fixed bug #46598: Layout broken due to 800x600 default size
- V 2.10.24

-------------------------------------------------------------------
Wed Sep 29 13:51:00 CEST 2004 - visnov@suse.cz

- always reinitialize target (#45356)
- 2.10.23

-------------------------------------------------------------------
Wed Sep 29 10:10:37 CEST 2004 - mvidner@suse.cz

- Fixed Package::FunctionsAI["DoInstall" and "DoRemove"] (#45463).
- 2.10.22

-------------------------------------------------------------------
Mon Sep 27 15:09:44 CEST 2004 - arvin@suse.de

- fixed generation of desktop files

-------------------------------------------------------------------
Sat Sep 25 10:55:58 CEST 2004 - mvidner@suse.cz

- Change directory to / in /sbin/yast2 (#46055).
- 2.10.20

-------------------------------------------------------------------
Fri Sep 24 19:03:41 CEST 2004 - mvidner@suse.cz

- Added Desktop::RunViaDesktop (#37864).
- 2.10.19

-------------------------------------------------------------------
Fri Sep 24 08:07:29 CEST 2004 - visnov@suse.cz

- always initialize SourceCache when installing packages
- use installed kernel to compute kernel packages (#45905)
- 2.10.18

-------------------------------------------------------------------
Thu Sep 23 09:49:52 CEST 2004 - mvidner@suse.cz

- Fixed empty runlevel editor (#45858).

-------------------------------------------------------------------
Tue Sep 21 11:31:00 CEST 2004 - arvin@suse.de

- adapted path for qtrc (bug #44803)

-------------------------------------------------------------------
Tue Sep 14 16:58:38 CEST 2004 - mvidner@suse.cz

- Ignore /etc/init.d/Makefile (#45198).

-------------------------------------------------------------------
Tue Sep 14 10:51:01 CEST 2004 - jsrain@suse.cz

- added ProductFeatures::enable_firewall and firewall_ssh_enable
  to control firewall behavior in the proposal

-------------------------------------------------------------------
Mon Sep 13 11:25:06 CEST 2004 - jsrain@suse.cz

- fixed reordering of items in Table/Popup's table (#45097)
- added ProductFeatures::fam_local_only
- 2.10.14

-------------------------------------------------------------------
Mon Sep  6 12:42:27 CEST 2004 - visnov@suse.cz

- moved ComputeKernelPackages to Kernel.ycp
- use Kernel::ComputePackages in Package (#44394)
- 2.10.13

-------------------------------------------------------------------
Mon Sep  6 11:53:31 CEST 2004 - jsrain@suse.cz

- mark licenses as confirmed when accepted (in PackageSystem.ycp
  and Require.ycp)

-------------------------------------------------------------------
Thu Sep  2 13:01:38 CEST 2004 - locilka@suse.cz

- added String::escapetags - function for escaping HTML/XML tags

-------------------------------------------------------------------
Mon Aug 30 15:10:19 CEST 2004 - arvin@suse.de

- add nongpl kernel package during installation (bug #44394)

-------------------------------------------------------------------
Fri Aug 27 15:10:55 CEST 2004 - arvin@suse.de

- merged proof read messages

-------------------------------------------------------------------
Fri Aug 27 11:19:51 CEST 2004 - mvidner@suse.cz

- LogView grep: properly quote the regex; it is a basic regex.

-------------------------------------------------------------------
Fri Aug 20 06:27:01 CEST 2004 - nashif@suse.de

- Own schema directory
- 2.10.10

-------------------------------------------------------------------
Thu Aug 19 13:14:02 CEST 2004 - visnov@suse.cz

- allow in commandline also GUI handler returning symbols (#43935)

-------------------------------------------------------------------
Tue Aug 17 11:26:37 CEST 2004 - jsrain@suse.cz

- fixed function type casting in Table/Popup routines
- prevent 'usbhid' module from being added to initrd (#36766)

-------------------------------------------------------------------
Mon Aug 16 23:36:18 CEST 2004 - nashif@suse.de

- fixed testsuites (added Testsuite.ycp to testedfiles or modified output
  according to the change of logging function references) (jsrain)
- type cast fixes
- CWM: fixed structure validation

-------------------------------------------------------------------
Thu Aug 12 23:27:19 CEST 2004 - nashif@suse.de

- Disable Commandline interface during firstboot phase
- 2.10.7

-------------------------------------------------------------------
Tue Aug  3 15:41:32 CEST 2004 - jsrain@suse.cz

- fixed types in CWM, changed interface of CWM::ShowAndRun ()
- split the CWMServiceStart widget into multiple widgets (one for
  each part)
- 2.10.6

-------------------------------------------------------------------
Fri Jul 30 11:37:44 CEST 2004 - jsrain@suse.cz

- adapted CWMServiceStart.ycp functionality for box product

-------------------------------------------------------------------
Thu Jul 29 09:47:51 CEST 2004 - nashif@suse.de

- New module for interaction with linuxrc(yast.inf and install.inf
  handling)
- Move functions from misc to Linuxrc

-------------------------------------------------------------------
Thu Jul 29 08:34:41 CEST 2004 - nashif@suse.de

- Defined more variables in ProductFeatures
- Removed live_eval variable

-------------------------------------------------------------------
Tue Jul 20 13:48:00 CEST 2004 - jsrain@suse.cz

- enhanced the TSIG keys management widget to do more checks before
  creating a new TSIG key (#40845)

-------------------------------------------------------------------
Mon Jul 19 12:26:40 CEST 2004 - jsrain@suse.cz

- enhnced functionality of Package*.ycp modules (popups with custom
  message, package check for read functions with error feedback)

-------------------------------------------------------------------
Wed Jul 14 11:27:23 CEST 2004 - jsrain@suse.cz

- fixed typos in CWMServiceStart.ycp

-------------------------------------------------------------------
Tue Jul 13 09:02:49 CEST 2004 - locilka@suse.de

- added new Message module
- 2.10.3

-------------------------------------------------------------------
Mon Jun 21 13:24:03 CEST 2004 - jsrain@suse.cz

- added CWM widget for TSIG keys management

-------------------------------------------------------------------
Fri Jun 18 15:28:07 CEST 2004 - lslezak@suse.cz

- CommandLine: read text or password from console

-------------------------------------------------------------------
Fri Jun 18 10:16:04 CEST 2004 - jsrain@suse.cz

- added CWM widget for service starting (like the Start-up dialog
  in DNS server component)

-------------------------------------------------------------------
Thu Jun 17 10:00:53 CEST 2004 - msvec@suse.cz

- updated testsuite
- 2.10.2

-------------------------------------------------------------------
Wed Jun 16 16:16:58 CEST 2004 - jsrain@suse.cz

- added suport for navigation tree and tabs to CWM
- updated the LogView popup to be able to be used as widget for CWM
- do not add 'desktop' to kernel command line

-------------------------------------------------------------------
Wed Jun 16 10:36:53 CEST 2004 - msvec@suse.cz

- fixed 'yast2 -l' output (#42087)
- 2.9.75

-------------------------------------------------------------------
Fri Jun 11 01:01:14 CEST 2004 - nashif@suse.de

- Added software-proposal variable to product features

-------------------------------------------------------------------
Tue Jun  8 04:35:25 CEST 2004 - nashif@suse.de

- Fixed bug #41696: yast uses elevator=anticipatory instead of
  elevator=as
- URL with empty host is valid (i.e. file:///test.xml )

-------------------------------------------------------------------
Fri May 28 16:48:12 CEST 2004 - sh@suse.de

- Fixed bug #41305: License agreement after abort in NCurses

-------------------------------------------------------------------
Wed May 26 15:12:17 CEST 2004 - mvidner@suse.cz

- Fixed agent definition for /etc/sysconfig/hardware
  to handle multiline values (#39350).
- 2.9.72

-------------------------------------------------------------------
Tue May 25 18:27:15 CEST 2004 - arvin@suse.de

- install kernel-bigsmp even with a bit less than 4GB of RAM
  (bug #40729)

-------------------------------------------------------------------
Tue May 25 13:48:01 CEST 2004 - jsrain@suse.cz

- set the I/O scheduler in ProductFeatures (#41038)
- 2.9.70

-------------------------------------------------------------------
Wed May 19 03:30:13 CEST 2004 - nashif@suse.de

- Added a timeout for ShowText popup when called via
  Report. (Report::ShowText)

-------------------------------------------------------------------
Mon May 17 10:42:57 CEST 2004 - msvec@suse.cz

- added PadZero general function for padding with zeros

-------------------------------------------------------------------
Wed May 12 15:30:47 CEST 2004 - msvec@suse.cz

- improved ncurses menu responsiveness (#38363)
- 2.9.68

-------------------------------------------------------------------
Wed May  5 16:20:30 CEST 2004 - gs@suse.de

- yast2 start script: check whether the terminal supports UTF-8
  and adapt language settings (bug #39606)
- 2.9.67

-------------------------------------------------------------------
Tue May 04 10:12:45 CEST 2004 - arvin@suse.de

- merged proofread messages

-------------------------------------------------------------------
Fri Apr 23 15:58:47 CEST 2004 - mvidner@suse.cz

- do not copy network aliases from install.inf
  to modprobe.conf (#39135)
- 2.9.65

-------------------------------------------------------------------
Thu Apr 22 11:09:32 CEST 2004 - arvin@suse.de

- run unicode_{start,stop} only if they are present (bug #35714)

-------------------------------------------------------------------
Mon Apr 19 13:05:04 CEST 2004 - arvin@suse.de

- merged proofread messages

-------------------------------------------------------------------
Fri Apr 16 18:11:07 CEST 2004 - nashif@suse.de

- Save runtime product variables

-------------------------------------------------------------------
Thu Apr  8 13:56:41 CEST 2004 - jsrain@suse.cz

- use the 'desktop' kernel parameter only for desktop products

-------------------------------------------------------------------
Wed Apr  7 19:25:31 CEST 2004 - nashif@suse.de

- #38596: Also use saved id

-------------------------------------------------------------------
Wed Apr  7 18:21:39 CEST 2004 - nashif@suse.de

- Workaround for #38596, broken recursion for iterators

-------------------------------------------------------------------
Tue Apr  6 18:53:56 CEST 2004 - nashif@suse.de

- update/upgrade defaults added to product feature set (#38486)

-------------------------------------------------------------------
Mon Apr  5 18:00:23 CEST 2004 - nashif@suse.de

- Removed unconfigurable options from report summary
- Added optional list of package to product features
- 2.9.60

-------------------------------------------------------------------
Fri Apr  2 22:16:33 CEST 2004 - nashif@suse.de

- Fixed wrapper functions for new wizard
- 2.9.59

-------------------------------------------------------------------
Fri Apr 02 15:59:59 CEST 2004 - arvin@suse.de

- finally changed license to GPL for good

-------------------------------------------------------------------
Fri Apr  2 06:41:58 CEST 2004 - nashif@suse.de

- added wrapper functions around Tree and Menu enabled Wizards to
  support ncurses mode (#37581)

-------------------------------------------------------------------
Thu Apr 01 14:28:23 CEST 2004 - arvin@suse.de

- don't set download callbacks globaly (bug #37151)

-------------------------------------------------------------------
Wed Mar 31 19:52:42 CEST 2004 - nashif@suse.de

- New ProductFeature variables

-------------------------------------------------------------------
Wed Mar 31 17:53:05 CEST 2004 - msvec@suse.cz

- added /etc/YaST2 dir (for log.conf)
- 2.9.54

-------------------------------------------------------------------
Wed Mar 31 14:06:43 CEST 2004 - gs@suse.de

- show header of ShowText popup (bug #37171)

-------------------------------------------------------------------
Wed Mar 31 12:20:54 CEST 2004 - arvin@suse.de

- added product feature about suboptimal distribution (bug #36823)

-------------------------------------------------------------------
Wed Mar 31 10:32:13 CEST 2004 - jsrain@suse.de

- remove ide-scsi from initrd during update (#37591)

-------------------------------------------------------------------
Tue Mar 30 18:04:43 CEST 2004 - jsrain@suse.de

- fixed map validator of CWM

-------------------------------------------------------------------
Mon Mar 29 16:18:49 CEST 2004 - jsrain@suse.de

- fixed behavior of combo box for adding new option if it is
  editable (#37267)
- 2.9.52

-------------------------------------------------------------------
Mon Mar 29 15:27:24 CEST 2004 - adrian@suse.de

- hide YaST groups desktop files in the desktop world

-------------------------------------------------------------------
Mon Mar 29 11:13:30 CEST 2004 - arvin@suse.de

- fixed kernel selection on i386 smp systems (bug #35876)

-------------------------------------------------------------------
Mon Mar 29 09:19:19 CEST 2004 - jsrain@suse.de

- adapted CWM to updated 'is' builtin
- fixed Initrd testsuite
- 2.9.50

-------------------------------------------------------------------
Fri Mar 26 15:03:49 CET 2004 - arvin@suse.de

- added uml detection to Arch module

-------------------------------------------------------------------
Wed Mar 24 16:59:37 CET 2004 - adrian@suse.de

- fix yast qt ui themeing, export QT_HOME_DIR again
  (got broken due to login shell usage bye kdesu)

-------------------------------------------------------------------
Wed Mar 24 11:17:25 CET 2004 - arvin@suse.de

- fixed function name (bug #36783)

-------------------------------------------------------------------
Tue Mar 23 16:54:37 CET 2004 - mvidner@suse.cz

- added Confirm::MustBeRoot to easily alert the user (#35363)

-------------------------------------------------------------------
Tue Mar 23 09:05:39 CET 2004 - lslezak@suse.cz

- fixed parsing quoted string in String::ParseOptions() (#36223)
- testsuite update

-------------------------------------------------------------------
Mon Mar 22 17:09:55 CET 2004 - msvec@suse.cz

- support for sort keys in ncurses menu (#36466)
- 2.9.47

-------------------------------------------------------------------
Mon Mar 22 14:11:58 CET 2004 - jsrain@suse.cz

- fixed unwanted hiding of helps during progress bar run
- don't abort installing packages via Require and PackageSystem
  if dependency solving fails and system wasn't consistent before
  installing them

-------------------------------------------------------------------
Mon Mar 22 13:38:27 CET 2004 - sh@suse.de

- V 2.9.46
- Fixed bug #35768: Wizard buttons not retranslated

-------------------------------------------------------------------
Fri Mar 19 15:41:00 CET 2004 - sh@suse.de

- V 2.9.45
- Improved handling for all Popup::*timed*() dialogs:
  Use UI::TimeoutUserInput() now, no more confusing busy cursor,
  less delays (no more sleep() )

-------------------------------------------------------------------
Wed Mar 17 19:10:15 CET 2004 - fehr@suse.de

- add functions {Set,Get}Utf8Lang() to Encoding module

-------------------------------------------------------------------
Wed Mar 17 11:48:25 CET 2004 - arvin@suse.de

- added download progress callbacks (bug #31445)

-------------------------------------------------------------------
Mon Mar 15 16:49:00 CET 2004 - fehr@suse.de

- add functions {Set,Get}EncLang() && GetCodePage() to Encoding module
- add global boolean evms_config to ProductFeatures.ycp

-------------------------------------------------------------------
Mon Mar 15 14:59:41 CET 2004 - arvin@suse.de

- adapted "yast -l" to desktop files (bug #35019)

-------------------------------------------------------------------
Fri Mar 12 15:35:56 CET 2004 - nashif@suse.de

- Custom wizard added (sh@suse.de)

-------------------------------------------------------------------
Thu Mar 11 18:17:52 CET 2004 - msvec@suse.cz

- proper event ID type handling (#35602)

-------------------------------------------------------------------
Wed Mar 10 14:05:43 CET 2004 - msvec@suse.cz

- accept nil from some UI calls (should fix the failing testsuites)
- added function for creation of FQ hostname

-------------------------------------------------------------------
Wed Mar 10 09:26:03 CET 2004 - arvin@suse.de

- install kernel-um in uml

-------------------------------------------------------------------
Wed Mar 10 07:03:41 CET 2004 - nashif@suse.de

- Fixed Progress for new Wizard
- 2.9.39

-------------------------------------------------------------------
Wed Mar 10 01:42:25 CET 2004 - sh@suse.de

- V 2.9.37
- Migration to new wizard

-------------------------------------------------------------------
Mon Mar  8 17:53:29 CET 2004 - sh@suse.de

- Changed X cursor theme (adrian)

-------------------------------------------------------------------
Mon Mar  8 15:56:52 CET 2004 - msvec@suse.cz

- Added Wizard::SetDesktopIcon to set the title icon
- 2.9.35

-------------------------------------------------------------------
Fri Mar  5 14:31:39 CET 2004 - mvidner@suse.cz

- Added Popup::AnyQuestionRichText.
- {Require,PackageSystem}::DoInstallAndRemove:
  ask for license acceptance (#35250).

-------------------------------------------------------------------
Fri Mar  5 12:43:40 CET 2004 - msvec@suse.cz

- make runlevel testsuite use Service
- add warnings about usage of obsolete interface
- 2.9.33

-------------------------------------------------------------------
Thu Mar  4 20:05:13 CET 2004 - visnov@suse.cz

- 2.9.32
- late initialization of Wizard and Progress (for command line)

-------------------------------------------------------------------
Thu Mar  4 17:24:56 CET 2004 - msvec@suse.cz

- fixed docu installation dirs
- replaced sequencer include with dummy one using Sequencer

-------------------------------------------------------------------
Thu Mar  4 16:09:18 CET 2004 - visnov@suse.cz

- added type info (kkaempf, visnov)

-------------------------------------------------------------------
Thu Mar  4 15:47:00 CET 2004 - msvec@suse.cz

- improved the packages testing client
- fixed ncurses menu generation (#35186)

-------------------------------------------------------------------
Tue Mar  2 15:50:16 CET 2004 - msvec@suse.cz

- fixed Package interface
- added documentation and testing client

-------------------------------------------------------------------
Tue Mar  2 10:58:54 CET 2004 - msvec@suse.cz

- improved (fixed) agent for sysconfig/hardware
- 2.9.31

-------------------------------------------------------------------
Fri Feb 27 03:28:39 CET 2004 - nashif@suse.de

- Adapt for new control file based installation

-------------------------------------------------------------------
Thu Feb 26 12:32:12 CET 2004 - jsrain@suse.de

- preventing modules uhci-hcd, ehci-hcd, ohci-hcd from being put
  into initrd (#35032)

-------------------------------------------------------------------
Tue Feb 24 13:03:03 CET 2004 - visnov@suse.cz

- don't duplicate history entries in interactive command line (#34610)

-------------------------------------------------------------------
Tue Feb 24 11:37:17 CET 2004 - kkaempf@suse.de

- treat x86_64 as 'wintel' architecture (#34853)

-------------------------------------------------------------------
Mon Feb 23 13:02:40 CET 2004 - mvidner@suse.cz

- Services: don't omit boot.hotplug-beta, boot.restore_permissions (#34775)
- 2.9.28

-------------------------------------------------------------------
Fri Feb 20 19:45:58 CET 2004 - arvin@suse.de

- disable accept button during Progress (bug #30303)

-------------------------------------------------------------------
Fri Feb 20 09:38:13 CET 2004 - jsrain@suse.de

- fixed redrawing of fields in Table/Popup table widget after an
  option was changed

-------------------------------------------------------------------
Thu Feb 19 18:04:31 CET 2004 - jsrain@suse.de

- added agent for handling /etc/sysconfig/hardware/hwcfg-*

-------------------------------------------------------------------
Thu Feb 19 15:33:17 CET 2004 - arvin@suse.de

- removed function Kernel::IDERecorders since "ide-scsi" is not
  used anymore (bug #34694)

-------------------------------------------------------------------
Thu Feb 19 13:24:44 CET 2004 - mvidner@suse.cz

- changed sort to use "<" instead of "<=" because of the switch
  to std::sort

-------------------------------------------------------------------
Thu Feb 19 11:15:17 CET 2004 - visnov@suse.cz

- restore AsciiFile::AssertLineValid behavior as in 9.0

-------------------------------------------------------------------
Tue Feb 17 18:12:25 CET 2004 - sh@suse.de

- Use correct kernel image name on S/390
- 2.9.25

-------------------------------------------------------------------
Tue Feb 17 15:37:45 CET 2004 - sh@suse.de

- Fixed bug #34617: New kernel names on S/390
- 2.9.24

-------------------------------------------------------------------
Tue Feb 17 12:00:56 CET 2004 - sh@suse.de

- Applied olh's patch for bug #34602: PPC kernel renamed
- 2.9.23

-------------------------------------------------------------------
Mon Feb 16 18:27:14 CET 2004 - arvin@suse.de

- recognize newer macs (bug #34587)

-------------------------------------------------------------------
Mon Feb 16 17:06:46 CET 2004 - jsrain@suse.de

- kernel image is now /boot/vmlinux on all PPC subarchs (#34588)
- 2.9.21

-------------------------------------------------------------------
Mon Feb 16 11:20:53 CET 2004 - arvin@suse.de

- removed obsolete Mode::hardBoot

-------------------------------------------------------------------
Thu Feb 12 17:50:24 CET 2004 - lslezak@suse.cz

- CWM: added better `back event handling, correctly displaying
  option names in the new option checkbox (jsrain)
- added function String::FormatSizeWithPrecision,
  updated testsuite
- version 2.9.19

-------------------------------------------------------------------
Wed Feb 11 11:02:20 CET 2004 - msvec@suse.cz

- adapt remote clients for the new interpreter

-------------------------------------------------------------------
Tue Feb 10 17:45:16 CET 2004 - arvin@suse.de

- adapted kernel determination to kernel 2.6 names

-------------------------------------------------------------------
Tue Feb 10 10:33:05 CET 2004 - arvin@suse.de

- finally removed configdir from file list (doesn't help anymore)

-------------------------------------------------------------------
Sat Feb 07 20:19:29 CET 2004 - arvin@suse.de

- removed config files (*.y2cc)

-------------------------------------------------------------------
Sat Feb  7 16:29:32 CET 2004 - msvec@suse.cz

- own configdir until all modules are updated
- 2.9.15

-------------------------------------------------------------------
Fri Feb  6 14:34:35 CET 2004 - msvec@suse.cz

- call %suse_update_desktop_file for the group files
- use the group .desktop files also in the ncurses menu
- 2.9.14

-------------------------------------------------------------------
Tue Feb  3 12:39:35 CET 2004 - msvec@suse.cz

- added yast2 groups .desktop files
- 2.9.13

-------------------------------------------------------------------
Tue Feb  3 09:27:50 CET 2004 - visnov@suse.cz

- implemented non-strict checking of command line options

-------------------------------------------------------------------
Sat Jan 31 21:58:23 CET 2004 - arvin@suse.de

- added function to build a url from tokens

-------------------------------------------------------------------
Fri Jan 30 16:46:34 CET 2004 - mvidner@suse.cz

- removed lookups in Service to fix configuration modules testsuites
- 2.9.11

-------------------------------------------------------------------
Thu Jan 29 18:09:39 CET 2004 - msvec@suse.cz

- more testsuite fixes
- 2.9.10

-------------------------------------------------------------------
Thu Jan 29 11:32:55 CET 2004 - jsrain@suse.de

- fixed cwm testsuite
- fixed file list
- 2.9.9

-------------------------------------------------------------------
Tue Jan 27 09:19:21 CET 2004 - jsrain@suse.de

- removed hwinfo from neededforbuild
- fixed testsuite for initrd

-------------------------------------------------------------------
Mon Jan 26 17:14:59 CET 2004 - jsrain@suse.de

- added hwinfo to neededforbuild
- 2.9.8

-------------------------------------------------------------------
Mon Jan 26 15:08:56 CET 2004 - msvec@suse.cz

- converted wizard sequencer to module
- 2.9.7

-------------------------------------------------------------------
Fri Jan 23 16:11:46 CET 2004 - msvec@suse.cz

- added agents for sysconfig/sysctl and /suseconfig
- 2.9.6

-------------------------------------------------------------------
Fri Jan 23 12:29:29 CET 2004 - arvin@suse.de

- fixed Require.ycp for brand new interpreter

-------------------------------------------------------------------
Mon Jan 19 08:52:19 CET 2004 - jsrain@suse.de

- merged the new interpreter branch

-------------------------------------------------------------------
Mon Dec 15 15:58:45 CET 2003 - jsrain@suse.de

- Moved Label.ycp and Popup.ycp from source/yast2/library/wizard/src
  to source/yas t2/library/module because of building with the new
  interpreter

-------------------------------------------------------------------
Mon Dec 15 11:34:19 CET 2003 - msvec@suse.cz

- better services handling: Service (from Runlevel)

-------------------------------------------------------------------
Fri Dec  5 09:41:45 CET 2003 - jsrain@suse.de

- added Mode::commandline variable, setting it an appropriate way

-------------------------------------------------------------------
Wed Dec  3 18:20:13 CET 2003 - msvec@suse.cz

- use common Makefile.am (needs recent devtools)

-------------------------------------------------------------------
Mon Nov 24 00:32:55 CET 2003 - ro@suse.de

- remove file conflict with yast2-pam (Autologin.ycp moved there)

-------------------------------------------------------------------
Mon Nov 17 18:10:50 CET 2003 - arvin@suse.de

- adapted plugindir detection for NPTL

-------------------------------------------------------------------
Fri Nov 14 11:16:31 CET 2003 - gs@suse.de

- use ncurses file selection widgets

-------------------------------------------------------------------
Wed Oct 29 13:55:00 CET 2003 - visnov@suse.cz

- fix testsuite
- 2.9.2

-------------------------------------------------------------------
Fri Oct 24 15:55:36 CEST 2003 - ms@suse.de

- moved x11 subdir to installation

-------------------------------------------------------------------
Fri Oct 17 11:01:59 CEST 2003 - jsrain@suse.de

- Fixed "blinking" of Table/Popup's buttons when table content was
  reordered

-------------------------------------------------------------------
Fri Oct  3 14:18:55 CEST 2003 - jsrain@suse.de

- Table/Popup stuff splitt off from CWM.ycp to separate file
- Added support for "Changed" column to Table/Popup

-------------------------------------------------------------------
Wed Oct  1 10:47:19 CEST 2003 - jsuchome@suse.cz

- added Autologin.ycp module to handle autologin configuration
- 2.9.0

-------------------------------------------------------------------
Wed Sep 17 16:18:48 CEST 2003 - gs@suse.de

- script/yast2: start textmode yast in UTF-8 environment (bug #30512)
- 2.8.31

-------------------------------------------------------------------
Wed Sep 17 08:59:45 CEST 2003 - visnov@suse.de

- enable interactive mode for command line again
- 2.8.30

-------------------------------------------------------------------
Mon Sep 15 17:56:07 CEST 2003 - jsrain@suse.de

- fixed X11Version.ycp to prefix Require:: when calling function
  from Require.ycp module
- 2.8.29

-------------------------------------------------------------------
Mon Sep 15 10:18:36 CEST 2003 - ms@suse.de

- fixed X11Version.ycp to use 'import "Require"' instead of
  'include "require.ycp"'

-------------------------------------------------------------------
Thu Sep 11 21:02:32 CEST 2003 - arvin@suse.de

- cool mouse cursor theme for 2nd stage installation (bug #30552)

-------------------------------------------------------------------
Thu Sep 11 18:58:37 CEST 2003 - gs@suse.de

- file_popups.ycp: bugfix for SaveFileAs() bug #29745

-------------------------------------------------------------------
Wed Sep 10 15:24:28 CEST 2003 - gs@suse.de

- V 2.8.27
- menu/menu.ycp: replace <key> by [key] in help text (to avoid
  misinterpretation in RichText)

-------------------------------------------------------------------
Fri Sep  5 14:34:09 CEST 2003 - visnov@suse.de

- library/commandline: care about command line only in normal mode (#30144)

-------------------------------------------------------------------
Thu Sep 04 17:51:12 CEST 2003 - arvin@suse.de

- proof-read messages

-------------------------------------------------------------------
Mon Sep  1 16:56:22 CEST 2003 - visnov@suse.de

- do not print module help twice in the header
- revert capitalization for the command line actions/options from
  proofreader
- 2.8.25

-------------------------------------------------------------------
Mon Sep  1 15:50:49 CEST 2003 - jsrain@suse.de

- added support for immutable options to Table/Popup

-------------------------------------------------------------------
Mon Sep 01 09:56:12 CEST 2003 - arvin@suse.de

- handle repair mode in Popup::ConfirmAbort

-------------------------------------------------------------------
Fri Aug 29 14:18:39 CEST 2003 - visnov@suse.de

- fix error reporting, use RichText::Rich2Plain()

-------------------------------------------------------------------
Wed Aug 27 16:14:09 CEST 2003 - msvec@suse.cz

- new module for confirmation of detection (#26515)
- 2.8.23

-------------------------------------------------------------------
Wed Aug 27 16:04:18 CEST 2003 - gs@suse.de

- yast2 script: set language to english only on console if LANG is
  japanese, korean or chinese

-------------------------------------------------------------------
Tue Aug 19 13:15:38 CEST 2003 - arvin@suse.de

- removed include file common_functions.ycp

-------------------------------------------------------------------
Tue Aug 19 08:52:50 CEST 2003 - arvin@suse.de

- optimized String::CutBlanks

-------------------------------------------------------------------
Fri Aug 15 15:16:37 CEST 2003 - arvin@suse.de

- added Popup::ShowText

-------------------------------------------------------------------
Thu Aug 14 14:35:30 CEST 2003 - arvin@suse.de

- removed y2menu for good
- added /usr/share/YaST2/include to file list (bug #28807)
- removed common_popups.ycp and common_messages.ycp for good

-------------------------------------------------------------------
Mon Aug 11 15:40:00 CEST 2003 - gs@suse.de

- yast2 script: start y2base menu ncurses (instead of y2menu)

-------------------------------------------------------------------
Fri Aug  8 14:47:14 CEST 2003 - gs@suse.de

- bugfix in file_popups.ycp/PopupDir(dir) (if the argument is an
  empty string, 'pwd' is the directory)
- menu.ycp: improved layout and usability

-------------------------------------------------------------------
Wed Aug  6 12:27:01 CEST 2003 - fehr@suse.de

- added function CutRegexMatch to String.ycp it can be used to
  remove matches of a regular expression from a string
- 2.8.16

-------------------------------------------------------------------
Mon Aug  4 14:21:17 CEST 2003 - jsrain@suse.de

- added possiblity to restart command getting log after performing
  operation from LogView popup
- 2.8.15

-------------------------------------------------------------------
Fri Aug 01 16:12:05 CEST 2003 - arvin@suse.de

- added directory for desktop files

-------------------------------------------------------------------
Tue Jul 29 14:48:06 CEST 2003 - jsrain@suse.de

- passing whole event information from CWM to handlers

-------------------------------------------------------------------
Wed Jul 23 09:33:04 CEST 2003 - jsrain@suse.de

- updated CWM to use WaitForEvent instead of UserInput, tables of
  table/popup dialogs display popup on double-click or enter key
- allow to specify command to display log directly, not only as
  filename and argument for grep for LogView

-------------------------------------------------------------------
Tue Jul 22 16:19:53 CEST 2003 - msvec@suse.cz

- further String updates and fixes
- 2.8.13

-------------------------------------------------------------------
Wed Jul  9 10:06:34 CEST 2003 - fehr@suse.de

- remove Mode::language, now handled in Laguage module (#27115)

-------------------------------------------------------------------
Mon Jul  7 14:06:06 CEST 2003 - visnov@suse.de

- let TypeRepository module use the simple types

-------------------------------------------------------------------
Fri Jul  4 16:55:41 CEST 2003 - msvec@suse.cz

- added a first library of simple types:
    IP, Netmask, Hostname, Address, String, URL
- 2.8.12

-------------------------------------------------------------------
Wed Jul  2 08:52:29 CEST 2003 - visnov@suse.de

- propagate y2base exit code from yast2 script

-------------------------------------------------------------------
Tue Jul  1 10:19:44 CEST 2003 - jsrain@suse.de

- updates of CWM module, added validation of used structures and
  some wrappers for more complex tasks

-------------------------------------------------------------------
Thu Jun 26 13:38:26 CEST 2003 - visnov@suse.de

- print to stderr in non-interactive mode

-------------------------------------------------------------------
Wed Jun 25 13:11:47 CEST 2003 - visnov@suse.de

- fixed Perl/encoding problem in commandline agent
- fixed padding of helps in commandline
- quiet is now default, verbose an option

-------------------------------------------------------------------
Tue Jun 24 11:05:50 CEST 2003 - visnov@suse.de

- 2.8.11

-------------------------------------------------------------------
Tue Jun 24 10:52:31 CEST 2003 - jsrain@suse.de

- added testsuite for CWM module

-------------------------------------------------------------------
Tue Jun 24 10:42:34 CEST 2003 - visnov@suse.cz

- removed modules directory at the top-level

-------------------------------------------------------------------
Mon Jun 23 17:06:34 CEST 2003 - jsrain@suse.de

- moved YCP libraries to own subdirectory (visnov@suse.cz)
- added CWM module for simple manipulation with widgets, including
  common routines for Table/Popup-style dialogs
- added LogView module for displaying logs with advanced
  functionality
- 2.8.10

-------------------------------------------------------------------
Fri Jun 20 13:38:28 CEST 2003 - mvidner@suse.cz

- Runlevel editor: call insserv with force
  when writing multiple services (#27370).
- Moved MailAliases out, to be put to yast2-mail-aliases (#18212).
- Reverted yast2-network from Requires
- 2.8.9

-------------------------------------------------------------------
Wed Jun 18 11:22:41 CEST 2003 - visnov@suse.de

- disabled ipaddress type for command line
- disabled interactive mode for command line
- reverted yast2-network from neededforbuild
- version 2.8.8

-------------------------------------------------------------------
Wed Jun 18 10:42:22 CEST 2003 - lslezak@suse.de

- spec file: added yast2-network to Requires/neededforbuild
- version 2.8.7

-------------------------------------------------------------------
Mon Jun 16 16:06:43 CEST 2003 - lslezak@suse.cz

- new NetworkPopup:: module (common network browsing popups)
- version 2.8.6

-------------------------------------------------------------------
Wed Jun 11 18:09:37 CEST 2003 - arvin@suse.de

- added /usr/share/doc/packages/yast2 to file list (2nd try)

-------------------------------------------------------------------
Wed Jun 11 17:04:50 CEST 2003 - visnov@suse.de

- added command line interface
- 2.8.4

-------------------------------------------------------------------
Wed Jun 11 16:08:13 CEST 2003 - arvin@suse.de

- added /usr/share/doc/packages/yast2 to file list

-------------------------------------------------------------------
Fri Jun  6 12:54:25 CEST 2003 - mvidner@suse.cz

- common_popups: fixed an embarassing syntax error
- 2.8.3

-------------------------------------------------------------------
Fri Jun  6 10:03:29 CEST 2003 - mvidner@suse.cz

- common_popups: revert from Label to common_messages.
- Fixed file list (lslezak).
- Directory: added tmpdir (msvec).
- 2.8.2

-------------------------------------------------------------------
Tue Jun  3 18:28:06 CEST 2003 - sh@suse.de

- Fixed bug #27213: Default sort order in NCurses control center

-------------------------------------------------------------------
Fri May 30 10:03:23 CEST 2003 - mvidner@suse.cz

- Added Label and Popup, replacements for common_{messages,popups}.
- ag_initscripts: recognize X-UnitedLinux-Default-Enabled.
- 2.8.1

-------------------------------------------------------------------
Thu Apr 24 11:08:10 CEST 2003 - kkaempf@suse.de

- rename 'axp' to 'alpha'

-------------------------------------------------------------------
Wed Apr 23 11:51:42 CEST 2003 - ms@suse.de

- added getX11Link function to solve the X11 link
  within the installed system

-------------------------------------------------------------------
Wed Mar 19 12:00:53 CET 2003 - ms@suse.de

- added textdomain to X11Version.ycp (#25627)
- added sax2 to RequireAndConflict() (#25628)

-------------------------------------------------------------------
Mon Mar 17 17:11:52 CET 2003 - arvin@suse.de

- correctly remove ampersand in button lables in y2menu (bug
  #25364)

-------------------------------------------------------------------
Fri Mar 14 17:03:30 CET 2003 - sh@suse.de

- V 2.7.29
- Removed excess quotes in yast2 script when starting in kcontrol

-------------------------------------------------------------------
Fri Mar 14 16:45:19 CET 2003 - sh@suse.de

- V 2.7.28
- Moved yast2_kde functionality into yast2 script
  (Fix for 25230: kcontrol YaST2 module not working)

-------------------------------------------------------------------
Wed Mar 12 11:42:02 CET 2003 - sh@suse.de

- Applied Adrian's patch to use the correct ~/.qtrc in yast2-funcs

-------------------------------------------------------------------
Tue Mar 11 15:24:30 CET 2003 - arvin@suse.de

- fixed syntax in start script (bug #25080)

-------------------------------------------------------------------
Mon Mar 10 14:56:22 CET 2003 - gs@suse.de

- Fixed bugs #24866/#24865 in ncurses file selector (show links;
  set focus to the directory list)

-------------------------------------------------------------------
Sun Mar  9 19:28:07 CET 2003 - nashif@suse.de

- Fixed bug #24953: beta message during installation does not time out

-------------------------------------------------------------------
Fri Mar  7 16:06:09 CET 2003 - sh@suse.de

- Dropped "Notify" header for notify popups (#24782)

-------------------------------------------------------------------
Fri Mar  7 14:20:31 CET 2003 - sh@suse.de

- Fixed bug #24809: sw_single window outside screen
  Now only using --fullscreen for sw_single with KDE running

-------------------------------------------------------------------
Fri Mar  7 13:39:03 CET 2003 - sh@suse.de

- Fixed bug #24790 - Wrong Qt style in y2cc modules after inst.
  (Adrian)

-------------------------------------------------------------------
Wed Mar  5 15:25:12 CET 2003 - ms@suse.de

- added scr agent for /etc/sysconfig/displaymanager handling (#24669)
- do not check for packages in autoinst mode (#24706)

-------------------------------------------------------------------
Mon Mar  3 17:14:44 CET 2003 - jsrain@suse.de

- added scr agent for /etc/sysconfig/hotplug handling (#22580)

-------------------------------------------------------------------
Mon Mar 03 13:02:47 CET 2003 - arvin@suse.de

- once more merged proofread texts

-------------------------------------------------------------------
Mon Mar 03 11:59:24 CET 2003 - arvin@suse.de

- fixed testsuite

-------------------------------------------------------------------
Fri Feb 28 17:25:39 CET 2003 - ms@suse.de

- use require.ycp for package checks in X11Version.ycp (#24488)

-------------------------------------------------------------------
Fri Feb 28 17:16:04 CET 2003 - kkaempf@suse.de

- honor 'manual' on kernel command line (#24462)

-------------------------------------------------------------------
Tue Feb 25 18:46:42 CET 2003 - kkaempf@suse.de

- fix mkdir silence option.

-------------------------------------------------------------------
Tue Feb 25 13:44:23 CET 2003 - kkaempf@suse.de

- suppress warning if /tmp/.qt already exists (#24243)

-------------------------------------------------------------------
Mon Feb 24 11:05:02 CET 2003 - jsrain@suse.de

- added `opt (`notify) to Wizard_hw::ConfiguredContent table to
  allow double click handling (#24095)
- 2.7.15

-------------------------------------------------------------------
Thu Feb 20 11:39:23 CET 2003 - arvin@suse.de

- use title-style capitalization for menu names (bug #23848)

-------------------------------------------------------------------
Wed Feb 19 10:52:05 CET 2003 - arvin@suse.de

- fixed DoNotAcceptButtonLabel (used during beta notice)

-------------------------------------------------------------------
Tue Feb 18 11:56:24 CET 2003 - arvin@suse.de

- added AsciiFile module from yast2-storage

-------------------------------------------------------------------
Mon Feb 17 17:17:42 CET 2003 - arvin@suse.de

- disable x11 setup on mips
- make Next and Accept the default button

-------------------------------------------------------------------
Mon Feb 10 20:53:53 CET 2003 - arvin@suse.de

- setup complete environment for qt during installation

-------------------------------------------------------------------
Mon Feb 10 18:18:00 CET 2003 - arvin@suse.de

- make anti aliased fonts work

-------------------------------------------------------------------
Thu Feb  6 17:01:26 CET 2003 - sh@suse.de

- New command line options for "yast2" script: --fullscreen --noborder
- Always start "sw_single" in full screen mode

-------------------------------------------------------------------
Wed Feb 05 17:10:45 CET 2003 - arvin@suse.de

- merged proofread messages

-------------------------------------------------------------------
Mon Feb  3 18:13:21 CET 2003 - sh@suse.de

- V 2.7.7
- Added default function key handling

-------------------------------------------------------------------
Mon Feb 03 17:40:14 CET 2003 - arvin@suse.de

- new pot file handling

-------------------------------------------------------------------
Mon Jan 27 16:12:51 CET 2003 - arvin@suse.de

- added popt to neededforbuild

-------------------------------------------------------------------
Mon Jan 27 15:48:51 CET 2003 - msvec@suse.de

- network groups: Network Devices and Network Services
- 2.7.4

-------------------------------------------------------------------
Fri Jan 24 15:56:26 CET 2003 - mvidner@suse.de

- Added readconfig.ycp to the file list. Fixes autoyast.

-------------------------------------------------------------------
Fri Jan 17 12:28:21 CET 2003 - mvidner@suse.de

- Reverted sequencer checking: allow superfluous aliases.
- 2.7.3

-------------------------------------------------------------------
Tue Jan 14 11:14:19 CET 2003 - mvidner@suse.de

- Added function key shortcuts to common dialogs (try F1 in curses).
- Report: added global settings for easier access (nashif).
- 2.7.2

-------------------------------------------------------------------
Mon Jan 13 13:13:04 CET 2003 - jsrain@suse.de

- added crashes handling module

-------------------------------------------------------------------
Fri Jan 10 12:58:45 CET 2003 - mvidner@suse.de

- mail table agent: Prevent returning strings as integers/booleans (~#21804).

-------------------------------------------------------------------
Fri Dec 20 15:23:50 CET 2002 - mvidner@suse.de

- file_popups: in qt, use the new widgets
- Arch: fallback for .probe.system being nil (msvec)
- workaround for CallFunction scope bug (#22486) (msvec)
- sequencer: check that all aliases are used (msvec)
- common_messages: DoNotAcceptButtonLabel (arvin)
- Wizard: use opt(key_F1) for Help (gs)
- 2.7.1

-------------------------------------------------------------------
Wed Nov 13 15:14:33 CET 2002 - ms@suse.de

- forgot to add hwinfo and hwinfo-devel to neededforbuild

-------------------------------------------------------------------
Wed Nov 13 12:07:47 CET 2002 - ms@suse.de

- fixed GetVersion() function within the X11Version module. The code
  to obtain the XFree86 version used to configure the installed
  card was really broken. I add a libhd based C program to check
  whether XFree86 4 or 3 is used to configure the card. This program
  is called from the GetVersion() function now.

-------------------------------------------------------------------
Mon Oct 21 15:45:19 CEST 2002 - arvin@suse.de

- print warning if qt frontend is installed but does not work
  (bug #20805)

-------------------------------------------------------------------
Thu Oct 17 13:38:33 CEST 2002 - arvin@suse.de

- fixed arrows in ncurses menu (#19902)

-------------------------------------------------------------------
Fri Oct 11 15:18:14 CEST 2002 - msvec@suse.cz

- fixed translations in the ncurses menu (#20801)
- 2.6.39

-------------------------------------------------------------------
Fri Oct 11 11:07:01 CEST 2002 - arvin@suse.de

- added lost password.ycp (bug #20087)

-------------------------------------------------------------------
Fri Sep 20 14:36:49 CEST 2002 - kkaempf@suse.de

- access content only in initial mode
- 2.6.37

-------------------------------------------------------------------
Fri Sep 20 13:13:05 CEST 2002 - kkaempf@suse.de

- read initial language from content file
- 2.6.36

-------------------------------------------------------------------
Wed Sep 18 16:01:32 CEST 2002 - arvin@suse.de

- does not provides/obsoletes the old yast

-------------------------------------------------------------------
Thu Sep 12 12:20:55 CEST 2002 - kkaempf@suse.de

- define IgnoreButtonLabel in WFM and UI
- 2.6.34

-------------------------------------------------------------------
Tue Sep 10 16:03:47 CEST 2002 - arvin@suse.de

- added provide/obsolete y2t_menu (bug #19325)

-------------------------------------------------------------------
Sat Sep 07 23:00:24 CEST 2002 - arvin@suse.de

- added help text in y2menu

-------------------------------------------------------------------
Thu Sep 05 17:48:13 CEST 2002 - arvin@suse.de

- wizard loads it's images from the theme dir

-------------------------------------------------------------------
Wed Sep  4 19:08:56 CEST 2002 - mvidner@suse.cz

- ncurses menu: fixed shortcut cycling in the group menu (#18258).
- 2.6.30

-------------------------------------------------------------------
Mon Sep  2 17:44:13 CEST 2002 - mvidner@suse.cz

- ag_initscripts: fixed parsing Short-Descriptions.

-------------------------------------------------------------------
Sat Aug 31 01:16:44 CEST 2002 - schwab@suse.de

- Don't waste tons of memory in y2menu.

-------------------------------------------------------------------
Fri Aug 30 11:35:30 CEST 2002 - arvin@suse.de

- moved X11Version.ycp from yast2-installation here

-------------------------------------------------------------------
Thu Aug 29 15:28:48 CEST 2002 - sh@suse.de

- Adapted wizard colors to new grey style images by wimer@suse.de

-------------------------------------------------------------------
Thu Aug 29 11:25:47 CEST 2002 - mvidner@suse.cz

- wizard: prevent temporary (but visible) truncations
  of dialog captions (#18517).

-------------------------------------------------------------------
Wed Aug 28 18:29:15 CEST 2002 - mvidner@suse.cz

- mail aliases: fixed line continuation processing (#18487).
- file_popups::PopupDir: fixed the Selected directory heading.
- 2.6.28

-------------------------------------------------------------------
Tue Aug 27 20:00:00 CEST 2002 - jsuchome@suse.cz

- provide/obsolete old translation packages

-------------------------------------------------------------------
Thu Aug 22 12:09:46 CEST 2002 - arvin@suse.de

- make links to yast2 relative (bug #18170)

-------------------------------------------------------------------
Tue Aug 20 19:07:38 CEST 2002 - arvin@suse.de

- added variable Mode::x11_setup_needed and Arch::x11_setup_needed

-------------------------------------------------------------------
Tue Aug 20 11:29:36 CEST 2002 - arvin@suse.de

- added ncurses based y2menu by Marco Skambraks

-------------------------------------------------------------------
Sun Aug 18 20:24:48 CEST 2002 - kkaempf@suse.de

- honor /etc/install.inf:UseSSH (#18053)

-------------------------------------------------------------------
Fri Aug 16 17:31:33 CEST 2002 - arvin@suse.de

- marked more texts for translation

-------------------------------------------------------------------
Wed Aug 14 11:54:01 CEST 2002 - arvin@suse.de

- removed links to /sbin/yast2 with non ascii characters to
  prevent screen corruption is some locales

-------------------------------------------------------------------
Tue Aug 13 14:20:37 CEST 2002 - arvin@suse.de

- merged proofread texts

-------------------------------------------------------------------
Mon Aug 12 17:23:44 CEST 2002 - kkaempf@suse.de

- read /etc/install.inf:InstMode correctly for Mode::boot
- 2.6.20

-------------------------------------------------------------------
Sun Aug 11 21:16:04 CEST 2002 - mvidner@suse.cz

- Runlevel: use full path of service scripts; force removal
  (#17608 workaround)
- 2.6.19

-------------------------------------------------------------------
Fri Aug  9 15:32:54 CEST 2002 - mvidner@suse.cz

- Fixed falling back to ncurses when DISPLAY is set
  but yast2-qt is not installed.
- Added Runlevel::error_msg, to inform the user what went wrong.
- 2.6.18

-------------------------------------------------------------------
Tue Aug 06 11:31:46 CEST 2002 - arvin@suse.de

- fixed detection of autoinst in Mode.ycp

-------------------------------------------------------------------
Mon Aug 05 18:13:04 CEST 2002 - arvin@suse.de

- adaption for new /etc/install.inf agent

-------------------------------------------------------------------
Wed Jul 31 13:49:39 CEST 2002 - mvidner@suse.cz

- Moved private runlevel files back to yast2-runlevel.
- 2.6.15

-------------------------------------------------------------------
Mon Jul 29 11:51:52 CEST 2002 - msvec@suse.cz

- included some general purpose agents
- 2.6.14

-------------------------------------------------------------------
Wed Jul 24 19:28:17 CEST 2002 - jsuchome@suse.cz

- Added runlevel module files.

-------------------------------------------------------------------
Fri Jul 19 16:50:44 CEST 2002 - mvidner@suse.cz

- Moved aliases handling from yast2-mail (bug #11730).
- 2.6.13

-------------------------------------------------------------------
Fri Jul 19 12:01:11 CEST 2002 - mvidner@suse.cz

- Added Wizard::{Set,Restore}ScreenShotName ().
- Moved sysconfig/ypserv definition from yast2-nis-server.
- 2.6.12

-------------------------------------------------------------------
Fri Jul 19 11:24:35 CEST 2002 - sh@suse.de

- Wizard now uses consistent image names for easier OEM logo
  handling

-------------------------------------------------------------------
Tue Jul 16 16:44:03 CEST 2002 - sh@suse.de

- V 2.6.11
- provide/obsolete yast2-trans-wizard

-------------------------------------------------------------------
Fri Jul 12 17:11:52 CEST 2002 - kkaempf@suse.de

- fix sequencer and wizard testsuite
- call sequencer testsuite during build
- 2.6.10

-------------------------------------------------------------------
Fri Jul 12 10:24:37 CEST 2002 - msvec@suse.cz

- added doc and autodocs
- new module Directory: contains definitions of all directories

-------------------------------------------------------------------
Tue Jul  9 11:43:47 CEST 2002 - mvidner@suse.cz

- Provides/Obsoletes fixed for the devel subpackage

-------------------------------------------------------------------
Thu Jul 04 13:22:52 CEST 2002 - arvin@suse.de

- move non binary file from /usr/lib/YaST2 to /usr/share/YaST2

-------------------------------------------------------------------
Mon Jul  1 11:03:51 CEST 2002 - kkaempf@suse.de

- split of images to separate package

-------------------------------------------------------------------
Thu Jun 27 13:55:21 CEST 2002 - kkaempf@suse.de

- merged yast2-lib-sequencer and yast2-lib-wizard.

-------------------------------------------------------------------
Tue Jun 11 16:52:39 CEST 2002 - arvin@suse.de

- the yast2 script now handels all arguments as strings when
  calling y2base

-------------------------------------------------------------------
Thu Jun 06 17:23:36 CEST 2002 - arvin@suse.de

- various minor fixes for installation

-------------------------------------------------------------------
Wed Jun  5 11:02:17 CEST 2002 - kkaempf@suse.de

- recode shell output properly for UI (#16178)
- don't require trans packages (#16285)

-------------------------------------------------------------------
Wed May 29 12:55:31 CEST 2002 - arvin@suse.de

- fixed yast2 start scripts for lib/lib64

-------------------------------------------------------------------
Tue May 28 14:37:19 CEST 2002 - sh@suse.de

- V 2.6.4
- dropped obsolete hw_setup_launcher.ycp
- fixed file list in spec file
- fixed Makefile.am to work with new automake

-------------------------------------------------------------------
Wed May 22 21:29:28 MEST 2002 - tom@suse.de

- Moved X11 functionality from x11 to y2c_x11.

-------------------------------------------------------------------
Tue May 14 11:09:46 CEST 2002 - arvin@suse.de

- prevent ncurses frontend to start with languages that
  are known to not work correct

-------------------------------------------------------------------
Wed May  8 17:40:49 MEST 2002 - tom@suse.de

- Removed keyboard, mouse, timezone, language (now extra packages)

-------------------------------------------------------------------
Tue Apr 23 12:14:56 CEST 2002 - fehr@suse.de

- remove subdirectories storage and partitioning they are now in
  a separate package yast2-storage.
- new version 2.6.2

-------------------------------------------------------------------
Wed Apr 17 15:47:56 MEST 2002 - tom@suse.de

- (#15565) monitors.ycp newly generated with uppercase vendor and
  model strings.

-------------------------------------------------------------------
Tue Apr 16 17:28:14 CEST 2002 - gs@suse.de

- (#15600, #15727) Package Installation: check again the package
  dependencies if the user deselects an additional required package

-------------------------------------------------------------------
Mon Apr 15 19:03:30 MEST 2002 - tom@suse.de

- (#15546) Now changing lilo.conf correctly.

-------------------------------------------------------------------
Thu Apr 11 15:55:50 MEST 2002 - tom@suse.de

- (#15546) Handle VESA mode correctly for fbdev graphics.

-------------------------------------------------------------------
Wed Apr 10 16:21:16 MEST 2002 - tom@suse.de

- (#15690) Now the probe button really probes.

-------------------------------------------------------------------
Wed Apr 10 10:01:56 CEST 2002 - lnussel@suse.de

- merged modifications for certification/product CD

-------------------------------------------------------------------
Wed Mar 27 17:52:38 CET 2002 - kkaempf@suse.de

- Unpack driver update data in chrooted directory.
- y2update.tar.gz is alread copied by linuxrc, don't expect
  it below /media/floppy.

-------------------------------------------------------------------
Wed Mar 27 12:22:01 CET 2002 - kkaempf@suse.de

- Evaluate "partition" and "serverdir" when installing from
  harddisk (#15525).

-------------------------------------------------------------------
Wed Mar 27 10:41:08 CET 2002 - gs@suse.de

- Change source medium: use "serverdir" instead of "partition"
  (concerns installation from hard disk)

-------------------------------------------------------------------
Tue Mar 26 18:01:45 CET 2002 - kkaempf@suse.de

- Set all hardware to a defined state after update (#15532).
- For installation from harddisk, use "serverdir" instead of
  "partition" from install.inf (#15525).
- linuxrc mounts CD1 to /var/adm/mount during harddisk install
  (#15525).

-------------------------------------------------------------------
Tue Mar 26 17:40:04 CET 2002 - sh@suse.de

- Fixed bug #15520: can't boot into installed system

-------------------------------------------------------------------
Tue Mar 26 16:54:53 CET 2002 - ms@suse.de

- need blank as first sign for VESA and LCD vendor to ensure
  proper display at top of the monitors list (#15521)

-------------------------------------------------------------------
Tue Mar 26 15:44:13 CET 2002 - sh@suse.de

- Fixed bug #15512: Can't install base pkgs in installed system

-------------------------------------------------------------------
Tue Mar 26 15:39:22 MET 2002 - tom@suse.de

- (#15518) Renamed YaST-internal IDs in sysconfig:
  keyboard: YAST_TYPE --> YAST_KEYBOARD
  mouse:    YAST_TYPE --> YAST_MOUSE

-------------------------------------------------------------------
Tue Mar 26 15:20:53 CET 2002 - kkaempf@suse.de

- Delete runme_at_boot after updating all packages.

-------------------------------------------------------------------
Tue Mar 26 14:28:44 MET 2002 - tom@suse.de

- (#15515) YaST-internal IDs are now: keyboard: YAST_TYPE, mouse: YAST_TYPE

-------------------------------------------------------------------
Tue Mar 26 14:27:10 CET 2002 - sh@suse.de

- Fixed bug #15506: Disable "Change" menu when skipping HW config

-------------------------------------------------------------------
Mon Mar 25 17:58:20 MET 2002 - tom@suse.de

- (#14852) inst_config_x11.ycp:
  The variables currentMode and Selected_3D were first stored into the
  X11 module and then queried from the UI. Fixed.

-------------------------------------------------------------------
Mon Mar 25 17:46:16 CET 2002 - sh@suse.de

- Fixed bug #15418: selbox in inst_rootpart not wide enough

-------------------------------------------------------------------
Mon Mar 25 17:38:37 CET 2002 - kkaempf@suse.de

- make update.post script executable before starting it.
- Allow either packed or unpacked extension disk.

-------------------------------------------------------------------
Mon Mar 25 17:23:46 CET 2002 - fehr@suse.de

- make reading of exiting fstab work again (#15482)

-------------------------------------------------------------------
Mon Mar 25 17:09:45 CET 2002 - schubi@suse.de

- kdoc added in forceupdate list

-------------------------------------------------------------------
Mon Mar 25 15:54:00 CET 2002 - kkaempf@suse.de

- adapt probing for usb controllers to changed libhd requirements
  (#15483).
- dont re-calculate bootloader location if it was set manually
  (#15446).
- fix typo in monitors.ycp ("90,47" is no valid vsync).

-------------------------------------------------------------------
Mon Mar 25 14:56:40 CET 2002 - sh@suse.de

- Fixed bug #15419: confusing message in inst_suseconfig

-------------------------------------------------------------------
Mon Mar 25 14:23:42 CET 2002 - gs@suse.de

- Update: change status from "u" to "i" for uninstalled packages
  (#14727)

-------------------------------------------------------------------
Mon Mar 25 13:44:54 CET 2002 - sh@suse.de

- Fixed bug #15412: One log line for each package installed

-------------------------------------------------------------------
Mon Mar 25 13:40:39 CET 2002 - fehr@suse.de

- moved static dialog definitions for fs options into function
  GetNormalFilesystems() to make translations work (#15460)

-------------------------------------------------------------------
Mon Mar 25 12:20:21 CET 2002 - ms@suse.de

- update monitors.ycp to currently used CDB entries (#15421).

-------------------------------------------------------------------
Sun Mar 24 13:00:35 CET 2002 - kkaempf@suse.de

- delete runme_at_boot after package installation (#15430).
- remember device (index) where (wrong) SuSE medium was found (#15432).

-------------------------------------------------------------------
Fri Mar 22 18:59:40 CET 2002 - gs@suse.de

- package selection: show correct status of the package (#15400)

-------------------------------------------------------------------
Fri Mar 22 16:04:40 CET 2002 - fehr@suse.de

- removed superfluous warning about fsid change when assigning a
  mount point to LVM LV (#15388)
- changed fstab options for /proc/bus/usb from "defaults,noauto"
  to "noauto" (#15389)

-------------------------------------------------------------------
Fri Mar 22 15:47:39 CET 2002 - kkaempf@suse.de

- Call /usr/bin/setfont without parameters when Braille enabled (#13801).

-------------------------------------------------------------------
Fri Mar 22 15:14:51 CET 2002 - gs@suse.de

- Change source of installation: umount /var/adm/mount before mounting
  the new source medium (#14425)

-------------------------------------------------------------------
Fri Mar 22 15:09:48 CET 2002 - sh@suse.de

- Fixed bug #15356: killed mwm message

-------------------------------------------------------------------
Fri Mar 22 14:08:46 CET 2002 - schubi@suse.de

- bugix: Xf86config module has been overwritten while update #15376
  ( wrong if statement in inst_finish.ycp )

-------------------------------------------------------------------
Fri Mar 22 12:42:58 CET 2002 - gs@suse.de

- Update: show packages with status "d" in the "No Update" list
  (#15350)

-------------------------------------------------------------------
Thu Mar 21 18:38:41 MET 2002 - tom@suse.de

- (#14936) Now capturing `cancel and treating like `abort.

-------------------------------------------------------------------
Thu Mar 21 18:17:01 CET 2002 - arvin@suse.de

- check for yast2-qt-plugin and it's libraries in the YaST2 and
  yast2 start scripts (bug #15300 and probably bug #13831)

-------------------------------------------------------------------
Thu Mar 21 17:41:42 MET 2002 - tom@suse.de

- (#14882) Now marking probed but unused monitor-hw-data with configured = no.

-------------------------------------------------------------------
Thu Mar 21 16:37:09 CET 2002 - kkaempf@suse.de

- Drop intermediate textdomain calls, they're useless (#15294).

-------------------------------------------------------------------
Thu Mar 21 16:21:59 CET 2002 - gs@suse.de

- Package installation: respect product information AND release number
  of the source medium (#15278)

-------------------------------------------------------------------
Thu Mar 21 16:05:00 CET 2002 - schubi@suse.de

- Checking mouse protocol before calling update_Xf86config

-------------------------------------------------------------------
Thu Mar 21 15:45:27 CET 2002 - sh@suse.de

- Fixed bug #15220: Wizard buttons not translated

-------------------------------------------------------------------
Thu Mar 21 15:03:47 CET 2002 - sh@suse.de

- Fixed endless loop in language with some weird NCurses combinations

-------------------------------------------------------------------
Thu Mar 21 12:51:34 CET 2002 - gs@suse.de

- Update: do not allow status "delete" for packages which are not
  installed (#14727)

-------------------------------------------------------------------
Thu Mar 21 11:03:27 CET 2002 - ms@suse.de

- fixed check script to be valid with the new firegl driver [fglr200]

-------------------------------------------------------------------
Thu Mar 21 09:36:31 CET 2002 - schubi@suse.de

- Checking broken update correctly #13597

-------------------------------------------------------------------
Wed Mar 20 22:27:30 CET 2002 - kkaempf@suse.de

- fallback to (chipset related) vendor/device if graphics card
  doesn't provide (manufacturer related) subvendor/subdevice (#15099)

-------------------------------------------------------------------
Wed Mar 20 18:48:16 MET 2002 - tom@suse.de

- (#15098) Now reading file with default value.

-------------------------------------------------------------------
Wed Mar 20 17:15:49 CET 2002 - kkaempf@suse.de

- Also show SuSE release number when choosing root partiton (#15243).
- Properly probe cdroms during installation/update (#15275).

-------------------------------------------------------------------
Wed Mar 20 15:04:48 CET 2002 - fehr@suse.de

- fix problem with map access to non-map in GetEntryForMountpoint
  (#15229)
- fix problem with wrong partition proposal
- fix problem with wrong default filesystem (#15057)

-------------------------------------------------------------------
Wed Mar 20 14:52:44 MET 2002 - tom@suse.de

- (#15093) New frequency range: [60,62,65,68,70,72,75,78,80,85,90,100]

-------------------------------------------------------------------
Wed Mar 20 14:27:52 CET 2002 - sh@suse.de

- Fixed bug #15214: Control center after HW proposal english only
- Fixed bug #15201: Disable WM decorations for first control center

-------------------------------------------------------------------
Wed Mar 20 14:26:01 CET 2002 - lnussel@suse.de

- added -S option to yast2 shell script (for susewm)

-------------------------------------------------------------------
Wed Mar 20 14:17:42 CET 2002 - schubi@suse.de

-  Installing vnc (if needed ) while updating the system #14707

-------------------------------------------------------------------
Wed Mar 20 14:03:24 MET 2002 - tom@suse.de

- Added norwegian language.

-------------------------------------------------------------------
Wed Mar 20 12:45:54 CET 2002 - sh@suse.de

- Fixed bug #13894: Slide show progress bar shows wrong value

-------------------------------------------------------------------
Wed Mar 20 12:23:47 CET 2002 - schubi@suse.de

- Starting raidstart for partitions which are not / and have
  raid systems ( update ). #14798

-------------------------------------------------------------------
Wed Mar 20 10:35:08 CET 2002 - kkaempf@suse.de

- remember language in Mouse in order to trigger re-translation
  (#15197).

-------------------------------------------------------------------
Tue Mar 19 20:10:49 CET 2002 - sh@suse.de

- Fixed bug #14530: Explicit file names in .spec rather than *.scr

-------------------------------------------------------------------
Tue Mar 19 18:40:21 CET 2002 - gs@suse.de

- Update: re-evaluate the update packages if the status of the
  "Clean up the system ..." checkbox has changed

-------------------------------------------------------------------
Tue Mar 19 18:25:06 CET 2002 - schubi@suse.de

- Call substring with the correct parameters #15184
  ( inst_rpmupdate.ycp)

-------------------------------------------------------------------
Tue Mar 19 18:10:04 CET 2002 - kkaempf@suse.de

- Also write hardware status for already active ide, floppy, usb
  controllers, and framebuffer (#15195).
- Preliminary fix for YaST2.firstboot (#15187).

-------------------------------------------------------------------
Tue Mar 19 18:05:01 MET 2002 - tom@suse.de

- (#15096) Do not use undefined variable any more.
- (#15091) Now restoring saved monitor data in normal mode.

-------------------------------------------------------------------
Tue Mar 19 15:49:13 CET 2002 - sh@suse.de

- Fixed "update finished, empty proposal dialog" bug

-------------------------------------------------------------------
Tue Mar 19 10:31:44 CET 2002 - kkaempf@suse.de

- Properly check return code from inst_mode if update was choosen.
- just pass 'Framebuffer' entry from install.inf to lilo, don't
  look at probe results (#15168)
- add comments to /etc/sysconfig/bootloader.

-------------------------------------------------------------------
Mon Mar 18 17:27:46 MET 2002 - tom@suse.de

- (#14238) Now writing sysconfig comments for the mouse.

-------------------------------------------------------------------
Mon Mar 18 16:29:01 CET 2002 - sh@suse.de

- Fixed bug #15101: Checkboxes truncated in 80x24 ncurses proposal

-------------------------------------------------------------------
Mon Mar 18 15:36:28 CET 2002 - kkaempf@suse.de

- re-probe cdroms in installed system in order to get proper status
  for ide cdwriter devices which couldn't be detected at boot-time
  (#15126).

-------------------------------------------------------------------
Mon Mar 18 14:26:38 CET 2002 - lnussel@suse.de

- added -i option for installing packages to yast2 shell script
- added some shell magic to allow more than two parameters for modules

-------------------------------------------------------------------
Mon Mar 18 12:19:29 CET 2002 - gs@suse.de

-  Recode for copyright and author added (#15058)

-------------------------------------------------------------------
Mon Mar 18 12:10:26 CET 2002 - kkaempf@suse.de

- Bugfix for lilo/dolilo: drop "vga" from append, pass via "-v"
  to dolilo.

-------------------------------------------------------------------
Mon Mar 18 12:07:55 CET 2002 - sh@suse.de

- Fixed bug #15090: "No" in "really install" interpreted as "yes"

-------------------------------------------------------------------
Mon Mar 18 11:50:06 CET 2002 - sh@suse.de

- Fixed bug #15100: Default "off" for "start control center"

-------------------------------------------------------------------
Mon Mar 18 11:19:58 CET 2002 - snwint@suse.de

- mk_lilo_conf: put 'vga' entry into image section

-------------------------------------------------------------------
Fri Mar 15 19:01:23 MET 2002 - tom@suse.de

- (#13878) Added Estonian keyboard.

-------------------------------------------------------------------
Fri Mar 15 17:22:10 MET 2002 - tom@suse.de

- (#14855) Language: Added Slovene language.
- (#14855) Keyboard: Added Slovene keyboard to YaST2 keyboards.
- (#14855) Timezone: Cleaned up existing lang --> timezone mess (new: Slovene).

-------------------------------------------------------------------
Fri Mar 15 17:15:23 CET 2002 - kkaempf@suse.de

- drop workaround for author/copyright twist from libpkg.
- Replace "\n" in author list with ", "

-------------------------------------------------------------------
Fri Mar 15 16:32:27 CET 2002 - fehr@suse.de

- fix wrong nameing for windows mount points (#15031)

-------------------------------------------------------------------
Fri Mar 15 16:17:50 CET 2002 - kkaempf@suse.de

- ignore more cmdline parameters
- don't pass "-v" (for global vga=) to dolilo, the "vga=" in the
  append line is sufficient.

-------------------------------------------------------------------
Fri Mar 15 16:10:54 CET 2002 - gs@suse.de

- Update: do not delete "aps" if it is in use (#15015)
- Package Selection: correct update of the disk space information

-------------------------------------------------------------------
Fri Mar 15 16:08:49 CET 2002 - snwint@suse.de

- updated 'failsafe' options for lilo.conf
- append user specified boot options to 'failsafe' entry

-------------------------------------------------------------------
Fri Mar 15 14:43:27 CET 2002 - sh@suse.de

- Fixed bug #13894: Slide show pkg sizes garbled from CD2 on

-------------------------------------------------------------------
Fri Mar 15 13:32:03 MET 2002 - tom@suse.de

- (#15021) Now only removing X11-link in case of "No X11".

-------------------------------------------------------------------
Fri Mar 15 12:54:14 CET 2002 - kkaempf@suse.de

- Check also /proc/modules besides the "active" flag from hwinfo
  in order to find out if a module is already loaded (#15007).

-------------------------------------------------------------------
Thu Mar 14 17:37:23 CET 2002 - sh@suse.de

- Fixed bug #14161: wrong background grey

-------------------------------------------------------------------
Thu Mar 14 16:16:21 CET 2002 - sh@suse.de

- Fixed bug #13186: Start Y2 control center after installation
- Fixed bug #14975: Final "All is ready" popup

-------------------------------------------------------------------
Thu Mar 14 15:55:07 CET 2002 - zoz@suse.de

- fix PCMCIA startup (#14661).

-------------------------------------------------------------------
Thu Mar 14 15:43:43 MET 2002 - tom@suse.de

- Added turkish language again in language.ycp.

-------------------------------------------------------------------
Thu Mar 14 14:49:07 MET 2002 - tom@suse.de

- (#14518) Added Irish.

-------------------------------------------------------------------
Thu Mar 14 13:16:15 MET 2002 - tom@suse.de

- (#14814) Now translating old lang codes to ISO codes on entry.

-------------------------------------------------------------------
Thu Mar 14 11:08:17 CET 2002 - kkaempf@suse.de

- scripts/yast2_kde: set LANG from /etc/sysconfig/language:RC_LANG (#14607).
- scripts/yast2: honor $LANG (#14607).
- install k_smp if > 4GB physical memory detected (#14287).

-------------------------------------------------------------------
Thu Mar 14 10:56:04 CET 2002 - gs@suse.de

- (#14592) Now ask the user whether YaST2 shall delete unmaintained
  packages from the system
- (#14406), (#14805) Package selection dialog: help text added for "X"
   status and popup text changed

-------------------------------------------------------------------
Wed Mar 13 18:30:42 MET 2002 - tom@suse.de

- (#14882) Now marking faked GENERIC Monitor with cfg=no.

-------------------------------------------------------------------
Wed Mar 13 18:23:06 MET 2002 - tom@suse.de

- (#14885) Now writing "/dev/mouse" into XF86Config so xmset works in the
  running system.

-------------------------------------------------------------------
Wed Mar 13 11:48:58 EST 2002 - nashif@suse.de

- Don't probe hardware in Mode::config

-------------------------------------------------------------------
Wed Mar 13 15:41:26 CET 2002 - fehr@suse.de

- prevent upward rounding in combination of
  ByteToHumanString/kmgt_str_to_byte (#14673)

-------------------------------------------------------------------
Wed Mar 13 13:22:57 MET 2002 - tom@suse.de

- (#14446) Now also restoring hwclock-param from sysconfig
  and setting timezone again in continue mode.

-------------------------------------------------------------------
Wed Mar 13 10:15:41 CET 2002 - kkaempf@suse.de

- Fix locale for greek (ISO8859-7 -> ISO-8859-7, #14898).
- Set "acpismp=force" for UP and SMP systems if "ht" flag detected (#13531).
- Install k_smp if "BOOT_IMAGE=apic" given in cmdline (#14022).
- Dont change initrd modules aic7xxx vs. aic7xxx_old on update (#14614).
- Override instmode "cd" in install.inf, if setup/descr/info knows better
  (#14469).
- Start ncurses "menu" with first group preselected (instead of all),
  general code cleanup of menu code (#14909).

-------------------------------------------------------------------
Tue Mar 12 16:57:16 CET 2002 - gs@suse.de

- equal button size in package conflict popups (#13302)

-------------------------------------------------------------------
Tue Mar 12 16:43:56 CET 2002 - mvidner@suse.cz

- Provide keyboard shortcuts for the group and package tables in
  ncurses detailed package selection. #14737.

-------------------------------------------------------------------
Tue Mar 12 16:24:34 MET 2002 - tom@suse.de

- (#13198) Changed mouse probing strategy.
  Applied sleep before mouse probing in inst_startup.ycp.

-------------------------------------------------------------------
Tue Mar 12 10:26:15 CET 2002 - fehr@suse.de

- add hibernation partition to expert partitioner menue (#14668)
- handle raids present on system to install reasonably

-------------------------------------------------------------------
Mon Mar 11 18:07:23 MET 2002 - tom@suse.de

- (#14491) Now using new "manual" probing to get the new unique key (mouse).

-------------------------------------------------------------------
Mon Mar 11 15:55:31 CET 2002 - kkaempf@suse.de

- Skip all non-data lines in "parted print" output (#14793).
- Don't pass "manual" option to installed system.

-------------------------------------------------------------------
Mon Mar 11 15:46:55 MET 2002 - tom@suse.de

- Detect language change to avoid unnecessary package selection recalculation.

-------------------------------------------------------------------
Mon Mar 11 14:41:28 CET 2002 - sh@suse.de

- Fixed bug #14164: inst_mode should be a popup

-------------------------------------------------------------------
Mon Mar 11 10:46:46 MET 2002 - tom@suse.de

- New script by ms@suse.de for changing X11-mouse-protocol during update.

-------------------------------------------------------------------
Fri Mar  8 14:28:27 CET 2002 - kkaempf@suse.de

- clean up firsboot script to fix pcmcia/usb and usbdevfs (#14416)
- don't 'hard' probe for cdroms when checking for installation
  sources but rely on libhd configuration database instead.
  Fallback to /dev/cdrom if even this fails (#14555).
- add "vnc" package to installation list if running under vnc (#14707).
- remove duplicate portmap start from firstboot script.

-------------------------------------------------------------------
Fri Mar  8 13:35:25 MET 2002 - tom@suse.de

- (#14663) Added textdomains to import-modules.

-------------------------------------------------------------------
Fri Mar  8 12:54:55 MET 2002 - tom@suse.de

- (#13951) After having talked to ke@suse.de removed (commented out):
	ca_ES, gl_ES, hr_HR, ru_RU, tr_TR
  Added again:
	pt_BR

-------------------------------------------------------------------
Thu Mar  7 18:14:04 MET 2002 - tom@suse.de

- (#14227 addendum) Just discovered that the faked monitor also fooled the
  automatic insertion of probed but unknown monitors into the monitor DB.
  This is done so that those monitors can be selected in the monitor selection
  dialog. Furthermore for user convenience such a monitor is preselected when
  entering the monitor selection dialog. Unfortunately the libhd-faked monitor
  does fulfil all those criteria and triggered this mechanism. Fixed.

-------------------------------------------------------------------
Thu Mar  7 17:53:52 MET 2002 - tom@suse.de

- (#14227) Erroneously there was still a branch where the new behaviour of
  libhd was not honored. YaST now takes this into consideration in any case
  (hopefully) and leads the user to the monitor selection dialog again as it
  was before.

-------------------------------------------------------------------
Thu Mar  7 17:21:00 MET 2002 - tom@suse.de

- (#14606) Solved by now displaying date in numerical form because in inst-sys
  not all translations for all languages are available for system commands.
  Invented new function Timezone::GetDateTime().

-------------------------------------------------------------------
Thu Mar  7 13:46:16 CET 2002 - sh@suse.de

- Added missing "textdomain" in BootSILO.ycp

-------------------------------------------------------------------
Thu Mar  7 13:42:26 CET 2002 - sh@suse.de

- Addes missing translation markers in inst_root

-------------------------------------------------------------------
Thu Mar  7 12:34:58 CET 2002 - schubi@suse.de

- patch xf86config in update mode

-------------------------------------------------------------------
Thu Mar  7 12:11:27 CET 2002 - fehr@suse.de

- handle editing of encrypted partitions in running system correct
- change handling of back-button in LVM lv dialog

-------------------------------------------------------------------
Wed Mar  6 17:39:47 CET 2002 - schubi@suse.de

- textdomain added for software proposal #14538

-------------------------------------------------------------------
Wed Mar  6 16:58:35 CET 2002 - schubi@suse.de

- Showing error popup, if the package agent has not been initialized
  correctly

-------------------------------------------------------------------
Wed Mar  6 16:45:43 MET 2002 - tom@suse.de

- (#14540) Now setting sysconfig var DISPLAYMANAGER to  "console"  instead
  of DISPLAYMANAGER_STARTS_XSERVER to "no" if user selects "No X11".

-------------------------------------------------------------------
Wed Mar  6 15:09:39 CET 2002 - sh@suse.de

- Fixed bug #14011: Switching laguages does not switch all texts

-------------------------------------------------------------------
Wed Mar  6 14:14:02 CET 2002 - fehr@suse.de

- fix bug in handling crypto fs in running system (#13781)

-------------------------------------------------------------------
Wed Mar  6 14:03:37 CET 2002 - kkaempf@suse.de

- Drop "-a" (activate parition) flag from dolilo call if no primary
  partition can be found for activation (#13884).
- Hide information box if user de-selected "Show details" checkbox
  in "Please insert CD n" popup.
- When checking for a medium, always start with the last active
  device and check other devices only on failure.

-------------------------------------------------------------------
Tue Mar  5 19:08:18 CET 2002 - schubi@suse.de

- copy *.pkd to target system

-------------------------------------------------------------------
Tue Mar  5 17:20:47 MET 2002 - tom@suse.de

- (#4849) Corrected if-clause in constructor. Now functional in continue mode.

-------------------------------------------------------------------
Tue Mar  5 16:39:49 CET 2002 - kkaempf@suse.de

- Require "yast2-trans-inst-proposal" for yast2-instsys to get
  proper translations for the "proposal" screen.
- fix textdomain for 'proposal_bootloader' to "proposal".

-------------------------------------------------------------------
Tue Mar  5 16:30:51 MET 2002 - tom@suse.de

- (#14457) Now date/time is redisplayed on any change in the UI.

-------------------------------------------------------------------
Tue Mar  5 14:38:01 CET 2002 - schubi@suse.de

- Bugfix while changing update-upgrade-status #14473

-------------------------------------------------------------------
Tue Mar  5 14:23:14 CET 2002 - lnussel@suse.de

- filter out "\n" in helptexts (#14337)
- create the list of all modules only once when the splashscreen is displayed
  and recycle this list later when the "All" button is selected (#14472)

-------------------------------------------------------------------
Tue Mar  5 12:42:31 MET 2002 - tom@suse.de

- (#14211) Now executing SuSEconfig.3ddiag instead of switch2mesasoft.

-------------------------------------------------------------------
Tue Mar  5 11:53:58 CET 2002 - kkaempf@suse.de

- Copy setup/descr/en.pkd instead of setup/descr/english.pkd to
  installed system.

-------------------------------------------------------------------
Mon Mar  4 19:36:08 MET 2002 - tom@suse.de

- (#14116) Now considering Win partitions when assuming GMT vs. local time.

-------------------------------------------------------------------
Mon Mar  4 19:12:12 CET 2002 - fehr@suse.de

- add module loading info for xfs

-------------------------------------------------------------------
Mon Mar  4 17:57:54 CET 2002 - fehr@suse.de

- support more than 26 scsi disks (#13983)
- various fixes for usage in running system

-------------------------------------------------------------------
Mon Mar  4 17:48:28 CET 2002 - zoz@suse.de

- check usb/pci hotplug on first start and rewrite sysconfig
  properly (#14428).

-------------------------------------------------------------------
Mon Mar  4 17:23:59 CET 2002 - sh@suse.de

- Fixed the YaST2 part of bug #1218: Linuxrc displays an error
  message if the user aborted the installation

-------------------------------------------------------------------
Mon Mar  4 16:51:18 CET 2002 - kkaempf@suse.de

- check old lilo destination on update and re-use it.
- when writing lilo on update, check better if floppy or harddisk.
- write bootloader related settings to sysconfig/bootloader.

- run /sbin/raidautorun after all storage modules are loaded.

-------------------------------------------------------------------
Mon Mar  4 16:36:49 CET 2002 - sh@suse.de

- Fixed bug #14363: Don't execute SuSEconfig once more when going back

-------------------------------------------------------------------
Mon Mar  4 16:27:13 CET 2002 - gs@suse.de

- show the packages of first set or group (#14339)

-------------------------------------------------------------------
Mon Mar  4 15:06:53 CET 2002 - lnussel@suse.de

- added comment header to menu.ycp (#14379)
- replaced "Quit" with QuitButtonLabel()

-------------------------------------------------------------------
Mon Mar  4 15:02:01 CET 2002 - gs@suse.de

- add button and popup for Samba installation in dialog Choose
  installation source (#14010)

-------------------------------------------------------------------
Mon Mar  4 14:45:50 MET 2002 - tom@suse.de

- (#14117) Now showing static date/time in timezone window and proposal.

-------------------------------------------------------------------
Mon Mar  4 12:30:28 CET 2002 - sh@suse.de

- Fixed bug #14351: YaST2 SuSEconfig executes *.rpmsave modules

-------------------------------------------------------------------
Mon Mar  4 12:07:16 CET 2002 - gs@suse.de

- don't destroy the user defined software selection if the
  partitioning is changed (bug #14103)

-------------------------------------------------------------------
Mon Mar  4 09:33:48 CET 2002 - schubi@suse.de

- Showing error message after update #14250
- Deleting unsupported packages while update #14194
- Showing delete packages correctly while update #14235

-------------------------------------------------------------------
Sat Mar  2 14:31:37 CET 2002 - kkaempf@suse.de

- remember state of "details" checkbox if media not found (#14018).
- restore "instmode" properly (#14170).

-------------------------------------------------------------------
Sat Mar  2 09:32:27 CET 2002 - schubi@suse.de

- Postifx added in force update #13995

-------------------------------------------------------------------
Fri Mar  1 17:03:01 CET 2002 - fehr@suse.de

- set passno to 0 for partitions without mount point (#14130)
- determine bootable windows partitions independent of entry in
  /etc/fstab (#13884)

-------------------------------------------------------------------
Fri Mar  1 14:30:39 MET 2002 - tom@suse.de

- (#14174) X11 configuration.
  Now also considering the xserver name when deciding to use framebuffer.

-------------------------------------------------------------------
Fri Mar  1 13:42:25 CET 2002 - sh@suse.de

- Fixed bug #13630: inst_proposal reinitialized after selecting
  "No" in final installation confirmation (inst_doit)

-------------------------------------------------------------------
Fri Mar  1 09:30:25 CET 2002 - kkaempf@suse.de

- Fixed YaST2.firstboot to handle pcmcia network correctly (#13993).

-------------------------------------------------------------------
Thu Feb 28 19:19:20 MET 2002 - tom@suse.de

- (#14076) Now marking the monitor as "configured" and "needed".

-------------------------------------------------------------------
Thu Feb 28 17:39:57 MET 2002 - tom@suse.de

- (#13888) Libhd now delivers a fake monitor when no monitor can be probed.
  So inst_choose_desktop now checks for the unique_key of this fake monitor.
  Also improved logging for diagnosing purposes.

-------------------------------------------------------------------
Thu Feb 28 16:44:51 CET 2002 - sh@suse.de

- Fixed bug #13555: HW proposal error handling - added err logging

-------------------------------------------------------------------
Thu Feb 28 16:30:01 CET 2002 - sh@suse.de

- Fixed bug #13556: Installation proposal screen not re-translated

-------------------------------------------------------------------
Thu Feb 28 15:58:54 CET 2002 - gs@suse.de

- missing description for set "images" added (#1406)
- only one default button (#14067)
- correct installation of software packages in hardware configuration
  dialog (#14026)

-------------------------------------------------------------------
Thu Feb 28 11:40:28 CET 2002 - schubi@suse.de

- Installing 3d packages after rebooting #13659

-------------------------------------------------------------------
Thu Feb 28 11:35:47 CET 2002 - gs@suse.de

- improvements in popups used for software installation

-------------------------------------------------------------------
Thu Feb 28 10:36:13 CET 2002 - fehr@suse.de

- fixes the wrong default when selecting a swap partition in the
  custom partitioner and formatting is turned on.

-------------------------------------------------------------------
Wed Feb 27 17:33:07 MET 2002 - tom@suse.de

- (#13906) Invented a new function TimedOKCancelPopup() in
  common_popups.ycp. Using this function during X11-configuration.

-------------------------------------------------------------------
Wed Feb 27 17:31:07 CET 2002 - kkaempf@suse.de

- Allow splitted dirs (.../CD1, .../CD2, ...) for all network
  installs (#14009).
- Sort partitions combo box in bootloader dialogue (#14124).

-------------------------------------------------------------------
Wed Feb 27 17:27:51 CET 2002 - gs@suse.de

- proposal dialog: show a warning message, if the software selection is reset
  (bug #13942)
- set default button "Select/Deselect" in dialog Package Selection

-------------------------------------------------------------------
Wed Feb 27 14:33:37 MET 2002 - tom@suse.de

- (#13944) Now reading sysconfig with default value.
  This applies to language, keyboard, mouse and timezone.
  Moved SysconfigRead() to Misc-module.

-------------------------------------------------------------------
Wed Feb 27 11:19:50 CET 2002 - schubi@suse.de

- target.insmod to target.modprobe changed #13928
  ( update )
- LANG might not be in install.inf, get it from descr/info then.
  (#13959).

-------------------------------------------------------------------
Wed Feb 27 11:16:24 CET 2002 - kkaempf@suse.de

- fix checking VNC on startup.

-------------------------------------------------------------------
Wed Feb 27 09:11:31 CET 2002 - schubi@suse.de

- bugfix in starting update #13909

-------------------------------------------------------------------
Wed Feb 27 09:01:24 CET 2002 - schubi@suse.de

- setting keyboard while update #13610

-------------------------------------------------------------------
Tue Feb 26 20:30:58 CET 2002 - kkaempf@suse.de

- Fix "please wait" popup, wrap string in `Label().

-------------------------------------------------------------------
Tue Feb 26 19:49:53 MET 2002 - tom@suse.de

- (#13944) Now reading sysconfig with default value.
  This applies to language, keyboard, mouse and timezone.

-------------------------------------------------------------------
Tue Feb 26 19:33:21 CET 2002 - schubi@suse.de

- setting timezone moved to inst_rootpart ( update )

-------------------------------------------------------------------
Tue Feb 26 19:01:25 CET 2002 - arvin@suse.de

- fixed emergency unmounting of installation system

-------------------------------------------------------------------
Tue Feb 26 18:41:28 CET 2002 - kkaempf@suse.de

- add "sv_SV" for "swedish" to language list.

-------------------------------------------------------------------
Tue Feb 26 18:20:58 CET 2002 - fehr@suse.de

- fix syntax error in functions used during update
- add call to .lvm.init before rereading Lvm infos

-------------------------------------------------------------------
Tue Feb 26 18:17:46 CET 2002 - sh@suse.de

- Added help text for installation and hardware proposals

-------------------------------------------------------------------
Tue Feb 26 16:05:49 CET 2002 - sh@suse.de

- Removed leftover debugging condition from last checkin

-------------------------------------------------------------------
Tue Feb 26 16:00:30 CET 2002 - sh@suse.de

- "Only new installation" popup msg back from proof reading

-------------------------------------------------------------------
Tue Feb 26 15:57:11 CET 2002 - schubi@suse.de

- setting timezone after update #13651

-------------------------------------------------------------------
Tue Feb 26 15:48:31 CET 2002 - fehr@suse.de

- fix typo ia86 -> ia64 in do_propocal.ycp

-------------------------------------------------------------------
Tue Feb 26 15:43:29 CET 2002 - gs@suse.de

- software installation: show the package version in the
  description popup (bug #13750)

-------------------------------------------------------------------
Tue Feb 26 15:36:43 CET 2002 - schubi@suse.de

- initialize package agent correctly for update #13838
  ( grep and locate has not been updated )

-------------------------------------------------------------------
Tue Feb 26 15:35:42 CET 2002 - sh@suse.de

- Added notify popup when user wants to change installation mode
  and no Linux partitions were found

-------------------------------------------------------------------
Tue Feb 26 15:31:39 CET 2002 - kkaempf@suse.de

- Fix vnc password setting.

-------------------------------------------------------------------
Tue Feb 26 14:11:46 CET 2002 - kkaempf@suse.de

- fix VNC check and startup.

-------------------------------------------------------------------
Tue Feb 26 12:25:15 CET 2002 - kkaempf@suse.de

- remove "runme_on_start" early during first boot in order to
  prevent endless re-start (#13907).
- re-create "media" convenience symlinks (e.g. /cdrom->/media/cdrom)
  after update (#13756).

-------------------------------------------------------------------
Mon Feb 25 19:31:25 MET 2002 - tom@suse.de

- Corrected handling of wheel mice in Mouse.ycp.
- Extended mouse_raw.ycp with "wheels"-field.

-------------------------------------------------------------------
Mon Feb 25 19:26:28 CET 2002 - kkaempf@suse.de

- re-probe floppy and cdroms in installed system (#13828).

-------------------------------------------------------------------
Mon Feb 25 18:38:19 CET 2002 - kkaempf@suse.de

- Support installation via VNC.

-------------------------------------------------------------------
Mon Feb 25 18:20:16 CET 2002 - fehr@suse.de

- enable support for xfs, issue warning when it is used
- fix reading of fstab in installed system (#13457, #13455)
- fix wrong workflow in partitioner in installed system (#13456)

-------------------------------------------------------------------
Mon Feb 25 17:29:51 CET 2002 - sh@suse.de

- Changed order of initial installation proposals to match
  agreement with marketing and software ergonimists

-------------------------------------------------------------------
Mon Feb 25 17:16:56 CET 2002 - kkaempf@suse.de

- Enable "lo" interface when running in installed system.
- mout installation media read-only (#13846).

-------------------------------------------------------------------
Mon Feb 25 16:52:42 CET 2002 - sh@suse.de

- Fixed bug #13612: Call to obsolete Wizard::SetStage()

-------------------------------------------------------------------
Mon Feb 25 16:04:33 CET 2002 - sh@suse.de

- Fixed bug #13666: (Apparent) bad spelling

-------------------------------------------------------------------
Mon Feb 25 13:24:59 CET 2002 - kkaempf@suse.de

- write hardware status for all storage related devices (#13657).

-------------------------------------------------------------------
Mon Feb 25 13:12:26 CET 2002 - fehr@suse.de

- Fixed bug #11300, #13742 removal of a PV forgot partition marked
  for deletion
- handle active swap partition during installation

-------------------------------------------------------------------
Fri Feb 22 18:02:51 CET 2002 - gs@suse.de

- Fixed bug #13640: consider change of partitioning for software
  selection

-------------------------------------------------------------------
Fri Feb 22 17:38:41 CET 2002 - sh@suse.de

- Fixed bug #13341: Hardware Proposal must suppress missing configs

-------------------------------------------------------------------
Fri Feb 22 15:52:37 CET 2002 - lnussel@suse.de

- workaround to make textdomain call work
- Added some commandline switches to /sbin/yast2, like --list
  (Bug #13738)

-------------------------------------------------------------------
Thu Feb 21 17:19:47 CET 2002 - sh@suse.de

- Reimported monitor DB - fixed bug #13530: IBM monitor not detected

-------------------------------------------------------------------
Thu Feb 21 16:04:23 CET 2002 - kkaempf@suse.de

- Unmount installation medium in target system (#13706).
- Install "apmd" if pcmcia detected (#13713).
- Load "mousedev" if USB (wheel) mouse (#13654).
- Check for either IO or memory resource when checking for
  active storage controllers (#13567).
- Copy hardware status to target system (#13762).

-------------------------------------------------------------------
Wed Feb 20 18:06:04 CET 2002 - fehr@suse.de

- do not destroy proposal in `inst_mode when `installation is
  selected (#13644)
- reorder LVM changes in inst_predisk to make removal of PVs from
  VGs easier and make it succeed in more cases than before (#13415)

-------------------------------------------------------------------
Wed Feb 20 14:50:03 CET 2002 - sh@suse.de

- Fixed bug #13513: Double abort confirmation

-------------------------------------------------------------------
Wed Feb 20 12:45:42 CET 2002 - sh@suse.de

- Fixed bug #13594: Fallback for slide show "en" only, no longer
  "en_US", "en_GB", "en" (in this order)

-------------------------------------------------------------------
Wed Feb 20 09:52:17 CET 2002 - kkaempf@suse.de

- add agent for /etc/sysconfig/windowmanager.
- fix writing of hwstatus for disk controllers.
- fix symlink handling for cd-w and cd-rw (#13596).
- handle $(srcdir) correctly when installing .scr files.
- add "acpismp=force" to kernel command line for "ht" processors.

-------------------------------------------------------------------
Tue Feb 19 19:01:17 CET 2002 - kkaempf@suse.de

- Check for specific .S.u.S.E file, so multiple CDs can be copied
  into a single directory for network installation.

-------------------------------------------------------------------
Tue Feb 19 18:02:23 MET 2002 - tom@suse.de

- Now setting timezone info with hwclock_wrapper.

-------------------------------------------------------------------
Tue Feb 19 17:34:27 CET 2002 - kkaempf@suse.de

- Properly install "Vendor" module.
- Handle "Sourcemounted" from linuxrc and mount the medium if
  not done properly by linuxrc.

-------------------------------------------------------------------
Tue Feb 19 15:36:24 CET 2002 - fehr@suse.de

- fix missing "/data<n>" mount point in installed system (#13406)

-------------------------------------------------------------------
Tue Feb 19 13:46:34 CET 2002 - fehr@suse.de

- fix bug with windows resizing in old installation path
  (inst_target_selection.ycp, inst_target_part.ycp) (#13559)

-------------------------------------------------------------------
Tue Feb 19 13:46:17 CET 2002 - kkaempf@suse.de

- save 'configured' status of devices detected during installation
  in order to get hw-probing at boot time correct.

-------------------------------------------------------------------
Tue Feb 19 09:14:30 CET 2002 - kkaempf@suse.de

- Install SMP kernel if "ht" set in cpuinfo:flags (#13532).
- Keep old initrd, only add new modules.

-------------------------------------------------------------------
Mon Feb 18 19:18:51 CET 2002 - kkaempf@suse.de

- Handle update in Boot, merge old initrd modules with new (#13370).

-------------------------------------------------------------------
Mon Feb 18 18:58:47 MET 2002 - tom@suse.de

- Implemented reprobe functionality  for X11 config.

-------------------------------------------------------------------
Mon Feb 18 18:08:04 CET 2002 - sh@suse.de

- V 2.5.41

-------------------------------------------------------------------
Mon Feb 18 15:15:16 CET 2002 - fehr@suse.de

- Do not allow FAT partitions for system mountpoints (#13485)
- Do not allow some special characters in mountpoint (#13411)
- fix configuration of encrypted filesystems (#13268)
- fix inconsitencie in mount point suggestion (#13444)

-------------------------------------------------------------------
Mon Feb 18 14:33:53 CET 2002 - sh@suse.de

- Fixed bug #13383: Letters not mentioned as valid chars in help text

-------------------------------------------------------------------
Mon Feb 18 14:32:50 CET 2002 - kkaempf@suse.de

- Check pcmcia values in /etc/sysconfig/pcmcia instead of /etc/rc.config.

-------------------------------------------------------------------
Mon Feb 18 13:54:16 CET 2002 - sh@suse.de

- Fixed bug #10726: Installation log incomplete during slide show

-------------------------------------------------------------------
Mon Feb 18 13:52:02 CET 2002 - kkaempf@suse.de

- Move vendor driver update code to separate module.

-------------------------------------------------------------------
Mon Feb 18 13:37:42 CET 2002 - schubi@suse.de

- vim howto* and ttmkfdir added to force list #13195
- Removing release number while checking packages for force update #12187

-------------------------------------------------------------------
Fri Feb 15 16:58:00 CET 2002 - gs@suse.de

- Change source medium dialog: read the package information from
  the source medium (if mounting works)

-------------------------------------------------------------------
Fri Feb 15 10:21:54 CET 2002 - kkaempf@suse.de

- make symlinks for /sbin/yast, /sbin/YaST, /sbin/zast, and /sbin/ZaST (#13292)

-------------------------------------------------------------------
Thu Feb 14 18:27:13 CET 2002 - sh@suse.de

- inst_doit falls through back to proposal if inst_prepdisk etc. failed
- [Back] in update falls back to inst_mode

-------------------------------------------------------------------
Thu Feb 14 17:08:05 CET 2002 - kkaempf@suse.de

- recognize USB-Wheel mouse (imps2 protocol) (#13258).

-------------------------------------------------------------------
Thu Feb 14 11:13:06 CET 2002 - fehr@suse.de

- Fix ycp syntax error (#13214) when editing a dos partition
- Change second error dialog button in inst_prepdisk from
  "Cancel" to "Abort" (#13217)

-------------------------------------------------------------------
Thu Feb 14 10:25:20 CET 2002 - kkaempf@suse.de

- Make fstab entries for all /dev/fdX devices (#13235).

-------------------------------------------------------------------
Wed Feb 13 19:07:21 CET 2002 - sh@suse.de

- Changed default background color in installation start script
- Changed default geometry to 800x600 in start script

-------------------------------------------------------------------
Wed Feb 13 18:45:31 CET 2002 - sh@suse.de

- cut off one of the "easy installation" pics to get rid of tons
  of layout warnings (allow some pixels more space for buttons to
  grow)

-------------------------------------------------------------------
Wed Feb 13 18:06:23 CET 2002 - fehr@suse.de

- fix option handling for new version of mkreiserfs (#13205)

-------------------------------------------------------------------
Wed Feb 13 18:04:29 CET 2002 - gs@suse.de

- don't compare the release number of the installation source
  with the information saved on hard disk

-------------------------------------------------------------------
Wed Feb 13 16:03:41 CET 2002 - kkaempf@suse.de

- make remove button in physical volume dialog of PV work again
- remove correspondig create/remove pairs for LVM modify_targets
  (# 12083)
- add modify_targets to backup set of partition values

-------------------------------------------------------------------
Wed Feb 13 16:03:41 CET 2002 - kkaempf@suse.de

- Call BootLILO constructor for proper setting of lba_support.

-------------------------------------------------------------------
Wed Feb 13 10:39:34 CET 2002 - olh@suse.de

- default to GMT also on chrp and prep

-------------------------------------------------------------------
Wed Feb 13 10:25:52 CET 2002 - olh@suse.de

- dont call yast1 anymore on ppc
  dont write to non existant tty devices on iSeries
  handle p690 hvc console on startup
  update ask_for_TERM_variable

-------------------------------------------------------------------
Wed Feb 13 10:12:53 CET 2002 - olh@suse.de

- add support for p690 hvc console in postinstall
  activate all 41prep boot partitions on iSeries

-------------------------------------------------------------------
Wed Feb 13 10:00:56 CET 2002 - olh@suse.de

- add fixes for console font. whitespaces
- add ja_JP.sjis entry to consolefonts.ycp

-------------------------------------------------------------------
Wed Feb 13 09:53:09 CET 2002 - olh@suse.de

- add ppc64 keymaps

-------------------------------------------------------------------
Tue Feb 12 22:01:35 CET 2002 - fehr@suse.de

- fix bug in doing a valid proposal when using only primary
  partitions and /boot is needed (#13184)
- V 2.5.39

-------------------------------------------------------------------
Tue Feb 12 19:11:40 CET 2002 - kkaempf@suse.de

- remove superfluous calls to inst_ask_hardware.

-------------------------------------------------------------------
Tue Feb 12 18:38:38 CET 2002 - sh@suse.de

- V 2.5.37
- Initial call to submod Write() func in proposal (for HW config)

-------------------------------------------------------------------
Tue Feb 12 18:27:31 CET 2002 - kkaempf@suse.de

- setup "lo" during network install.

-------------------------------------------------------------------
Tue Feb 12 18:03:50 CET 2002 - sh@suse.de

- V 2.5.35

-------------------------------------------------------------------
Tue Feb 12 17:51:22 CET 2002 - sh@suse.de

- Added images for new "easy installation" layout

-------------------------------------------------------------------
Tue Feb 12 17:39:00 CET 2002 - msvec@suse.cz

- added network proposals
- 2.5.34

-------------------------------------------------------------------
Tue Feb 12 14:16:57 CET 2002 - kkaempf@suse.de

- hwclock runs only GMT on sparc and iseries.
- dont write FQHOSTNAME.

-------------------------------------------------------------------
Tue Feb 12 11:32:57 CET 2002 - kkaempf@suse.de

- write keyboard data to /etc/sysconfig/keyboard instead of sysconfig/console.

-------------------------------------------------------------------
Mon Feb 11 15:08:16 CET 2002 - kkaempf@suse.de

- re-config network device even on 'warm' boot.

-------------------------------------------------------------------
Mon Feb 11 12:59:10 CET 2002 - fehr@suse.de

- following changes in partition proposal:
  try not to create an extended partition when enough primaries are
     available
  split swap from root slots large enough if at all possible

-------------------------------------------------------------------
Thu Feb  7 16:02:24 CET 2002 - pblahos@suse.cz

- proposal_printers changed to proposal_printers

-------------------------------------------------------------------
Thu Feb  7 13:33:25 CET 2002 - kkaempf@suse.de

- save infoMap and installMap for re-use after reboot.

-------------------------------------------------------------------
Wed Feb  6 15:28:18 CET 2002 - sh@suse.de

- Provides/obsoletes yast

-------------------------------------------------------------------
Tue Feb  5 18:36:09 CET 2002 - sh@suse.de

- Timeout upon msg "now booting your system"
  unless a hard reboot is required

-------------------------------------------------------------------
Tue Feb  5 17:41:13 CET 2002 - kkaempf@suse.de

- Properly reboot when adding ide-scsi to cmdline.
- Re-config ethX for all network installation modes.
- Restart portmapper for "nfs" installation mode.

-------------------------------------------------------------------
Tue Feb  5 17:12:54 CET 2002 - kukuk@suse.de

- Try to clear terminal before we ask for TERM variable [Bug #12848]

-------------------------------------------------------------------
Tue Feb  5 17:09:31 CET 2002 - sh@suse.de

- Fixed bug #13040: yast2 should not require saxtools

-------------------------------------------------------------------
Tue Feb  5 14:17:20 CET 2002 - kkaempf@suse.de

- Make "custom" boot loader field an editable combo box (#11821).

-------------------------------------------------------------------
Mon Feb  4 12:49:42 CET 2002 - snwint@suse.de

- added 'change-rules reset' to lilo.conf to prevent lilo from rewriting
  the partition table (#11875)

-------------------------------------------------------------------
Fri Feb  1 15:24:34 CET 2002 - gs@suse.de

- Single Package Selection: optimize checks when selecting a package

-------------------------------------------------------------------
Thu Jan 31 19:26:24 CET 2002 - sh@suse.de

- Made proposal aware of language changes
- Reintroduced inst_mode unless absolutely clear if update possible

-------------------------------------------------------------------
Thu Jan 31 12:11:55 CET 2002 - kkaempf@suse.de

- recognize "imps2" mice.

-------------------------------------------------------------------
Thu Jan 31 08:22:01 CET 2002 - kkaempf@suse.de

- Fix writing of yast.inf

-------------------------------------------------------------------
Wed Jan 30 20:59:51 CET 2002 - kkaempf@suse.de

- force /dev/cdrom symlink to point to boot cdrom.
- work around linuxrc "InstMode" bug.

-------------------------------------------------------------------
Wed Jan 30 17:47:56 CET 2002 - kkaempf@suse.de

- drop ag_yast agent, do yast.inf writing in Misc module.

-------------------------------------------------------------------
Wed Jan 30 16:19:15 CET 2002 - kkaempf@suse.de

- make cd-links prior to re-mounting.

-------------------------------------------------------------------
Wed Jan 30 14:06:34 CET 2002 - gs@suse.de

- bugfix concerning software installation workflow:
  read local package description instead of information from mounted medium

-------------------------------------------------------------------
Wed Jan 30 12:05:01 CET 2002 - kkaempf@suse.de

- make device symlinks earlier.

-------------------------------------------------------------------
Tue Jan 29 19:30:33 CET 2002 - kkaempf@suse.de

- write lilo to /dev/md if /boot is on raid1.
- adapting update to new agents.

-------------------------------------------------------------------
Tue Jan 29 13:16:18 CET 2002 - arvin@suse.de

- always use ini-agent instead of rcconfig-agent;
  bugfix syntax error in Bootloader module

-------------------------------------------------------------------
Mon Jan 28 17:41:42 CET 2002 - kkaempf@suse.de

- Simplify bootloader proposal.
- Adapt to changed install.inf syntax.

-------------------------------------------------------------------
Mon Jan 28 14:53:03 CET 2002 - gs@suse.de

- internal changes concerning the initialization of the package agent

-------------------------------------------------------------------
Thu Jan 24 12:47:02 CET 2002 - gs@suse.de

- bugfixes package installation workflow (already installed system)

-------------------------------------------------------------------
Wed Jan 23 12:03:29 CET 2002 - schubi@suse.de

- include/packages added in specfile

-------------------------------------------------------------------
Tue Jan 22 15:21:53 CET 2002 - schubi@suse.de

- Saving user package selections

-------------------------------------------------------------------
Mon Jan 21 12:12:27 EST 2002 - nashif@suse.de

- Skip confirmation(inst_doit)  in autoinst mode
  if requested in control file

-------------------------------------------------------------------
Mon Jan 21 12:28:29 CET 2002 - schubi@suse.de

- bufixes in installing packages after reboot

-------------------------------------------------------------------
Fri Jan 18 16:14:05 CET 2002 - kkaempf@suse.de

- more agents moved here.
- Fixed initrd creation, corrected module order.
- Final installation workflow (3 clicks !) and button labels.

-------------------------------------------------------------------
Tue Jan 15 17:55:02 CET 2002 - kkaempf@suse.de

- move bootloader do* scripts to bootloader sub-directories.
- fix bootloader proposal and texts.

-------------------------------------------------------------------
Mon Jan 14 16:19:34 CET 2002 - kkaempf@suse.de

- add dasddev.scr etc_cryptotab.scr etc_fstab.scr parted_check.scr
  parted_print.scr pdisk.scr proc_meminfo.scr proc_swaps.scr
  run_swapon_s.scr to ycp/partitioning/agents
- remove conf directory

-------------------------------------------------------------------
Mon Jan 14 16:19:34 CET 2002 - kkaempf@suse.de

- Integrate bootloader proposal.

-------------------------------------------------------------------
Thu Jan 10 12:31:38 CET 2002 - kkaempf@suse.de

- fix filelist.

-------------------------------------------------------------------
Thu Jan 10 11:59:56 CET 2002 - sh@suse.de

- Added proposal files to spec file file list

-------------------------------------------------------------------
Wed Jan  9 15:56:24 CET 2002 - kkaempf@suse.de

- pass filesystem module needed for "/" to Boot module.

-------------------------------------------------------------------
Tue Jan  8 19:33:59 CET 2002 - kkaempf@suse.de

- integrated software and partition proposal.

-------------------------------------------------------------------
Fri Jan 04 18:31:36 CET 2002 - arvin@suse.de

- adapted the new SCROpen syntax

-------------------------------------------------------------------
Fri Jan  4 17:44:58 CET 2002 - kkaempf@suse.de

- Complete modularization, drop user_settings.
- Implement new workflow, based on proposals, requiring
  a minimum amount of mouse clicks.
- Add support for auto installation.

-------------------------------------------------------------------
Mon Dec 10 10:01:12 CET 2001 - kkaempf@suse.de

- Greek locale fix (el_GR@ISO8859-7 instead of el_GR@euro, #12587)

-------------------------------------------------------------------
Wed Nov 21 11:11:35 CET 2001 - sh@suse.de

- Fixed bug #12381: YaST2 ignores ENABLE_SUSECONFIG in rc.config

-------------------------------------------------------------------
Thu Nov 15 15:14:58 CET 2001 - sh@suse.de

- V 2.5.8
- Fixed lots of missing lookup() default values
- Migrated inst_startup to new ProgressBar wizard

-------------------------------------------------------------------
Fri Oct 19 12:25:47 CEST 2001 - ms@suse.de

- include BusID statement if r128 driver is used. This is needed
  for the r128 driver on PPC and does not influence the i386 setup
  negatively [y2xr40.pl] Bug: 11689

-------------------------------------------------------------------
Thu Oct 18 17:48:11 MEST 2001 - tom@suse.de

- (#11689) Necessary changes to provide the BusID on PPC/r128.

-------------------------------------------------------------------
Thu Oct 18 16:29:21 MEST 2001 - tom@suse.de

- (#11876) Corrected Symbols for Japanese. nec/jp --> jp.

-------------------------------------------------------------------
Tue Oct 16 14:04:51 MEST 2001 - tom@suse.de

- (#11847) X11-config. Now using new y2xr40 parameter "-o <option-csl>".

-------------------------------------------------------------------
Tue Oct 16 13:19:26 CEST 2001 - sh@suse.de

- V 2.5.4
- Migration to yast2-devtools

-------------------------------------------------------------------
Mon Oct 15 16:46:42 CEST 2001 - ms@suse.de

- include a general parameter called --option which
  requires a comma separated list of options. This is the better
  solution if we need special options for calling y2xr40.pl

-------------------------------------------------------------------
Mon Oct 15 11:01:14 CEST 2001 - sh@suse.de

- Fixed bug #11812: patch_lilo_conf produces double initrd entry

-------------------------------------------------------------------
Fri Oct 12 17:27:48 MEST 2001 - tom@suse.de

- (#11672) Extended some YCP files with special cases for PPC.

-------------------------------------------------------------------
Fri Oct  5 17:30:15 CEST 2001 - kkaempf@suse.de

- present button "format floppy" if mount fails (#1220).

-------------------------------------------------------------------
Thu Oct  4 16:53:07 CEST 2001 - lnussel@suse.de

- do not overwrite softwaresel in usersettings if it's already set

-------------------------------------------------------------------
Wed Oct  3 21:18:36 CEST 2001 - olh@suse.de

- first part of bootconfiguration for ppc (#5440) ..............

-------------------------------------------------------------------
Wed Oct  3 21:00:18 CEST 2001 - olh@suse.de

- do not create floppy link on new Macs and iSeries
  write fstab correctly, not type auto for known filesystems
  whitespaces..

-------------------------------------------------------------------
Wed Oct  3 20:54:37 CEST 2001 - olh@suse.de

- do not force xf3 on ppc. the whole Xsetup is still broken...

-------------------------------------------------------------------
Wed Oct  3 20:50:11 CEST 2001 - olh@suse.de

- add mol and sudo to package list on pmac
  small whitespace fixes

-------------------------------------------------------------------
Wed Oct  3 20:45:59 CEST 2001 - olh@suse.de

- do not call mk_initrd on ppc in inst_finish_update

-------------------------------------------------------------------
Wed Oct  3 20:38:00 CEST 2001 - olh@suse.de

- fix handling of chrp kernels, compare lowercase strings
  use name_of_kernel_image for usersettings,
  s390 and axp must be verified (#9713)

-------------------------------------------------------------------
Tue Oct  2 17:57:37 CEST 2001 - olh@suse.de

- add keymap2mac.ycp to filelist (#11336)
  fix english-us and uk list

-------------------------------------------------------------------
Fri Sep 28 10:44:52 CEST 2001 - fehr@suse.de

- add dasd-parameter to S390 boot configuration

-------------------------------------------------------------------
Thu Sep 27 15:18:59 CEST 2001 - fehr@suse.de

- remove entry bus -> "SCSI" for LVM VGs

-------------------------------------------------------------------
Thu Sep 27 13:15:23 CEST 2001 - olh@suse.de

- install pmud on pmac and remove some obsolete packages on pmac

-------------------------------------------------------------------
Thu Sep 27 12:42:29 CEST 2001 - kkaempf@suse.de

- drop 3-button emulation since it might interfere with X11
  button events (#11204).

-------------------------------------------------------------------
Wed Sep 26 14:57:07 MEST 2001 - tom@suse.de

- (#11315 addendum) Now also updating the path section.

-------------------------------------------------------------------
Wed Sep 26 12:10:46 CEST 2001 - kendy@suse.cz

- update_unique_keys.pl: call hwinfo with --all instead of --reallyall
  (#11340).

-------------------------------------------------------------------
Wed Sep 26 11:59:03 CEST 2001 - sh@suse.de

- Reimported monitor DB (bug #11252: Iiyama monitors missing)

-------------------------------------------------------------------
Wed Sep 26 11:57:54 CEST 2001 - kkaempf@suse.de

- add /sbin:/usr/sbin to runtime PATH.
- vendor.ycp: message is string, not locale.

-------------------------------------------------------------------
Tue Sep 25 16:17:51 MEST 2001 - tom@suse.de

- (#11315) X11 reconfig: Now also updating the card section.

-------------------------------------------------------------------
Tue Sep 25 14:37:36 CEST 2001 - kkaempf@suse.de

- re-probe for mountable media (floppies) after loading
  of usb-storage (#11299).

-------------------------------------------------------------------
Tue Sep 25 09:00:59 CEST 2001 - kkaempf@suse.de

- make proper re-use of messages in inst_finish_update to get
  correct translations.
- prepare a mtab for mk_initrd after update.
- if first bios drive isn't hda, lilo probably wants to know about this.

-------------------------------------------------------------------
Mon Sep 24 19:39:07 CEST 2001 - snwint@suse.de

- do not try to install lilo into a raid partition (#10329)

-------------------------------------------------------------------
Mon Sep 24 18:39:26 CEST 2001 - sh@suse.de

- Added final "all the rest" step for SuSEconfig

-------------------------------------------------------------------
Mon Sep 24 17:32:13 CEST 2001 - lnussel@suse.de

- do not mount ntfs partitions automatically during installation (#11222)

-------------------------------------------------------------------
Mon Sep 24 16:49:57 CEST 2001 - kkaempf@suse.de

- If the mouse was choosen manually, going back must present
  mouse selection again (#11235).
- No need to make a backup of /etc/fstab in inst-sys, there's none anyway.
  Then inst_finish_update gets the correct fstab (#11215).

-------------------------------------------------------------------
Mon Sep 24 16:16:13 CEST 2001 - kkaempf@suse.de

- update NVIDIA kernel modules regardless of version (#11091).

-------------------------------------------------------------------
Mon Sep 24 14:28:48 CEST 2001 - kkaempf@suse.de

- set console keyboard even when called standalone (#11223).

-------------------------------------------------------------------
Mon Sep 24 13:38:38 CEST 2001 - kkaempf@suse.de

- split language and encoding to prevent gettext from applying
  it's own recoding.

-------------------------------------------------------------------
Mon Sep 24 13:30:24 CEST 2001 - sh@suse.de

- Correctly init slide show in installed system so YOU and single
  package installation works OK

-------------------------------------------------------------------
Mon Sep 24 12:34:18 CEST 2001 - kkaempf@suse.de

- Load usb-storage last in order to not interfere with other storage
  module (9490).

-------------------------------------------------------------------
Sun Sep 23 20:58:13 CEST 2001 - mike@suse.de

- (#11188) Press back at the "suggested partitioning" screen followed by
  "next" and YaST2 says "You have rejected the proposal.
  RAID: bugfix: user are not allowed to remove RAID Devices in UI
  which are already exist.
-------------------------------------------------------------------
Sun Sep 23 18:38:08 CEST 2001 - kukuk@suse.de

- Check for color depth, not # of colors for slide show to avoid
  problems with overflow (#11178)

-------------------------------------------------------------------
Sat Sep 22 20:20:46 CEST 2001 - kukuk@suse.de

- Sync X11 font path with SaX2
- Enable jfs and ext3 on PPC (#11194)

-------------------------------------------------------------------
Sat Sep 22 19:17:31 CEST 2001 - fehr@suse.de

- add "ori_nr" entries for lvm and md devices
- add empty argument to SCR call

-------------------------------------------------------------------
Sat Sep 22 16:43:38 MEST 2001 - tom@suse.de

- (#10421) Fixed the focus switch.

-------------------------------------------------------------------
Sat Sep 22 01:08:40 CEST 2001 - mike@suse.de

- md: detect number of raid partitions per RAID only for new created RAIDs
- md: do not let the user edit or delete already existing RAIDs
- swap: activate per default all swap partitions automatically
-modules: switch on automatical load of modules when Y2 is mounting
          filesystems, so that undetectebal and not formated fs are mounted
          properly

-------------------------------------------------------------------
Fri Sep 21 18:55:07 CEST 2001 - sh@suse.de

- Fixed bug #10303: Must press 'back' twice in 'choose part. to boot'

-------------------------------------------------------------------
Fri Sep 21 17:52:28 CEST 2001 - fehr@suse.de

- allow adding of mount points to LVs in lvm runtime config
- prevent formatting of edited LV in lvm runtime config
- allow handling of ataraid devices (e.g. /dev/ataraid/d0p0)
- prevent partitions with id 0x8E from being written to fstab (#10390)

-------------------------------------------------------------------
Fri Sep 21 16:21:50 CEST 2001 - sh@suse.de, gs@suse.de

- Only ONE SlideShow::OpenSlideShowDialog() in all modes -
  avoid confusion, much more reliable in all the different modes

-------------------------------------------------------------------
Fri Sep 21 16:01:09 CEST 2001 - lnussel@suse.de

- no longer mark partitions with id 130 automatically as swap
- do not change flags for swap devices in fstab if more than one
  such entry exists
- properly hande fstab entries for moved logical partitions (#11074)
- change fstab entry for first occurence of a device, instead of
  creating a new one
- do not create directories for swap partitions

-------------------------------------------------------------------
Fri Sep 21 14:59:31 CEST 2001 - mike@suse.de

- lvm_config now works in ncurses

-------------------------------------------------------------------
Fri Sep 21 13:36:39 CEST 2001 - gs@suse.de

- installation startup always (not only in manual mode) checks whether a
  kernel module is already loaded
  (workaround for bug #10983)

-------------------------------------------------------------------
Fri Sep 21 12:59:45 CEST 2001 - sh@suse.de

- Fixed bug #9977: Abort button doesn't work during slide show

-------------------------------------------------------------------
Fri Sep 21 12:58:09 CEST 2001 - ms@suse.de

- fixed access control bug during X11 reconfiguration
  with YaST2. For further details see Bug: [10921]

-------------------------------------------------------------------
Fri Sep 21 12:46:16 CEST 2001 - fehr@suse.de

- fix impossible 0 as stripe size in LV dialog
- make lvm configuration in system work again (#10291)

-------------------------------------------------------------------
Fri Sep 21 10:44:21 CEST 2001 - kendy@suse.cz

- Update /var/lib/YaST/unique.inf during update (bug 10931, 10941)

-------------------------------------------------------------------
Fri Sep 21 10:28:47 CEST 2001 - kkaempf@suse.de

- default medianame to "CD" (11106).

-------------------------------------------------------------------
Thu Sep 20 21:31:15 CEST 2001 - fehr@suse.de

- Fixed bug #10963: Now an update on systems using encrypted fs is
  possible

-------------------------------------------------------------------
Thu Sep 20 18:26:06 CEST 2001 - sh@suse.de

- Fixed bug #10325: Save settings to floppy doesn't work
- Reading log file of mkinitrd and lilo correctly #11030
  (inst_finish_update.ycp)
- Correct cancel popup added #10951( inst_kernel.ycp )

-------------------------------------------------------------------
Thu Sep 20 18:15:10 CEST 2001 - kkaempf@suse.de

- "break" is not allowed inside "foreach" (11015).
- properly extract module arguments (11015).
- umount medium before ejecting (11053).
- offer "save & exit" in media selection (11086).

-------------------------------------------------------------------
Thu Sep 20 17:45:30 CEST 2001 - lnussel@suse.de

- do not create symlink for mountpoint if it would point to itself

-------------------------------------------------------------------
Thu Sep 20 15:55:27 CEST 2001 - lnussel@suse.de

- fstab entries for mount flags, passno etc are no longer changed
  for existing entries

-------------------------------------------------------------------
Thu Sep 20 15:21:01 CEST 2001 - mike@suse.de

- bug 11063: YaST2 trys to change fsids of pdisk-label partitions, and
  popups therefore irritating popups

-------------------------------------------------------------------
Thu Sep 20 15:08:24 CEST 2001 - fehr@suse.de

- fix problem when root fs is md of personality raid5 (#10747)

-------------------------------------------------------------------
Thu Sep 20 14:06:25 MEST 2001 - tom@suse.de

- (#10920) Now the presence of the dummy packages is checked at first.

-------------------------------------------------------------------
Thu Sep 20 12:03:37 CEST 2001 - kkaempf@suse.de

- Remove old release number file before installing new one (#10992).

-------------------------------------------------------------------
Thu Sep 20 11:55:08 CEST 2001 - sh@suse.de

- Fixed bug #10684: Monitor DB outdated

-------------------------------------------------------------------
Thu Sep 20 11:52:20 CEST 2001 - fehr@suse.de

- Do not delete modify_targets in inst_sw_select.ycp except when
  using a while disk for installation

-------------------------------------------------------------------
Thu Sep 20 10:43:06 CEST 2001 - lnussel@suse.de

- Fixed root filesystem on raid leads to corrupted fstab (#10418)

-------------------------------------------------------------------
Wed Sep 19 20:42:44 CEST 2001 - mike@suse.de

- Bugfix: if zero partition table: resync /proc/partitions
  Added warning, if "/" is /dev/md and there is no /boot
- Downgrade versions correctly #10906 ( inst_sw_update.ycp )

-------------------------------------------------------------------
Wed Sep 19 16:59:15 CEST 2001 - snwint@suse.de

- YaST2.start: mtab might be missing, avoid error message
- unmounting proc filesystem in inst_finish_update.ycp
- start X-Server for testing with "-ac", needed when starting
  from inside YCC.

-------------------------------------------------------------------
Wed Sep 19 15:07:17 CEST 2001 - fehr@suse.de

- force a hard reboot when root filesystem is on a md device
- Logging reduced in inst_rpmupdate.ycp

-------------------------------------------------------------------
Wed Sep 19 14:12:54 CEST 2001 - sh@suse.de

- Fixed bug #10909: Complaint about slide show init in log file
- Added more packages for version 6.2 in forceUpdate.ycp
- No error, if the versions of updated packages differs from common.pkd

-------------------------------------------------------------------
Wed Sep 19 12:36:08 CEST 2001 - kkaempf@suse.de

- Fix installing package information to updated target.
- Eject CDs on PPC only when unmounting.

-------------------------------------------------------------------
Wed Sep 19 11:02:17 CEST 2001 - kkaempf@suse.de

- Fix "Lithuanian" with native translation in language list.
- Properly label progress bar during swap formatting.
- Use predefined button labels for continue/cancel/retry if partitioning
  or formatting fails.
- preselect first partition #10840 (inst_rootpart.ycp)
- /sbin/yast2: add "-f" to 'rm'.

-------------------------------------------------------------------
Tue Sep 18 22:20:19 CEST 2001 - schubi@suse.de

- Silly testpopup in inst_finish_update removed.
- packages for 7.2 added #10874" (forceUpdate.ycp)

-------------------------------------------------------------------
Tue Sep 18 20:52:59 CEST 2001 - schubi@suse.de

- Recognize update mode after reboot ( installation.ycp )
- /mnt to Installation::destdir changed ; checking modus improved in
  inst_sw_backup.ycp

-------------------------------------------------------------------
Tue Sep 18 20:41:06 CEST 2001 - sh@suse.de

- V 2.4.84
- Fixed bug #10859: Inconsistent "needed from CD" values

-------------------------------------------------------------------
Tue Sep 18 19:30:40 MEST 2001 - tom@suse.de

- (#10762) Popups displayed in Richtext now (with scroll bars).

-------------------------------------------------------------------
Tue Sep 18 18:45:00 CEST 2001 - sh@suse.de

- Fixed bug #10411: Show difference between pkg deleting and inst.
- Fixed bug #10793: Unmounting /mnt after update.

-------------------------------------------------------------------
Tue Sep 18 18:25:52 MEST 2001 - tom@suse.de

- Added script call when switching 3D <--> 2D mode. (#10761)
- Module inst_config_x11.ycp

-------------------------------------------------------------------
Tue Sep 18 18:23:17 CEST 2001 - kkaempf@suse.de

- only use "switch2mesasoft" for non-3d x11 setups.

-------------------------------------------------------------------
Tue Sep 18 17:33:10 CEST 2001 - lnussel@suse.de

- do not try to create or change /etc/raidtab if raid is active
  while the user has changed nothing

-------------------------------------------------------------------
Tue Sep 18 16:17:10 CEST 2001 - mike@suse.de

- bug 10673: need /boot if no ext2 on /
- bug 10686: swap <= 1GB
- show raid size correct: existing raid and raid in LVM
- ignore automatic inserted mountpoints
- pdisk: size of partition for inst_doit fixed

-------------------------------------------------------------------
Tue Sep 18 15:37:35 CEST 2001 - fehr@suse.de

- shut down LVM VGs and umount /etc/lvmtab.d in inst_finish.ycp

-------------------------------------------------------------------
Tue Sep 18 15:14:33 CEST 2001 - lnussel@suse.de

- workaround for '&'-character not displayed in ncurses menu

-------------------------------------------------------------------
Tue Sep 18 11:58:18 CEST 2001 - lnussel@suse.de

- removed the texdomain switching from menu.ycp (Bug #10819)
- only create fstab entry for partitions if user explicitly
  entererd a mountpoint, instead of inventing one

-------------------------------------------------------------------
Tue Sep 18 09:45:55 CEST 2001 - kkaempf@suse.de

- properly pass encoding ("UTF-8", "ISO-8859-X", ...) via SetLanguage() (#10807).
- drop unsupported "korean" from language list.
- properly detect that X11 couldn't be started and present
  and appropriate error message.
- just skip unknown options.
- stop SCR and all agents on target before umounting filesystems
  from WFM.
- remove faked /etc/mtab from target.
- Installation::normal_mode = true if running in installed system.
  (neither initila_mode, nor continue_mode).
- fix parport zip module loading.

-------------------------------------------------------------------
Mon Sep 17 21:31:56 CEST 2001 - kkaempf@suse.de

- write language back to /etc/yast.inf (#9790).
- umount all filesystems in target, except "/". Umount this
  from WFM after stopping SCR (#10685).
- Reading language from user_settings while selection kernel
- Showing correct counter of updated packages
- Button -Old Version- changed #10559
- ChangeCD --> ChangeMedium
- include package_utils removed #10763

-------------------------------------------------------------------
Mon Sep 17 10:06:30 CEST 2001 - kkaempf@suse.de

- use "lt-brim-8x14" font and "iso-8859-13" encoding for 'Lithuanian'.

-------------------------------------------------------------------
Sun Sep 16 13:47:05 CEST 2001 - kkaempf@suse.de

- only symlink /dev/cdrom once (#10370).

-------------------------------------------------------------------
Fri Sep 14 21:28:38 CEST 2001 - kukuk@suse.de

- On SPARC print error message about SILO, not LILO

-------------------------------------------------------------------
Fri Sep 14 19:35:01 CEST 2001 - kkaempf@suse.de

- adapt language list accoring to doc department.

-------------------------------------------------------------------
Fri Sep 14 19:29:31 MEST 2001 - tom@suse.de

- Bugfix #9986: Reduced suggestion refresh to 75 Hz.

-------------------------------------------------------------------
Fri Sep 14 18:53:28 CEST 2001 - mike@suse.de

- bug 10200: check the proposal for failures
  make a boot partition if possible
  bug 10347: set whole_diskflag
  bug 10044: set a message when proposal is discarded

-------------------------------------------------------------------
Fri Sep 14 18:39:10 CEST 2001 - kkaempf@suse.de

- fix inst_environment for standalone mode (#10413).
- respect user choice to NOT install a module (#10665).

-------------------------------------------------------------------
Fri Sep 14 16:24:31 MEST 2001 - tom@suse.de

- Fixed Bug #10651: Autoadjusting refresh/resolution/color-depth now correct.

-------------------------------------------------------------------
Fri Sep 14 14:04:39 CEST 2001 - kkaempf@suse.de

- set correct Installation::encoding in continue_mode (#10611).

-------------------------------------------------------------------
Fri Sep 14 11:58:13 CEST 2001 - mike@suse.de

- dont reread partition data always at start of inst_custom
  activate lvm if at least one vg exist
- check if textmode due to memory restrictions or x11 failure (#10134).
- use Arch and Installation modules in inst_environment (#10413).
- pkginfo release common.pkd before releasing CD 1 #10555

-------------------------------------------------------------------
Fri Sep 14 10:57:16 CEST 2001 - kkaempf@suse.de

- correct handling of 'splitted' media (#10532)
- touch/remove /var/run/yast.pid

-------------------------------------------------------------------
Thu Sep 13 17:10:14 CEST 2001 - snwint@suse.de

- dolilo: new mk_initrd needs fb resolution for splash screen config
- Taking long language for kernel description #10556 #1552
- No penguin progress bar in kernel selection module #10311
- Button -Old Version- changed #10559

-------------------------------------------------------------------
Thu Sep 13 16:58:40 CEST 2001 - kkaempf@suse.de

- dont probe mouse on serial console.
- dont probe mouse outside of initial_mode.
- sort languages by ascii equivalent.

-------------------------------------------------------------------
Thu Sep 13 12:46:11 CEST 2001 - kkaempf@suse.de

- enable software selection on S/390 (froh@suse.de).
- show proper boot-loader partition even if we don't have lilo (froh@suse.de).
- load input, hid, and mousedev if USB-mouse detected (#9228).
- default medium is CD (#10374)
- re-enable WFM::SetLanguage(), regexp bug in glibc identified,
  workaround in liby2 applied. (#10496)
- use /boot/zilo-kernel/image instead of /boot/vmlinuz on S/390 (froh@suse.de).
- sort language list alphabetically (#10516).

-------------------------------------------------------------------
Wed Sep 12 13:53:33 CEST 2001 - kkaempf@suse.de

- drop all WFM::SetLanguage()
- Unmounting partitions correctly while going back #10125
- REQUIRES are ordered; qt, qt-japanese.... in the selection box
- Warning popup for single selection removed while going backward
  in the software selection #10339

-------------------------------------------------------------------
Wed Sep 12 12:47:48 CEST 2001 - snwint@suse.de

- revert latest vmware changes to YaST2.start

-------------------------------------------------------------------
Wed Sep 12 12:07:01 CEST 2001 - kkaempf@suse.de

- drop initial WFM::SetLanguage()

-------------------------------------------------------------------
Tue Sep 11 15:15:23 CEST 2001 - kkaempf@suse.de

- Initial zipl configuration for S/390.

-------------------------------------------------------------------
Tue Sep 11 14:26:28 CEST 2001 - kkaempf@suse.de

- Unmount .probe and .disk agent before package installation.

-------------------------------------------------------------------
Tue Sep 11 11:25:39 CEST 2001 - kkaempf@suse.de

- call SetLanguage in UI and WFM.

-------------------------------------------------------------------
Mon Sep 10 18:54:56 CEST 2001 - snwint@suse.de

- create 'failsafe' instead of 'suse' entry in lilo.conf
- don't overwrite existing vmlinuz.suse

-------------------------------------------------------------------
Mon Sep 10 15:06:12 CEST 2001 - snwint@suse.de

- make YaST2.start work with vmware

-------------------------------------------------------------------
Mon Sep 10 12:29:04 CEST 2001 - sh@suse.de

- Fixed bug #10350: YaST2 doesn't look good with anti-aliasing

-------------------------------------------------------------------
Fri Sep  7 13:24:52 CEST 2001 - sh@suse.de

- Fixed bug #10244: No slide show unless at least 800x600x256col
- center slide show image

-------------------------------------------------------------------
Fri Sep  7 12:32:10 CEST 2001 - sh@suse.de

- V2.4.64

-------------------------------------------------------------------
Fri Sep  7 12:29:41 CEST 2001 - pblahos@suse.cz

- hotplug is started instead of usbmgr during YaST2.firstboot

-------------------------------------------------------------------
Fri Sep  7 12:25:24 CEST 2001 - sh@suse.de

- CD remaining times more pessimistic

-------------------------------------------------------------------
Fri Sep  7 09:59:31 CEST 2001 - kkaempf@suse.de

- fix textmode recognition with help of GetDisplayInfo().

-------------------------------------------------------------------
Thu Sep  6 16:56:32 CEST 2001 - kkaempf@suse.de

- fix X11 resolution dedection if 3D is selected.

-------------------------------------------------------------------
Thu Sep  6 15:05:17 CEST 2001 - sh@suse.de

- V 2.4.62
- Correctly reinitialize packager in continue mode
  -> correct remaining times / progress bar display

-------------------------------------------------------------------
Thu Sep  6 10:37:08 CEST 2001 - kkaempf@suse.de

- drop extraction of boot parameter from lilo setup, already
  done at startup. (#10223)
- fix reading of local package information.
- check if mount point is in use in InstMedia

-------------------------------------------------------------------
Wed Sep  5 18:11:25 CEST 2001 - schubi@suse.de

- Do not upgrade a package which produces package conflicts.

-------------------------------------------------------------------
Wed Sep  5 18:10:25 CEST 2001 - sh@suse.de

- Fixed bug #10063: bad display of hd partitions in inst_doit
  Re-used existing function from partitioning

-------------------------------------------------------------------
Wed Sep  5 17:33:57 CEST 2001 - sh@suse.de

- Fixed bug #10084: zero size for k_deflt

-------------------------------------------------------------------
Wed Sep  5 14:23:22 CEST 2001 - kkaempf@suse.de

- add belgian keyboard to keyboard list (#9577)

-------------------------------------------------------------------
Wed Sep  5 11:24:21 CEST 2001 - kkaempf@suse.de

- fix runtime installation and configuration of X11.

-------------------------------------------------------------------
Wed Sep  5 08:58:45 CEST 2001 - kkaempf@suse.de

- dont unmount installation medium if wrong product id detected,
  honor user request to ignore this fact.

-------------------------------------------------------------------
Tue Sep  4 18:07:07 CEST 2001 - kkaempf@suse.de

- use plain ascii language names if running in text mode (#10026).
- correct parameter for setEnvironment

-------------------------------------------------------------------
Tue Sep  4 18:05:05 CEST 2001 - fehr@suse.de

- add dummy parameter to SCR::Write(.lvm.deactivate)
- deactivate lvm only when running in inst-sys

-------------------------------------------------------------------
Tue Sep  4 17:50:15 CEST 2001 - mike@suse.de

- partproposal always creates /boot
  bugfix inst_do_resize: resize always when a "resize" is in targetmap
  software installation in installed system fixed

-------------------------------------------------------------------
Tue Sep  4 17:48:56 CEST 2001 - sh@suse.de

- Reimported monitor db

-------------------------------------------------------------------
Tue Sep  4 17:41:18 CEST 2001 - kkaempf@suse.de

- get {install,delete}_list in inst_rpmcopy from user_settings if
  not passed otherwise.

-------------------------------------------------------------------
Tue Sep  4 16:16:39 CEST 2001 - snwint@suse.de

- YaST start script: use vmware server module, not vga16

-------------------------------------------------------------------
Tue Sep  4 13:17:16 CEST 2001 - kukuk@suse.de

- inst_silo_expert.ycp: Initialize PROM/boot-device variablen
- inst_disk.ycp: Fix allowed filesystems on sparc [Bug #9678]

-------------------------------------------------------------------
Mon Sep  3 16:29:14 CEST 2001 - kkaempf@suse.de

- recognize IDE CD-R(W) drives and set up ide-scsi automatically.
- Hard reboot after update, if the installed kernel differs from
  the kernel which has been booted #10103
- Checking dependencies in -only update modus- too #10043

-------------------------------------------------------------------
Mon Sep  3 16:06:51 CEST 2001 - kendy@suse.cz

- keyboard_raw.ycp: group(shift_toggle) is not needed for the
  Czech and Slovak keyboards any more...
  (In fact, it breaks them.)

-------------------------------------------------------------------
Mon Sep  3 12:07:58 CEST 2001 - kkaempf@suse.de

- sort keyboards alphabetically.
- Error popup for dolilo #9729

-------------------------------------------------------------------
Sat Sep  1 15:54:42 CEST 2001 - kukuk@suse.de

- Show warning about PROMs with 1GB bug only on sparc32
- If /boot is selected for the boot manager, this is Ok on SPARC.
  Remove extra warning on SPARC since it is wrong here.
- Disable gpm if we install over serial console

-------------------------------------------------------------------
Fri Aug 31 17:45:22 CEST 2001 - kkaempf@suse.de

- fix installation path handling and mounting
  should now work for CD, DVD, Harddisk, Nfs, and Smb

-------------------------------------------------------------------
Thu Aug 30 12:43:39 CEST 2001 - kkaempf@suse.de

- modularized SlideShow.
- New help text in upgrade frame
- properly recode output of commands to utf-8
- allow change of installation medium on server (Nfs/Ftp/Smb)
- Short language description in inst_sw_select removed.
- fixed some parse errors <msvec@suse.cz>
- added abuild parse check <msvec@suse.cz>

-------------------------------------------------------------------
Thu Aug 30 00:58:43 CEST 2001 - kkaempf@suse.de

- unmount wrong medium.

-------------------------------------------------------------------
Thu Aug 30 00:25:53 CEST 2001 - kkaempf@suse.de

- always give all alternatives in ChangeCDPopup.
- always do a hard reboot after installation from first medium.

-------------------------------------------------------------------
Wed Aug 29 22:40:24 CEST 2001 - kkaempf@suse.de

- properly handle media release and product codes.
- initialize PKGINFO to installed data in continue_mode.

-------------------------------------------------------------------
Wed Aug 29 17:35:55 CEST 2001 - kkaempf@suse.de

- re-read installation data in continue_mode.

-------------------------------------------------------------------
Tue Aug 28 22:36:37 CEST 2001 - kkaempf@suse.de

- properly switch SCR during update.
- write YaST information after re-mounting installation medium.
- fix re-mounting of source medium in continue_mode
- re-init PKGINFO environment in continue_mode
- Packagelist added which have to be updated without checking version.

-------------------------------------------------------------------
Tue Aug 28 18:31:24 CEST 2001 - kkaempf@suse.de

- use "Installation" module in update.

-------------------------------------------------------------------
Tue Aug 28 18:13:39 CEST 2001 - kukuk@suse.de

- Fix dosilo script for new /proc behaviour with kernel 2.4.x
  print a message about SuSE Linux version before loading the
  kernel

-------------------------------------------------------------------
Tue Aug 28 17:34:49 CEST 2001 - sh@suse.de

- Fixed bug #9900: No ISDN for SPARC
- inst_rpmcopy now displays remaining times for each CD
- slide show

-------------------------------------------------------------------
Tue Aug 28 16:39:23 CEST 2001 - kendy@suse.cz

- inst_hw_config.ycp: maps describing the devices to configure can
  have a list "force_reread". It is useful for modules which
  call another one to configure something (e.g. TV may call Sound)

-------------------------------------------------------------------
Tue Aug 28 16:19:36 CEST 2001 - mike@suse.de

- fix: part_proposal only for arch == i386

-------------------------------------------------------------------
Mon Aug 27 20:40:34 CEST 2001 - kkaempf@suse.de

- Clean up SCR/WFM handling. WFM is always local, SCR is always the target.
- Introduce modules for Installation, InstMedia, PackageIO, and MediaUI.
- Prepare for multiple DVD installation.
- Prepare for Ftp, Harddisk, and SMB installation.
- Finally clean up installMap handling.

-------------------------------------------------------------------
Thu Aug 23 16:23:28 CEST 2001 - kukuk@suse.de

- Don't reboot if we use k_deflt on UltraSPARC

-------------------------------------------------------------------
Thu Aug 23 09:21:24 CEST 2001 - pblahos@suse.cz

- Fixed: there were 2 arrows in progressbar shown during hw probe.

-------------------------------------------------------------------
Wed Aug 22 17:30:07 CEST 2001 - kkaempf@suse.de

- fixed X11 setup

-------------------------------------------------------------------
Mon Aug 20 20:22:58 CEST 2001 - mike@suse.de

- partition proposal creates swap partitions

-------------------------------------------------------------------
Mon Aug 20 18:17:57 CEST 2001 - kkaempf@suse.de

- dont write "swap" to yast.inf, but "RebootMsg 0" instead

-------------------------------------------------------------------
Sat Aug 18 17:44:24 MEST 2001 - tom@suse.de

- Finished new X11 configuration dialog incl. control center ability.

-------------------------------------------------------------------
Fri Aug 17 14:31:27 CEST 2001 - kkaempf@suse.de

- implement and use "Arch" module.
- provide modules directory in specfile.
- reduce number of timezones.
- Patch runlevel in /etc/inittab while updating the system.

-------------------------------------------------------------------
Fri Aug 17 12:57:46 MEST 2001 - schubi@suse.de

- .targetroot to .root changed

-------------------------------------------------------------------
Tue Aug 14 13:48:32 CEST 2001 - kendy@suse.cz

- keyboard_raw.ycp: cs, cs_qwerty -> cz, cz_qwerty
- Added slovak keyboard.

-------------------------------------------------------------------
Fri Aug 10 18:51:45 MEST 2001 - tom@suse.de

- X11 configuration:
- Completely redesigned the xf86config module for use with the new
- agent-isax.
- Outsourced functions for X11 keyboard manipulation.
- Outsourced functions for X11 mouse manipulation.
- Outsourced functions for X11 card manipulation.
- Outsourced functions for X11 desktop manipulation.
- Outsourced functions for X11 path manipulation.
- Added batch mode for use with autoinst in xf86config.ycp.

-------------------------------------------------------------------
Fri Aug 10 15:42:59 CEST 2001 - jbuch@suse.de

- added SW-RAID support for installation Workflow
- added sequencer

-------------------------------------------------------------------
Fri Aug 10 13:50:35 CEST 2001 - kkaempf@suse.de

- extract kernel parameters from /proc/cmdline and pass them to LILO

-------------------------------------------------------------------
Fri Aug 10 12:49:45 CEST 2001 - kukuk@suse.de

- Only ask for TERM variable if we use serial console and not if
  we are in text mode (#9701)

-------------------------------------------------------------------
Fri Aug 10 09:36:32 CEST 2001 - kkaempf@suse.de

- partitioning enhancements for automatic and runtime usage
- copy info and update.in_ after CD1 installation, not before

-------------------------------------------------------------------
Thu Aug  9 17:47:41 CEST 2001 - kkaempf@suse.de

- check /proc/modules before asking for module load (#9698)

-------------------------------------------------------------------
Thu Aug  9 14:56:51 CEST 2001 - snwint@suse.de

- yast2 text mode starts on /dev/console, not tty3
- /mnt is a link on LiveEval: don't umount it

-------------------------------------------------------------------
Wed Aug  8 17:56:39 CEST 2001 - kkaempf@suse.de

- mount and mk*fs are .local not .target actions

-------------------------------------------------------------------
Wed Aug  8 13:02:19 CEST 2001 - kkaempf@suse.de

- adapt driver loading to new .probe format
- replace .target.inject calls

-------------------------------------------------------------------
Tue Aug  7 17:37:02 CEST 2001 - kkaempf@suse.de

- replace use of targetroot in favour of system agent.

-------------------------------------------------------------------
Tue Aug  7 12:11:21 CEST 2001 - kkaempf@suse.de

- skip "whole disk" partitions on BSD disks. (#7904)
- Activate button in lilo now reads "Activate LILO partition". (#7884)

-------------------------------------------------------------------
Mon Aug  6 09:55:15 CEST 2001 - kukuk@suse.de

- Add script to ask for TERM variable to yast2-instsys, too.

-------------------------------------------------------------------
Fri Aug 03 16:24:59 CEST 2001 - arvin@suse.de

- don't start vga x11 server on ppc (bug #9622)

-------------------------------------------------------------------
Fri Aug 03 14:05:13 CEST 2001 - arvin@suse.de

- added inst_part_proposal.ycp to inst-sys

-------------------------------------------------------------------
Fri Aug  3 11:51:50 CEST 2001 - kukuk@suse.de

- If installed over serial console ask the user for the TERM
  variable and write it to /etc/install.inf

-------------------------------------------------------------------
Thu Aug  2 17:31:36 CEST 2001 - mike@suse.de

- taged version for 7.3 - preview 3

-------------------------------------------------------------------
Wed Aug  1 00:32:56 CEST 2001 - mike@suse.de

- first Version for RAID and partition proposal
  (only for translation, dosn't work properly)

-------------------------------------------------------------------
Fri Jul 27 20:32:03 CEST 2001 - kkaempf@suse.de

- initial slide show code for package installation

-------------------------------------------------------------------
Fri Jul 27 16:46:49 CEST 2001 - kkaempf@suse.de

- ask for confirmation before loading module in manual mode

-------------------------------------------------------------------
Fri Jul 27 11:06:44 CEST 2001 - kkaempf@suse.de

- fix initrd module handling
  properly pass options to modules.conf
  use agent-modules in inst_finish

-------------------------------------------------------------------
Thu Jul 26 21:15:54 CEST 2001 - kkaempf@suse.de

- minor text changes

-------------------------------------------------------------------
Tue Jul 24 11:52:40 CEST 2001 - fehr@suse.de

- add detection of md devices to function GetLvmMdSystemInfo

-------------------------------------------------------------------
Wed Jul 18 17:37:35 CEST 2001 - fehr@suse.de

- fix a bug in LVM configuration for devices /dev/ida/, /dev/rd/
  and /dev/cciss/

-------------------------------------------------------------------
Mon Jul 16 10:26:31 CEST 2001 - kkaempf@suse.de

- fix keyboard data for swedish

-------------------------------------------------------------------
Thu Jul 12 16:13:51 CEST 2001 - sh@suse.de

- Improved inst_startup UI: More feedback

-------------------------------------------------------------------
Tue Jul 10 12:06:53 CEST 2001 - sh@suse.de

- Improved inst_suseconfig UI: Give feedback for individual steps

-------------------------------------------------------------------
Fri Jul  6 10:37:21 CEST 2001 - kkaempf@suse.de

- merge SLES fixes
- add JFS as filesystem

-------------------------------------------------------------------
Thu Jul  5 16:55:45 MEST 2001 - schubi@suse.de

- New handle of package selection groups.

-------------------------------------------------------------------
Thu Jul  5 13:51:58 CEST 2001 - sh@suse.de

- Fixed bug #9277: Bad initial focus in menu.ycp

-------------------------------------------------------------------
Wed Jul  4 17:38:35 CEST 2001 - sh@suse.de

- Redesigned inst_doit: Now using RichText widget

-------------------------------------------------------------------
Mon Jul  2 19:06:20 CEST 2001 - kkaempf@suse.de

- merge with 7.1-axp fixes:
  fix user information for vfat /boot
  format /boot as fat on milo and ia64
  changed 'doaboot' to get a useable /etc/aboot.conf
  force "-t vfat" for mount of /boot on MILO machines
  check cylinder boundaries on "aboot" only, not "axp" in general
  format /boot on "milo" machines with mkdosfs
  boot_mode "milo" on Alpha has FAT disklabel
  use smp flag from install.inf instead of probing on Alpha
  select correct cpml package for cpu model on Alpha
  auto-select aboot or milo on Alpha
  use data from milo package for installation
  write correct /etc/aboot.conf
  fix kernel image names for depmod
  for /boot to be FAT16 for MILO machines
  implemented boot loader installation on Alpha
  fix handling of XkbModel on pmac
  remove arch_ppc check in inst_lilo_expert.ycp #6684
  add missing pdisk partition type #6688
  allow update on a drive with pdisk label #6689

-------------------------------------------------------------------
Mon Jun 25 12:15:09 CEST 2001 - kkaempf@suse.de

- tell about reboot after first round of installation (#7994)
- modprobe "hid" and "mousedev" if "usb mouse" choosen from list (#8215)
- close CD tray before executing mount (#8492)

-------------------------------------------------------------------
Fri Jun 22 12:35:54 CEST 2001 - kkaempf@suse.de

- dont mention LILO on ia64 (#9003)

-------------------------------------------------------------------
Wed Jun 20 11:34:52 CEST 2001 - fehr@suse.de

- add necessary changes to handle LVs in fstab in running system

-------------------------------------------------------------------
Tue Jun 19 15:33:14 CEST 2001 - fehr@suse.de

- add changes for lvm configuration in installed system to
  handle /etc/fstab reasonable.
- Enable "next" button in selection ftp-server (#8641)

-------------------------------------------------------------------
Tue Jun 12 19:37:50 CEST 2001 - sh@suse.de

- V 2.4.1
  Fixed bug #8726: SuSEconfig fails on SPARC with serial console
- Fixed bug #8641: Allow "next" button in choosing ftp server

-------------------------------------------------------------------
Tue Jun 12 15:13:20 CEST 2001 - sh@suse.de

- V 2.4.0 for 7.3
  Honor new BarGraph / PartitionSplitter format: "%1"

-------------------------------------------------------------------
Thu Jun  7 16:52:06 CEST 2001 - kkaempf@suse.de

- remove @euro for en_GB and da_DK

-------------------------------------------------------------------
Thu Jun  7 11:39:52 CEST 2001 - kukuk@suse.de

- inst_silo_info.ycp: Fix info text: Don't speak about whole
  computer but only about selected harddisk.

-------------------------------------------------------------------
Wed Jun  6 14:00:43 CEST 2001 - kukuk@suse.de

- inst_environment.ycp: Don't set keyboard if serial console was
  detected.

-------------------------------------------------------------------
Tue Jun  5 15:44:47 CEST 2001 - kukuk@suse.de

- Remove inst_sunfb.ycp from instsys
- keyboard_raw.ycp: Replace default us keymap with new cz keymap
  on SPARC.
- inst_choose_desktop: Switch to own workflow for Sun Framebuffers

-------------------------------------------------------------------
Fri Jun  1 16:14:06 CEST 2001 - kukuk@suse.de

- inst_finish.ycp: Set correct boot device for hard reboot,
                   modify boot-device and set linux alias

-------------------------------------------------------------------
Fri Jun  1 14:16:21 CEST 2001 - kkaempf@suse.de

- install correct kernel for different ia64 cpu steppings
- allow vfat as root during update
- define "string architecture" in vendor.ycp
-#8425 update does a hard reboot
 #8081 too negative message after update ..
 #8356 vfat will not be mounted while updating the system
 #8185 Installation/Update: sformat wanted
 #8567 YaST2 does not mount /boot
 #6063 Update: Don't see ok button
 #7097 YaST2 info during update
 #4953 "Configurate boot-mode" should be renamed to "Configure boot-mode"
 #5051 typo in yast2 installation popup

-------------------------------------------------------------------
Fri Jun  1 12:46:59 CEST 2001 - kkaempf@suse.de

- adapt and enter inst_lilo_info for ia64

-------------------------------------------------------------------
Mon May 28 13:23:58 CEST 2001 - schwab@suse.de

- Also mount vfat filesystems during update.

-------------------------------------------------------------------
Wed May 23 14:24:22 MEST 2001 - gs@suse.de

- package_utils: samba mount implemented
  inst_smbmount: new module

-------------------------------------------------------------------
Tue May 22 15:46:51 CEST 2001 - schwab@suse.de

- doelilo: Adjust elilo config file for gnu-efi 2.5.

-------------------------------------------------------------------
Mon May 21 15:06:40 CEST 2001 - mike@suse.de

- XFS support in custom partitioner and LVM configuration

-------------------------------------------------------------------
Mon May 21 10:35:07 CEST 2001 - kukuk@suse.de

- inst_silo_info/inst_silo_expert: Tell the user that we change
  PROM aliases and let him change this.

-------------------------------------------------------------------
Fri May 18 16:35:33 CEST 2001 - kkaempf@suse.de

- add xfs to inst_prepdisk

-------------------------------------------------------------------
Fri May 18 14:41:38 CEST 2001 - kkaempf@suse.de

- setab 0 -> setab 9 to make output more pleasing on splash screen (#8551)

-------------------------------------------------------------------
Thu May 17 18:24:58 MEST 2001 - tom@suse.de

-  X configuration:
   Bugfix 8454: Besides the passing of the currently selected refresh rate
                in the resolution string (e.g. 600x800@70) to isax for XFree 3
                the selected refresh now also terminates the vsync range to
                prevent isax from generating modelines up to this value.

   Bugfix 8524: The 3D acceleration button is now disabled if the graphics
                adapter doesn't support 3D-acceleration.

   Bugfix 8540: Now the vendor and model strings are converted to upper case
                on module entry.

   Bugfix 8541: Now the probed data are deleted if the user selects another
                monitor.

-------------------------------------------------------------------
Thu May 17 17:20:41 CEST 2001 - kkaempf@suse.de

- dont pretend that no other os has been found if we can't
  write LILO to floppy disk.

-------------------------------------------------------------------
Wed May 16 23:38:31 CEST 2001 - sh@suse.de

- V 2.3.90
  added patch_lilo_conf to file list

-------------------------------------------------------------------
Wed May 16 19:51:18 CEST 2001 - sh@suse.de

- Fixed patch_lilo_conf: optional as well as initrd

-------------------------------------------------------------------
Wed May 16 19:33:57 CEST 2001 - kkaempf@suse.de

- prevent duplicate entry in initrdmodules during update
- activate only primary devices (#8458)

-------------------------------------------------------------------
Wed May 16 19:09:48 CEST 2001 - kkaempf@suse.de

- give proper default for "lilo_device" if "mbr_disk" is unknown (#8501)

-------------------------------------------------------------------
Wed May 16 18:54:19 CEST 2001 - sh@suse.de

- Fixed bug #8494: initrd not added to lilo.conf
  patch_lilo_conf adds "initrd" entries if corresponding
  initrd is present in /boot (for SuSE standard kernels only!)

-------------------------------------------------------------------
Wed May 16 17:18:48 CEST 2001 - kkaempf@suse.de

- add reiserfs to initrd if root is on reiserfs (#8494)

-------------------------------------------------------------------
Wed May 16 16:06:13 CEST 2001 - sh@suse.de

- Fix for bug #7465: "Abort Installation" always default button
  Added more SetFocus() calls for good measure

-------------------------------------------------------------------
Wed May 16 10:55:36 CEST 2001 - kkaempf@suse.de

- use gdm as displaymanager if minimal(+x11) and gnome (#6175)
- dont write MODEM in rc.config (#7895)
- copy complete y2log to installed system.
- fix declaration in lilo_info, string->boolean

-------------------------------------------------------------------
Tue May 15 19:33:14 MEST 2001 - tom@suse.de

- Bugfix 8423: probed monitor data now used.

-------------------------------------------------------------------
Tue May 15 17:00:57 MEST 2001 - gs@suse.de

- bugfix in Change Source Media (include file added) bug # 8406

-------------------------------------------------------------------
Tue May 15 14:16:36 CEST 2001 - mike@suse.de

- due to last information: to crypt /usr is
  not allowed. Added a popup

-------------------------------------------------------------------
Tue May 15 12:48:12 CEST 2001 - kkaempf@suse.de

- revert change in y2xr40.pl, support tft panel layouts
  in favour of higher resolutions (#8348)
- remove "breton" from languages, add "danish"
- patching XF86config for wheel mouse (#8251)

-------------------------------------------------------------------
Tue May 15 12:00:24 CEST 2001 - mike@suse.de

- bugfix cryptofs: now works with already existing
  and edited partitions

-------------------------------------------------------------------
Tue May 15 10:33:34 CEST 2001 - ms@suse.de

- disable use of DDC resolutions in y2xr40.pl (bug #8329)
  ( YaST2 used its own resolution list )

-------------------------------------------------------------------
Tue May 15 10:14:01 MEST 2001 - gs@suse.de

- don't show /dev/shm in single package selection (bug #8318)

-------------------------------------------------------------------
Mon May 14 19:58:34 CEST 2001 - sh@suse.de

- V2.2.79
  Fixed bug #8255: Wrong mouse cursor during SuSEconfig
  Removed obsolete UI(`NormalCursor()) calls

-------------------------------------------------------------------
Mon May 14 19:47:12 CEST 2001 - kkaempf@suse.de

- create lower case symlinks for /windows and /dos mount points
  (installation and update) to get around case mapping bug
  in star office (#8310)

-------------------------------------------------------------------
Mon May 14 16:30:12 CEST 2001 - kkaempf@suse.de

- properly initiale UI wizard for vendor cd modules (#8268)
- de-activate pt_PT, translations are incomplete (afaber@suse.de)

-------------------------------------------------------------------
Mon May 14 15:52:37 CEST 2001 - kkaempf@suse.de

- fix variable name in inst_finish (install_inf -> installMap) (#8247)

-------------------------------------------------------------------
Mon May 14 15:10:08 CEST 2001 - kkaempf@suse.de

- dont look at "Language" in install.inf, it's not in ISO-format
  if "Locale" in install.inf doesn't give a value, look at descr/info

-------------------------------------------------------------------
Mon May 14 13:11:33 CEST 2001 - kkaempf@suse.de

- read Locale, Language (from install.inf), and LANG (from desc/info)
  and use first set value.

-------------------------------------------------------------------
Mon May 14 12:55:26 CEST 2001 - kkaempf@suse.de

- restart network after staring system in NFS install (#8274)

-------------------------------------------------------------------
Mon May 14 12:40:25 CEST 2001 - kkaempf@suse.de

- check if "/" is reiser and force "reisefs" to INITRD_MODULES

-------------------------------------------------------------------
Mon May 14 12:02:07 CEST 2001 - kkaempf@suse.de

- drop question for kernel 2.2 on pcmcia, only very rare systems
  still fail with kernel 2.4

-------------------------------------------------------------------
Mon May 14 11:22:15 CEST 2001 - fehr@suse.de

- make removal of LVM volume groups work

-------------------------------------------------------------------
Sun May 13 11:09:14 CEST 2001 - kkaempf@suse.de

- fix blocker bug 8216

-------------------------------------------------------------------
Sat May 12 16:28:33 CEST 2001 - kkaempf@suse.de

- ask for kernel 2.2 on PCMCIA systems

-------------------------------------------------------------------
Sat May 12 15:20:16 CEST 2001 - kkaempf@suse.de

- unset MODPATH at initial start (#8143)
- install kernel 2.2 on PCMCIA systems

-------------------------------------------------------------------
Fri May 11 18:56:47 MEST 2001 - schubi@suse.de

- Not required reread of target map fixed.

-------------------------------------------------------------------
Fri May 11 17:07:22 CEST 2001 - pblahos@suse.cz

- #8064: fixed: if there is print spooled installed and configuration
  tool is not, there is no status in final YaST2 inst. screen.
- Correct popup message while backup #7584

-------------------------------------------------------------------
Fri May 11 14:10:20 CEST 2001 - kkaempf@suse.de

- provide extra start script for KDE which suppresses geometry hint
  to window manager.

-------------------------------------------------------------------
Thu May 10 21:24:51 CEST 2001 - kkaempf@suse.de

- Require translation packages
- dont translate empty string
- force LILO on MBR if initrd won't make it on floppy (#7864)
- calling patch_lilo_conf while update #7556
- bugfix in renamed packages while update #8057
- mounting swapfile correctly while update #8040

-------------------------------------------------------------------
Thu May 10 21:16:56 CEST 2001 - kkaempf@suse.de

- fix initrd modules order after update (#7948)

-------------------------------------------------------------------
Thu May 10 20:10:22 CEST 2001 - mike@suse.de

- fix for LVM configuration at runtime

-------------------------------------------------------------------
Thu May 10 18:42:39 CEST 2001 - sh@suse.de

- Fixed bug #7388: unnecessary OK-buttons
  (confirmation for writing LILO, confirmation for reboot)
  only one popup that contains both messages

-------------------------------------------------------------------
Thu May 10 18:41:56 CEST 2001 - kkaempf@suse.de

- dont write /boot/message any more (#8062)

-------------------------------------------------------------------
Thu May 10 18:02:33 CEST 2001 - fehr@suse.de

- add lvm initialisation when doing an update (#7974)
- allow update when root fs is LV (#7801)
- fixed:YaST updated old updatelist after reboot #8066
- #8025 not starting update, if there is nothing for update

-------------------------------------------------------------------
Thu May 10 17:58:02 CEST 2001 - sh@suse.de

- Fixed bug #8049: "boot installed system" "back" button boots

-------------------------------------------------------------------
Thu May 10 17:39:53 CEST 2001 - kkaempf@suse.de

- set "ulimit -s unlimited" before calling "rpm --rebuilddb"

-------------------------------------------------------------------
Thu May 10 17:10:57 CEST 2001 - kendy@suse.cz

- added console fonts for Brezhoneg and Lithuania
- Russian -> Russkij in cyrilics
- adaption of SelectConsoleFont() to new language.ycp

-------------------------------------------------------------------
Thu May 10 16:42:57 MEST 2001 - gs@suse.de

- make the popup Additional package needed larger (bug # 7900)
- Software Source Media dialog: label for button is "Next" (bug # 8038)

-------------------------------------------------------------------
Thu May 10 16:09:25 CEST 2001 - sh@suse.de

- Fixed bug #7199: Printer config before network
  Changed order to "professional" mode when network card detected
- bugfix in eavaluate diskspace in boot partition #8047

-------------------------------------------------------------------
Thu May 10 15:35:13 CEST 2001 - sh@suse.de

- (partial) fix for bug #7888: obsolete lilo.conf entries after update
  added patch_lilo_conf script that deletes vmlinuz_22 / vmlinuz_24
  if the respective boot images are not present and adds "optional"
  for other boot images that are not present


-------------------------------------------------------------------
Thu May 10 15:32:03 CEST 2001 - kkaempf@suse.de

- use RC_LANG when starting yast2 to get correct language (#8013)

-------------------------------------------------------------------
Thu May 10 15:03:03 MEST 2001 - tom@suse.de

- bugfix 7823:
  Now even in the special cases LCD and VESA an xserver query is made
  to get information regarding the possible color depths.

-------------------------------------------------------------------
Thu May 10 13:12:15 MEST 2001 - tom@suse.de

- bugfix #8000:
  Now the modified monitor db is preserved by storing it to disk.

-------------------------------------------------------------------
Thu May 10 11:42:22 CEST 2001 - sh@suse.de

- Re-imported SaX2 monitor DB

-------------------------------------------------------------------
Thu May 10 11:21:18 CEST 2001 - kendy@suse.cz

- lat9w font for EU states (#7776)

-------------------------------------------------------------------
Thu May 10 09:19:15 CEST 2001 - kkaempf@suse.de

- keep LANG codes and modifiers in single list (#7957)

-------------------------------------------------------------------
Wed May  9 17:36:32 CEST 2001 - kkaempf@suse.de

- fix order of initrd modules (#7948)

-------------------------------------------------------------------
Wed May  9 16:06:47 MEST 2001 - gs@suse.de

- text changed for popup package conflicts (bug # 7887)
  and popup "Release number differs ...."

-------------------------------------------------------------------
Wed May  9 14:30:29 CEST 2001 - jbuch@suse.de

- forbid crypt_fs with mountpoints like / /boot swap
  added cryt_fs to ExistingPartitionDlg

-------------------------------------------------------------------
Tue May  8 18:38:45 CEST 2001 - kkaempf@suse.de

- set "Greenwich" as default timezone for en_GB (#7837)
- unset MODPATH before calling depmod
- Update: selecting default to UPGRADE #7804

-------------------------------------------------------------------
Tue May  8 18:05:17 CEST 2001 - kkaempf@suse.de

- skip drives which are not ready (#6547)

-------------------------------------------------------------------
Tue May  8 16:39:56 MEST 2001 - tom@suse.de

- X11 configuration: removed integer <---> float inconsistency

-------------------------------------------------------------------
Tue May  8 16:31:59 CEST 2001 - kkaempf@suse.de

- reset have_x11 after switching to "minimal"
- allow "activate" switch for partitions

-------------------------------------------------------------------
Tue May  8 15:54:17 MEST 2001 - gs@suse.de

- package_utils: CheckLocalDescription added

-------------------------------------------------------------------
Tue May  8 15:47:36 CEST 2001 - mike@suse.de

- for security reasons: use now losetup agent instead of standalone binary

-------------------------------------------------------------------
Tue May  8 15:37:10 CEST 2001 - fehr@suse.de

- add shortcut key to crypt checkbox

-------------------------------------------------------------------
Tue May  8 15:26:28 CEST 2001 - sh@suse.de

- Fixed bug #7547: "Boot installed system" not active
  Implemented reboot from installed system

-------------------------------------------------------------------
Tue May  8 14:06:30 CEST 2001 - jbuch@suse.de

- fixed english

-------------------------------------------------------------------
Tue May  8 13:52:43 CEST 2001 - jbuch@suse.de

- removed not used variable last_format from inst_custompart.ycp
  forbid using fat file system with mountpoints / /home /opt /usr /var

-------------------------------------------------------------------
Tue May  8 13:29:19 MEST 2001 - schubi@suse.de

- showing progress bars again #7774
- rename /cdrom to /media/cdrom in /etc/fstab #7732

-------------------------------------------------------------------
Tue May  8 12:16:33 CEST 2001 - snwint@suse.de

- floppy device for mk_lilo_conf via $floppy environment var
- mk_boot_floppy completely rewritten to use lilo instead of syslinux

-------------------------------------------------------------------
Tue May  8 10:56:51 CEST 2001 - schwab@suse.de

- Fix typo targeroot -> targetroot.

-------------------------------------------------------------------
Tue May  8 10:25:01 CEST 2001 - jbuch@suse.de

- added define to change fsid from 5 to 15
  only for new extended partitions
  added DisplayMessage if a fat file system is greater than 2 GB
- showing progress bars again #7774

-------------------------------------------------------------------
Tue May  8 09:28:29 CEST 2001 - kkaempf@suse.de

- set hwclock before starting to change the target (#7833)

-------------------------------------------------------------------
Mon May  7 19:21:37 MEST 2001 - gs@suse.de

- Single Package Selection: improve popup Severe package conflict
- mk_lilo_conf removed #7569

-------------------------------------------------------------------
Mon May  7 18:26:26 CEST 2001 - kkaempf@suse.de

- FHS: /floppy -> /media/floppy also in inst-sys (#7827)

-------------------------------------------------------------------
Mon May  7 18:20:19 CEST 2001 - fehr@suse.de

- Add possibility to encrypt lvm logical volumes

-------------------------------------------------------------------
Mon May  7 17:59:08 CEST 2001 - sh@suse.de

- Fixed bug #7628: textmode info shown after booting
  Add flag to user_settings when text mode warning is shown

-------------------------------------------------------------------
Mon May  7 17:49:48 CEST 2001 - kendy@suse.cz

- Do not use CONSOLE_UNIMAP in consolefonts.ycp (#7767)

-------------------------------------------------------------------
Mon May  7 16:57:22 CEST 2001 - kkaempf@suse.de

- drop hard coded /dev/fd0, use value from hw-probing (#7789)

-------------------------------------------------------------------
Mon May  7 16:23:05 CEST 2001 - mike@suse.de

- Bugfix LVM: mount more than one crypted partition

-------------------------------------------------------------------
Mon May  7 16:21:38 MEST 2001 - tom@suse.de

- X-configuration
  Bugfix 7641: X-configuration for XFree86 3.x now functional (didn't work).
  Removed integer|float syntax warning.
  Added support for mice with wheels.
  checked default values for some lookups.

-------------------------------------------------------------------
Mon May  7 16:02:59 CEST 2001 - arvin@suse.de

- added output of memory information to YaST2 start script

-------------------------------------------------------------------
Mon May  7 15:49:31 CEST 2001 - sh@suse.de

- Use new UI builtin GetLanguage() parameter "strip_encoding"

-------------------------------------------------------------------
Mon May  7 15:15:00 CEST 2001 - kendy@suse.cz

- Use non-UTF-8 locale in the y2xfinetune40 (not reported bug)

-------------------------------------------------------------------
Mon May 07 11:53:08 CEST 2001 - arvin@suse.de

- start qt frontend with >= 64MB and adjusted corresponding text
- mounting /usr as reiserfs #7585
- initialize server, if another root has been selected #7495

-------------------------------------------------------------------
Mon May  7 11:21:44 CEST 2001 - kkaempf@suse.de

- change controlling terminal after switching virtual console (#7626)
- dont check mouse with serial console (#7716)
- dont ask keyboard with serial console (#7717)
- dont ask hwclock setting on sparc (#7717)

-------------------------------------------------------------------
Fri May  4 16:16:02 CEST 2001 - mike@suse.de

- fixed Bug 7528: YaST2->Partitioning: wrong info in popup

- Bug:          LVM:
                it at the moment not possible to delete a "activated"
                lvm partition (physical volume) and do afterwards
                mk*fs ...
                - changed: read lvm as late as possible
                - after deleting a  physical volume:
                  immediately do partitioning and reboot
                - if the target_partitioner delets volume group: reboot

- Bug:          Setting up an LVM an than switching via back to custom
                partitioner:
                - drop target_modifications in inst_sw_select

- Bug:          wrong error message appears:
                quick hack: delete message: inst_target_selection.ycp

- Bug:          no warning if /boot is to small
                - added warning

- Bug:          missing textdomains is lvm includes



-------------------------------------------------------------------
Fri May  4 12:39:50 MEST 2001 - gs@suse.de

- helptext for Mininum graphical system added (bug 7483) in
  dialog Software Selection
- check the software selection again when going next (bug reported by mike)

-------------------------------------------------------------------
Wed May  2 18:50:51 CEST 2001 - kkaempf@suse.de

- allow calling inst_enviroment and inst_language from outside

-------------------------------------------------------------------
Wed May  2 14:59:26 CEST 2001 - sh@suse.de

- Fixed bug #7463: next/abort/back not translated in installed system
  Moved msg re-translation code out to separate function
  added call to this function when starting in "continue mode"
- no more: RPM returned an error (#7424)

-------------------------------------------------------------------
Wed May  2 14:54:44 CEST 2001 - fehr@suse.de

- umount lvm agent after re-partitioning harddisk

-------------------------------------------------------------------
Wed May  2 14:26:54 CEST 2001 - sh@suse.de

- Fixed bug #7467: Help text not translated in inst_finish.ycp
  Added missing translation markers

-------------------------------------------------------------------
Wed May  2 14:02:36 CEST 2001 - sh@suse.de

- updated monitor DB from devel server

-------------------------------------------------------------------
Wed May  2 12:18:17 CEST 2001 - kkaempf@suse.de

- handle all sync values as floats in x11

-------------------------------------------------------------------
Wed May  2 10:39:26 CEST 2001 - kkaempf@suse.de

- use gdm as display manager if gnome is selected

-------------------------------------------------------------------
Mon Apr 30 22:01:11 CEST 2001 - kkaempf@suse.de

- drop obsolete file from filelist

-------------------------------------------------------------------
Mon Apr 30 17:14:11 CEST 2001 - fehr@suse.de

- bugfix for lvm configuration

-------------------------------------------------------------------
Mon Apr 30 17:06:36 CEST 2001 - kkaempf@suse.de

- Evaluate "buttons" and "wheels" values from probing
  dont emulate 3 buttons if not needed

-------------------------------------------------------------------
Mon Apr 30 16:53:54 CEST 2001 - sh@suse.de

- Fix for bug #7004: Penguin image too small
  New penguin image at startup: colored margins right and bottom,
  can adapt to different screen geometries

-------------------------------------------------------------------
Mon Apr 30 16:49:03 CEST 2001 - snwint@suse.de

- removed mk_lilo_message
- vga parameter correctly interpreted in mk_lilo_conf (#7197)
- new graphical boot screen handling

-------------------------------------------------------------------
Mon Apr 30 15:54:26 CEST 2001 - kkaempf@suse.de

- first try on DVORAK keyboard (incomplete)
- showing package description while installing rpm via ftp update (#6573)
- install "yast2-ui-qt" if "xf86" is installed.

-------------------------------------------------------------------
Mon Apr 30 15:44:10 CEST 2001 - mike@suse.de

- bugfix creating two volume groups

-------------------------------------------------------------------
Mon Apr 30 15:43:40 CEST 2001 - kkaempf@suse.de

- fix lilo device message (show disk instead of partition)

-------------------------------------------------------------------
Mon Apr 30 15:36:47 CEST 2001 - sh@suse.de

- (partial) fix for bug #7004: Penguin image too small at Y2 start
  Allow more flexible scaling of image, top left aligned, zero
  size by default

-------------------------------------------------------------------
Mon Apr 30 14:54:51 MEST 2001 - tom@suse.de

- X11 configuration:
  Fixed bug 7437:
  Corrected typo in sorting algorithm for sorting resolutions in the GUI.

-------------------------------------------------------------------
Mon Apr 30 12:00:56 CEST 2001 - kkaempf@suse.de

- mount "/boot" with "defaults", even if its vfat formatted (#7413)

-------------------------------------------------------------------
Fri Apr 27 17:20:41 MEST 2001 - tom@suse.de

- X11 configuration:
  Improved display with erroneous probing of monitor vendor and/or model.

-------------------------------------------------------------------
Fri Apr 27 16:20:09 CEST 2001 - fehr@suse.de

- bug fixes in lvm configuration

-------------------------------------------------------------------
Fri Apr 27 15:13:46 MEST 2001 - gs@suse.de

- inst_sw_details: internal changes because of new package dependencies
- package_utils: improve function ChangeCD
- Single Package Selection: translation of group tags
- evaluate splitted packages correctly ( e.g finger ) #7271

-------------------------------------------------------------------
Fri Apr 27 14:01:30 CEST 2001 - mike@suse.de

- Bugfixes:
        read cryptotab at firstboot failed
  7238  crypto dialog has no frame
  5967  unnecessary logline
        crypto dialog appears twice
  4693  deleting of extended partition 8 and 9
  2309  popup when deleteing partitions
  5422  display an error if we mount a ro filesystem for update


-------------------------------------------------------------------
Thu Apr 26 17:29:13 CEST 2001 - kkaempf@suse.de

- extrace x11 3d packages correctly (#7231)

-------------------------------------------------------------------
Thu Apr 26 17:12:28 MEST 2001 - tom@suse.de

- X11 configuration:
  Fixed Bug 4558: Now the model string (if VESA or LCD) is parsed and the
                  resolution and refresh rate are used for configuration.
  Improved setting of refresh rate with XFree86 4.
  (now reality will suit the users demand better)
  Consequently changed suggestion value from 90 Hz to 80 Hz.

-------------------------------------------------------------------
Thu Apr 26 16:08:07 CEST 2001 - kendy@suse.cz

- inst_hw_config: ReallyAbortPopup()->UI(`ReallyAbortPopup())

-------------------------------------------------------------------
Thu Apr 26 16:05:36 CEST 2001 - kkaempf@suse.de

- evaluate return from NIS question (#7269)

-------------------------------------------------------------------
Thu Apr 26 15:59:21 CEST 2001 - kkaempf@suse.de

- dont start inetd by default.

-------------------------------------------------------------------
Thu Apr 26 13:51:20 CEST 2001 - kkaempf@suse.de

- re-compute timezone if language was changed (#7008)

-------------------------------------------------------------------
Thu Apr 26 12:26:59 CEST 2001 - kkaempf@suse.de

- added "ash" to requires for dolilo (#7254)
- Checking boot partitionsize while updating the system (#6445)

-------------------------------------------------------------------
Thu Apr 26 12:17:03 CEST 2001 - kkaempf@suse.de

- look for "update.tar.gz" first, fallback to "update.tgz" else

-------------------------------------------------------------------
Thu Apr 26 11:45:21 CEST 2001 - kkaempf@suse.de

- load usb modules and mount usbdevfs (#7037)

-------------------------------------------------------------------
Thu Apr 26 10:52:17 CEST 2001 - kkaempf@suse.de

- set hwclock option to "--localtime" instead of empty (#3907)

-------------------------------------------------------------------
Thu Apr 26 10:12:15 CEST 2001 - kkaempf@suse.de

- correctly check for have_smp and pae flag for k_psmp kernel (#7093)
- add requires for yast2-instsys (#7189)

-------------------------------------------------------------------
Wed Apr 25 18:00:46 CEST 2001 - fehr@suse.de

- removal of LVM volume group should now work
- Bugfix showing logging after installation (#7034)
- Deleting old kernel will be handled by rpm ( update )
- Setting textdomain for logging installation


-------------------------------------------------------------------
Wed Apr 25 17:37:06 MEST 2001 - tom@suse.de

- X11 configuration
  fixed bug 7193: now empty vendor results in "".
  set default refresh to 90 Hz due to XFree86 4 variations.
  removed test code and test logging.

-------------------------------------------------------------------
Wed Apr 25 17:28:16 CEST 2001 - schwab@suse.de

- Add doelilo for ia64.

-------------------------------------------------------------------
Wed Apr 25 16:34:29 CEST 2001 - kkaempf@suse.de

- disable kernel include copies

-------------------------------------------------------------------
Wed Apr 25 14:16:46 CEST 2001 - kkaempf@suse.de

- /boot on ia64 is `fat32, not `fat (#6599)

-------------------------------------------------------------------
Wed Apr 25 13:03:14 CEST 2001 - mike@suse.de

- new lvm helptexts

-------------------------------------------------------------------
Wed Apr 25 12:51:37 CEST 2001 - sh@suse.de

- Fixed bug #6947: Long time empty screen
  Added feedback what's happening to inst_finish.ycp

-------------------------------------------------------------------
Wed Apr 25 12:45:46 CEST 2001 - sh@suse.de

- Fixed X11 config: Add correct user_settings key to
  inst_choose_desktop.ycp

-------------------------------------------------------------------
Wed Apr 25 11:18:00 MEST 2001 - gs@suse.de

- use of common popups in update modules

-------------------------------------------------------------------
Wed Apr 25 09:58:18 CEST 2001 - kkaempf@suse.de

- read euro.ycp from proper dir
- remove duplicate popup

-------------------------------------------------------------------
Wed Apr 25 09:39:32 CEST 2001 - kkaempf@suse.de

- moved menu.ycp here (from yast2-menu)

-------------------------------------------------------------------
Tue Apr 24 18:19:39 MEST 2001 - tom@suse.de

- X11 configuration fixed
  restriction logic complete in first version
  merged suggestion logic with restriction logic

-------------------------------------------------------------------
Tue Apr 24 16:45:07 CEST 2001 - kkaempf@suse.de

- mount in lexical order
- updating k_deflt_24 to k_deflt

-------------------------------------------------------------------
Tue Apr 24 16:14:52 MEST 2001 - gs@suse.de

- Single Package Selction: popup to show the Obsolete dependencies has changed

-------------------------------------------------------------------
Tue Apr 24 14:40:05 MEST 2001 - tom@suse.de

- interim checkin for beta 2
- texts now final for translaters
- restriction logic partly implemented

-------------------------------------------------------------------
Tue Apr 24 14:27:55 CEST 2001 - kkaempf@suse.de

- fix COMPOSETABLE entry according to latest kdb package (#7023)

-------------------------------------------------------------------
Tue Apr 24 11:22:00 MEST 2001 - fehr@suse.de

- change layout of vuloume group dialog
- add help texts for lvm dialog

-------------------------------------------------------------------
Tue Apr 24 10:14:09 CEST 2001 - kkaempf@suse.de

- new list of language codes which allow "@euro" appended
- error popup in inst_rpmupdate removed BUG 6243

-------------------------------------------------------------------
Mon Apr 23 18:17:44 MEST 2001 - fehr@suse.de

- fixes and extensions for lvm configuration

-------------------------------------------------------------------
Mon Apr 23 17:15:08 CEST 2001 - kkaempf@suse.de

- append "@euro" instead of ".ISO8859-15" to RC_LANG

-------------------------------------------------------------------
Mon Apr 23 17:11:26 CEST 2001 - sh@suse.de

- Fix for bug #7013: Abort should be disabled
  Disable "Abort" button in inst_suseconfig.ycp

-------------------------------------------------------------------
Mon Apr 23 15:02:46 CEST 2001 - sh@suse.de

- Always use "Abort Installation" for button label, even on the
  first dialogs (before lang switch)
- Fix screen shot mode hint in inst_startup: Use correct popup

-------------------------------------------------------------------
Mon Apr 23 14:46:13 CEST 2001 - sh@suse.de

- Fixed check_ycp complaints in installation.ycp:
  Obsolete WFM functions
- Assume presence of floppy in test_mode so "write settings to
  floppy" button appears consistently (screen shots!)

-------------------------------------------------------------------
Mon Apr 23 13:46:22 CEST 2001 - sh@suse.de

- Used correct include path for custom_part_helptexts.ycp
  in custom_part_dialogs.ycp

-------------------------------------------------------------------
Mon Apr 23 13:36:02 CEST 2001 - sh@suse.de

- declared "hwclock" in inst_environment.ycp

-------------------------------------------------------------------
Mon Apr 23 12:43:32 CEST 2001 - kkaempf@suse.de

- set COMPOSETABLE in rc.config (#7023)

-------------------------------------------------------------------
Mon Apr 23 11:08:13 CEST 2001 - kkaempf@suse.de

- fix isnil check in installation.ycp
- inst_sw_update: Changes for new dependencies
- add requirements for yast2-instsys package
- remove /var/lib/YaST2/run_suseconfig after SuSEconfig
- replace all isnil() calls

-------------------------------------------------------------------
Fri Apr 20 19:55:51 MEST 2001 - tom@suse.de

X11 configuration:
- added nvidia warning
- added change warning popup
- cleaned sequence of dialogs
- streamlined code
- fixed bug 7028: now text login when X11 configuration is skipped
- restriction logic when selecting resolution, color depth, or refresh
  is still missing

-------------------------------------------------------------------
Fri Apr 20 15:45:18 CEST 2001 - kkaempf@suse.de

- prepare standalone handling of keyboard and timezone selection

-------------------------------------------------------------------
Fri Apr 20 14:35:35 CEST 2001 - kkaempf@suse.de

- show username only if given (#7082)

-------------------------------------------------------------------
Fri Apr 20 12:31:04 CEST 2001 - kkaempf@suse.de

- switch "START_PORTMAP" back to "yes", must be fixed in kernel 2.4 by linus
- Update: Deleting old packages removed.

-------------------------------------------------------------------
Fri Apr 20 12:08:29 CEST 2001 - kkaempf@suse.de

- write bios ids to lilo.conf only on an ide/scsi mix system

-------------------------------------------------------------------
Fri Apr 20 11:25:51 MEST 2001 - gs@suse.de

- show set pay in dialog Pay Selection and groups tags in Single Selection
- popup displaying obsolete package dependencies added

-------------------------------------------------------------------
Fri Apr 20 11:11:22 MEST 2001 - fehr@suse.de

- fix some problems with lvm configuration

-------------------------------------------------------------------
Fri Apr 20 11:02:57 CEST 2001 - kkaempf@suse.de

- drop SEARCHLIST from rc.config (#7063)

-------------------------------------------------------------------
Thu Apr 19 10:17:54 CEST 2001 - kkaempf@suse.de

- X11 configuration fixes
  module loading fix

-------------------------------------------------------------------
Wed Apr 18 19:04:46 CEST 2001 - kkaempf@suse.de

- re-create tmpdir in continue_mode

-------------------------------------------------------------------
Wed Apr 18 18:08:45 CEST 2001 - kkaempf@suse.de

- add ".ISO8859-15" to RC_LANG where appropriate

-------------------------------------------------------------------
Wed Apr 18 17:52:45 CEST 2001 - kkaempf@suse.de

- provide correct "vga" entry to lilo.conf

-------------------------------------------------------------------
Wed Apr 18 16:22:09 CEST 2001 - kkaempf@suse.de

- use WarningPopup in installation.ycp

-------------------------------------------------------------------
Wed Apr 18 14:02:54 CEST 2001 - kkaempf@suse.de

- fixed x11 fontpathes

-------------------------------------------------------------------
Wed Apr 18 12:19:10 CEST 2001 - kkaempf@suse.de

- fix filelist for yast2-instsys

-------------------------------------------------------------------
Wed Apr 18 09:19:18 CEST 2001 - kkaempf@suse.de

- define "current_video" for x11 setting

-------------------------------------------------------------------
Wed Apr 18 09:05:36 CEST 2001 - kkaempf@suse.de

- set "YAST_ASK" values in rc.config (#6261)

-------------------------------------------------------------------
Tue Apr 17 18:42:10 CEST 2001 - kkaempf@suse.de

- check for serial console when configuring x11

-------------------------------------------------------------------
Tue Apr 17 18:14:35 MEST 2001 - fehr@suse.de

- allow formatting of lvm logical volumes

-------------------------------------------------------------------
Tue Apr 17 17:39:08 CEST 2001 - kkaempf@suse.de

- fix "have_x11" handling

-------------------------------------------------------------------
Tue Apr 17 15:36:31 MEST 2001 - gs@suse.de

- show package groups when entering the dialog

-------------------------------------------------------------------
Tue Apr 17 15:31:15 CEST 2001 - kkaempf@suse.de

- "START_PORTMAP" in rc.config defaults to "no" now (#6270)

-------------------------------------------------------------------
Tue Apr 17 15:27:36 CEST 2001 - kkaempf@suse.de

- dont ask for mouse on serial console (#6030)

-------------------------------------------------------------------
Tue Apr 17 15:21:10 CEST 2001 - kkaempf@suse.de

- dont ask for keyboard on serial console (#5939)

-------------------------------------------------------------------
Tue Apr 17 15:06:12 CEST 2001 - kkaempf@suse.de

- set linuxrc override language code from CD (#5249)

-------------------------------------------------------------------
Tue Apr 17 11:03:22 CEST 2001 - mike@suse.de

- new FEATURE: LVM setup is now possible

-------------------------------------------------------------------
Fri Apr 13 14:52:42 CEST 2001 - kendy@suse.cz

- inst_hw_config rewritten to use ui/summary.ycp include and
  to ask modules about the configured devices (or about the
  devices to configure) using calls of <module>_summary.ycp.

-------------------------------------------------------------------
Thu Apr 12 16:48:06 MEST 2001 - tom@suse.de

- X11 configuration

Complete redesign involving heavy changes (mostly new code).

o Split up functionality into modules and functions.
o Providing testsuites for functions (nearly all of them still to be done)
o Ask user if he wants to skip X11 configuration if "No X11" is selected
  in monitor selection dialog.
o Now reading X11 font pathes dynamically (hardcoded up to now).
o Better logic presenting resolution-colordepth-frequency dependencies.
o Better logic providing the settings suggestion that user may accept.
o New decision workflow in GUI (one more dialog).
o Better handling of monitor refresh rate (user can choose one).
o DPMS now supported in the XF86Config file to be created.
o Now it is possible to go back to the original YaST2 monitor data base after
  having read a Microsoft compatible drivers disk.
o Now a monitor that could be probed but is not known in the YaST2 monitor
  data base is automatically added to this data base (volatile, not in the
  data base file) if the monitor selection dialog is entered.

-------------------------------------------------------------------
Thu Apr 12 16:28:53 MEST 2001 - gs@suse.de

- respect new package dependencies for Single Package Selection

-------------------------------------------------------------------
Thu Apr 12 16:02:48 CEST 2001 - kkaempf@suse.de

- provide menuentry for vendor.ycp

-------------------------------------------------------------------
Thu Apr 12 15:39:26 CEST 2001 - sh@suse.de

- Migration to yast2-lib-wizard: Get rid of duplicate code,
  replace old style popups with new ones from common_popups.ycp
- Fixed lots of check_ycp complaints

-------------------------------------------------------------------
Thu Apr 12 15:38:32 CEST 2001 - kkaempf@suse.de

- adapt to FHS, /floppy, /cdrom, and /zip are below /media now
  provide compatibility symlinks

-------------------------------------------------------------------
Thu Apr 12 15:28:27 CEST 2001 - kkaempf@suse.de

- dont pass user_settings to SelectConsoleFont

-------------------------------------------------------------------
Tue Apr 10 19:28:14 CEST 2001 - kkaempf@suse.de

- do swap calculation based on detected main memory

-------------------------------------------------------------------
Fri Apr  6 15:36:55 CEST 2001 - kkaempf@suse.de

- ensure proper libGL link in YaST2.firstboot (# 6916)

-------------------------------------------------------------------
Thu Apr  5 10:33:56 CEST 2001 - kkaempf@suse.de

- kernel rpm rename, drop "_24" suffix

-------------------------------------------------------------------
Wed Apr  4 12:55:46 CEST 2001 - kkaempf@suse.de

- revert "switch_kernel" check, 2.4 is default now

-------------------------------------------------------------------
Wed Apr  4 10:17:45 CEST 2001 - kkaempf@suse.de

- separate show log defines from inst_suseconfig.ycp

-------------------------------------------------------------------
Tue Apr  3 20:37:26 CEST 2001 - kkaempf@suse.de

- add "yast2-agent-rcconfig" to Requires

-------------------------------------------------------------------
Tue Apr  3 19:25:13 CEST 2001 - kkaempf@suse.de

- remove need for global variables in installation.ycp

-------------------------------------------------------------------
Tue Apr 03 14:55:58 CEST 2001 - arvin@suse.de

- adapt calls to makefs-agent to new syntax

-------------------------------------------------------------------
Fri Mar 30 13:22:45 CEST 2001 - arvin@suse.de

- filelist correction for "yast2-instsys"

-------------------------------------------------------------------
Tue Mar 27 19:40:11 CEST 2001 - kkaempf@suse.de

- recode passwd comment to local encoding (#3798)

-------------------------------------------------------------------
Tue Mar 27 16:53:57 CEST 2001 - kkaempf@suse.de

- filelist correction for "yast2-instsys"

-------------------------------------------------------------------
Mon Mar 26 12:38:14 CEST 2001 - kkaempf@suse.de

- mark global defines as such
- require "yast2-core-pkginfo"

-------------------------------------------------------------------
Thu Mar 22 18:43:12 CET 2001 - kkaempf@suse.de

- first round of check_ycp adaptions

-------------------------------------------------------------------
Thu Mar 22 11:05:26 CET 2001 - kkaempf@suse.de

- merge 7.1 branch with CVS head

-------------------------------------------------------------------
Wed Mar 21 18:21:49 CET 2001 - kkaempf@suse.de

- remove all "...|any" declarations

-------------------------------------------------------------------
Wed Mar 21 17:09:27 CET 2001 - kkaempf@suse.de

- sub-package "yast2-instsys" for easier instsys creation.

-------------------------------------------------------------------
Thu Mar 15 18:28:17 CET 2001 - mfabian@suse.de

- change ja_JP : "english" to ja_JP : "japanese" in lang2yast1.ycp
  YaST1 doesn't know "japanese" but this entry is also used for
  the package selection in YaST2.

-------------------------------------------------------------------
Fri Mar  9 14:58:10 CET 2001 - kkaempf@suse.de

- recognize firewall cd

-------------------------------------------------------------------
Thu Mar  8 20:50:01 CET 2001 - kkaempf@suse.de

- clean up neededforbuild
  add yast2-base, -core, and -agents to Requires

-------------------------------------------------------------------
Thu Mar  8 13:30:31 CET 2001 - kkaempf@suse.de

- dont show "save to floppy" if no floppy present (#6634)

-------------------------------------------------------------------
Tue Mar  6 17:11:27 CET 2001 - kkaempf@suse.de

- check for partition table overflow on BSD disks (#6614)

-------------------------------------------------------------------
Mon Mar  5 15:31:13 CET 2001 - kkaempf@suse.de

- recognize arch_alpha during kernel selection (#6581)
- no kernel selection on IA64 (#6597)

-------------------------------------------------------------------
Mon Mar  5 13:06:30 CET 2001 - kkaempf@suse.de

- compute last used partition for BSD partitions (# 6580)

-------------------------------------------------------------------
Tue Feb 27 17:54:58 MET 2001 - gs@suse.de

- ppc_fix: eject CD works also if there are several CD devices
           (module package_utils.ycp)

-------------------------------------------------------------------
Fri Feb 23 19:43:13 CET 2001 - mike@suse.de

- ppc_fix: more than 9 pdisk partitions, format hfs partition

-------------------------------------------------------------------
Fri Feb 23 15:53:39 CET 2001 - mfabian@suse.de

- gs@suse.de fixed the syntax error I introduced in
  inst_finish.ycp. Sorry.
- powerpc kernel selection by gs@suse.de

-------------------------------------------------------------------
Fri Feb 23 11:58:35 CET 2001 - kukuk@suse.de

- Reset kernel_is list for sparc64 and PPC [Bug #6489]

-------------------------------------------------------------------
Thu Feb 22 14:54:56 CET 2001 - mfabian@suse.de

- fix from ms@suse.de:
  update fine tune scripts to work with the new
  saxtools package ( start xbound as background process )

-------------------------------------------------------------------
Thu Feb 22 14:30:38 CET 2001 - mfabian@suse.de

- add entries for Korean and Japanese to lang2yast1.ycp
- workaround for Japanese: set RC_LANG. See also bug 5712.

-------------------------------------------------------------------
Wed Feb 21 16:31:26 CET 2001 - snwint@suse.de

- remove /var/X11R6/bin/X link in YaST2.start

-------------------------------------------------------------------
Wed Feb 21 16:29:55 CET 2001 - snwint@suse.de

- remove /var/X11R6/bin/X link in YaST2.start

-------------------------------------------------------------------
Wed Feb 21 14:37:18 CET 2001 - snwint@suse.de

- accidentally removed x11 detection in YaST2.start (ppc only); fixed

-------------------------------------------------------------------
Wed Feb 21 09:47:22 CET 2001 - kkaempf@suse.de

- only check lba_support on i386 (bug #6341)

-------------------------------------------------------------------
Tue Feb 20 10:34:07 CET 2001 - snwint@suse.de

- accidentally removed x11 detection in YaST2.start (ppc only); fixed

-------------------------------------------------------------------
Mon Feb 19 12:09:17 CET 2001 - kkaempf@suse.de

- dont refer to exact kernel version (bug #6403)
- treat primary partitions in BSD and FAT alike (bug #6394)

-------------------------------------------------------------------
Sat Feb 17 12:38:04 CET 2001 - kukuk@suse.de

- Switch for all Sun Framebuffer driver from XFree86 4.0.2 into
  the sunfb module.
- dosilo: Rename label "linux.suse" into "suse"

-------------------------------------------------------------------
Wed Feb 14 10:13:33 CET 2001 - snwint@suse.de

- no braille detection on ppc

-------------------------------------------------------------------
Fri Feb  9 11:19:12 CET 2001 - sh@suse.de

- Re-imported monitor DB - now includes some more Sun monitors

-------------------------------------------------------------------
Wed Feb  7 14:46:06 CET 2001 - sh@suse.de

- Fix for bug #6263: Language selection box loses keyboard focus
  Set focus to the selbox, now simply hitting "Return" doesn't
  proceed to the next dialog any more.

-------------------------------------------------------------------
Wed Feb  7 12:10:46 CET 2001 - kkaempf@suse.de

- honor answer for "show logging"

-------------------------------------------------------------------
Wed Feb  7 09:42:16 CET 2001 - kkaempf@suse.de

- remove USE_KERNEL_NFSD from rc.config (bug #6262)

-------------------------------------------------------------------
Tue Feb  6 11:09:52 CET 2001 - kkaempf@suse.de

- fix partition check for BSD partitions (bug #6249)

-------------------------------------------------------------------
Tue Feb  6 10:42:06 CET 2001 - kkaempf@suse.de

- fix kernel installation (2.2 and 2.4) for Sparc64 and PPC

-------------------------------------------------------------------
Sun Feb  4 21:24:06 CET 2001 - kukuk@suse.de

- custom_part_check_generated.ycp: Fix second check for broken
  PROM version (1GB limit), too

-------------------------------------------------------------------
Sun Feb  4 15:41:01 CET 2001 - kukuk@suse.de

- dosilo: add workaround for new mk_initrd return codes

-------------------------------------------------------------------
Fri Feb  2 13:28:32 CET 2001 - kkaempf@suse.de

- added "lt_LT" : "Lithuania" to language selection

-------------------------------------------------------------------
Tue Jan 30 14:46:47 CET 2001 - kkaempf@suse.de

- support live_eval_mode for LiveCD

-------------------------------------------------------------------
Mon Jan 29 17:27:09 CET 2001 - kkaempf@suse.de

- fix /dev/NULL -> /dev/null (bug 6182)
- update sparc-kernel (schubi)
- call silo (schubi)

-------------------------------------------------------------------
Mon Jan 29 17:13:07 CET 2001 - kkaempf@suse.de

- drop "id" (indonesia) from language list

-------------------------------------------------------------------
Mon Jan 29 14:38:40 CET 2001 - kukuk@suse.de

- keyboard_raw.ycp: Fix dutch type5 keyboard description

-------------------------------------------------------------------
Sat Jan 27 16:32:17 CET 2001 - kukuk@suse.de

- dosilo: Make it useable after installation

-------------------------------------------------------------------
Fri Jan 26 10:00:39 CET 2001 - kkaempf@suse.de

- removed unneeded unimap settings for ISO-2 console fonts
- added ca_ES and gl_ES to consolefonts

-------------------------------------------------------------------
Thu Jan 25 11:18:16 CET 2001 - mike@suse.de

- menulogo.png deleted, not needed anymore

-------------------------------------------------------------------
Wed Jan 24 10:49:32 CET 2001 - kkaempf@suse.de

- enabled "ca_ES" (catalan) in language selection

-------------------------------------------------------------------
Tue Jan 23 16:13:09 CET 2001 - kkaempf@suse.de

- dont check for graphics or mouse if serial console is active

-------------------------------------------------------------------
Tue Jan 23 14:52:46 CET 2001 - kkaempf@suse.de

- write swap partition to global data

-------------------------------------------------------------------
Tue Jan 23 13:28:54 CET 2001 - kkaempf@suse.de

- write proper data to /etc/yast.inf so linuxrc can swapoff
  and set language correctly

-------------------------------------------------------------------
Tue Jan 23 12:49:19 CET 2001 - kkaempf@suse.de

- rename of update.tgz to update.tar.gz

-------------------------------------------------------------------
Mon Jan 22 21:39:01 CET 2001 - kkaempf@suse.de

- fix for initial console message in YaST2.firstboot

-------------------------------------------------------------------
Mon Jan 22 18:13:56 CET 2001 - kkaempf@suse.de

- pass root device to mk_initrd in chroot environment

-------------------------------------------------------------------
Mon Jan 22 17:27:16 CET 2001 - mike@suse.de

- dumpe2fs with option -h to avoid enormous logging

-------------------------------------------------------------------
Mon Jan 22 15:04:12 CET 2001 - sh@suse.de

- Re-imported monitor DB:
  10% higher sync range for LCDs to compensate for -10%
  safety decrease during X11 config
  + some new monitors

-------------------------------------------------------------------
Mon Jan 22 13:21:11 CET 2001 - sh@suse.de

- V2.1.148
- New title graphics from <wimer@suse.de> that no longer are
  cut off to the right

-------------------------------------------------------------------
Sun Jan 21 18:48:45 MET 2001 - schubi@suse.de

- update from 6.2 works

-------------------------------------------------------------------
Sun Jan 21 16:53:30 MET 2001 - schubi@suse.de

- logging of dumpe2fs reduced, is important for update <6.3

-------------------------------------------------------------------
Sun Jan 21 15:07:23 MET 2001 - schubi@suse.de

- new menu position (new logo) in lilo

-------------------------------------------------------------------
Sun Jan 21 13:47:28 MET 2001 - schubi@suse.de

- Update although there are packages which need a manual selection

-------------------------------------------------------------------
Sat Jan 20 12:24:08 MET 2001 - schubi@suse.de

- Warning to update manuell packages
- Made softboot while update

-------------------------------------------------------------------
Fri Jan 19 20:34:19 MET 2001 - tom@suse.de

- Fixed bug #6012: Now restoring original partition state on `back

-------------------------------------------------------------------
Fri Jan 19 18:28:26 CET 2001 - kukuk@suse.de

- Don't set defaultdepth in the moment for Sun Framebuffer

-------------------------------------------------------------------
Fri Jan 19 17:22:58 CET 2001 - sh@suse.de

- V2.1.141
  updated monitor DB (fix for bug #5177: display DB outdated)

-------------------------------------------------------------------
Fri Jan 19 14:12:34 CET 2001 - mike@suse.de

- bug fix 5016: custom partitioner sees a other OS

-------------------------------------------------------------------
Fri Jan 19 14:05:06 CET 2001 - kkaempf@suse.de

- after update:
  properly merge initrd modules from linuxrc and hwinfo
  properly merge modules.conf settings
  properly set USB
  Changing installed kernels which are no longer supported.
  Writing Lilo on floppy while update and retry if an error
  has been occured

-------------------------------------------------------------------
Fri Jan 19 13:43:00 CET 2001 - kkaempf@suse.de

- re-construct INITRD_MODULES after update to match current hardware
  and kernel.

-------------------------------------------------------------------
Fri Jan 19 11:50:04 CET 2001 - kkaempf@suse.de

- write all data needed for re-start at end of first update
- properly initialize initrd modules at startup
- Bugfix 5880: shrinkable in table-widget removed ( inst_sw_single)

-------------------------------------------------------------------
Fri Jan 19 11:12:02 CET 2001 - mike@suse.de

- bugfix 5857: Layout logging of installation
  bugfix 5933: Save and exit-button changed
               message in changeCD changed

-------------------------------------------------------------------
Thu Jan 18 19:53:36 CET 2001 - kkaempf@suse.de

- dont configure X11 with serial console (bug 5951)

-------------------------------------------------------------------
Thu Jan 18 19:37:12 CET 2001 - kkaempf@suse.de

- enable "korean"
- create extended part as "Win Ext LBA" if it starts above cyl 1024

-------------------------------------------------------------------
Thu Jan 18 19:36:57 MET 2001 - tom@suse.de

- added functionality for emulate 3 buttons (Bug #5802)

-------------------------------------------------------------------
Thu Jan 18 19:03:40 CET 2001 - sh@suse.de

- V2.1.131
- Added new column for encoding (ISO-8859-1 etc.) in consolefonts
  and changed the call to SetConsole() accordingly

-------------------------------------------------------------------
Thu Jan 18 13:14:59 CET 2001 - kkaempf@suse.de

- alternative bugfix 5579 to write correct /var/lib/YaST/install.inf
- pass installMap correctly to inst_rpmcopy

-------------------------------------------------------------------
Thu Jan 18 09:28:46 CET 2001 - kkaempf@suse.de

- read correct image to determine kernel version

-------------------------------------------------------------------
Wed Jan 17 19:29:17 CET 2001 - kkaempf@suse.de

- fully implemented driver update feature

- fully implemented vendor driver CD feature with
  fallback to floppy

-------------------------------------------------------------------
Wed Jan 17 13:45:27 CET 2001 - kkaempf@suse.de

- fix chroot call for driver update script (bug #5810)

-------------------------------------------------------------------
Wed Jan 17 09:40:29 MET 2001 - schubi@suse.de

- not mounting partitions with the option noauto while update

-------------------------------------------------------------------
Tue Jan 16 20:21:02 CET 2001 - kkaempf@suse.de

- correctly detect driver update (bug 5799)

-------------------------------------------------------------------
Tue Jan 16 19:13:04 CET 2001 - kkaempf@suse.de

- replace "/mnt" to "/" instead of "" (bug 5512)
- fix syntax error in keymap2yast1 (bug 5782)

-------------------------------------------------------------------
Tue Jan 16 15:24:45 CET 2001 - kkaempf@suse.de

- start/stop usbmgr before probing for printers

-------------------------------------------------------------------
Tue Jan 16 11:58:47 MET 2001 - schubi@suse.de

- Checking dependencies and disk space while UPGRADE

-------------------------------------------------------------------
Mon Jan 15 21:38:15 MET 2001 - schubi@suse.de

- calling GetInstSource at the beginning of the update

-------------------------------------------------------------------
Mon Jan 15 19:06:55 CET 2001 - snwint@suse.de

- add memtest86 to lilo.conf

-------------------------------------------------------------------
Mon Jan 15 14:57:50 CET 2001 - kkaempf@suse.de

- leave RC_LANG alone (bug 5712)

-------------------------------------------------------------------
Mon Jan 15 14:41:58 CET 2001 - snwint@suse.de

- fixed Screen[vga] bug

-------------------------------------------------------------------
Mon Jan 15 13:24:21 CET 2001 - sh@suse.de

- Fixed bug #5114: Title graphics too small
  Changed title graphics to much wider images (2000 pixels wide)

-------------------------------------------------------------------
Sun Jan 14 18:30:14 MET 2001 - tom@suse.de

- Added comment as suggested by ke in bug #5484.

-------------------------------------------------------------------
Sun Jan 14 18:13:50 MET 2001 - tom@suse.de

- Fixed Bug 5638: NVIDIA Warning now appears when enabling 3D acceleration.

-------------------------------------------------------------------
Sun Jan 14 15:48:10 CET 2001 - kkaempf@suse.de

- show partitions being created or formatted (bug #5649)

-------------------------------------------------------------------
Sat Jan 13 19:12:18 CET 2001 - kkaempf@suse.de

- write mtab to target (bug 5512)
- add comment for translators to log popups

-------------------------------------------------------------------
Sat Jan 13 18:19:45 CET 2001 - kkaempf@suse.de

- correctly re-read installMap in continue_mode

-------------------------------------------------------------------
Sat Jan 13 17:59:35 CET 2001 - kkaempf@suse.de

- disable kernel modprobe (bug #5639)

-------------------------------------------------------------------
Sat Jan 13 14:33:23 MET 2001 - schubi@suse.de

- Calling SuSEConfig
- Writing installMap to user_settings

-------------------------------------------------------------------
Fri Jan 12 21:15:22 CET 2001 - mike@suse.de

-  maximum of hda and sda devices changed
   changed message of error popup

-------------------------------------------------------------------
Fri Jan 12 20:03:46 CET 2001 - sh@suse.de

- display only the first device of any kind (printer, sound card,
  modem/isdn card/net card) in inst_ask_config

-------------------------------------------------------------------
Fri Jan 12 15:33:12 CET 2001 - kkaempf@suse.de

- dont leave LILO screen empty (bug 4942)
- user popup "not enough disk space " changed ( schubi )

-------------------------------------------------------------------
Fri Jan 12 13:23:39 CET 2001 - kkaempf@suse.de

- pass full path to vendor install script

-------------------------------------------------------------------
Fri Jan 12 13:01:01 CET 2001 - kkaempf@suse.de

- dont load modules in "manual" mode (bug #5575)

-------------------------------------------------------------------
Fri Jan 12 11:22:22 CET 2001 - kukuk@suse.de

- inst_sunfb.ycp: Write glx modules into filelist for 3D fb cards
- Aborting installation after disk-space exhausted (schubi)

-------------------------------------------------------------------
Fri Jan 12 10:45:13 CET 2001 - smueller@suse.de

- removed debug logging in autoinst modules

-------------------------------------------------------------------
Fri Jan 12 10:21:10 CET 2001 - kkaempf@suse.de

- check for existance of kernels before access

-------------------------------------------------------------------
Fri Jan 12 10:11:07 CET 2001 - kkaempf@suse.de

- provide check.boot in filelist

-------------------------------------------------------------------
Fri Jan 12 10:08:16 CET 2001 - kkaempf@suse.de

- fix write of /var/lib/YaST/install.inf

-------------------------------------------------------------------
Thu Jan 11 21:05:41 CET 2001 - kkaempf@suse.de

- implemented full functionality for vendor.ycp (vendor driver CD)

-------------------------------------------------------------------
Thu Jan 11 20:40:51 MET 2001 - tom@suse.de

- Corrected wrong sync values in X configuration (#5539)

-------------------------------------------------------------------
Thu Jan 11 18:29:15 CET 2001 - kkaempf@suse.de

- add vendor.ycp to filelist
- Installation from partition fixed Bugfix 5480

-------------------------------------------------------------------
Thu Jan 11 16:55:09 CET 2001 - smueller@suse.de

- remember settings during autoinstall process
- user-logging added for non installed packages ( BUG ID 5417)

-------------------------------------------------------------------
Thu Jan 11 15:47:41 CET 2001 - kukuk@suse.de

- YaST2.start: Sync mouse protocoll with template, change keyboard
               section to autoprobed results, too.

-------------------------------------------------------------------
Thu Jan 11 13:33:31 CET 2001 - kkaempf@suse.de

- dont always copy kernel headers in inst_suseconfig (bug #5503)

-------------------------------------------------------------------
Thu Jan 11 13:19:42 CET 2001 - kkaempf@suse.de

- use yast2's copy of install.inf in package_utils

-------------------------------------------------------------------
Thu Jan 11 13:12:55 CET 2001 - kkaempf@suse.de

- write install.inf to installed system (for later use)

-------------------------------------------------------------------
Wed Jan 10 20:38:00 MET 2001 - tom@suse.de

- Fixed bug #5461
  Fixed bug #5411 (schubi)

-------------------------------------------------------------------
Wed Jan 10 18:31:23 CET 2001 - kkaempf@suse.de

- bugfix #5453
- bugfixes in ChangeCD ( schubi )

-------------------------------------------------------------------
Wed Jan 10 17:19:26 MET 2001 - schubi@suse.de

- bugfix in spec-file

-------------------------------------------------------------------
Wed Jan 10 16:08:13 CET 2001 - kukuk@suse.de

- inst_sunfb.ycp: Add XFree86 4.0 support for SPARC framebuffer

-------------------------------------------------------------------
Wed Jan 10 15:16:33 MET 2001 - tom@suse.de

- switch off 32 bpp for XFree 4 config.
  correct partition handling in the "delete Windows" case

-------------------------------------------------------------------
Wed Jan 10 14:00:58 MET 2001 - schubi@suse.de

- Booting from floppy with grafical-lilo works after update the
  system.

-------------------------------------------------------------------
Wed Jan 10 11:57:52 CET 2001 - kukuk@suse.de

- dosilo: Use /proc/mounts instead of mount
- inst_config_x11.ycp: Add more Sun framebuffer cards for inst_sunfb

-------------------------------------------------------------------
Wed Jan 10 11:55:00 CET 2001 - smueller@suse.de

- implemented disabling of SCR with dummyagent during config_mode

-------------------------------------------------------------------
Wed Jan 10 11:39:34 CET 2001 - kkaempf@suse.de

- pass lba capability to lilo (bug #5418)

-------------------------------------------------------------------
Tue Jan  9 18:19:03 CET 2001 - kkaempf@suse.de

- dont force usbcore on sparc (bug #5368)

-------------------------------------------------------------------
Tue Jan  9 18:11:17 CET 2001 - kkaempf@suse.de

- write dummy install.inf before calling PKGINFO (bug 5361)

-------------------------------------------------------------------
Tue Jan  9 15:44:53 CET 2001 - kkaempf@suse.de

- add usb mouse to manual selection list (bug #5355)

-------------------------------------------------------------------
Tue Jan  9 12:16:50 CET 2001 - kkaempf@suse.de

- honor xkblayout if present (bug #5341)

-------------------------------------------------------------------
Tue Jan  9 11:55:43 CET 2001 - kkaempf@suse.de

- do a hard reboot if user de-selects kernel 2.2 (bug #5344)

-------------------------------------------------------------------
Tue Jan  9 11:28:35 MET 2001 - tom@suse.de

- replaced dosfsck with parted, added scandisk hint in resizer module

-------------------------------------------------------------------
Mon Jan  8 18:28:39 CET 2001 - snwint@suse.de

- fixed (hopefully) quoting while reading install.inf

-------------------------------------------------------------------
Mon Jan  8 17:10:36 CET 2001 - kkaempf@suse.de

- remove X11 link before init, yast2.firstboot will do this

-------------------------------------------------------------------
Mon Jan  8 16:16:25 CET 2001 - snwint@suse.de

- set lilo timeout to 8s

-------------------------------------------------------------------
Mon Jan  8 16:05:03 CET 2001 - kkaempf@suse.de

- dont use xfree86 3.x vga16 or fbdev server any more (bug 5214)

-------------------------------------------------------------------
Sun Jan  7 20:43:09 MET 2001 - schubi@suse.de

- update from NFS with CD1,CD2...directories

-------------------------------------------------------------------
Sun Jan  7 20:08:26 MET 2001 - tom@suse.de

- added nvidia warning in inst_config_x11.ycp

-------------------------------------------------------------------
Sun Jan  7 13:43:45 MET 2001 - schubi@suse.de

- Rebooting after CD1 while updating the system

-------------------------------------------------------------------
Sat Jan  6 16:15:07 CET 2001 - kkaempf@suse.de

- fill vendor CD update module with life

-------------------------------------------------------------------
Sat Jan  6 13:35:49 CET 2001 - kkaempf@suse.de

- add missing "/boot" to path (bug 5268)

-------------------------------------------------------------------
Sat Jan  6 13:05:37 CET 2001 - kkaempf@suse.de

- patch y2xr40 for FireGL 2/3

-------------------------------------------------------------------
Sat Jan  6 12:47:21 CET 2001 - kkaempf@suse.de

- start X with PseudoColor if VGA(16) (bug #5243)

-------------------------------------------------------------------
Fri Jan  5 22:27:04 CET 2001 - kkaempf@suse.de

- recognize request for 3DLabs server at startup

-------------------------------------------------------------------
Fri Jan  5 13:41:57 MET 2001 - tom@suse.de

- resizer now handles extended partitions

-------------------------------------------------------------------
Thu Jan  4 18:44:47 CET 2001 - kkaempf@suse.de

- treat part 3 on BSD as extended (e.g. spanning multiple partitions)

-------------------------------------------------------------------
Thu Jan  4 14:13:54 CET 2001 - kkaempf@suse.de

- implement driver update functionality

-------------------------------------------------------------------
Thu Jan  4 13:13:13 MET 2001 - schubi@suse.de

- Bugfix in installPackageInformation ( rm -F )

-------------------------------------------------------------------
Wed Jan  3 21:20:45 CET 2001 - mike@suse.de

- bugfix Bug 2503 4390 detect used_fs

-------------------------------------------------------------------
Wed Jan  3 19:13:43 CET 2001 - kkaempf@suse.de

- fix architecture variable handling

-------------------------------------------------------------------
Wed Jan  3 10:15:41 CET 2001 - kkaempf@suse.de

- dont call xhost or su in /sbin/yast2, let susewm handle this

-------------------------------------------------------------------
Wed Jan  3 09:55:16 CET 2001 - kkaempf@suse.de

- dont explain "default+office" on non-i386

-------------------------------------------------------------------
Tue Jan  2 20:39:28 MET 2001 - tom@suse.de

- fixed bugs #4376 and #4849

-------------------------------------------------------------------
Tue Jan  2 19:22:50 MET 2001 - schubi@suse.de

- call RPM-rebuild with Shell

-------------------------------------------------------------------
Tue Jan  2 15:06:27 CET 2001 - kkaempf@suse.de

- fix lba support check

-------------------------------------------------------------------
Fri Dec 22 17:08:26 MET 2000 - schubi@suse.de

- Bug fixes in kernel-installation

-------------------------------------------------------------------
Wed Dec 20 19:34:53 MET 2000 - tom@suse.de

- corrected X11-3D setup

-------------------------------------------------------------------
Wed Dec 20 12:00:37 CET 2000 - sh@suse.de

- Moved hw_setup_launcher.ycp from include to include/ui
- V2.1.58

-------------------------------------------------------------------
Wed Dec 20 11:35:06 CET 2000 - kkaempf@suse.de

- add include/ui to filelist

-------------------------------------------------------------------
Tue Dec 19 19:31:37 MET 2000 - schubi@suse.de

- kill pkginfo-server removed

-------------------------------------------------------------------
Tue Dec 19 11:46:53 CET 2000 - kkaempf@suse.de

- dont resize Win2000 partitions, let M$ get their act together first

-------------------------------------------------------------------
Mon Dec 18 18:13:57 CET 2000 - kkaempf@suse.de

- better determine version of installed kernel image

-------------------------------------------------------------------
Mon Dec 18 13:27:42 CET 2000 - mike@suse.de

- Fixed Bug 4769
  reiserfs on /boot -> no warning
  check if bios supports lba -> no warning if boot-partition is >1024 cyl

-------------------------------------------------------------------
Sat Dec 16 18:45:49 MET 2000 - schubi@suse.de

-  killing pkginfo while installation
   saving package-description into system
   bugixes in ChangeCD
   installation-logging for user improved

-------------------------------------------------------------------
Fri Dec 15 17:31:39 CET 2000 - kkaempf@suse.de

- prepare for loading vendor-specific driver CDs

-------------------------------------------------------------------
Fri Dec 15 17:09:22 CET 2000 - kkaempf@suse.de

- tell the partitioner about ia64

-------------------------------------------------------------------
Fri Dec 15 09:36:30 CET 2000 - kkaempf@suse.de

- dont put usbdevs in /etc/fstab, usbmgr handles this now

-------------------------------------------------------------------
Thu Dec 14 18:59:06 CET 2000 - kkaempf@suse.de

- usbdevfs is available for ppc now (bug #4694)

-------------------------------------------------------------------
Thu Dec 14 16:02:58 CET 2000 - sh@suse.de

- Fixed bug #4633: Set keyboard focus in text field for package search
- Fixed bug #4632: Added popup for empty results for package search
- V2.1.48

-------------------------------------------------------------------
Thu Dec 14 15:39:16 CET 2000 - kkaempf@suse.de

- activate /boot only if LILO is in MBR

-------------------------------------------------------------------
Wed Dec 13 19:41:46 MET 2000 - schubi@suse.de

- runlevel switching removed, SuSEconfig handles this

-------------------------------------------------------------------
Wed Dec 13 19:26:50 CET 2000 - kkaempf@suse.de

- correct path for kernel includes

-------------------------------------------------------------------
Wed Dec 13 19:02:37 CET 2000 - kkaempf@suse.de

- mount ntfs partitions with umask=022

-------------------------------------------------------------------
Wed Dec 13 18:41:14 CET 2000 - mike@suse.de

- yast2 now starts y2controlcenter

-------------------------------------------------------------------
Wed Dec 13 17:27:47 MET 2000 - schubi@suse.de

- rpm-rebuild added

-------------------------------------------------------------------
Wed Dec 13 15:44:05 CET 2000 - kkaempf@suse.de

- automatically use free space on disk only if it's enough
  for a default installation (w/o office)

-------------------------------------------------------------------
Wed Dec 13 12:25:55 CET 2000 - kkaempf@suse.de

- create version correct include and depmods for all installed kernels

-------------------------------------------------------------------
Wed Dec 13 11:19:45 CET 2000 - kkaempf@suse.de

- flush rc.config agent at end of x11 configuration

-------------------------------------------------------------------
Wed Dec 13 10:15:26 CET 2000 - kkaempf@suse.de

- convert /sbin/init.d -> /etc/init.d in start scripts

-------------------------------------------------------------------
Tue Dec 12 16:23:50 CET 2000 - kkaempf@suse.de

- enable VESA framebuffer in lilo if needed and system is capable

-------------------------------------------------------------------
Mon Dec 11 12:28:31 CET 2000 - kkaempf@suse.de

- support Sun Type5/UK keyboard properly

-------------------------------------------------------------------
Mon Dec 11 11:01:36 CET 2000 - mike@suse.de

- bugfix 4524 reiserfs partition now possible

-------------------------------------------------------------------
Mon Dec 11 09:46:46 CET 2000 - kkaempf@suse.de

- force install usbcore to get usbdevfs
  run depmod for all installed kernels
  rm /etc/install.inf at end of continue_mode only

-------------------------------------------------------------------
Mon Dec 11 09:33:13 CET 2000 - kkaempf@suse.de

- install kernel source configs for all installed kernels

-------------------------------------------------------------------
Sun Dec 10 21:06:00 MET 2000 - schubi@suse.de

- update-mode in installation.ycp added

-------------------------------------------------------------------
Sun Dec 10 15:46:17 CET 2000 - kkaempf@suse.de

- modprobe usbcore to mount usbdevfs

-------------------------------------------------------------------
Sun Dec 10 14:15:02 CET 2000 - kkaempf@suse.de

- make appropriate mountpoints for cdrecorder, dvd, cdrom
  tell mk_lilo_conf about kernel 2.4 and initrd_24

-------------------------------------------------------------------
Sat Dec  9 17:47:36 CET 2000 - kkaempf@suse.de

- adapt mk_lilo_conf to multiple kernels

-------------------------------------------------------------------
Sat Dec  9 16:52:16 CET 2000 - kkaempf@suse.de

- activate kernel 2.4 installation

-------------------------------------------------------------------
Sat Dec  9 14:45:16 CET 2000 - dan@suse.cz

- remove '/etc/install.inf' after inst_ask_config

-------------------------------------------------------------------
Fri Dec  8 19:26:04 CET 2000 - mike@suse.de

- fixed bug in inst_custom test mode

-------------------------------------------------------------------
Fri Dec  8 16:00:07 CET 2000 - arvin@suse.de

- fixed variable name in inst_ask_config.ycp

-------------------------------------------------------------------
Thu Dec  7 19:27:55 CET 2000 - kkaempf@suse.de

- use () for each double-quote
  add "--enable-testsuite" to configure to do just this
  fix update mounts in respect to targetroot

-------------------------------------------------------------------
Thu Dec  7 15:41:21 CET 2000 - kkaempf@suse.de

- fix typo in filename

-------------------------------------------------------------------
Thu Dec  7 15:30:17 CET 2000 - kkaempf@suse.de

- fix mount calls in update

-------------------------------------------------------------------
Thu Dec  7 14:00:26 CET 2000 - kkaempf@suse.de

- dont use double qouted symbols or term, use expressions

-------------------------------------------------------------------
Thu Dec  7 12:47:31 CET 2000 - kkaempf@suse.de

- fix monitor selection

-------------------------------------------------------------------
Tue Dec  5 18:52:15 CET 2000 - kkaempf@suse.de

- do graceful exit on resize errors

-------------------------------------------------------------------
Tue Dec  5 11:49:31 CET 2000 - kkaempf@suse.de

- windows resizing enabled

-------------------------------------------------------------------
Mon Dec  4 18:57:53 CET 2000 - kkaempf@suse.de

- gcc not needed, just gpp
  re-read settings in continue mode
  correct text for curses fallback
  adapt to splitted translation packages

-------------------------------------------------------------------
Mon Dec  4 18:05:17 CET 2000 - kkaempf@suse.de

- strip auto_part_create to match requirements

-------------------------------------------------------------------
Sat Dec  2 16:21:42 CET 2000 - kkaempf@suse.de

- move all UI related code for auto partitioner to auto_part_ui.ycp

-------------------------------------------------------------------
Sat Dec  2 01:57:32 CET 2000 - kkaempf@suse.de

- split up inst_target_part to support testing and
  re-use code for partition resizer

-------------------------------------------------------------------
Fri Dec  1 15:40:07 CET 2000 - arvin@suse.de

- If either the x server could not be started or the computer
  has to less memory, ncurses interface is started and a message
  is displayed to inform the user. (Fix for bug #4272)

-------------------------------------------------------------------
Thu Nov 30 12:18:25 CET 2000 - arvin@suse.de

- unmount agent instsource after use

-------------------------------------------------------------------
Wed Nov 29 22:44:00 CET 2000 - kkaempf@suse.de

- force flush of rc.config agent

-------------------------------------------------------------------
Wed Nov 29 12:27:23 CET 2000 - kkaempf@suse.de

- respect data from setup/descr/info

-------------------------------------------------------------------
Tue Nov 28 19:31:05 CET 2000 - kkaempf@suse.de

- adopt to fixed Y2_TARGET_ROOT handling of target agent

-------------------------------------------------------------------
Tue Nov 21 12:52:25 CET 2000 - kkaempf@suse.de

- dont refer to k_laptop any more

-------------------------------------------------------------------
Mon Nov 20 17:58:49 CET 2000 - kkaempf@suse.de

- make use of target agent

-------------------------------------------------------------------
Fri Nov 17 17:10:08 CET 2000 - kkaempf@suse.de

- use proper agents

-------------------------------------------------------------------
Fri Nov 17 12:26:19 CET 2000 - kkaempf@suse.de

- drop y2t_inst from requires

-------------------------------------------------------------------
Thu Nov  9 17:15:55 CET 2000 - kkaempf@suse.de

- update workflow integrated
  general code cleanup
  workflow for product cd integrated

-------------------------------------------------------------------
Fri Nov  3 09:52:04 CET 2000 - kkaempf@suse.de

- merge with ppc and s390 branch

-------------------------------------------------------------------
Mon Oct 23 10:16:49 CEST 2000 - kkaempf@suse.de

- disable .dumpto calls in inst_finish
  version 2.0.71

-------------------------------------------------------------------
Thu Oct 19 09:28:59 CEST 2000 - mike@suse.de

- s390 fixes
  version 2.0.77

-------------------------------------------------------------------
Wed Oct 18 14:57:13 CEST 2000 - choeger@suse.de

- added product cd detection

-------------------------------------------------------------------
Wed Oct 18 11:48:54 CEST 2000 - choeger@suse.de

- changed the color of the lilo menu to green

-------------------------------------------------------------------
Wed Oct 18 11:45:16 CEST 2000 - kkaempf@suse.de

- allow back from imap to lan at end of installation
  version 2.0.70

-------------------------------------------------------------------
Fri Oct 13 17:42:05 CEST 2000 - kkaempf@suse.de

- also recognize /dev/cciss/... as raid device
  same in mk_lilo_conf
  version 2.0.69

-------------------------------------------------------------------
Thu Oct  5 08:59:07 CEST 2000 - mike@suse.de

- fixed Makefile
  version 2.0.76

-------------------------------------------------------------------
Thu Oct  5 08:51:45 CEST 2000 - mike@suse.de

- s390 support
  version 2.0.75

-------------------------------------------------------------------
Thu Sep 28 14:42:40 CEST 2000 - choeger@suse.de

- workflow for imap server cd implemented
  version 2.0.68

-------------------------------------------------------------------
Tue Sep 26 09:27:16 CEST 2000 - kkaempf@suse.de

- add '-p' to all mkdir calls
- fix alpha custom partition
- probe floppies for ZIP (IDE Zips report as floppy, not disk)
  version 2.0.74

-------------------------------------------------------------------
Fri Sep 22 15:39:36 CEST 2000 - mike@suse.de

- ppc: limit boot region to 4MB if possible
  version 2.0.73

-------------------------------------------------------------------
Fri Sep  8 16:33:41 CEST 2000 - mike@suse.de

- ppc fixes (no msdos floppy needed, warning if on prep/chrp /boot
  is missing, first root login string beautified)
  version 2.0.72

-------------------------------------------------------------------
Mon Aug 28 16:33:53 CEST 2000 - kkaempf@suse.de

- create mountpoints for installation with mkdir -p
  usbdevfs is available for ppc now
  version 2.0.71

-------------------------------------------------------------------
Wed Aug 23 12:34:31 CEST 2000 - kkaempf@suse.de

- new keyboard defines for ppc
  special yast1 keyboard handling for ppc/macs
  version 2.0.70

-------------------------------------------------------------------
Tue Aug 22 17:04:34 CEST 2000 - kkaempf@suse.de

- ignore more Apple partition names
  version 2.0.69

-------------------------------------------------------------------
Thu Aug 17 13:21:29 CEST 2000 - mike@suse.de

- check for a corrupt partition table (partition magic 5.0 can corrupt the
  partition tabe)
 version 2.0.67

-------------------------------------------------------------------
Tue Aug  8 17:09:33 CEST 2000 - mike@suse.de

- enhancement fpr SPARC AXP and PPC
  version 2.0.68

-------------------------------------------------------------------
Mon Aug  7 13:13:08 CEST 2000 - kkaempf@suse.de

- set GMT to "-u" on sparc
  check for dos/windows/nt partitions on i386 architectures only
  version 2.0.67

-------------------------------------------------------------------
Wed Aug  2 11:48:02 CEST 2000 - kkaempf@suse.de

- remove /etc/install.inf at end of installation
  version 2.0.66

-------------------------------------------------------------------
Fri Jul 28 12:27:37 CEST 2000 - kkaempf@suse.de

- default to 640x480 if DDC string does not contain frequency values
  dont select highest monitor resol, most monitors lie about this
  version 2.0.65

-------------------------------------------------------------------
Wed Jul 26 15:12:36 CEST 2000 - kkaempf@suse.de

- fix x11 keyboard handling for sparc
  fix YaST2 startup for XFree86 4.0
  require y2t_inst in specfile
  clean up /tmp
  version 2.0.64

-------------------------------------------------------------------
Tue Jul 25 13:46:23 CEST 2000 - kkaempf@suse.de

- call package module in live_eval_mode to get x11 server data
  set have_x11=true in live_eval_mode
  version 2.0.63

-------------------------------------------------------------------
Mon Jul 24 17:40:00 CEST 2000 - kkaempf@suse.de

- bumped to 2.0.62 due to checkin clash

-------------------------------------------------------------------
Mon Jul 24 16:37:14 CEST 2000 - kkaempf@suse.de

- always allow 640x480 as selectable resolution
  use unicode font at runtime
  pass module name to "su -c"
  better -probeonly parsing from x11 server
  version 2.0.61

-------------------------------------------------------------------
Mon Jul 24 12:24:03 CEST 2000 - kkaempf@suse.de

- always close each opened dialog (bug 3611)
  version 2.0.60

-------------------------------------------------------------------
Fri Jul 21 16:31:20 MEST 2000 - gs@suse.de

- added portuguese, delete brasil
  version 2.0.59

-------------------------------------------------------------------
Thu Jul 20 15:46:24 CEST 2000 - kkaempf@suse.de

- enter all supported video modes to xf86config
  reboot if VGA16 is selected (clash with fbdev)
  check for x server alias existance befor using
  version 2.0.58

-------------------------------------------------------------------
Wed Jul 19 17:42:05 MEST 2000 - gs@suse.de

- condition of warnig popup in package post install mode changed
  version 2.0.57

-------------------------------------------------------------------
Tue Jul 18 18:49:08 CEST 2000 - kkaempf@suse.de

- take VGA16 as default X11 server for unknown graphic cards
  version 2.0.56

-------------------------------------------------------------------
Tue Jul 18 12:56:09 CEST 2000 - kkaempf@suse.de

- fix x11 server selection bug (3d/non-3d)
  version 2.0.55

-------------------------------------------------------------------
Mon Jul 17 19:06:46 CEST 2000 - kkaempf@suse.de

- restrict vsync to 100khz
  correctly construct video data
  version 2.0.54

-------------------------------------------------------------------
Mon Jul 17 11:54:03 CEST 2000 - kkaempf@suse.de

- sparc port: SILO workflow added
  version 2.0.53

-------------------------------------------------------------------
Mon Jul 17 11:41:23 CEST 2000 - kkaempf@suse.de

- only mount floppy if present (bug #3410)
  version 2.0.52

-------------------------------------------------------------------
Mon Jul 17 11:27:12 CEST 2000 - kkaempf@suse.de

- always install vga16 and fbdev
  force reboot if laptop kernel was installed
  version 2.0.51

-------------------------------------------------------------------
Sun Jul 16 17:28:31 CEST 2000 - kkaempf@suse.de

- pass x11 options to isax
  fix czech keyboard
  allow X4 fbdev if the user asked for it
  version 2.0.50

-------------------------------------------------------------------
Sat Jul 15 15:32:42 CEST 2000 - kkaempf@suse.de

- remove bogus help, fix typos
  version 2.0.49

-------------------------------------------------------------------
Sat Jul 15 10:12:42 CEST 2000 - kkaempf@suse.de

- never use nv/nvidia
  never use 4.0 fbdev
  version 2.0.48

-------------------------------------------------------------------
Fri Jul 14 18:25:15 CEST 2000 - kkaempf@suse.de

- fixed custom installer
  decrease space safety threshold
  version 2.0.47

-------------------------------------------------------------------
Fri Jul 14 15:27:31 CEST 2000 - kkaempf@suse.de

- fixed linear lilo bug
  fixed passing bios drivecodes to lilo
  version 2.0.46

-------------------------------------------------------------------
Fri Jul 14 13:02:34 MEST 2000 - tom@suse.de

- added y2merge.pl
  version 2.0.45

-------------------------------------------------------------------
Fri Jul 14 10:40:23 CEST 2000 - kkaempf@suse.de

- added client component password (bug #3403)
  version 2.0.44

-------------------------------------------------------------------
Thu Jul 13 12:19:30 CEST 2000 - kkaempf@suse.de

- fix voodoo handling
  fix nfs install
  version 2.0.43

-------------------------------------------------------------------
Thu Jul 13 11:03:17 CEST 2000 - kkaempf@suse.de

- remove mk_initrd, now in aaa_base
  version 2.0.42

-------------------------------------------------------------------
Wed Jul 12 17:54:22 CEST 2000 - kkaempf@suse.de

- remove cmdline copy (libhd kludge)

-------------------------------------------------------------------
Wed Jul 12 11:50:56 CEST 2000 - kkaempf@suse.de

- fix for free space immediately before empty extended part.
  version 2.0.41

-------------------------------------------------------------------
Wed Jul 12 11:25:26 CEST 2000 - kkaempf@suse.de

- special handling for voodoo1/2 add-on cards
  version 2.0.40

-------------------------------------------------------------------
Wed Jul 12 09:06:50 CEST 2000 - kkaempf@suse.de

- sparc patches
  version 2.0.39

-------------------------------------------------------------------
Tue Jul 11 17:33:08 CEST 2000 - kkaempf@suse.de

- fix space requirements calculation (new du.dir)
  remember if hard-boot is needed (smp, pcmcia)
  version 2.0.38

-------------------------------------------------------------------
Tue Jul 11 14:32:15 CEST 2000 - kkaempf@suse.de

- fix X11 start bug
  version 2.0.37

-------------------------------------------------------------------
Tue Jul 11 14:17:00 CEST 2000 - kkaempf@suse.de

- restart network after hard reboot
  version 2.0.36

-------------------------------------------------------------------
Tue Jul 11 11:57:08 CEST 2000 - kkaempf@suse.de

- dont offer zip drives for installation
  add /zip mountpoint to fstab
  version 2.0.35

-------------------------------------------------------------------
Tue Jul 11 11:29:41 CEST 2000 - kkaempf@suse.de

- re-read partitions after custom partitioning
  version 2.0.34

-------------------------------------------------------------------
Tue Jul 11 10:45:33 CEST 2000 - kkaempf@suse.de

- fix x11 start
  eject cdroms on ppc
  version 2.0.33

-------------------------------------------------------------------
Mon Jul 10 17:43:50 CEST 2000 - kkaempf@suse.de

- fix raid support
  version 2.0.32

-------------------------------------------------------------------
Fri Jul  7 18:49:08 CEST 2000 - @suse.de

- fix pdisk read for ppc
  fix parport ZIP init
  version 2.0.31

-------------------------------------------------------------------
Fri Jul  7 15:38:14 CEST 2000 - kkaempf@suse.de

- fix system probing for PPC
  version 2.0.29

-------------------------------------------------------------------
Fri Jul  7 12:09:30 CEST 2000 - kkaempf@suse.de

- fix NFS install from sub-dirs per CD
  version 2.0.28

-------------------------------------------------------------------
Tue Jul  4 22:25:07 CEST 2000 - kkaempf@suse.de

- fix dolilo activate partition (snwint@suse.de)
  version 2.0.27

-------------------------------------------------------------------
Tue Jul  4 16:42:29 CEST 2000 - kkaempf@suse.de

- support new dolilo options
  version 2.0.26

-------------------------------------------------------------------
Tue Jul  4 14:15:49 CEST 2000 - kkaempf@suse.de

- allow module as argument to "yast2" script
  activate /boot partition in mk_lilo_conf
  version 2.0.25

-------------------------------------------------------------------
Tue Jul  4 12:54:56 CEST 2000 - kkaempf@suse.de

- handle systems without mouse correctly
  version 2.0.24

-------------------------------------------------------------------
Mon Jul  3 12:31:44 CEST 2000 - kkaempf@suse.de

- dont Include() translatable strings
  version 2.0.23

-------------------------------------------------------------------
Thu Jun 29 11:34:32 CEST 2000 - kkaempf@suse.de

- remove noarch
  fixed copying of XF86Config
  version 2.0.22

-------------------------------------------------------------------
Wed Jun 28 19:35:17 CEST 2000 - kkaempf@suse.de

- correct monitor database to reflect documentation
  version 2.0.21

-------------------------------------------------------------------
Wed Jun 28 18:52:49 CEST 2000 - kkaempf@suse.de

- remove FROM_HEADER from sendmail.rc.config

-------------------------------------------------------------------
Wed Jun 28 17:53:58 CEST 2000 - kkaempf@suse.de

- fix sync range handling, decrease max values by 10%
  version 2.0.19

-------------------------------------------------------------------
Wed Jun 28 17:10:20 CEST 2000 - kkaempf@suse.de

- added comments and sparc support to keyboard_raw.ycp
  version 2.0.18

-------------------------------------------------------------------
Wed Jun 28 17:09:57 CEST 2000 - kkaempf@suse.de

- fixed wrong handling of xkbdprotocol

-------------------------------------------------------------------
Wed Jun 28 13:02:57 CEST 2000 - kkaempf@suse.de

- add x11 config setup tools for XFree86 4.0
  version 2.0.17

-------------------------------------------------------------------
Wed Jun 28 12:36:37 CEST 2000 - kkaempf@suse.de

- dont change consolefont for blinux
  version 2.0.16

-------------------------------------------------------------------
Wed Jun 28 12:23:38 CEST 2000 - kkaempf@suse.de

- fix monitor probing

-------------------------------------------------------------------
Wed Jun 28 12:09:14 CEST 2000 - kkaempf@suse.de

- add blinux support
  version 2.0.15

-------------------------------------------------------------------
Wed Jun 28 11:57:47 CEST 2000 - kkaempf@suse.de

- select and install correct kernel for sun4u architecture

-------------------------------------------------------------------
Wed Jun 28 11:39:07 CEST 2000 - kkaempf@suse.de

- fixed XFree86 4.0 startup to prevent sig11
  version 2.0.14

-------------------------------------------------------------------
Wed Jun 28 09:00:33 CEST 2000 - kkaempf@suse.de

- new XFree86 4.0, re-enable SetLanguage and SetKeyboard
  version 2.0.13

-------------------------------------------------------------------
Mon Jun 26 16:08:15 CEST 2000 - kkaempf@suse.de

- new title graphics
  version 2.0.12

-------------------------------------------------------------------
Mon Jun 19 17:40:00 CEST 2000 - kkaempf@suse.de

- correct xf86config
  use binaries from saxtools package
  version 2.0.11
-------------------------------------------------------------------
Fri Jun 16 18:00:38 CEST 2000 - kkaempf@suse.de

- make symlink for /usr/X11R6/bin/X (not in xf86 package any more)
  version 2.0.10

-------------------------------------------------------------------
Fri Jun 16 17:37:30 CEST 2000 - kkaempf@suse.de

- back out workarounds for aaa_base bugs
  version 2.0.9

-------------------------------------------------------------------
Fri Jun  9 15:06:42 CEST 2000 - kkaempf@suse.de

- start using ag_shell and Include()
  version 2.0.8

-------------------------------------------------------------------
Fri Jun  9 12:50:47 CEST 2000 - kkaempf@suse.de

- .probe adaptions, no more "byclass" probing
  corrected inst_ask_config
  version 2.0.7

-------------------------------------------------------------------
Thu Jun  8 15:45:12 CEST 2000 - kkaempf@suse.de

- scripts fixed for XFree86 4.0
  SetLanguage disabled for continue_mode
  version 2.0.6

-------------------------------------------------------------------
Thu Jun  8 13:46:19 CEST 2000 - kkaempf@suse.de

- set LD_LIBRARY_PATH
  version 2.0.5

-------------------------------------------------------------------
Thu Jun  8 11:40:28 CEST 2000 - kkaempf@suse.de

- fixed driver lookup
  added initrd scripts
  version 2.0.4

-------------------------------------------------------------------
Thu Jun  8 10:53:13 CEST 2000 - kkaempf@suse.de

- added dolilo
  version 2.0.3

-------------------------------------------------------------------
Wed Jun  7 13:53:54 CEST 2000 - kkaempf@suse.de

- .ycp are not executable
  use XFree86 3.3.x on startup

-------------------------------------------------------------------
Tue Jun  6 12:04:21 CEST 2000 - kkaempf@suse.de

- syntax change for makefs/makereiserfs/packager clients

-------------------------------------------------------------------
Wed May 31 10:22:36 CEST 2000 - kkaempf@suse.de

- allow for optional translation of timezone list

-------------------------------------------------------------------
Tue May 30 19:28:26 CEST 2000 - kkaempf@suse.de

- allow for optional translation of keyboard and mouse list

-------------------------------------------------------------------
Wed May 24 22:18:50 CEST 2000 - kkaempf@suse.de

- merge ppc changes
  new abort dialogue
  adapt to new .probe paths

-------------------------------------------------------------------
Tue May 23 18:37:36 CEST 2000 - kkaempf@suse.de

- backport sparc changes from old yast2

-------------------------------------------------------------------
Fri May 19 14:05:27 CEST 2000 - kkaempf@suse.de

- add data files for x11 configuration

-------------------------------------------------------------------
Fri May 19 12:55:32 CEST 2000 - kkaempf@suse.de

- add start scripts for yast2

-------------------------------------------------------------------
Wed May 17 12:59:02 CEST 2000 - kkaempf@suse.de

- Initial version based on SuSE 6.4 (i386)
<|MERGE_RESOLUTION|>--- conflicted
+++ resolved
@@ -1,14 +1,5 @@
 -------------------------------------------------------------------
-<<<<<<< HEAD
-Thu Nov 20 08:09:23 UTC 2014 - lslezak@suse.com
-
-- Disable the repository when it's GPG key is not trusted to avoid
-  asking the user to trust the key at each repository refresh,
-  needed esp. for the nVidia and ATI driver repositories
-  (fate#314990)
-- 2.17.136
-=======
-Wed Nov  5 09:33:08 UTC 2014 - mfilka@suse.com
+Wed Jan 14 11:35:22 UTC 2015 - mfilka@suse.com
 
 - bnc#900383 - ported several fixes for device renaming
   - added net device type detection based on sysfs
@@ -18,8 +9,16 @@
     NetworkInterfaces' cache.
   - changes API for device type detection - incompatible to previous
     versions
-- 2.17.135.1
->>>>>>> 45ccba01
+- 2.17.137
+
+-------------------------------------------------------------------
+Thu Nov 20 08:09:23 UTC 2014 - lslezak@suse.com
+
+- Disable the repository when it's GPG key is not trusted to avoid
+  asking the user to trust the key at each repository refresh,
+  needed esp. for the nVidia and ATI driver repositories
+  (fate#314990)
+- 2.17.136
 
 -------------------------------------------------------------------
 Tue Mar 25 08:11:08 CET 2014 - jsuchome@suse.cz
