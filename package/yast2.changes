--- conflicted
+++ resolved
@@ -1,10 +1,11 @@
 -------------------------------------------------------------------
-<<<<<<< HEAD
 Wed Aug  6 11:45:33 UTC 2014 - jsrain@suse.cz
 
 - read products from system (not repository) also during live
   installation (bnc#889157)
-=======
+- 3.1.93
+
+-------------------------------------------------------------------
 Wed Jul 30 07:50:20 UTC 2014 - lslezak@suse.cz
 
 - fixed a crash in package management when running in Qt UI with
@@ -207,7 +208,6 @@
 Tue May 13 12:03:12 CEST 2014 - aschnell@suse.de
 
 - added error handing for viewing log files (bnc#876895)
->>>>>>> 69387ac3
 - 3.1.63
 
 -------------------------------------------------------------------
