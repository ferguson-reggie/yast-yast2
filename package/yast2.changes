-------------------------------------------------------------------
<<<<<<< HEAD
Tue Apr  8 11:09:37 UTC 2014 - jsrain@suse.cz

- added tabs for release notes into slide show dialog (bnc#871158)
=======
Wed Apr  9 06:35:54 UTC 2014 - jreidinger@suse.com

- save_y2logs: save also log from perl-Bootloader (bnc#872486)
- 3.1.40

-------------------------------------------------------------------
Tue Apr  8 15:01:00 CEST 2014 - locilka@suse.com

- Changed way of reading the product information: Reads it from
  /content file if it exists, then from /etc/os-release, then it
  throws exception if there is no other place to read (bnc#871261)
- 3.1.39

-------------------------------------------------------------------
Tue Apr  8 11:40:15 UTC 2014 - lslezak@suse.cz

- fixed "uninitialized constant Yast2::HwDetection::SCR" error
  (bnc#871783), fixed testsuite
>>>>>>> ee4f32c1
- 3.1.38

-------------------------------------------------------------------
Wed Apr  2 09:18:51 UTC 2014 - jreidinger@suse.com

- add control option to enable sshd in installation (bnc#865056)
- 3.1.37

-------------------------------------------------------------------
Tue Apr  1 13:58:20 CEST 2014 - gs@suse.de

- Add info about text mode navigation in trees to general help
  (bnc #840672)

-------------------------------------------------------------------
Mon Mar 31 19:48:07 UTC 2014 - vmoravec@suse.com

- Fix failing tests
- 3.1.36

-------------------------------------------------------------------
Mon Mar 31 14:54:17 UTC 2014 - vmoravec@suse.com

- Fix enabling services in inst-sys (bnc#870949)
- 3.1.35

-------------------------------------------------------------------
Fri Mar 28 13:13:54 UTC 2014 - vmoravec@suse.com

- Add more systemd unit commands to SystemdService
- 3.1.34

-------------------------------------------------------------------
Fri Mar 28 13:07:16 UTC 2014 - vmoravec@suse.com

- Don't change service name which might be frozen string
  (bnc#870803)
- 3.1.33

-------------------------------------------------------------------
Thu Mar 27 10:15:12 UTC 2014 - vmoravec@suse.com

- Fix for template systemd units properties
- 3.1.32

-------------------------------------------------------------------
Thu Mar 27 10:03:16 UTC 2014 - lslezak@suse.cz

- fixed popup_test
- 3.1.31

-------------------------------------------------------------------
Wed Mar 26 17:02:08 UTC 2014 - lslezak@suse.cz

- fixed syntax error in Popup.Feedback()
- 3.1.30

-------------------------------------------------------------------
Wed Mar 26 16:25:32 UTC 2014 - vmoravec@suse.com

- Deprecate and refactor Service module with SystemdService backend
- Add support for /bin/service_start script in installation system
  that has no running systemd
- 3.1.29

-------------------------------------------------------------------
Wed Mar 26 15:45:45 CET 2014 - locilka@suse.com

- Throwing exception Yast::OSReleaseFileMissingError from
  OSRelease if /etc/os-release file is missing (bnc#869091)
- 3.1.28

-------------------------------------------------------------------
Wed Mar 26 10:04:24 CET 2014 - locilka@suse.com

- Refactored SUSEFirewallServices to throw exceptions when user
  or code tries to handle unknown services (bnc#867377)
- Adjusted CWMFirewallInterfaces to handle the new exception
  and inform user about it (bnc#867377)
- 3.1.27

-------------------------------------------------------------------
Tue Mar 25 14:34:29 UTC 2014 - lslezak@suse.cz

- added Popup.Feedback for displaying progress popup when running
  a block of code
- 3.1.26

-------------------------------------------------------------------
Tue Mar 25 08:09:09 CET 2014 - jsuchome@suse.cz

- better check if chef-client is running (bnc#868483)

-------------------------------------------------------------------
Mon Mar 24 12:16:08 UTC 2014 - vmoravec@suse.com

- Add support for systemd target with SystemdTarget module 

-------------------------------------------------------------------
Thu Mar 13 14:34:42 CET 2014 - gs@suse.de

- Check IPv4 and IPv6 for running network (bnc#868001)
- 3.1.25

-------------------------------------------------------------------
Tue Mar 11 13:41:08 UTC 2014 - vmoravec@suse.com

- Adapt System.Status for latest systemctl (bnc#867378)
- 3.1.24

-------------------------------------------------------------------
Thu Mar  6 15:21:44 UTC 2014 - vmoravec@suse.com

- Allow raising exceptions for not found systemd units;
  updates the expectations for bnc#853300
- 3.1.23

-------------------------------------------------------------------
Thu Mar  6 07:48:29 UTC 2014 - vmoravec@suse.com

- Add systemd service support; needed by fate#314946
- 3.1.22

-------------------------------------------------------------------
Tue Mar  4 12:20:41 UTC 2014 - vmoravec@suse.com

- Allow the Service module to configure services witout
  systemd unit files (bnc#864934)
- 3.1.21

-------------------------------------------------------------------
Thu Feb 27 09:56:16 UTC 2014 - vmoravec@suse.com

- Add systemd socket support (bnc#853300)
- 3.1.20

-------------------------------------------------------------------
Mon Feb 10 13:18:52 UTC 2014 - lslezak@suse.cz

- added memory detection code (gh#yast/yast-packager#33)
- 3.1.19

-------------------------------------------------------------------
Wed Feb  5 11:26:09 CET 2014 - jsuchome@suse.cz

- Check for Chef outside in the yast2 shell script to catch modules
  not using CommandLine (bnc#803358)
- 3.1.18

-------------------------------------------------------------------
Thu Jan 30 09:27:43 UTC 2014 - mfilka@suse.com

- bnc#861078
  - detected network service set properly when running in
    installation mode
- 3.1.17

-------------------------------------------------------------------
Tue Jan 21 14:57:14 UTC 2014 - jreidinger@suse.com

- remove from wizard icons for title as proposed by Ken
  (fate#314695)
- 3.1.16

-------------------------------------------------------------------
Tue Jan 21 08:26:38 UTC 2014 - mfilka@suse.com

- fate#316768
  - use wicked tools for network service restart / reload when 
    running in installation mode
- 3.1.15

-------------------------------------------------------------------
Thu Jan 16 15:56:21 UTC 2014 - jreidinger@suse.com

- make the package owner of /usr/share/YaST2/lib
- 3.1.14

-------------------------------------------------------------------
Wed Jan  8 13:12:19 CET 2014 - locilka@suse.com

- Upgrade mode in installer is newly set by Linuxrc (bnc#857847)
- 3.1.13

-------------------------------------------------------------------
Fri Dec 20 09:29:58 UTC 2013 - vmoravec@suse.com

- Add fail and abort hooks for installation
- 3.1.12

-------------------------------------------------------------------
Thu Dec 12 13:14:11 UTC 2013 - mfilka@suse.com

- changed API for querying network configuration backend
- 3.1.11

-------------------------------------------------------------------
Tue Dec 10 11:40:46 UTC 2013 - mfilka@suse.com

- bnc#851769
  - fixed reading bridge configuration
  - thanks to Waldemar Spitz <wspitz@uni-bonn.de>
- 3.1.10

-------------------------------------------------------------------
Tue Dec 10 08:37:31 UTC 2013 - vmoravec@suse.com

- add hook file #output method
- 3.1.9

-------------------------------------------------------------------
Wed Dec  4 12:39:02 UTC 2013 - jreidinger@suse.com

- deprecate yast --install, --upgrade and --remove and use zypper
  instead. Suggest using zypper directly from command line.
  (FATE#316458)
- 3.1.8

-------------------------------------------------------------------
Tue Dec  3 13:34:50 UTC 2013 - vmoravec@suse.com

- Update hooks
- 3.1.7

-------------------------------------------------------------------
Thu Nov 28 12:42:12 UTC 2013 - vmoravec@suse.com

- Add hook into installation workflow
- 3.1.6

-------------------------------------------------------------------
Mon Nov 25 11:48:21 UTC 2013 - jreidinger@suse.com

- Make sure the system ruby is used (BNC#845897)
  ( thanks to Marc Schütz <schuetzm@gmx.net>)
- Add hooks module (FATE#315992) (vmoravec)
- Fix rspec run on OS-12.3
- 3.1.5

-------------------------------------------------------------------
Thu Nov 21 08:48:50 UTC 2013 - lslezak@suse.cz

- PKGMGR_ACTION_AT_EXIT: change the default action to "summary",
  added combobox for changing the value

-------------------------------------------------------------------
Wed Nov 20 13:36:39 UTC 2013 - lslezak@suse.cz

- removed support for automatic 2nd stage (the 2nd stage has been
  dropped completely) (FATE#314695)
- 3.1.4

-------------------------------------------------------------------
Fri Nov 15 16:23:46 CET 2013 - jsuchome@suse.cz

- Warn the user if Chef could overwrite her changes (bnc#803358).

-------------------------------------------------------------------
Fri Nov 15 13:59:06 UTC 2013 - jreidinger@suse.com

- Removed unused API from NetworkInterfaces

-------------------------------------------------------------------
Wed Nov 13 17:08:09 CET 2013 - aschnell@suse.de

- use correct binary prefix (see bnc#849276)

-------------------------------------------------------------------
Mon Nov 11 10:48:14 UTC 2013 - jsrain@suse.cz

- added dedicated "Show Release Notes" button support for NCurses
  (fate#314695)

-------------------------------------------------------------------
Mon Nov  4 16:56:18 CET 2013 - locilka@suse.com

- Removed obsolete clients: password, remotechooser, remoteinstall
  (gh#yast/yast-yast2#100)

-------------------------------------------------------------------
Fri Nov  1 14:54:16 CET 2013 - locilka@suse.com

- Removed checking for a fallback control file, that file is always
  outdated and cannot work for all products
  (gh#yast/yast-installation#86)
- 3.1.3

-------------------------------------------------------------------
Thu Oct 31 21:50:05 CET 2013 - locilka@suse.com

- Configuration of Kernel modules loaded on boot has been moved
  to /etc/modules-load.d/*.conf files. Adapted Kernel library
  internal handling (bnc#838185).
- 3.1.2

-------------------------------------------------------------------
Tue Oct 22 11:17:25 UTC 2013 - mfilka@suse.com

- bnc#846550
  - deleting aliases works even for devices with name according
    new scheme

-------------------------------------------------------------------
Tue Oct 22 10:57:46 CEST 2013 - locilka@suse.com

- Added Linuxrc.keys (FATE#314982)
- 3.1.1

-------------------------------------------------------------------
Wed Oct  9 13:45:40 UTC 2013 - jreidinger@suse.com

- Install binaries to /usr/sbin instead of /sbin to be consistent 
  with rest of world and use common specs. Symlinks are kept for
  backward compatibility.
- do not create sym links in sbin for zast or camel case yast

-------------------------------------------------------------------
Thu Sep 26 17:59:55 UTC 2013 - lslezak@suse.cz

- do not use *.spec.in template, use *.spec file with RPM macros
  instead
- 3.1.0

-------------------------------------------------------------------
Tue Sep 24 10:03:12 UTC 2013 - jreidinger@suse.com

- allow nested ipv4 in ipv6 (BNC#828683)
- 3.0.9

-------------------------------------------------------------------
Tue Sep  3 08:47:37 UTC 2013 - mfilka@suse.com

- bnc#837517
    - fixed misinterpreting IPv6 prefixes when converting to netmask
- 3.0.8 

-------------------------------------------------------------------
Thu Aug 29 05:57:29 UTC 2013 - jreidinger@suse.com

- use ruby builtin IP regexp and clean a bit code
- 3.0.7

-------------------------------------------------------------------
Wed Aug 28 08:13:21 UTC 2013 - jreidinger@suse.com

- removed output redirection for /sbin/yast2, now it ends up in
  ~/.xsession-errors like for every other X program (BNC#766555)
- 3.0.6

-------------------------------------------------------------------
Thu Aug 22 11:22:26 CEST 2013 - jsuchome@suse.cz

- prevent accessing /etc/os-release during tests from Product.rb
  constructor
- 3.0.5 

-------------------------------------------------------------------
Thu Aug 22 08:17:06 CEST 2013 - jsuchome@suse.cz

- replace SuSERelease with OSRelease, which uses /etc/os-release
  (bnc#833955,fate#316268)
- 3.0.4

-------------------------------------------------------------------
Tue Aug 13 16:45:59 CEST 2013 - locilka@suse.com

- Changed some y2milestone into y2debug in GetTypeFrom* in
  NetworkInterfaces to decrease overfilling Yast log
- 3.0.3

-------------------------------------------------------------------
Fri Aug  9 07:02:01 UTC 2013 - mfilka@suse.com

- bnc#798620
    - disabled starting firewall during second stage. It could
    cause deadlock in systemd initialization sequence.
- 3.0.2 

-------------------------------------------------------------------
Thu Aug  8 13:57:09 CEST 2013 - tgoettlicher@suse.de

- fixed navigation in yast2-cc without mouse (bnc#651350)

-------------------------------------------------------------------
Mon Aug  5 10:47:14 CEST 2013 - jsuchome@suse.cz

- added support for handling product profiles (port of fate#310730)
- 3.0.1 

-------------------------------------------------------------------
Wed Jul 31 08:45:41 UTC 2013 - yast-devel@opensuse.org

- converted from YCP to Ruby by YCP Killer
  (https://github.com/yast/ycp-killer)
- version 3.0.0

-------------------------------------------------------------------
Mon Jul 29 11:21:23 UTC 2013 - lslezak@suse.cz

- PackageSystem.ycp - do not initialize the target system in the
  first installation stage when running in instsys, there is no RPM
  DB in the RAM disk image (bnc#742420#c7)

-------------------------------------------------------------------
Thu Jul 18 11:57:12 UTC 2013 - mfilka@suse.com

- added net device type detection based on sysfs
- fixed type detection workflow
- 2.24.5 

-------------------------------------------------------------------
Fri Jul 12 08:20:12 UTC 2013 - mfilka@suse.com

- fixed device type detection when commiting new device into
  NetworkInterfaces' cache. Fixes bnc#809053.
- changes API for device type detection - incompatible to previous
  versions
- 2.24.4

-------------------------------------------------------------------
Fri Jun 28 12:08:50 UTC 2013 - mfilka@suse.com

- bnc#817797 
    - data imported into NetworkInterfaces cannot be overwritten by 
    subsequent Read anymore
- 2.24.3

-------------------------------------------------------------------
Thu Jun 27 16:10:13 CEST 2013 - jsuchome@suse.cz

- show gpg key info in a term that allows copying the text
  (bnc#611456)
 -2.24.2

-------------------------------------------------------------------
Thu Jun 13 06:24:11 UTC 2013 - lslezak@suse.cz

- updated the testsuite to make the transition to Ruby easier

-------------------------------------------------------------------
Mon May 27 14:16:53 CEST 2013 - locilka@suse.com

- Reverted resetting disabled steps (bnc#813072)
- 2.24.1

-------------------------------------------------------------------
Tue May 21 15:24:25 CEST 2013 - jsuchome@suse.cz

- do not propose desktop kernel for minimal installation
  (bnc#819335) 
- 2.24.0

-------------------------------------------------------------------
Thu May 16 12:41:09 UTC 2013 - jsrain@suse.cz

- handle GPG keys in AutoUpgrade the same as in AutoYaST
  (bnc#820166)
- 2.23.29

-------------------------------------------------------------------
Tue May 14 11:43:45 UTC 2013 - mfilka@suse.com

- bnc#819327
    - InfiniBand device is not available on s390 arch.
- 2.23.28

-------------------------------------------------------------------
Tue May 14 09:17:11 CEST 2013 - tgoettlicher@suse.de

- accept any version of libyui
- 2.23.27

-------------------------------------------------------------------
Mon May 13 12:43:33 CEST 2013 - locilka@suse.com

- Fixing resetting steps in installation (bnc#813072)
- 2.23.26

-------------------------------------------------------------------
Fri May  3 17:04:22 UTC 2013 - locilka@suse.com

- Added functionality for checking network entry with optional
  netmask in IP or CIDR format (bnc#800592).
- Using new IP::CheckNetwork in Firewall (bnc#800592).
- ValidNetwork definition moved to IP module.
- 2.23.25

-------------------------------------------------------------------
Thu May  2 10:32:13 UTC 2013 - locilka@suse.com

- Re-enabling all disabled items (steps, proposals) if stagemode
  has changed (bnc#813072)
- 2.23.24

-------------------------------------------------------------------
Thu May  2 10:04:01 UTC 2013 - lslezak@suse.cz

- correct function signature for Pkg::CallbackErrorScanDb()
  callback

-------------------------------------------------------------------
Fri Mar 15 16:35:14 CET 2013 - jsuchome@suse.cz

- testsuite adapted to previous change (new code in Enable call)

-------------------------------------------------------------------
Wed Mar  6 10:07:05 CET 2013 - tgoettlicher@suse.de

- applied lnussel's patch:
  Don't use Info function to check enable state (bnc#807507)
- 2.23.23

-------------------------------------------------------------------
Tue Mar  5 15:56:58 CET 2013 - mvidner@suse.cz

- Changed to use network.service alias link, that is installed by
  the NetworkManager.service while "systemctl enable" and obsoletes
  the NETWORKMANAGER=yes/no variable in /etc/sysconfig/network/config
  (bnc#764055,bnc#764336,bnc#798348, by mt@suse.com)
- Requires sysconfig >= 0.80.0
- 2.23.22

-------------------------------------------------------------------
Wed Feb 13 18:10:19 CET 2013 - aschnell@suse.de

- added CommandLine::PrintTable, String::Repeat and
  String::SuperPad
- 2.23.21

-------------------------------------------------------------------
Fri Feb  1 08:55:18 UTC 2013 - lslezak@suse.cz

- added perl-XML-XPath dependency (needed by RegistrationStatus.pm)
- 2.23.20

-------------------------------------------------------------------
Thu Jan 17 17:00:06 CET 2013 - locilka@suse.com

- Extended checking for service in Service module by also checking
  in /etc/init.d as a fallback (bnc#795929 comment#20).
- 2.23.19

-------------------------------------------------------------------
Wed Jan 16 10:57:28 CET 2013 - locilka@suse.com

- Testcase for Service module moved here from yast2-iscsi-client

-------------------------------------------------------------------
Mon Jan 14 10:17:53 UTC 2013 - locilka@suse.com

- Runlevel definitions (targets) are now in /usr/lib/systemd/system
  (bnc#795929)
- Checking for systemd scripts in more directories (bnc#795929)
- 2.23.18

-------------------------------------------------------------------
Mon Jan  7 08:10:08 UTC 2013 - locilka@suse.com

- SuSEfirewall2 has merged *_init and *_setup services into one
  systemd service (bnc#795929).
- 2.23.17

-------------------------------------------------------------------
Fri Jan 04 16:37:07 CET 2013 - aschnell@suse.de

- fixed path for get_kernel_version (bnc#794084)
- 2.23.16

-------------------------------------------------------------------
Tue Dec 18 14:34:07 UTC 2012 - locilka@suse.com

- Adapted Service module to use systemd directly instead of via
  init.d (FATE #312568)
- 2.23.15

-------------------------------------------------------------------
Fri Dec  7 12:08:58 UTC 2012 - lslezak@suse.cz

- allow some characters in URL password field (bnc#786757)

-------------------------------------------------------------------
Thu Nov 29 17:04:52 CET 2012 - tgoettlicher@suse.de

- fixed bnc#791294: frame for firewall settings 
- 2.23.14

-------------------------------------------------------------------
Tue Nov 27 12:15:32 CET 2012 - gs@suse.de

- Added sysconfig variables (solver options) PKGMGR_VERIFY_SYSTEM,
  PKGMGR_AUTO_CHECK, PKGMGR_REEVALUATE_RECOMMENDED

-------------------------------------------------------------------
Mon Nov 26 13:50:09 UTC 2012 - locilka@suse.com

- Dropped obsolete Runlevel YCP module

-------------------------------------------------------------------
Tue Nov 20 16:52:28 UTC 2012 - jdsn@suse.de

- move RegistrationStatus.pm from wagon to yast2 (fate#312712)
- new version for proper package dependencies in wagon
- 2.23.13

-------------------------------------------------------------------
Tue Nov 13 17:37:41 CET 2012 - tgoettlicher@suse.de

- confirmed license GPL v2
- 2.23.12

-------------------------------------------------------------------
Fri Nov  2 11:43:01 CET 2012 - jsuchome@suse.cz

- move Log Viewer client here from dropped repair module
  (bnc#787070)
- 2.23.11

-------------------------------------------------------------------
Tue Oct 30 08:26:28 CET 2012 - jsuchome@suse.cz

- Kernel::InformAboutKernelChange - always return boolean
- fixed build dependencies
- 2.23.10 

-------------------------------------------------------------------
Mon Oct 29 14:52:40 CET 2012 - jsuchome@suse.cz

- use Kernel::InformAboutKernelChange after package installation
- do not read SuSEconfig log 
- 2.23.9

-------------------------------------------------------------------
Thu Oct 25 14:12:12 CEST 2012 - jsuchome@suse.cz

- added Kernel::InformAboutKernelChange - replacement for only
  non-SuSEconfig part of inst_suseconfig
- 2.23.8 

-------------------------------------------------------------------
Fri Oct 19 11:36:26 CEST 2012 - jsuchome@suse.cz

- added Syslog module, simple API to write into system log 
- 2.23.7

-------------------------------------------------------------------
Thu Oct 11 14:49:04 CEST 2012 - jsuchome@suse.cz

- removed calls to /sbin/SuSEconfig, packages should care of 
  updating configurations on their own

-------------------------------------------------------------------
Mon Oct 01 06:17:16 UTC 2012 - mfilka@suse.com

- extended support for IPv6
- 2.23.6 

-------------------------------------------------------------------
Mon Sep 24 17:38:52 CEST 2012 - locilka@suse.com

- Fixed detection whether firewall is running (BNC #779455) and
  unified with starting and stopping the service via Service API.

-------------------------------------------------------------------
Tue Sep 18 22:32:59 CEST 2012 - jsuchome@suse.cz

- added San Marino to the list of countries (bnc#780639)
- 2.23.5 

-------------------------------------------------------------------
Mon Aug 27 08:51:54 CEST 2012 - tgoettlicher@suse.de

- fix bnc#776567 YaST doesn't support input method
- 2.23.4

-------------------------------------------------------------------
Fri Aug 17 15:47:42 CEST 2012 - locilka@suse.com

- Fixed a typo (BNC #766703)
- Added support for iSCSI Target into the Firewall proposal
  (BNC #766300)

-------------------------------------------------------------------
Tue Aug  7 14:53:33 CEST 2012 - jsuchome@suse.cz

- fixed checking for systemd status (bnc#774799)
- 2.23.3 

-------------------------------------------------------------------
Tue Jun 26 11:45:26 CEST 2012 - gs@suse.de

- added color schemes "highcontrast" and "inverted" to description
  of Y2NCURSES_COLOR_THEME in sysconfig.yast2 

-------------------------------------------------------------------
Fri Jun 22 11:25:10 UTC 2012 - tgoettlicher@suse.de

- search for UI plugins at new and old location
- 2.23.2 

-------------------------------------------------------------------
Thu May 10 07:17:40 UTC 2012 - mfilka@suse.com

- removed ShellSafeWrite as it is not needed anymore with new ag_ini - bnc#750325
- 2.23.0 

-------------------------------------------------------------------
Thu Mar 29 14:02:47 CEST 2012 - jsuchome@suse.cz

- merged proofed texts
- 2.22.6

-------------------------------------------------------------------
Wed Mar 28 11:58:34 CEST 2012 - gs@suse.de

- Revert the change in FileUtils::Exists() (change is not needed
  here but will cause failure of testsuites)
- 2.22.5 

-------------------------------------------------------------------
Wed Feb 22 12:57:01 UTC 2012 - mfilka@suse.com

- bnc#694582 - added @ as it is allowed in authority part of URI.
- improve Exists(), don't return 'true' if SCR::Read() returned nil
- fixed testsuite for WorkFlow.ycp - corrupted due to above Exists() fix
- added String::YesNo
- 2.22.4 

-------------------------------------------------------------------
Tue Jan 31 14:44:38 CET 2012 - tgoettlicher@suse.de

- Fixed typo

-------------------------------------------------------------------
Fri Jan 13 14:35:47 CET 2012 - mvidner@suse.cz

- Internet test: fail early if NetworkManager has crashed
  (bnc#739390).
- 2.22.3

-------------------------------------------------------------------
Fri Jan  6 15:06:00 CET 2012 - mvidner@suse.cz

- Relicensed ConfigHistory from GPL-2.0 to GPL-2.0+
  to match the rest of the package (bnc#728950).
- 2.22.2

-------------------------------------------------------------------
Fri Jan  6 14:57:57 CET 2012 - jreidinger@suse.com

- forbid appending to IPADDR additional suffix if there is already
  one. Original name have preference (bnc#735109).

-------------------------------------------------------------------
Fri Jan  6 14:56:00 CET 2012 - mvidner@suse.cz

- create user-unreadable ifcfg files without a race (bnc#713661, CVE-2011-3177)
- 2.22.1

-------------------------------------------------------------------
Fri Jan  6 14:47:16 CET 2012 - mvidner@suse.cz

- Moved NetworkStorage from yast2.rpm to yast2-network.rpm
  (bnc#726057)
- 2.22.0

-------------------------------------------------------------------
Wed Nov  2 14:49:31 CET 2011 - locilka@suse.cz

- Unified starting, stopping and checking for firewall status
  (bnc#727445)
- 2.21.25

-------------------------------------------------------------------
Tue Oct 25 15:45:33 CEST 2011 - locilka@suse.cz

- Added new function String::ReplaceWith that is a replacement for
  often used mergestring(splitstring(...))

-------------------------------------------------------------------
Thu Oct 20 11:54:34 CEST 2011 - locilka@suse.cz

- Fixed script for generating translations for firewall services
  defined by other packages
- Regenerated translations for firewall services defined by other
  packages (bnc#722877)

-------------------------------------------------------------------
Wed Oct  5 10:21:02 UTC 2011 - jsrain@suse.cz

- removed list of controller modules not to be included in ititrd
  (bnc#719696)
- 2.21.24

-------------------------------------------------------------------
Thu Sep 29 14:54:07 UTC 2011 - lslezak@suse.cz

- Service::RunInitScriptWithTimeOut() - fixed memory leak,
  release the process info at the end

-------------------------------------------------------------------
Mon Sep 26 10:58:19 UTC 2011 - jsrain@suse.cz

- simplify usage of save_y2logs (bnc#673990)

-------------------------------------------------------------------
Fri Sep 23 12:00:45 UTC 2011 - lslezak@suse.cz

- use Pkg::ResolvableProperties() instead of obsoleted
  Pkg::TargetProducts()
- removed obsoleted Pkg::CallbackAcceptNonTrustedGpgKey() and the
  related dialog
- 2.21.23

-------------------------------------------------------------------
Fri Sep 16 11:46:38 CEST 2011 - visnov@suse.de

- Added UIHelper library module - contains useful
  UI helpers from now obsolete Wizard_hw
- Drop Wizard_hw
- Added Wizard::SetDesktopTitleAndIcon
- Added Desktop::ParseSingleDesktopFile
- 2.21.22

-------------------------------------------------------------------
Thu Sep 15 15:23:50 CEST 2011 - mvidner@suse.cz

- Added the interface name patterns emN, pN and pNpM.
  It fixes recognizing them as configured (bnc#713644)
  and unbreaks the proposed bridged configuration (bnc#713048).
- 2.21.21

-------------------------------------------------------------------
Wed Sep 14 07:31:48 UTC 2011 - lslezak@suse.cz

- .etc.sysctl_conf agent - support also ';' comment character
- 2.21.20

-------------------------------------------------------------------
Tue Sep 13 10:39:42 CEST 2011 - locilka@suse.cz

- Fixed SuSEfirewall2 SCR agent to understand single-quoted and
  double-quoted, single and multi-line variables and also
  single-line variables without any quotes (bnc#716013).
- 2.21.19

-------------------------------------------------------------------
Fri Sep  9 15:56:48 CEST 2011 - locilka@suse.cz

- Using ButtonBox in Wizard where possible (bnc#571939)

-------------------------------------------------------------------
Thu Sep  8 16:13:26 UTC 2011 - lslezak@suse.cz

- adapted to systemd (bnc#664548)
- 2.21.18

-------------------------------------------------------------------
Thu Sep  8 11:33:46 CEST 2011 - jsuchome@suse.cz

- added agent for /etc/sysctl.conf (fate#312343)
- 2.21.17

-------------------------------------------------------------------
Thu Sep  8 09:29:27 UTC 2011 - lslezak@suse.cz

- GPG.ycp - fixed initialization after creating a new GPG key,
  fixed creating a GPG key in KDE desktop or after logging via
  plain "su" (gpg agent problem) (bnc#715242)

-------------------------------------------------------------------
Mon Sep  5 16:40:22 UTC 2011 - lslezak@suse.cz

- added new Systemd.ycp module for handling systemd configuration,
  (needed for bnc#707418)
- 2.21.16

-------------------------------------------------------------------
Thu Sep  1 06:40:43 UTC 2011 - jsrain@suse.cz

- enhanced the help command-line parameters (bnc#712271)
- 2.21.15

-------------------------------------------------------------------
Wed Aug 31 16:21:31 CEST 2011 - mvidner@suse.cz

- Update Deleted and OriginalDevices in NetworkInterfaces::Write.
  Thanks to Justus Winter
- 2.21.14

-------------------------------------------------------------------
Wed Aug 31 07:40:54 UTC 2011 - lslezak@suse.cz

- fixed trusting a GPG key (wrong id check) (bnc#713068)
- added String::FindMountPoint() function (moved from yast2-wagon
  to share it with other modules)
- 2.21.13

-------------------------------------------------------------------
Fri Aug 26 13:26:32 CEST 2011 - locilka@suse.cz

- Fixed handling of FW_SERVICES_ACCEPT_* in SuSEFirewall modules to
  understand flags as the fifth parameter (bnc#712670)
- Fixed SuSEfirewall2 SCR agent to parse the sysconfig file
  properly (bnc#712670)
- 2.21.12

-------------------------------------------------------------------
Mon Aug  8 11:07:38 UTC 2011 - lslezak@suse.cz

- improved GPG key import dialog: changed "Import" button to
  "Trust" (bnc#694213), display expiration warning for expired
  keys, better layout for displaying GPG key properties, hide
  additional help text in ncurses UI (so the GPG key properties are
  displayed completely)
- 2.21.11

-------------------------------------------------------------------
Fri Aug  5 12:35:57 CEST 2011 - tgoettlicher@suse.de

- fixed .desktop file (bnc #681249)

-------------------------------------------------------------------
Wed Aug  3 09:04:32 UTC 2011 - lslezak@suse.cz

- use term "Software manager" instead of "Package manager"
  (bnc#585679)
- 2.21.10

-------------------------------------------------------------------
Tue Aug  2 09:19:26 CEST 2011 - locilka@suse.cz

- Fixed Get/SetBroadcastAllowedPorts in SuSEFirewall to keep
  user-entered values instead of translating them magically into
  list of ports (bnc#694782).
- 2.21.9

-------------------------------------------------------------------
Thu Jul 28 16:23:46 CEST 2011 - mvidner@suse.cz

- Fixed NetworkInterfaces::GetTypeFromIfcfg to recognize bridges (bnc#704999).
- 2.21.8

-------------------------------------------------------------------
Wed Jul 27 09:29:36 UTC 2011 - lslezak@suse.cz

- command line - properly display multiline help texts (bnc#708553)
- 2.21.7

-------------------------------------------------------------------
Fri Jul 22 16:18:30 CEST 2011 - mvidner@suse.cz

- FCoE detection in NetworkStorage::isDiskOnNetwork (bnc#677251, FATE#306855).
- Added NetworkInterfaces::GetTypeFromIfcfg which knows
  ETHERDEVICE=>vlan (FATE#311380).
- 2.21.6

-------------------------------------------------------------------
Fri Jul 22 16:10:07 CEST 2011 - locilka@suse.cz

- Removed obsoleted X-KDE-SubstituteUID from desktop files
  (bnc#540627)

-------------------------------------------------------------------
Thu Jul 21 15:15:51 CEST 2011 - locilka@suse.cz

- Fixed SuSEfirewall2 config library: By default any unassigned
  network interface is automatically assigned to the external
  firewall zone (bnc#547309).
- Fixed CWM library for opening ports in firewall not to list any
  empty strings returned by network module, just interface names
  (bnc#547309).
- 2.21.5

-------------------------------------------------------------------
Mon Jul 18 08:26:12 CEST 2011 - jsrain@suse.cz

- fixed typo (bnc#702662)

-------------------------------------------------------------------
Tue Jun 28 13:50:16 UTC 2011 - lslezak@suse.cz

- Suppress decimal zeroes for kB sizes (e.g. display "743 kB"
  instead of "743.00 kB") (bnc#495045)
- 2.21.4

-------------------------------------------------------------------
Thu Jun 23 15:28:19 UTC 2011 - lslezak@suse.cz

- read GPG keys in UTF-8 locale to properly read non-ASCII
  characters, UTF-8 characters caused SLMS webyast module crashing
  (bnc#696312)
- 2.21.3

-------------------------------------------------------------------
Thu Jun 23 09:48:12 UTC 2011 - lslezak@suse.cz

- Fixed abort callback to abort installation completely
  (bnc#673629)
- 2.21.2

-------------------------------------------------------------------
Tue Jun 21 15:39:34 CEST 2011 - locilka@suse.cz

- Fixed group desktop files by adding Exec=/sbin/yast2 (BNC#470482)

-------------------------------------------------------------------
Thu Jun 16 17:40:28 CEST 2011 - tgoettlicher@suse.de

- Fixed crushed progress bar (bnc #675443)
- Version bump
- 2.21.1

-------------------------------------------------------------------
Thu Jun 16 14:55:22 CEST 2011 - locilka@suse.cz

- Fixed regexp in Custom broadcast definition in
  SuSEFirewallExpertRules (BNC #676972).
- 2.20.15

-------------------------------------------------------------------
Thu May 19 14:40:07 CEST 2011 - mvidner@suse.cz

- Don't assume YaST has crashed (and scare the user with a pop-up)
  simply if a YCP script returns false (bnc#645434).
- 2.20.14

-------------------------------------------------------------------
Wed Mar 16 10:46:07 CET 2011 - tgoettlicher@suse.de

- Fixed dependencies (bnc #667938)
- 2.20.13

-------------------------------------------------------------------
Tue Feb  8 16:37:35 CET 2011 - jsrain@suse.cz

- do not define splash screen resolution to mkinitrd if boot splash
  is not installed (bnc#670225)
- 2.20.12

-------------------------------------------------------------------
Wed Jan 19 13:49:18 CET 2011 - jsrain@suse.cz

- adaptations for unattended migration (fate#310481)
- 2.20.11

-------------------------------------------------------------------
Tue Jan 18 16:37:53 CET 2011 - aschnell@suse.de

- call snapper from yast2 script

-------------------------------------------------------------------
Tue Jan  4 13:42:54 UTC 2011 - lslezak@suse.cz

- check PackageKit status, suggest to quit the daemon if it is
  running (bnc#659522)
- 2.20.10

-------------------------------------------------------------------
Mon Jan  3 17:25:36 UTC 2011 - lslezak@suse.cz

- fixed VLAN config type detection (wrong regexp)
- 2.20.9

-------------------------------------------------------------------
Mon Jan  3 16:49:18 UTC 2011 - lslezak@suse.cz

- don't abort when package checksum verification failes, ask to
  download the file again (bnc#657608)
- 2.20.8

-------------------------------------------------------------------
Wed Dec 22 18:58:19 CET 2010 - mzugec@suse.cz

- ifcfg-ethX.Y style config files for VLAN(fate#309240)
- 2.20.7 

-------------------------------------------------------------------
Mon Dec 20 11:27:17 CET 2010 - mzugec@suse.cz

- fate#306855: FCoE boot support
- 2.20.6 

-------------------------------------------------------------------
Tue Nov 16 15:45:30 CET 2010 - mzugec@suse.cz

- save log file into home directory by default (bnc#653601)
- 2.20.5 

-------------------------------------------------------------------
Fri Nov 12 15:42:50 CET 2010 - mzugec@suse.cz

- FileChanges: fixed testsuite 

-------------------------------------------------------------------
Fri Nov 12 11:03:58 CET 2010 - mzugec@suse.cz

- yast2 added bind-utils dependency (bnc#651893)
- 2.20.4 

-------------------------------------------------------------------
Fri Nov 12 10:23:17 CET 2010 - mzugec@suse.cz

- FileChanges: test rpm command exit value 

-------------------------------------------------------------------
Fri Nov  5 12:40:03 UTC 2010 - lslezak@suse.cz

- PackageCallbacks: removed the retry/abort/skip dialog from
  DoneProvide callback - the user is asked via MediaChange
  callback, don't ask twice when aborting.
- 2.20.3

-------------------------------------------------------------------
Tue Nov  2 15:09:00 UTC 2010 - lslezak@suse.cz

- updated to match the changed StartPackage callback signature
- 2.20.2

-------------------------------------------------------------------
Mon Oct 18 15:04:37 UTC 2010 - lslezak@suse.cz

- don't display extra error popup when a download fails, the error
  is reported later via MediaChange callback anyway (bnc#625987)
- 2.20.1

-------------------------------------------------------------------
Wed Oct 13 10:07:55 CEST 2010 - jsuchome@suse.cz

- open LongError popup instead of Error if the message is too long 
  (bnc#611596)

-------------------------------------------------------------------
Thu Oct  7 07:21:57 UTC 2010 - lslezak@suse.cz

- just log problemDeltaDownload callbacks - libzypp automatically
  tries full rpm if patch/delta cannot be downloaded, displaying 
  error popup breaks unattended installation (bnc#377569)
- 2.20.0

-------------------------------------------------------------------
Mon Jul 19 14:56:51 CEST 2010 - mzugec@suse.cz

- yast2 bash completion - show all yast modules (bnc#621848)
- thanks to Andrea Florio

-------------------------------------------------------------------
Fri Apr 30 13:32:22 CEST 2010 - jsuchome@suse.cz

- ag_anyxml: do not die on broken XML (bnc#600928)
- 2.19.13 

-------------------------------------------------------------------
Thu Apr 29 12:15:50 CEST 2010 - jsrain@suse.cz

- fixed typo (bnc#594384)

-------------------------------------------------------------------
Mon Apr 19 07:49:25 UTC 2010 - lslezak@suse.cz

- URLRecode.pm - fixed "deprecated defined(%hash)" warning
  (bnc#596920)
- 2.19.12

-------------------------------------------------------------------
Thu Apr  8 13:11:14 CEST 2010 - gs@suse.de

- yast2 start script: don't start YaST on console in UTF-8 mode
  by default and don't fix settings, but respect and trust the 
  locale ('testutf8' is removed, see bnc#556555 and bnc#436378).
- 2.19.11  

-------------------------------------------------------------------
Fri Mar 26 02:19:19 EDT 2010 - cmeng@novell.com

- Add a new category High Availability (bnc #575787)

-------------------------------------------------------------------
Mon Mar 22 09:12:32 CET 2010 - mzugec@suse.cz

- L3: autoinstallation with manual setup (bnc#568653)
- 2.19.10 

-------------------------------------------------------------------
Tue Mar 16 15:28:33 CET 2010 - jsuchome@suse.cz

- SERVICES.pm moved to webyast-services-ws (bnc#587876) 
- 2.19.9

-------------------------------------------------------------------
Wed Mar 10 16:32:25 CET 2010 - locilka@suse.cz

- Added special comments for translators to RTL languages
  (BNC #584466).

-------------------------------------------------------------------
Wed Mar 10 15:43:17 CET 2010 - mvidner@suse.cz

- Mode::test(): check getenv instead of the UI
  so that it works also in WebYaST (bnc#243624#c13).
- 2.19.8

-------------------------------------------------------------------
Wed Mar  3 23:08:31 CET 2010 - jsuchome@suse.cz

- SERVICES.pm: added support for enabling/disabling service 
- 2.19.7

-------------------------------------------------------------------
Wed Feb 17 10:09:00 CET 2010 - jsrain@suse.cz

- do not save unmodified interfaces (fate#308978)

-------------------------------------------------------------------
Thu Feb 11 16:10:40 CET 2010 - juhliarik@suse.cz

- added fix for deleting splash from initrd (bnc#292013)

-------------------------------------------------------------------
Mon Feb  8 16:13:49 CET 2010 - locilka@suse.cz

- Fixed SuSEFirewall::ActivateConfiguration to return a boolean
  value in all scenarios (BNC #577932).

-------------------------------------------------------------------
Mon Feb  8 15:23:54 CET 2010 - locilka@suse.cz

- Showing also zone of interface for 'Open Port in Firewall'
  details (BNC #483455).
- 2.19.6

-------------------------------------------------------------------
Tue Feb  2 17:20:29 CET 2010 - locilka@suse.cz

- Fixed generating unique step IDs for Wizard too keep the same
  durign one YaST run (BNC #575092).

-------------------------------------------------------------------
Mon Jan 18 14:36:37 CET 2010 - jsuchome@suse.cz

- SERVICES.pm: read descriptions (bnc#570298); get single service
  status from the Read function (bnc#570968)
- 2.19.5

-------------------------------------------------------------------
Fri Jan 15 11:44:39 CET 2010 - aschnell@suse.de

- extended Report and Popup module (needed for fate #304500)
- 2.19.4

-------------------------------------------------------------------
Thu Jan 14 17:53:48 CET 2010 - mzugec@suse.cz

- NetworkStorage: adapt functions needed for iBFT (bnc#551380)
- 2.19.3 

-------------------------------------------------------------------
Thu Jan 14 16:48:19 CET 2010 - kmachalkova@suse.cz

- Added Recommends: xdg-utils. xdg-su is now used in .desktop files
  of root-only YaST modules (bnc#540627) 
- 2.19.2

-------------------------------------------------------------------
Tue Jan 12 11:15:45 UTC 2010 - lslezak@suse.cz

- GPG.ycp - run gpg in C locale (bnc#544680)
- GPG.ycp - return success/error result in GPG::Init() and
  GPG::CreateKey() functions (bnc#544682)

-------------------------------------------------------------------
Thu Jan  7 14:26:21 CET 2010 - jsrain@suse.cz

- updated start-up script to behave correctly if QT CC is to be
  used without QT back-end (bnc#545331)

-------------------------------------------------------------------
Tue Jan  5 15:07:54 UTC 2010 - lslezak@suse.cz

- added missing UI::SetProductName() call - display the proper
  product name in help texts (using &product; macro) (bnc#535483)
- 2.19.1

-------------------------------------------------------------------
Mon Dec  7 13:03:25 CET 2009 - jsrain@suse.cz

- translate module names properly in NCurses CC (bnc#553644)

-------------------------------------------------------------------
Thu Nov 26 19:40:24 CET 2009 - locilka@suse.cz

- Fixed access rights for /etc/install.inf (bnc #500124)

-------------------------------------------------------------------
Thu Nov 26 18:10:42 CET 2009 - kmachalkova@suse.cz

- Fixed striping trailing \n from Hostname::CurrentHostname() 
  (bnc#553213)
- 2.19.0

-------------------------------------------------------------------
Thu Nov 26 07:51:09 UTC 2009 - lslezak@suse.cz

- PackageLock - use "Software Management" term consistently
  (bnc#558625)

-------------------------------------------------------------------
Thu Nov 19 16:51:55 CET 2009 - locilka@susue.cz

- REGISTERPRODUCT from content file moved to control file to
  globals->require_registration (FATE #305578)
- Extended SuSEFirewallServices module (FATE #306804)

-------------------------------------------------------------------
Tue Nov 10 10:07:01 CET 2009 - jsuchome@suse.cz

- SERVICES.pm: use ruby-bindings to read yml file (bnc#551276)

-------------------------------------------------------------------
Fri Nov  6 14:05:03 CET 2009 - jsrain@suse.cz

- issue an error message instead of trying to start YaST in
  NCurses without a terminal available (bnc#502688)

-------------------------------------------------------------------
Mon Oct 26 16:53:20 CET 2009 - mzugec@suse.cz

- NetworkPopup: display link state (FaTE#307166)
- 2.18.28 

-------------------------------------------------------------------
Wed Oct 21 15:02:15 CEST 2009 - mzugec@suse.cz

- Internet.ycp: skip interface status test in case of NM (bnc#535837)
- 2.18.27 

-------------------------------------------------------------------
Mon Oct 19 16:53:58 CEST 2009 - lslezak@suse.cz

- added explicit gpg2 Requires (bnc#544683)

-------------------------------------------------------------------
Fri Sep 25 17:52:49 CEST 2009 - mzugec@suse.cz

- separation of netmask and prefix validation in Netmask module
- 2.18.26 

-------------------------------------------------------------------
Mon Sep 14 13:46:56 CEST 2009 - mvidner@suse.cz

- YaST would not start from the GNOME menu (Unknown option -S) bnc#537470.
- 2.18.25

-------------------------------------------------------------------
Mon Sep  7 15:20:03 CEST 2009 - jsuchome@suse.cz

- package new YaPI file SERVICES.pm (fate #306696)
- 2.18.24 

-------------------------------------------------------------------
Fri Sep  4 18:29:35 CEST 2009 - kmachalkova@suse.cz

- ProductControl: support for disabling AC sub-items and sub-proposals
  (related to FaTE #303859 and bnc#534862)
- 2.18.23

-------------------------------------------------------------------
Mon Aug 10 14:12:33 CEST 2009 - mvidner@suse.cz

- save_y2logs: print usage to stderr (bnc#522842).
  This is to notify users who use "$0 > l.tgz" instead of "$0 l.tgz"

-------------------------------------------------------------------
Wed Jul 29 14:44:48 CEST 2009 - jsrain@suse.cz

- select kernel-desktop by default if exists
- 2.18.22

-------------------------------------------------------------------
Thu Jul 16 14:06:37 CEST 2009 - jsuchome@suse.cz

- Wizard.ycp: use Fancy UI for 1024x576 screen size (fate#306298)
- 2.18.21

-------------------------------------------------------------------
Thu Jul  9 13:55:26 CEST 2009 - lslezak@suse.cz

- Call UI::RecalcLayout() after changing push button label
  (bnc#510282)
- Improved automatic retry after download failure (more attepts,
  logarithmic back-off, retry download in more cases) (bnc#119813)
- 2.18.20

-------------------------------------------------------------------
Wed Jul 08 11:29:44 CEST 2009 - aschnell@suse.de

- added GetIntegerFeature() and SetIntegerFeature() to
  ProductFeatures module
- 2.18.19

-------------------------------------------------------------------
Fri Jun 19 13:01:19 CEST 2009 - jsrain@suse.cz

- removed cyclic dependency between YCP modules preventing from
  correct build
- 2.18.18

-------------------------------------------------------------------
Tue Jun 16 16:44:49 CEST 2009 - mvidner@suse.cz

- Using autodocs-ycp.ami, which contains a fix for automake 1.11.

-------------------------------------------------------------------
Thu Jun 11 18:09:25 CEST 2009 - lslezak@suse.cz

- use float::tolstring() function in String::FormatSize() and
  String::FormatSizeWithPrecision() to use the current
  locale decimal separator (bnc#372671)

-------------------------------------------------------------------
Thu Jun 11 15:55:55 CEST 2009 - jsrain@suse.cz

- Getting hostname info from /etc/HOSTNAME only if the file exists.

-------------------------------------------------------------------
Wed Jun  3 12:25:28 CEST 2009 - jsrain@suse.cz

- prefer Gtk front-end when running xfce (bnc#509121)

-------------------------------------------------------------------
Mon Jun  1 11:52:53 CEST 2009 - mzugec@suse.cz

- new variable Internet::test to store status of test (bnc#506721)
- 2.18.17 

-------------------------------------------------------------------
Tue May 26 19:02:36 CEST 2009 - juhliarik@suse.cz

- added fix for problem with parsing command line (bnc#462276) 

-------------------------------------------------------------------
Fri May 22 10:47:43 CEST 2009 - mvidner@suse.cz

- yast2-completion.sh: removed <(process substitution) so that it
  works even with POSIXLY_CORRECT=1 (bnc#504844).

-------------------------------------------------------------------
Wed May 20 12:45:47 CEST 2009 - aschnell@suse.de

- moved .proc.mounts agent from yast2-installation to yast2 (bnc
  #504429)

-------------------------------------------------------------------
Tue May  5 14:18:28 CEST 2009 - jsrain@suse.cz
 
- remove all passwords from install.inf in save_y2log (bnc#500130)

-------------------------------------------------------------------
Wed Apr 29 09:15:49 CEST 2009 - lslezak@suse.cz

- media change popup - display also the URL in the short summary
  (bnc#439069)
- 2.18.15

-------------------------------------------------------------------
Tue Apr 28 15:18:49 CEST 2009 - lslezak@suse.cz

- URL.ycp - escape also non-ASCII characters in URL, added
  URLRecode.pm module (bnc#446395)
- URL.ycp - fixed processing of smb:// URLs (bnc#495109)

-------------------------------------------------------------------
Mon Apr 20 16:11:35 CEST 2009 - jsrain@suse.cz

- at start-up, check that /sys, /proc and /dev are not empty and
  prevent YaST from start if they are (bnc#450643)

-------------------------------------------------------------------
Thu Apr  9 10:04:19 CEST 2009 - lslezak@suse.cz

- PackageSystem.ycp - check nil result of Pkg::PkgCommit() call
  which indicates an error (bnc#157551)

-------------------------------------------------------------------
Wed Apr  8 11:27:13 CEST 2009 - lslezak@suse.cz

- PackageCallbacks.ycp - don't read non existing y2logRPM file
  (bnc#456446)

-------------------------------------------------------------------
Tue Apr  7 15:31:35 CEST 2009 - jreidinger@suse.cz

- Add to CWM widget for unified table CWMTable
- 2.18.14 

-------------------------------------------------------------------
Fri Apr  3 13:26:58 CEST 2009 - lslezak@suse.cz

- Do not display "No package source" popup, just log a warning
  (bnc#485587)

-------------------------------------------------------------------
Fri Apr  3 12:29:54 CEST 2009 - jsrain@suse.cz

- save_y2logs additionally collects /var/log/zypper.log and
  /var/log/pk_backend_zypp

-------------------------------------------------------------------
Wed Mar 25 16:41:53 CET 2009 - lslezak@suse.cz

- Fixed layout of the authentication popup

-------------------------------------------------------------------
Tue Mar 17 20:05:45 CET 2009 - lslezak@suse.cz

- moved functions RunCommandWithTimeout() and RunDumbTimeout()
  from SourceManager.ycp to Misc.ycp

-------------------------------------------------------------------
Tue Mar 17 12:42:56 CET 2009 - jsrain@suse.cz

- fixed typo (bnc #483915)
- report when GTK UI is wanted but not installed (bnc #472448)

-------------------------------------------------------------------
Mon Mar 16 10:03:31 CET 2009 - ug@suse.de

- docu for Popup::ShowTextTimed fixed

-------------------------------------------------------------------
Fri Mar 06 12:15:09 CET 2009 - aschnell@suse.de

- added Event.ycp to easy use of UI events
- 2.18.13

-------------------------------------------------------------------
Fri Mar  6 09:03:14 CET 2009 - jsrain@suse.cz

- fixed textdomain

-------------------------------------------------------------------
Thu Mar  5 09:23:43 CET 2009 - jsuchome@suse.cz

- GPG.ycp: --batch option is needed for hiding password popup

-------------------------------------------------------------------
Tue Feb 24 18:24:42 CET 2009 - mzugec@suse.cz

- - NetworkInterfaces - possible to not use LABEL for aliases
(bnc#471253)
- 2.18.12 

-------------------------------------------------------------------
Tue Feb 24 14:34:50 CET 2009 - locilka@suse.cz

- Added support for `reboot_same_step return value (bnc #475650).
- 2.18.11

-------------------------------------------------------------------
Mon Feb 23 12:43:46 CET 2009 - locilka@suse.cz

- Fixing ProductControl to avoid leaving a workflow with the `auto
  result - reruns the very first dialog (bnc #468677).

-------------------------------------------------------------------
Wed Feb 18 18:05:49 CET 2009 - mzugec@suse.cz

- NetworkInterfaces.GetDeviceTypes-added bond for s390 (bnc#476490) 
- 2.18.10

-------------------------------------------------------------------
Wed Feb 18 15:37:29 CET 2009 - jsrain@suse.cz

- use PAE kernel only if there is >3GB of RAM or NX flag is present
  (bnc#467328)

-------------------------------------------------------------------
Mon Feb 16 10:45:05 CET 2009 - mzugec@suse.cz

- assign to GetInstArgs.args first map, not first argument (bnc#475169)
- 2.18.9 

-------------------------------------------------------------------
Thu Feb 12 12:52:47 CET 2009 - coolo@suse.de

- add dummy Exec line to the group desktop files to shutup kbuildsycoca
- 2.18.8

-------------------------------------------------------------------
Fri Feb  6 12:27:50 CET 2009 - ug@suse.de

- read X-SuSE-DocTeamID from desktop files
- 2.18.7

-------------------------------------------------------------------
Fri Feb  6 10:40:17 CET 2009 - locilka@suse.cz

- InstError module moved here from yast2-installation-2.18.5
- 2.18.6

-------------------------------------------------------------------
Wed Feb 04 17:02:01 CET 2009 - aschnell@suse.de

- avoid broken pipe in scripts (bnc #467891)
- 2.18.5

-------------------------------------------------------------------
Tue Feb  3 09:27:34 CET 2009 - mvidner@suse.cz

- Fixed prefix detection if called "bash -x yast2" (bnc#458385 c12).

-------------------------------------------------------------------
Fri Jan 30 11:14:42 CET 2009 - jsrain@suse.cz

- fixed bash completion (bnc #470544)

-------------------------------------------------------------------
Wed Jan 28 11:55:29 CET 2009 - lslezak@suse.cz

- PackagesUI - removed textdomain switches

-------------------------------------------------------------------
Tue Jan 27 17:36:15 CET 2009 - locilka@suse.cz

- Added ag_freespace - SCR agent for checking free space in
  directories (mounted partitions) (bnc #460477).
- 2.18.4

-------------------------------------------------------------------
Tue Jan 27 16:35:14 CET 2009 - aschnell@suse.de

- added String::StartsWith() function
- 2.18.3

-------------------------------------------------------------------
Mon Jan 26 14:09:34 CET 2009 - mzugec@suse.cz

- new Wizard::OpenCancelOKDialog() function
- 2.18.2 

-------------------------------------------------------------------
Mon Jan 26 13:08:55 CET 2009 - locilka@suse.cz

- Fixing ProductControl to avoid leaving a workflow by with the
  `back result - reruns the very first dialog (bnc #468677).

-------------------------------------------------------------------
Thu Jan 22 18:41:41 CET 2009 - lslezak@suse.cz

- added String::FormatTime() for formatting time in seconds to
  a printable string (HH:MM:SS or MM:SS format)
- PackagesUI - added installation summary dialog (bnc#431854)
- added PKGMGR_ACTION_AT_EXIT sysconfig variable for configuring
  the default package manager behavior at exit
- 2.18.1

-------------------------------------------------------------------
Mon Jan 19 17:38:12 CET 2009 - lslezak@suse.cz

- URL.ycp - fixed parsing and building IPv6 URLs, testsuite update
  (bnc#465820)

-------------------------------------------------------------------
Tue Jan  6 12:12:09 CET 2009 - jsrain@suse.cz

- added String::RemoveShortcut to allow using widget labels in help
  texts to ensure translations are in sync (bnc #307220)
- 2.18.0

-------------------------------------------------------------------
Tue Dec 30 14:37:45 CET 2008 - lslezak@suse.cz

- use "Installed Size" label in the summary table during package
  installation (bnc#355326)
- better help text for package installation progress dialog
  (bnc#443142)

-------------------------------------------------------------------
Tue Dec 23 08:38:26 CET 2008 - lslezak@suse.cz

- CommandLine.ycp - fixed handling of multiline help texts in
  'xmlhelp' command (bnc#430848)

-------------------------------------------------------------------
Mon Dec 22 13:02:28 CET 2008 - lslezak@suse.cz

- PackageCallbacks.ycp - do not log a password in URL (bnc#460978)

-------------------------------------------------------------------
Wed Dec 17 14:35:22 CET 2008 - lslezak@suse.cz

- PackageSystem::DoInstallAndRemove() - check the system and offer
  to fix it when there are inconsistencies, do not commit the
  changes if there are unresolved dependencies (bnc#439373)

-------------------------------------------------------------------
Wed Dec 17 14:16:19 CET 2008 - locilka@suse.cz

- Escaping parameters when calling /usr/bin/genDDNSkey
  (bnc #459739)

-------------------------------------------------------------------
Mon Dec 15 13:20:41 CET 2008 - lslezak@suse.cz

- PackageSystem::DoInstallAndRemove() - reset the fixsystem solver
  flag and do not install extra (unrelated) packages (bnc#439373)
- 2.17.60

-------------------------------------------------------------------
Mon Dec  8 12:33:02 CET 2008 - jsuchome@suse.cz

- menu.ycp: do not wait for integer return value of YOU (bnc#457167)
- 2.17.59

-------------------------------------------------------------------
Fri Dec  5 15:32:57 CET 2008 - lslezak@suse.cz

- PackagesUI.ycp - properly pass the mode parameter to the packager
  widget (bnc#456472)
- 2.17.58

-------------------------------------------------------------------
Fri Dec  5 09:34:54 CET 2008 - lslezak@suse.cz

- PackageSystem::DoInstallAndRemove() - updated to API change in
  pkg-bindings (bnc#450528)
- 2.17.57

-------------------------------------------------------------------
Wed Dec  3 15:55:44 CET 2008 - kmachalkova@suse.cz

- Take translations of group and module names in ncurses CC from
  system-wide desktop_translations.mo - they are not part of YaST
  .desktop files anymore (bnc#450494) 

-------------------------------------------------------------------
Wed Dec 03 14:39:30 CET 2008 - aschnell@suse.de

- save xorg conf and log in save_y2logs
- 2.17.56

-------------------------------------------------------------------
Wed Dec  3 10:28:01 CET 2008 - lslezak@suse.cz

- PackageSystem::DoInstallAndRemove() - do not install recommended
  packages for already installed packages (bnc#445476)
- 2.17.55

-------------------------------------------------------------------
Tue Dec  2 15:18:00 CET 2008 - mzugec@suse.cz

- NetworkStorage:: for LVM detection use pvs instead of pvscan 

-------------------------------------------------------------------
Tue Dec  2 14:05:30 CET 2008 - mzugec@suse.cz

- improved rootfs on network-based disk detection (bnc#445004)
- 2.17.54 

-------------------------------------------------------------------
Mon Dec  1 11:44:18 CET 2008 - mzugec@suse.cz

- Confirm::Detection() - exception for s390 (bnc#429562) 

-------------------------------------------------------------------
Fri Nov 28 16:55:00 CET 2008 - locilka@suse.cz

- Fixed the ag_netd agent to reset the STDOUT handler to :raw just
  for itself, otherwise UTF-8 chars read from disk are broken
  (bnc #447487).
- 2.17.53

-------------------------------------------------------------------
Thu Nov 27 17:15:15 CET 2008 - locilka@suse.cz

- Fixed counting the current overall SlideShow progress status
  (bnc #449792).

-------------------------------------------------------------------
Tue Nov 25 12:38:23 CET 2008 - lslezak@suse.cz

- reverted back the kernel-maxcpus change (bnc#444658)
- 2.17.52

-------------------------------------------------------------------
Tue Nov 18 19:10:22 CET 2008 - lslezak@suse.cz

- select kernel-maxcpus on x86_64 when there are more than 128
  processors (bnc#444658)
- register AcceptUnknownGpgKey callback (bnc#445664)
- 2.17.51

-------------------------------------------------------------------
Fri Nov 14 16:26:33 CET 2008 - sh@suse.de

- Consistent behaviour for Wizard::HideAbortButton() (bnc #444176)
  Still broken usability-wise, but now broken in a consistent way
- V 2.17.50 

-------------------------------------------------------------------
Wed Nov 12 18:28:46 CET 2008 - jdsn@suse.de

- revert change to disable x11 setup on Itanium(ia64) (bnc#439612)
- 2.17.49

-------------------------------------------------------------------
Fri Nov  7 17:37:50 CET 2008 - locilka@suse.cz

- Checking downloaded files signatures (WorkflowManager)
  (bnc #409927).
- 2.17.48

-------------------------------------------------------------------
Fri Nov  7 12:40:08 CET 2008 - lslezak@suse.cz

- added URL::HidePassword() and URL::HidePasswordToken() functions
  (bnc#441944)
- 2.17.47

-------------------------------------------------------------------
Thu Nov  6 18:45:38 CET 2008 - jdsn@suse.de

- disable x11 setup on Itanium/ia64 (bnc#439612) 
- 2.17.46

-------------------------------------------------------------------
Wed Nov 05 19:14:39 CET 2008 - aschnell@suse.de

- added Integer::Clamp (also used for #429908)
- 2.17.45

-------------------------------------------------------------------
Wed Nov 05 14:25:37 CET 2008 - aschnell@suse.de

- added Integer::Min and Integer::Max (needed for bnc #429908)
- 2.17.44

-------------------------------------------------------------------
Tue Nov  4 16:02:34 CET 2008 - mzugec@suse.cz

- UI::TimeoutUserInput() instead of UI::UserInput() for Hardware 
  Detection (bnc#429562)
- 2.17.43 

-------------------------------------------------------------------
Thu Oct 30 16:44:23 CET 2008 - lslezak@suse.cz

- added .sysconfig.services agent for reading/writing
  /etc/sysconfig/services file (bnc#440243)
- 2.17.42

-------------------------------------------------------------------
Mon Oct 27 13:00:20 CET 2008 - visnov@suse.cz

- SlideShow: check stage progress against overflow 
- 2.17.41

-------------------------------------------------------------------
Mon Oct 20 17:59:57 CEST 2008 - lslezak@suse.cz

- moved PackagesUI.ycp from yast2-packager, added
  RunPackageSelector() and RunPatternSelector() functions
  (bnc#435479)
- 2.17.40

-------------------------------------------------------------------
Mon Oct 20 12:33:54 CEST 2008 - kmachalkova@suse.cz

- bash ag_showexports moved from yast2-nfs-client package here 
  (bnc#257910) 

-------------------------------------------------------------------
Thu Oct 16 15:15:02 CEST 2008 - locilka@suse.cz

- Enhancing ProductControl to show internal steps names if debug
  mode is enabled (needed for WAGON);

-------------------------------------------------------------------
Wed Oct 15 14:59:02 CEST 2008 - locilka@suse.cz

- Removing SetFocus from Popup::AnyQuestion (bnc #435399).

-------------------------------------------------------------------
Mon Oct 13 12:53:12 CEST 2008 - lslezak@suse.cz

- fixed syntax error in media change callback (bnc#434721)
- 2.17.39

-------------------------------------------------------------------
Mon Oct 13 10:37:58 CEST 2008 - locilka@suse.cz

- Used Ricardo's patch for Popup dialog layout (bnc #433183).

-------------------------------------------------------------------
Wed Oct  8 09:33:20 CEST 2008 - lslezak@suse.cz

- display "Skip Autorefresh" button instead of "Abort" when an
  error occurs during autorefresh (bnc#427017)

-------------------------------------------------------------------
Tue Oct  7 17:48:31 CEST 2008 - lslezak@suse.cz

- fixed reference markers (%1) in a popup message (bnc#432518)
- 2.17.38

-------------------------------------------------------------------
Mon Oct  6 14:38:59 CEST 2008 - locilka@suse.cz

- Module PackagesProposal extended to handle also patterns
  (bnc #431580, bnc #431503)

-------------------------------------------------------------------
Mon Oct  6 13:23:09 CEST 2008 - visnov@suse.cz

- Added icon to hardware detection confirmation (bnc #431276)
- 2.17.37

-------------------------------------------------------------------
Fri Oct  3 00:26:13 CEST 2008 - locilka@suse.cz

- Fixed Makefiles by using [[:upper:]]*.ycp where needed.
- 2.17.36

-------------------------------------------------------------------
Thu Oct  2 22:15:31 CEST 2008 - locilka@suse.cz

- Added new PackagesProposal module which provides unified API for
  YaST modules in installation that want to select resolvables for
  installation (bnc #431580).

-------------------------------------------------------------------
Thu Oct  2 14:31:38 CEST 2008 - mzugec@suse.de

- Service  - log output in case of error 

-------------------------------------------------------------------
Thu Oct  2 11:31:35 CEST 2008 - kmachalkova@suse.cz

- Hostname.ycp: Improved FQDN lookup - read /etc/HOSTNAME and use 
  'linux.site' if all else fails (bnc#429792) 

-------------------------------------------------------------------
Wed Oct  1 17:07:00 CEST 2008 - visnov@suse.cz

- Show old action logs when rebuilding slideshow dialog (bnc #431261)

-------------------------------------------------------------------
Tue Sep 30 15:27:45 CEST 2008 - tgoettlicher@suse.de

- Fixed forgotten unregister from agent

-------------------------------------------------------------------
Mon Sep 29 16:52:39 CEST 2008 - visnov@suse.cz

- updated man page with exit codes
- save also zypp history in save_y2logs
- 2.17.35

-------------------------------------------------------------------
Fri Sep 29 14:55:50 CEST 2008 - tgoettlicher@suse.de

- Fixed bnc #418443: Yast modules windows have no title 
- 2.17.34

-------------------------------------------------------------------
Mon Sep 29 10:38:07 CEST 2008 - locilka@suse.cz

- Added possibility to restart YaST from any module by checking for
  /var/lib/YaST2/restart_yast (FATE #304118).
- 2.17.33

-------------------------------------------------------------------
Fri Sep 26 12:15:53 CEST 2008 - locilka@suse.cz

- Disabling firewall functions in Stage::initial (bnc #429861).
- 2.17.32

-------------------------------------------------------------------
Fri Sep 26 10:24:15 CEST 2008 - lslezak@suse.cz

- SlideShow.ycp - fixed division by zero when the installed
  packages are very small (bnc#429933)

-------------------------------------------------------------------
Thu Sep 25 17:20:38 CEST 2008 - jdsn@suse.de

- added new control center group: support (fate#303458)
- 2.17.31

-------------------------------------------------------------------
Thu Sep 25 15:03:02 CEST 2008 - lslezak@suse.cz

- reverted back the base product detection, fixed in pkg-bindings
  (bnc#413444)
- display the affected repository while importing a GPG key,
  updated GPG callbacks (bnc#370223)
- 2.17.30

-------------------------------------------------------------------
Thu Sep 25 13:30:01 CEST 2008 - locilka@suse.cz

- Fixed VNC handling in Firewall Proposal (bnc #427708).

-------------------------------------------------------------------
Tue Sep 23 11:37:32 CEST 2008 - locilka@suse.cz

- Fixed Popup::ErrorDetails (bnc #429068).
- 2.17.29

-------------------------------------------------------------------
Tue Sep 23 10:17:23 CEST 2008 - kmachalkova@suse.cz

- Added Service::Find function - return the first of the list of 
  services which is available (has init script)
  (needed for bnc#423026)
- 2.17.28

-------------------------------------------------------------------
Mon Sep 22 12:58:46 CEST 2008 - visnov@suse.cz

- don't initialize UI in SlideShow.ycp if not necessary (bnc#427345)

-------------------------------------------------------------------
Thu Sep 18 12:44:25 CEST 2008 - lslezak@suse.cz

- fixed base product detection (use /etc/products.d/baseproduct
  symlink) (bnc#413444)
- 2.17.27

-------------------------------------------------------------------
Wed Sep 17 18:51:08 CEST 2008 - locilka@suse.cz

- Handling new 'add_on_mode' key in product control file
  (bnc #427002).

-------------------------------------------------------------------
Wed Sep 17 16:14:08 CEST 2008 - locilka@suse.cz

- Fixed aborting the installation/upgrade (bnc #406401).

-------------------------------------------------------------------
Wed Sep 17 15:57:00 CEST 2008 - lslezak@suse.cz

- PackageCallbacks.ycp - fixed `ButtonBox definition (bnc#426965)

-------------------------------------------------------------------
Wed Sep 17 14:07:08 CEST 2008 - lslezak@suse.cz

- Progress.ycp - check whether widget `progress_replace_point
  exists (bnc#412453)
- display a link to Yast Bug Reporting Howto page in the "crash"
  dialog (bnc#421805)
- 2.17.26

-------------------------------------------------------------------
Tue Sep 16 17:22:42 CEST 2008 - lslezak@suse.cz

- added Service::EnabledServices() and .sysconfig.cron agent
  (access to /etc/sysconfig/cron file) (bnc#425864)
- 2.17.25

-------------------------------------------------------------------
Tue Sep 16 08:46:18 CEST 2008 - locilka@suse.cz

- Fixed ncurses menu (bnc #426507).
- 2.17.24

-------------------------------------------------------------------
Mon Sep 15 12:36:02 CEST 2008 - locilka@suse.cz

- Ignoring backslashes at ends of lines in SuSEfirewall
  configuration file (bnc #426000).
- Using one-record-perl-line style in SuSEfirewall for some
  variables to keep them human-readable (bnc #426000).

-------------------------------------------------------------------
Fri Sep 12 15:50:25 CEST 2008 - lslezak@suse.cz

- display a warning when a package installation or download error
  is ignored, suggest verification of the system (fate#303527)
- 2.17.23

-------------------------------------------------------------------
Thu Sep 11 15:35:45 CEST 2008 - jsrain@suse.cz

- require yast2-branding instead of yast2-theme (fate #301794)
- 2.17.22

-------------------------------------------------------------------
Thu Sep 11 07:55:19 CEST 2008 - jsrain@suse.cz

- merged texts from proofread

-------------------------------------------------------------------
Wed Sep 10 14:47:48 CEST 2008 - aschnell@suse.de

- allow whitespace at line-end in /etc/fstab (see bnc #401521)

-------------------------------------------------------------------
Wed Sep 10 07:24:35 CEST 2008 - lslezak@suse.cz

- fixed UI definition in MediaChange callback (incorrectly defined
  ButtonBox widget) (bnc#424349)
- 2.17.21

-------------------------------------------------------------------
Tue Sep  9 15:38:57 CEST 2008 - locilka@suse.cz

- .barexml SCR agent dropped (bnc #424263).

-------------------------------------------------------------------
Tue Sep  9 15:26:12 CEST 2008 - mzugec@suse.de

- fixed NetworkInterfaces::FreeDevice() function
- 2.17.20 

-------------------------------------------------------------------
Tue Sep  9 10:24:41 CEST 2008 - locilka@suse.cz

- Modules 'Slides' and 'SlideShow' moved here from packager.
- 2.17.19

-------------------------------------------------------------------
Mon Sep  8 10:02:12 CEST 2008 - mzugec@suse.cz

- fix for testsuite 

-------------------------------------------------------------------
Fri Sep  5 14:23:55 CEST 2008 - mzugec@suse.cz

- added support for InfiniBand network devices (fate#304870), 
  (fate#304115)
- 2.17.18 

-------------------------------------------------------------------
Thu Sep  4 17:48:02 CEST 2008 - locilka@suse.cz

- Adding question icon for ModuleLoading::Load (bnc #421002).
- Fixed Confirm module (bnc #423272).

-------------------------------------------------------------------
Thu Sep  4 14:31:14 CEST 2008 - locilka@suse.cz

- Fixing Popup YCP module to workaround a UI Syntax Error while
  using ButtonBox widget (bnc #422612).
- Checking UI::OpenDialog return value and closing the dialog only
  if successful (bnc #422612).
- 2.17.17

-------------------------------------------------------------------
Thu Sep  4 12:26:33 CEST 2008 - jsuchome@suse.cz

- InstExtensionImage.ycp: added function for unloading image;
  LoadExtension and UnLoadExtension have argument for progress text

-------------------------------------------------------------------
Thu Sep  4 10:37:53 CEST 2008 - locilka@suse.cz

- One more `ButtonBox in SignatureCheckDialogs (bnc #392171).

-------------------------------------------------------------------
Tue Sep  2 11:18:36 CEST 2008 - locilka@suse.cz

- Extended control file handling to accept 'execute' module
  parameter to be called instead of 'name'/inst_'name'
  (BNC #401319).
- 2.17.16

-------------------------------------------------------------------
Thu Aug 28 11:55:05 CEST 2008 - locilka@suse.cz

- Adapted Popup, Confirm, CWM, ALog, GPGWidgets, NetworkPopup,
  PackageCallbacks, SignatureCheckDialogs, FileChanges, Initrd,
  and ModuleLoading libraries to use new YButtonBox widget
  (FATE #303446).
- Adjusted RPM dependencies.
- 2.17.15

-------------------------------------------------------------------
Wed Aug 27 10:03:54 CEST 2008 - jsrain@suse.cz

- added configuration files changes tracking in SNV as preview

-------------------------------------------------------------------
Mon Aug 25 14:10:23 CEST 2008 - ug@suse.de

- post-patterns for autoyast added
- 2.17.14

-------------------------------------------------------------------
Fri Aug 22 10:18:51 CEST 2008 - jsrain@suse.cz

- remove 'usbhid' from blacklisted modules for initrd (bnc #398420)

-------------------------------------------------------------------
Wed Aug 20 12:46:23 CEST 2008 - ug@suse.de

- fixed the Linuxrc::SaveInstallInf function to copy the 
  install.inf
- 2.17.13

-------------------------------------------------------------------
Tue Aug 19 15:55:31 CEST 2008 - mvidner@suse.cz

- Use zenity or kdialog instead of xmessage if available, for
  accessibility (bnc#418032, bnc#343903).

-------------------------------------------------------------------
Mon Aug 18 13:05:54 CEST 2008 - jsrain@suse.cz

- fixed bash completion (bnc #417755)
- 2.17.12

-------------------------------------------------------------------
Tue Aug 12 17:44:57 CEST 2008 - mvidner@suse.cz

- /sbin/yast, network.scr: Fedora portability, thanks to Oracle.
- Added Distro, a module to distinguish between distributions,
  to facilitate porting YaST.

-------------------------------------------------------------------
Mon Aug 11 13:54:29 CEST 2008 - kmachalkova@suse.cz

- Hostname::Current.*: Do not split FQDN into pieces if it is of the 
  form of IP address (bnc#415109)
- CWMFirewallInterfaces: widget-exists check added
- 2.17.11

-------------------------------------------------------------------
Mon Aug 11 12:42:18 CEST 2008 - locilka@suse.cz

- Fixing PortAliases to recover from faulty data.

-------------------------------------------------------------------
Fri Aug  8 13:19:03 CEST 2008 - locilka@suse.cz

- Fixed the latest Progress patch to pass the testsuite.
- 2.17.10

-------------------------------------------------------------------
Fri Aug  8 10:28:38 CEST 2008 - jsuchome@suse.cz

- anyxml agent documentation added to anyxml.scr (bnc#405291) 

-------------------------------------------------------------------
Wed Aug  6 14:23:14 CEST 2008 - tgoettlicher@suse.de

- Fixed bnc #413516: HideBackButton() always hides back button
  in wizard

-------------------------------------------------------------------
Wed Aug  6 10:34:07 CEST 2008 - locilka@suse.cz

- Converting old built-in allowed services configuration in
  firewall to services defined by packages (bnc #399217).

-------------------------------------------------------------------
Wed Jul 30 11:53:35 CEST 2008 - lslezak@suse.cz

- PackageLock::Connect() - display more details about owner of the
  zypp lock (bnc#280537)

-------------------------------------------------------------------
Fri Jul 25 16:00:44 CEST 2008 - mzugec@suse.cz

- support for tunnel devices in NetworkInterfaces (FaTE#302184)
- 2.17.9

-------------------------------------------------------------------
Tue Jul 22 20:12:41 CEST 2008 - locilka@suse.cz

- Added new DnsServerAPI::GetReverseIPforIPv6 function.
- 2.17.8

-------------------------------------------------------------------
Thu Jul 17 12:25:25 CEST 2008 - jsuchome@suse.cz

- ag_anyxml: return every value as string (bnc#409491) 

-------------------------------------------------------------------
Wed Jul 16 18:41:13 CEST 2008 - locilka@suse.cz

- Support for conflicting services has been dropped from
  SuSEFirewall* modules (replaced by services defined by packages).

-------------------------------------------------------------------
Tue Jul 15 13:37:09 CEST 2008 - locilka@suse.cz

- Fixed Linuxrc::SaveInstallInf function to really copy the
  /etc/install.inf at the end of the installation.
- Fixed ycpdoc warnings for SuSEFirewall*.ycp (added/fixed docu.)

-------------------------------------------------------------------
Fri Jul 11 11:11:11 CEST 2008 - locilka@suse.cz

- Unified icons in Popup library using Icon library.
- Extended Icon library with 'question' icon.
- 2.17.7

-------------------------------------------------------------------
Thu Jul 10 19:02:22 CEST 2008 - mvidner@suse.cz

- CWMTab: Added a nesting stack (bnc#406138); added LastTab() so
  that some modules continue to work (bnc#134386).

-------------------------------------------------------------------
Wed Jul  9 15:22:52 CEST 2008 - locilka@suse.cz

- Making ProductControl::InitAutomaticConfiguration public to make
  it possible to call it directly from first stage installation
  worker (bnc #404122).

-------------------------------------------------------------------
Tue Jul  8 11:28:39 CEST 2008 - locilka@suse.cz

- By default, firewall packages are just checked whether they are
  installed. CWM Firewall Interfaces does not offer to install them
  (bnc #388773).
- 2.17.6

-------------------------------------------------------------------
Mon Jul  7 17:05:37 CEST 2008 - locilka@suse.cz

- Dropped deprecated functions from Wizard module:
  ReplaceNextButton, ReplaceBackButton, ReplaceAbortButton.
- Added more documentation (examples).

-------------------------------------------------------------------
Sun Jul  6 22:18:42 CEST 2008 - mzugec@suse.de

- possibility to disable FileChanges popup (bnc#383718)

-------------------------------------------------------------------
Tue Jul  1 17:43:02 CEST 2008 - mzugec@suse.de

- new function is NetworkService::Networkv6Running()
- rewrite IP/PREFIXLEN for aliases in NetworkInterfaces
- 2.17.5 

-------------------------------------------------------------------
Fri Jun 27 10:53:23 CEST 2008 - lslezak@suse.cz

- adapted to the new patch messages and patch scripts callbacks
  (bnc#401220)
- 2.17.4

-------------------------------------------------------------------
Thu Jun 19 11:05:22 CEST 2008 - aschnell@suse.de

- added Integer::RangeFrom, Integer::IsPowerOfTwo and Integer::Sum
- 2.17.3

-------------------------------------------------------------------
Wed Jun 18 12:42:14 CEST 2008 - mzugec@suse.de

- moved DnsServerAPI testsuites to yast2-dns-server
- 2.17.2

-------------------------------------------------------------------
Wed Jun 18 10:19:41 CEST 2008 - mzugec@suse.de

- use PREFIXLEN in NetworkInterfaces
- fixed testsuites (added IPv6 tests)
- 2.17.1

-------------------------------------------------------------------
Mon Jun 16 12:42:24 CEST 2008 - locilka@suse.cz

- Added "ellipsis" to the "Firewall Details" generic button
  (bnc #395433).

-------------------------------------------------------------------
Fri Jun 13 16:57:42 CEST 2008 - aschnell@suse.de

- added Integer.ycp module with Range function
- 2.17.0

-------------------------------------------------------------------
Fri Jun 13 15:02:15 CEST 2008 - locilka@suse.cz

- Opening fallback ports in case of SSH and / or VNC installation
  when firewall services (defined by packages) are not installed
  (bnc #398855).
- DnsServerAPI testsuites moved here from yast2-dns-server.
- Adjusted RPM dependencies (Conflicts: yast2-dns-server < 2.17.0).

-------------------------------------------------------------------
Wed Jun 11 12:01:02 CEST 2008 - locilka@suse.cz

- All SUSEFirewallServices were dropped, since now we only support
  services defined by packages.

-------------------------------------------------------------------
Mon Jun  9 16:52:24 CEST 2008 - mzugec@suse.cz

- DnsServerApi.pm moved from dns-server (bnc#392606)

-------------------------------------------------------------------
Fri Jun  6 17:27:09 CEST 2008 - mzugec@suse.cz

- installation onto nfs - STARTMODE='nfsroot' (bnc#397410)

-------------------------------------------------------------------
Fri Jun  6 12:50:02 CEST 2008 - locilka@suse.cz

- Fixed Progress stages layout, stage-mark has a reseved space now
  (bnc #395752).
- Using 'rpmqpack' in PackageSystem::PackageInstalled because it is
  a way faster than 'rpm' itself.

-------------------------------------------------------------------
Wed Jun  4 16:32:13 CEST 2008 - lslezak@suse.cz

- added PackageLock::Connect() - similar to PackageLock::Check()
  but [Abort] is always displayed and [Continue] is optional
  (bnc#293356)

-------------------------------------------------------------------
Tue Jun  3 16:49:06 CEST 2008 - locilka@suse.cz

- Always calling NetworkInterfaces::Read in SuSEFirewall::Read
  (bnc #396646)

-------------------------------------------------------------------
Fri May 23 12:23:25 CEST 2008 - jsrain@suse.cz

- adjusted button handling in CWM (bnc#392983)
- 2.16.71

-------------------------------------------------------------------
Thu May 22 15:53:55 CEST 2008 - lslezak@suse.cz

- Added Product::ReadProducts() to explicitly read products from
  the package manager (bnc#390738)
- 2.16.70

-------------------------------------------------------------------
Thu May 22 10:56:19 CEST 2008 - mzugec@suse.cz

- test if disk is network based in NetworkStorage (bnc#384420)
- 2.16.69

-------------------------------------------------------------------
Tue May 20 13:51:55 CEST 2008 - locilka@suse.cz

- Updated SuSEfirewall2 service-translations (generated from PDB).

-------------------------------------------------------------------
Fri May 16 16:40:22 CEST 2008 - jsrain@suse.cz

- added categories Settings and System into desktop file
  (bnc #382778)

-------------------------------------------------------------------
Fri May 16 16:27:19 CEST 2008 - sh@suse.de

- Fixed bnc #374704: Missing wizard icons
  Now providing a default icon until the YCP app sets one
- V 2.16.68

-------------------------------------------------------------------
Wed May 14 09:47:19 CEST 2008 - jsrain@suse.cz

- propagate the yast2 --gtk and --qt switches from control center
  to running individual modules (bnc #389714)
- 2.16.67

-------------------------------------------------------------------
Tue May 13 13:49:40 CEST 2008 - mzugec@suse.cz

- isDiskOnNetwork::NetworkStorage added test for nfs (bnc#384420)
- 2.16.66

-------------------------------------------------------------------
Tue May 13 12:41:55 CEST 2008 - lslezak@suse.cz

- PackageSystem::EnsureSourceInit() - do not display "No package
  source defined" when installing from liveCD (bnc#389688)
- 2.16.65

-------------------------------------------------------------------
Mon May 12 13:42:11 CEST 2008 - mvidner@suse.cz

- Report::{Long,}{Message,Warning,Error}: log the text before popping
  up a dialog so that eager bug reporters have the last message in the
  log (bnc#381594#c15).

-------------------------------------------------------------------
Fri May 09 12:19:58 CEST 2008 - aschnell@suse.de

- Fixed keyboard on PPC during installation (bnc #387567)
- 2.16.64

-------------------------------------------------------------------
Fri May  9 10:03:05 CEST 2008 - locilka@suse.cz

- Fixed TSIG key generation (bnc #387099).
- 2.16.63

-------------------------------------------------------------------
Wed May  7 09:52:21 CEST 2008 - lslezak@suse.cz

- Progress:: store the current values correctly when a nested
  progress is started

-------------------------------------------------------------------
Mon May  5 14:52:54 CEST 2008 - mvidner@suse.cz

- Pass client arguments as literal strings, not YCP values.
  It broke for "/tmp/windomain\theuser-tmpdir" (bnc#382883).
- Fixed the bnc#382216 fix for non-/usr prefix.
- 2.16.62

-------------------------------------------------------------------
Fri May  2 14:07:24 CEST 2008 - lslezak@suse.cz

- Mode::test(), PakageCallbacks - do not call UI:: functions in
  command line mode (do not initialize UI) (another fix for
  bnc#374259)
- 2.16.61

-------------------------------------------------------------------
Wed Apr 30 12:02:38 CEST 2008 - lslezak@suse.cz

- Product.ycp - properly set 'name' and 'short_name' (bnc#368104)

-------------------------------------------------------------------
Tue Apr 29 15:26:54 CEST 2008 - lslezak@suse.cz

- moved ag_content agent (.content_file path) from yast2-instserver
  package here so it can be shared by yast2-instserver and
  yast2-product-creator (bnc#339126)
- 2.16.60

-------------------------------------------------------------------
Mon Apr 28 15:35:47 CEST 2008 - lslezak@suse.cz

- Abort completete autorefresh when [Abort] is pressed after
  a download problem (bnc #382377)
- 2.16.59

-------------------------------------------------------------------
Fri Apr 25 11:18:24 CEST 2008 - lslezak@suse.cz

- do not use UI:: call while importing PackageCallbaks module
  (initializes UI even in command line mode) (bnc#374259)
- 2.16.58

-------------------------------------------------------------------
Thu Apr 24 09:55:15 CEST 2008 - jsuchome@suse.cz

- added missing anyxml.scr
- 2.16.57

-------------------------------------------------------------------
Wed Apr 23 14:59:43 CEST 2008 - locilka@suse.cz

- Fixing CWMFirewallInterfaces to appropriately handle interfaces
  in unprotected internal zone (bnc #382686).
- 2.16.56

-------------------------------------------------------------------
Wed Apr 23 13:27:18 CEST 2008 - mvidner@suse.cz

- Make the yast2 script work even with trailing slashes in $PATH
  (bnc#382216).

-------------------------------------------------------------------
Wed Apr 23 11:50:23 CEST 2008 - lslezak@suse.cz

- PackageSystem.ycp - do not initialize the package callbacks,
  they are already initialized in PackageCallbacks constructor
- Product.ycp - do not initialize the package manager, read the
  installed product from /etc/SuSE-relase file instead (bnc#380652)
- 2.16.55

-------------------------------------------------------------------
Tue Apr 22 15:15:59 CEST 2008 - jsrain@suse.cz

- rename MODLIST variable to YAST_MODLIST to prevent conflicts
  with zypper (bnc #382097)

-------------------------------------------------------------------
Mon Apr 21 12:20:01 CEST 2008 - jsrain@suse.cz

- fixed CWM testsuite
- 2.16.54

-------------------------------------------------------------------
Fri Apr 18 15:29:46 CEST 2008 - lslezak@suse.cz

- Kernel.ycp - check XEN detection result for nil, nil means XEN
  was not found

-------------------------------------------------------------------
Thu Apr 17 20:31:39 CEST 2008 - locilka@suse.cz

- Using `InputFiled instead of obsolete `TextEntry (in CWM).
- Adjusted CWM testsuite.
- 2.16.53

-------------------------------------------------------------------
Wed Apr 16 13:30:31 CEST 2008 - kmachalkova@suse.cz

- Wizard.ycp: Generic tree dialog introduced - left help panel
  might be removed, but menu tree must stay (FaTE #303291 related)

-------------------------------------------------------------------
Tue Apr 15 11:13:04 CEST 2008 - lslezak@suse.cz

- PackageCallbacks.ycp - added RegisterEmptyProgressCallbacks() and
  RestorePreviousProgressCallbacks() functions for disabling and
  restoring progress callbacks (bnc#377919)
- 2.16.52

-------------------------------------------------------------------
Mon Apr 14 16:42:44 CEST 2008 - sh@suse.de

- Open wizard dialogs with `opt(`wizardDialog) in Wizard.ycp
- V 2.16.51

-------------------------------------------------------------------
Mon Apr 14 14:16:55 CEST 2008 - lslezak@suse.cz

- Products.ycp - the target and the sources must be initialized
  and the solver must be run to obtain the list of installed
  products (bnc #368104)

-------------------------------------------------------------------
Mon Apr 14 11:44:17 CEST 2008 - locilka@suse.cz

- Enhanced firewall-services translations script to generate a bit
  more usefule output for translators.

-------------------------------------------------------------------
Mon Apr 14 08:49:05 CEST 2008 - jsrain@suse.cz

- regenerated yast2-services-translations (bnc #373969)
- 2.16.50

-------------------------------------------------------------------
Sun Apr 13 14:42:01 CEST 2008 - aschnell@suse.de

- refactoring and fixing LogView.ycp (bnc #371983)
- 2.16.49

-------------------------------------------------------------------
Fri Apr 11 18:38:02 CEST 2008 - locilka@suse.cz

- New Wizard::OpenOKDialog() (FATE #120373).

-------------------------------------------------------------------
Fri Apr 11 10:50:20 CEST 2008 - mvidner@suse.cz

- FileChanges::FileChangedFromPackage: fixed to actually consider the
  file parameter

-------------------------------------------------------------------
Thu Apr 10 13:55:25 CEST 2008 - kmachalkova@suse.cz

- Hostname.ycp: new functions for retrieving current FQDN, hostname
  and domain name (for FaTE #302863)
- 2.16.48

-------------------------------------------------------------------
Thu Apr 10 10:09:20 CEST 2008 - kmachalkova@suse.cz

- Progress.ycp: use UI::GetDisplay info only when it is really
  needed, not on global level (it instantiates UI and makes CLI
  deaf-dumb in ncurses which set terminal echo to off) (bnc #374259)

-------------------------------------------------------------------
Wed Apr  9 14:57:17 CEST 2008 - jsrain@suse.cz

- use only one 'tail' command in LogView if not using grep to
  filter a log in order to avoid buffering (bnc #371983)
- 2.16.47

-------------------------------------------------------------------
Wed Apr  9 10:33:04 CEST 2008 - locilka@suse.cz

- Added support for Samba Broadcast Reply (FATE #300970).
- Updated Firewall Services translations.
- Renamed SuSEfirewall2 SCR agent to help to make SCR lazy.

-------------------------------------------------------------------
Tue Apr  8 12:14:52 CEST 2008 - lslezak@suse.cz

- call Pkg::TargetInit() in PackageSystem::EnsureTargetInit()
  to load installed packages
- only PAE version of kernel-xen is shipped (kernel-xenpae is now
  kernel-xen)

-------------------------------------------------------------------
Fri Apr  4 15:16:13 CEST 2008 - locilka@suse.cz

- Added GetInstArgs::automatic_configuration for easier handling
  of the automatic configuration process.
- InstExtensionImage changed to use new 'extend' command
  (bnc #376870).
- Function AddXenSupport doesn't change FW_FORWARD_ALWAYS_INOUT_DEV
  anymore. The whole functionality is handled by SuSEfirewall2
  itself (bnc #375482).
- 2.16.46

-------------------------------------------------------------------
Fri Apr  4 14:54:19 CEST 2008 - jsrain@suse.cz

- avoid calling PackageCallbacksInit::InitPackageCallbacks () to
  prevent testsuites of other packages from failing
- 2.16.45

-------------------------------------------------------------------
Thu Apr  3 07:53:51 CEST 2008 - lslezak@suse.cz

- fixed build (missing in -M option in Makefile.am)
- 2.16.44

-------------------------------------------------------------------
Wed Apr  2 22:10:10 CET 2008 - mzugec@suse.de

- added type "password" into CWM
- 2.16.43

-------------------------------------------------------------------
Wed Apr  2 16:31:13 CEST 2008 - lslezak@suse.cz

- moved package callbacks implementation from yast2-packager
  to yast2 (to break cyclic dependency) (fate#302296)
- 2.16.42

-------------------------------------------------------------------
Wed Apr  2 16:21:09 CEST 2008 - locilka@suse.cz

- SCR Agent for managing /etc/ssh/sshd_config has been moved here
  from yast2-sshd.
- Adjusted RPM dependencies.
- 2.16.41

-------------------------------------------------------------------
Tue Apr 01 20:49:22 CEST 2008 - aschnell@suse.de

- let String::FormatSizeWithPrecision return "1 MB" instead of
  "1024 kB" and alike
- fixed String::FormatSizeWithPrecision to return a unit for small
  values

-------------------------------------------------------------------
Tue Apr  1 09:46:44 CEST 2008 - jsrain@suse.cz

- merged texts from proofread

-------------------------------------------------------------------
Mon Mar 31 15:55:25 CEST 2008 - mvidner@suse.cz

- Don't document a feature that is unclear and was never there
  (bnc#373187).

-------------------------------------------------------------------
Wed Mar 26 16:19:46 CET 2008 - jsuchome@suse.cz

- added new anyxml agent, now using perl-XML-Simple library
  (bnc #366867)
- 2.16.40

-------------------------------------------------------------------
Wed Mar 19 17:22:30 CET 2008 - locilka@suse.cz

- anyxml agent renamed to barexml (bnc #366867)
- 2.16.39

-------------------------------------------------------------------
Wed Mar 19 15:36:55 CET 2008 - jsrain@suse.cz

- fixed efika detection (bnc #369045)

-------------------------------------------------------------------
Tue Mar 18 13:22:01 CET 2008 - locilka@suse.cz

- Changed the default value for use-automatic-configuration in
  ProductControl module, now it's false (Also because of AutoYaST).
- Better logging.
- 2.16.38

-------------------------------------------------------------------
Mon Mar 17 14:50:16 CET 2008 - aschnell@suse.de

- added LogViewCore.ycp
- added WaitForEvent to Wizard.ycp
- 2.16.37

-------------------------------------------------------------------
Mon Mar 17 12:43:32 CET 2008 - jsrain@suse.cz

- added 'StartupNotify=true' to the desktop file (bnc #304964)

-------------------------------------------------------------------
Fri Mar 14 12:26:39 CET 2008 - locilka@suse.cz

- Several changes in ProductControl modules for automatic
  configuration and easies enabling and disabling modules.
- DisabledModules and DisabledProposals were made local and acces
  to them is available via functional API only. Both for
  (fate #303396).
- 2.16.36

-------------------------------------------------------------------
Fri Mar 14 11:29:13 CET 2008 - jsrain@suse.cz

- fixed textdomain

-------------------------------------------------------------------
Wed Mar 12 17:16:20 CET 2008 - locilka@suse.cz

- Adjusted ProductControl to evaluate `accept and `ok as if it was
  `next (bnc #369846).
- 2.16.35

-------------------------------------------------------------------
Tue Mar 11 16:14:30 CET 2008 - jsrain@suse.cz

- added infrastructure to detect configuration files changed not
  by YaST and warn users about such changes possibly getting lost
  (fate #303374)

-------------------------------------------------------------------
Tue Mar 11 13:00:07 CET 2008 - lslezak@suse.cz

- improved String::FormatRateMessage() (needed for bnc #168935)
- 2.16.34

-------------------------------------------------------------------
Wed Mar  5 17:37:15 CET 2008 - lslezak@suse.cz

- register Refresh callbacks (required for FATE #30962, bnc #231745)
- 2.16.33

-------------------------------------------------------------------
Wed Mar 05 16:39:25 CET 2008 - aschnell@suse.de

- set Qt style during installation

-------------------------------------------------------------------
Wed Mar  5 15:37:35 CET 2008 - locilka@suse.cz

- Do not try to change the Wizard widget if no such widget exists
  (ncurses) reuse the Back button instead (bnc #367213).
- 2.16.31

-------------------------------------------------------------------
Tue Mar  4 13:53:43 CET 2008 - locilka@suse.cz

- Replacing obsolete ag_background with new ag_process in Service
  YCP module.
- Adjusted RPM dependencies.

-------------------------------------------------------------------
Wed Feb 27 14:38:42 CET 2008 - coolo@suse.de

- new version
- V 2.16.30

-------------------------------------------------------------------
Fri Feb 22 15:34:10 CET 2008 - jsuchome@suse.cz

- added ProductControl::EnableModule, ProductControl::DisabledModule

-------------------------------------------------------------------
Thu Feb 21 18:09:33 CET 2008 - sh@suse.de

- Added new UI packages to Requires/BuildRequires in .spec file
- No more fullscreen for sw_single (coolo's wish)
- V 2.16.29

-------------------------------------------------------------------
Mon Feb 18 20:51:30 CET 2008 - coolo@suse.de

- fix build
- 2.16.28

-------------------------------------------------------------------
Mon Feb 18 17:10:17 CET 2008 - mzugec@suse.de

- NetworkService::NetworkRunningPopup() changed to confirmation

-------------------------------------------------------------------
Mon Feb 18 14:13:07 CET 2008 - lslezak@suse.cz

- URL::Parse() - parse "dir:///" correctly

-------------------------------------------------------------------
Fri Feb 15 13:53:34 CET 2008 - jsrain@suse.cz

- added variables to define whether installing from RPM packages
  or images

-------------------------------------------------------------------
Thu Feb 14 11:59:42 CET 2008 - mzugec@suse.de

- added Confirm::RunningNetwork() for bnc#360571
- 2.16.27

-------------------------------------------------------------------
Wed Feb 13 12:15:22 CET 2008 - jsrain@suse.cz

- Defined filename of file to force update instead of installation

-------------------------------------------------------------------
Fri Feb  8 10:40:25 CET 2008 - locilka@suse.cz

- Umounts performed by InstExtensionImage use -f -l -d (force,
  lazy, free the used loop device as well).

-------------------------------------------------------------------
Thu Feb  7 15:50:24 CET 2008 - locilka@suse.cz

- Module InstExtensionImage moved here from installation.
- Added possibility to disintegrate extensions integrated by
  InstExtensionImage module.
- 2.16.26

-------------------------------------------------------------------
Wed Feb  6 16:51:28 CET 2008 - locilka@suse.cz

- Restoring buttons in ProductControl after every single client
  call to prevent from breaking the installation workflow.

-------------------------------------------------------------------
Tue Feb  5 10:36:52 CET 2008 - kmachalkova@suse.cz

- Progress.ycp: Use the presence of progress bar widget to determine
  whether some progress is running (querying progress counter is not
  enough, previous modules might have failed to reset it correctly)

-------------------------------------------------------------------
Mon Feb  4 18:07:47 CET 2008 - mzugec@suse.de

- Confirm::RunningNetwork() moved to
  NetworkService::NetworkRunningPopup()

-------------------------------------------------------------------
Fri Feb  1 13:00:18 CET 2008 - locilka@suse.cz

- Added new functions into the URL module: MakeMapFromParams and
  MakeParamsFromMap.
- Fixed deprecated find() calls in URL module.
- 2.16.25

-------------------------------------------------------------------
Mon Jan 28 16:28:34 CET 2008 - locilka@suse.cz

- Adjusted SCR agent for SuSEfirewall2 sysconfig file. Values can
  use also single quotes, not only double-quotes (bnc#327565).

-------------------------------------------------------------------
Mon Jan 28 13:14:13 CET 2008 - locilka@suse.cz

- Removing useless Wizard() calls in ProductControl to minimize the
  Wizard redrawing.

-------------------------------------------------------------------
Mon Jan 28 13:00:19 CET 2008 - aschnell@suse.de

- support Qt and Gtk frontend in startup scripts
- 2.16.24

-------------------------------------------------------------------
Sun Jan 27 21:22:06 CET 2008 - coolo@suse.de

- fixing changelog

-------------------------------------------------------------------
Thu Jan 24 15:16:44 CET 2008 - mzugec@suse.cz

- replace deprecated NetworkDevices by NetworkInterfaces
- 2.16.23

-------------------------------------------------------------------
Thu Jan 24 10:09:37 CET 2008 - lslezak@suse.cz

- Fixed testing UI::WidgetExists() call result (it can return nil,
  it must be explicitly compared to true)
- Added pre-requires for fillup into .spec file (for filling up
  sysconfig.yast2 template)
- 2.16.23

-------------------------------------------------------------------
Tue Jan 22 13:25:44 CET 2008 - lslezak@suse.cz

- Progress::New() can be called recursively - a nested progress
  can run inside the main progress (part of bug #352007)
- added wizard/doc/examples/progress_*.ycp examples how to use
  this feature
- 2.16.22

-------------------------------------------------------------------
Mon Jan 21 14:49:30 CET 2008 - locilka@suse.cz

- Disabled HTTP and HTTPS services in list of hard-coded
  SuSEfirewall2 services (replaced with services defined by pkgs).
- Disabled also SSH, DHCP server/client, NIS client.
- Function GetFilenameFromServiceDefinedByPackage has been made
  global.
- Fixed SuSEFirewall testsuite and possibly conflicting services.

-------------------------------------------------------------------
Fri Jan 18 18:04:57 CET 2008 - kmachalkova@suse.cz

- Re-enabled threading in ncurses UI (bug #164999, FaTE #301899)

-------------------------------------------------------------------
Thu Jan 17 13:15:45 CET 2008 - lslezak@suse.cz

- use `BusyIndicator widget for `tick subprogress in Progress::
  (#351933)
- register AcceptWrongDigest AcceptUnknownDigest callbacks
- 2.16.21

-------------------------------------------------------------------
Fri Jan 11 14:11:16 CET 2008 - mzugec@suse.de

- remove ocurrences of deprecated NetworkInterfaces::device_name

-------------------------------------------------------------------
Tue Jan  8 17:20:27 CET 2008 - mzugec@suse.cz

- added NetworkInterfaces module (NetworkDevices will be deprecated)
- 2.16.20

-------------------------------------------------------------------
Tue Jan  8 13:06:46 CET 2008 - jsrain@suse.cz

- disable tab-completion after -i, --install, --remove and
  -- update (#341706)

-------------------------------------------------------------------
Tue Jan  8 11:40:54 CET 2008 - kmachalkova@suse.cz

- Fixed crash when running text-mode menu as non-root user (new
  libyui throws an exception if SelectionBox entry is nil)

-------------------------------------------------------------------
Tue Jan  8 10:42:05 CET 2008 - jsrain@suse.cz

- offer possibility to define UI via cmdline parameter (#348817)

-------------------------------------------------------------------
Fri Jan  4 10:47:10 CET 2008 - lslezak@suse.cz

- Progress:: do not replace the subprocess widget, try to reuse the
  existing widget if possible (avoids screen flickering) (#350584)
- 2.16.19

-------------------------------------------------------------------
Thu Dec 13 17:47:39 CET 2007 - mzugec@suse.de

- NetworkDevices::CleanCacheRead() to reset and re-read
.sysconfig.network.ifcfg* because of network proposal (#170558)
- NetworkDevices::GetDeviceTypes() - list of netcard devices for
this architecture
- NetworkDevices::GetDevTypeDescription() moved from network module
(routines/summary device_types, routines/complex device_names)
- 2.16.18

-------------------------------------------------------------------
Mon Dec 10 12:31:44 CET 2007 - locilka@suse.cz

- Adjusted RPM dependencies:
    * Conflicts yast2-country < 2.16.3 because of moving some files
      from that package here.
    * yast2-pkg-bindings >= 2.16.5 needed already in build-time.

-------------------------------------------------------------------
Fri Dec  7 13:34:11 CET 2007 - lslezak@suse.cz

- Progress:: - added support for subprogress
  (see Progress::Subprogress*() functions)
- InitPackageCallbacks() - register Process* callbacks
- 2.16.17

-------------------------------------------------------------------
Fri Dec  7 13:22:17 CET 2007 - jsuchome@suse.cz

- country.ycp and country_long.ycp moved here from yast2-country
  to remove a dependency on yast2-country by some packages

-------------------------------------------------------------------
Fri Dec  7 11:18:01 CET 2007 - jsrain@suse.cz

- fixed validation of CWM tab widget (#346751)

-------------------------------------------------------------------
Thu Dec  6 17:36:11 CET 2007 - mzugec@suse.cz

- added vlan into device types list

-------------------------------------------------------------------
Wed Dec  5 17:32:22 CET 2007 - sh@suse.de

- Dropped obsolete --noborder option for /sbin/yast2

-------------------------------------------------------------------
Mon Dec  3 16:43:50 CET 2007 - locilka@suse.cz

- Adjusted RPM dependencies: mod_UI in yast2-core.
- Updated Progress with icons to rather use Image-Dimm support
  if available.
- Added new Icon YCP module to provide basic acces to icon files.
- Popup::ConfirmAbort now uses Icons.
- 2.16.16

-------------------------------------------------------------------
Mon Dec  3 14:24:02 CET 2007 - ug@suse.de

- XMLToYCPString added to convert an XML string to
  YCP data

-------------------------------------------------------------------
Thu Nov 29 15:35:40 CET 2007 - locilka@suse.cz

- Progress module has been extended to show icons for stages.
  Function NewProgressIcons() just extends the New() function
  with list of images to be shown.

-------------------------------------------------------------------
Thu Nov 29 13:19:11 CET 2007 - mzugec@suse.cz

- for AY Confirm::Detection popup has timeout 10 seconds (#192181)
- 2.16.15

-------------------------------------------------------------------
Tue Nov 27 19:13:03 CET 2007 - sh@suse.de

- Require yast2-core >= 2.16.10 in .spec
- 2.16.14

-------------------------------------------------------------------
Tue Nov 27 16:48:57 CET 2007 - mvidner@suse.cz

- Wizard::ShowReleaseNotesButton id is string, not any.
- 2.16.13

-------------------------------------------------------------------
Tue Nov 27 13:47:41 CET 2007 - mvidner@suse.cz

- /sbin/yast2: Factored out the y2base loop. Exit it on failure (#343258).

-------------------------------------------------------------------
Fri Nov 23 16:21:28 CET 2007 - mzugec@suse.cz

- fixed URL module for "smb" type
- 2.16.12

-------------------------------------------------------------------
Thu Nov 22 17:45:45 CET 2007 - locilka@suse.cz

- Fixed URL.ycp documentation, added some examples.

-------------------------------------------------------------------
Wed Nov 21 15:36:03 CET 2007 - mzugec@suse.cz

- title-style capitalization of GetDeviceType() (#223873)

-------------------------------------------------------------------
Tue Nov 20 10:50:24 CET 2007 - locilka@suse.cz

- Added new Internet::ShutdownAllLocalDHCPClients function
  for killing dhcpcd (#308577).

-------------------------------------------------------------------
Mon Nov 19 17:58:09 CET 2007 - kmachalkova@suse.cz

- Initialize locale variables (UTF-8 or not) properly to prevent
  displaying garbled characters in console (#335246) (thanks, mfabian
  and werner)

-------------------------------------------------------------------
Fri Nov 16 11:03:43 CET 2007 - locilka@suse.cz

- SCR agent for any_XML has been moved from yast2-packager-2.16.5
  to yast2-2.16.11 (#332187).
- Adjusted RPM dependencies.
- 2.16.11

-------------------------------------------------------------------
Fri Nov  9 12:23:00 CET 2007 - jsrain@suse.cz

- added manpage for yast (#336004)
- initialize product name during live installation properly
  (#297609)
- changed labels of software confirmation popup to Install/Cancel,
  resp. Uninstall/Cancel (#215195)
- 2.16.10

-------------------------------------------------------------------
Wed Nov  7 20:59:53 CET 2007 - mzugec@suse.cz

- added new function ListDevicesExcept(string)
- 2.16.9

-------------------------------------------------------------------
Tue Nov  6 18:22:47 CET 2007 - locilka@suse.cz

- Added new YCP module AutoinstData (which holds all data shared
  between Autoinstallation and other YaST modules) to break cyclic
  dependencies.
- Adjusted RPM dependencies.
- 2.16.8

-------------------------------------------------------------------
Mon Nov  5 11:19:38 CET 2007 - locilka@suse.cz

- Dirinstall-related global data added to Installation YCP module.
- 2.16.7

-------------------------------------------------------------------
Fri Nov  2 14:27:14 CET 2007 - locilka@suse.cz

- YCP module Internet moved from yast2-network to yast2 to remove
  RPM dependencies.
- Adjusted RPM dependencies.
- Added some more texts for firewall services defined by packages.
- Some functions from Internet were moved to newly created
  InternetDevices because of dependency on Provirer module.
- 2.16.6

-------------------------------------------------------------------
Thu Nov  1 16:44:07 CET 2007 - locilka@suse.cz

- Update/backup-related variables were moved from  Update::* to
  Installation::update_* to remove RPM dependencies.
- 2.16.5

-------------------------------------------------------------------
Wed Oct 31 13:19:42 CET 2007 - locilka@suse.cz

- installedVersion and updateVersion moved from 'Update' to
  'Installation' YCP module to remove dependencies.
- 2.16.4

-------------------------------------------------------------------
Tue Oct 30 17:24:06 CET 2007 - locilka@suse.cz

- Modules Hotplug and HwStatus moved here from yast2-installation
  to remove yast2-storage dependency on yast2-installation.
- Adjusted RPM dependencies.
- 2.16.3

-------------------------------------------------------------------
Tue Oct 23 08:10:22 CEST 2007 - jsrain@suse.cz

- kernel-bigsmp renamed to kernel-pae
- 2.16.2

-------------------------------------------------------------------
Thu Oct 11 11:52:23 CEST 2007 - locilka@suse.cz

- New function FileUtils::MD5sum.
- Merging every single workflow only once, skipping duplicate
  additional workflows even if provided by a different file name
  (#332436).
- Merging control-file texts in WorkflowManager as well (#271608).

-------------------------------------------------------------------
Thu Oct  4 16:29:01 CEST 2007 - jsrain@suse.cz

- install bigsmp kernel regardless the memory size (Fate #159006)
- 2.16.1

-------------------------------------------------------------------
Wed Oct  3 09:39:45 CEST 2007 - mvidner@suse.cz

- Do not try to package COPYRIGHT.english, it is gone from
  devtools (#299144).
- 2.16.0

-------------------------------------------------------------------
Wed Sep 26 18:06:50 CEST 2007 - kmachalkova@suse.cz

- Text-mode control center: do not show groups containing no modules
  to the user (#309452)

-------------------------------------------------------------------
Wed Sep 12 11:24:50 CEST 2007 - jsrain@suse.cz

- reverted Fate #159006 (always using bigsmp kernel if PAE detected)
  (#309468)
- 2.15.58

-------------------------------------------------------------------
Tue Sep 11 10:23:08 CEST 2007 - varkoly@suse.de

- Fixed Provides list (#309420)

-------------------------------------------------------------------
Mon Sep 10 11:41:49 CEST 2007 - locilka@suse.cz

- Fixed agent for /content file to correctly identify the key and
  the value (#305495).
- 2.15.57

-------------------------------------------------------------------
Thu Sep  6 14:30:06 CEST 2007 - tgoettlicher@suse.de

- fixed mouse cursor for links (#304679)
- 2.15.56

-------------------------------------------------------------------
Wed Sep  5 12:48:58 CEST 2007 - jsrain@suse.cz

- handle missing /usr/bin/id properly (#307375)
- 2.15.55

-------------------------------------------------------------------
Mon Sep  3 14:25:19 CEST 2007 - mvidner@suse.cz

- Mail via AutoYaST: do not omit the colon separator in /etc/aliases;
  fixed warnings about undefined variables (#304190).
- 2.15.54

-------------------------------------------------------------------
Mon Sep  3 13:08:17 CEST 2007 - lslezak@suse.cz

- added fallback for "kernel-iseries64" - use "kernel-ppc64",
  when it's not available (#302246)
- properly check whether a kernel package is available (use package
  name instead of 'provides' capability), fixed check in 'repair'
  mode (#302246, #299683)
- added Package::PackageAvailable() and Package::PackageInstaled()
  functions to check whether a package is available or installed
  (they check package name in contrast to Package::IsAvailable()
  and Package::IsInstalled() which check 'provides' capability)
- 2.15.53

-------------------------------------------------------------------
Mon Sep  3 08:24:32 CEST 2007 - mvidner@suse.cz

- Use xmessage only if y2base fails. Don't use it for harmless
  warnings (#265263#c59).
- 2.15.52

-------------------------------------------------------------------
Fri Aug 31 10:34:10 CEST 2007 - locilka@suse.cz

- Fixing evaluation of unreadable cpuflags in Kernel.ycp (#303842).
- 2.15.51

-------------------------------------------------------------------
Thu Aug 30 11:25:02 CEST 2007 - jsrain@suse.cz

- removed the -s/--style option from manpage and help (#300362)

-------------------------------------------------------------------
Thu Aug 30 10:51:17 CEST 2007 - jsrain@suse.cz

- updated list of fallback kernels (no longer kernel-smp) (#304646)
- 2.15.50

-------------------------------------------------------------------
Thu Aug 30 10:23:29 CEST 2007 - jsrain@suse.cz

- updated list of modules not to add to initrd (#298726)
- 2.15.49

-------------------------------------------------------------------
Tue Aug 28 15:54:17 CEST 2007 - mzugec@suse.cz

- add filter and log for output of NetworkDevices::List() (#303858)

-------------------------------------------------------------------
Tue Aug 28 12:12:49 CEST 2007 - locilka@suse.cz

- Fixed SuSEFirewall to better handle erroneous data from
  NetworkDevices module (#303858).

-------------------------------------------------------------------
Mon Aug 27 11:59:50 CEST 2007 - sh@suse.de

- Fixed bug #304776: save_y2logs usage message

-------------------------------------------------------------------
Fri Aug 24 13:21:57 CEST 2007 - mzugec@suse.cz

- add "ath" into "netcard" macro in NetworkDevices (#288450)
- 2.15.48

-------------------------------------------------------------------
Sun Aug 12 12:13:36 CEST 2007 - coolo@suse.de

- avoid conflicts without version

-------------------------------------------------------------------
Fri Aug 10 13:56:42 CEST 2007 - locilka@suse.cz

- Preselect "Add Online Repositories Before Installation" check-box
  in the "Installation Mode" dialog (#299207).
- 2.15.47

-------------------------------------------------------------------
Fri Aug 10 12:28:27 CEST 2007 - jsrain@suse.cz

- conflict older versions of packages which files were moved here
  from (#294054)
- 2.15.46

-------------------------------------------------------------------
Fri Aug 10 11:10:34 CEST 2007 - locilka@suse.cz

- Updated firewall-related texts for services defined by packages.

-------------------------------------------------------------------
Thu Aug  2 14:54:01 CEST 2007 - lslezak@suse.cz

- register download callbacks (#292629)
- 2.15.45

-------------------------------------------------------------------
Mon Jul 30 13:08:04 CEST 2007 - jsrain@suse.cz

- install bigsmp kernel regardless the memory size (Fate #159006)
- 2.15.42

-------------------------------------------------------------------
Thu Jul 26 10:07:51 CEST 2007 - jsrain@suse.cz

- added Provides: yast2-devel to yast2-devel-doc
- 2.15.43

-------------------------------------------------------------------
Wed Jul 25 14:46:56 CEST 2007 - locilka@suse.cz

- Renamed yast2-devel to yast2-devel-doc (FATE #302461).
- 2.15.42

-------------------------------------------------------------------
Sun Jul 22 10:02:08 CEST 2007 - mzugec@suse.de

- don't use getcfg in IsConnected function
- 2.15.41

-------------------------------------------------------------------
Wed Jul 18 16:56:45 CEST 2007 - lslezak@suse.cz

- PackageCallbacksInit.ycp - register ProgressReport callbacks
- 2.15.40

-------------------------------------------------------------------
Thu Jul 12 15:01:28 CEST 2007 - jsrain@suse.cz

- disabled rpmlint checks for .desktop files in order to build
- 2.15.39

-------------------------------------------------------------------
Wed Jul  4 11:47:40 CEST 2007 - locilka@suse.cz

- Fixed initrd testsuite
- 2.15.38

-------------------------------------------------------------------
Mon Jul  2 15:16:20 CEST 2007 - locilka@suse.cz

- Fixed adding of firewall custom rules in case of empty
  destination port but source port set (#284998).

-------------------------------------------------------------------
Thu Jun 28 21:33:42 CEST 2007 - jsrain@suse.cz

- added mode for live CD installation
- several updates for live CD installation

-------------------------------------------------------------------
Thu Jun 21 17:35:48 CEST 2007 - adrian@suse.de

- fix changelog entry order

-------------------------------------------------------------------
Wed Jun 20 11:56:36 CEST 2007 - locilka@suse.cz

- Extending Installation module to provide persistent information
  in Instalaltion Mode dialog.

-------------------------------------------------------------------
Tue Jun 19 13:02:27 CEST 2007 - kmachalkova@suse.cz

- Respect user's choice and never unset LANG (yast2-funcs)
- Do not append .UTF-8 suffix to POSIX and C locale (/sbin/yast2)
  (#285178)
- 2.15.37

-------------------------------------------------------------------
Tue Jun 19 08:28:57 CEST 2007 - locilka@suse.cz

- Allowing to go back in the installation workflow even if the
  workflow has changed. The condition must be explicitly set in
  the control file.

-------------------------------------------------------------------
Mon Jun 18 17:13:55 CEST 2007 - jsrain@suse.cz

- check patch lenght before calling substring (#283146)

-------------------------------------------------------------------
Thu Jun 14 15:57:58 CEST 2007 - kmachalkova@suse.cz

- Enable setting color theme of ncurses UI (Y2NCURSES_COLOR_THEME
  variable added to sysconfig, exported by /sbin/yast2 if defined)
  (FaTE #301893))

-------------------------------------------------------------------
Tue Jun 12 18:05:51 CEST 2007 - mzugec@suse.cz

- fixed CheckDomain function - allow "." character at the end
of domain name (suse.cz.)
- 2.15.36

-------------------------------------------------------------------
Thu Jun  7 10:14:06 CEST 2007 - lslezak@suse.cz

- speed up PackageSystem::InstallKernel() - call rpm directly
  instead of starting the package manager
- display licenses in the command line mode properly,
  fixed prompt when removing packages (#270910)

-------------------------------------------------------------------
Tue Jun  5 21:22:50 CEST 2007 - locilka@suse.cz

- Extended PackageLock::Check function to allow to 'Retry' getting
  the package management lock (#280383).

-------------------------------------------------------------------
Fri Jun  1 09:51:24 CEST 2007 - mzugec@suse.cz

- add function NetworkService::isNetworkRunning()
- NetworkStorage moved here from yast2-network
- 2.15.35

-------------------------------------------------------------------
Wed May 30 13:48:27 CEST 2007 - sh@suse.de

- Fixed bug #278790: save_y2logs complains about missing RPM DB

-------------------------------------------------------------------
Tue May 29 15:53:15 CEST 2007 - lslezak@suse.cz

- updated metadata in the sysconfig file (#278612)

-------------------------------------------------------------------
Fri May 25 10:59:56 CEST 2007 - jsrain@suse.cz

- fixed spec file (removed duplicate .desktop files translations)
- removed translations from .desktop-files (#271209)
- 2.15.34

-------------------------------------------------------------------
Mon May 21 16:04:31 CEST 2007 - kmachalkova@suse.cz

- Do not show empty xmessage window if nothing is printed to stderr
  after yast module has exited (mvidner's patch for #265263)

-------------------------------------------------------------------
Mon May 21 13:39:58 CEST 2007 - jsrain@suse.cz

- fixed chrp board detection (PPC) (#273606)
- do not check UI mode when enabling the 'Use LDAP' widget in
  service dialog (#274649)

-------------------------------------------------------------------
Thu May 17 17:57:17 CEST 2007 - lslezak@suse.cz

- Fixed testsuite for String.ycp
- 2.15.33

-------------------------------------------------------------------
Thu May 17 17:08:57 CEST 2007 - kmachalkova@suse.cz

- Do not request link state of network devices from ethtool (ask
  sysfs instead) so that yast2 does not require ethtool (#256382)

-------------------------------------------------------------------
Wed May 16 11:52:52 CEST 2007 - locilka@suse.cz

- Added checking for allowed "ssh" TCP port into
  SuSEFirewallProposal module additionaly to "service:sshd"
  (related to #274761).

-------------------------------------------------------------------
Wed May  9 13:47:10 CEST 2007 - lslezak@suse.cz

- fixed units - use "kB" instead of "KB" in strings (#270935)

-------------------------------------------------------------------
Mon May  7 14:47:41 CEST 2007 - mvidner@suse.cz

- save_y2logs: do not query the RPM database if there is none, as
  in the inst-sys (#270321).

-------------------------------------------------------------------
Fri May  4 15:28:26 CEST 2007 - locilka@suse.cz

- Added new refresh-srv-def-by-pkgs-trans.sh script that creates
  a YCP file containing translations for services defined by
  packages (FATE #30068).
- Added yast2-services-translations.ycp file with translations,
  textdomain is "firewall-services".
- Changed SuSEFirewallProposal to use new definition of services
  instead the old one from SuSEFirewallServices.
- Fixed BuildRequires (yast2-perl-bindings) after moving
  Mail-related perl modules to yast2 package.
- 2.15.32

-------------------------------------------------------------------
Thu May  3 14:44:05 CEST 2007 - varkoly@suse.de

- Add new module file MailAlias.ycp (269867 - build cycle between
  yast2-users and yast2-mail)
- 2.15.31

-------------------------------------------------------------------
Thu May  3 14:20:41 CEST 2007 - locilka@suse.cz

- Present more information to the user when calling a YaST client
  fails (#267886).

-------------------------------------------------------------------
Thu Apr 19 16:30:05 CEST 2007 - mzugec@suse.cz

- added GetIP(device) function to get first+additional addresses (#264393)
- 2.15.30

-------------------------------------------------------------------
Thu Apr 19 11:09:13 CEST 2007 - jsrain@suse.cz

- fixed path to GNOME control center (#245970)

-------------------------------------------------------------------
Wed Apr 18 08:33:37 CEST 2007 - locilka@suse.cz

- FileUtils::CheckAndCreatePatch function has been fixed not to
  turn "/" into empty string (#203363).
- 2.15.29

-------------------------------------------------------------------
Fri Apr 13 16:36:09 CEST 2007 - locilka@suse.cz

- Added 'modified' flag into SuSEFirewallServices module. This
  makes SuSEFirewall module to restart SuSEfirewall2 in case of
  changed only SuSEFirewallServices settings.

-------------------------------------------------------------------
Thu Apr 12 14:05:24 CEST 2007 - locilka@suse.cz

- Added new SetNeededPortsAndProtocols() function into
  SuSEFirewallServices module. It allows to modify services defined
  by packages described in FATE #300687.
- 2.15.28

-------------------------------------------------------------------
Thu Apr 12 13:09:40 CEST 2007 - mvidner@suse.cz

- Detect Efika board type, handle it like Pegasos (#259827).
- Fixed /sbin/yast2 to pass on the return value of y2base and of the
  control center (#263412).
- Let /sbin/yast2 redirect its output to xmessage if appropriate
  (#211392).
- 2.15.27

-------------------------------------------------------------------
Wed Apr 11 10:14:42 CEST 2007 - lslezak@suse.cz

- properly detect PV/FV Xen machine (#255217)
- 2.15.26

-------------------------------------------------------------------
Fri Apr  6 15:34:36 CEST 2007 - locilka@suse.cz

- Adding new Installation::reboot_net_settings that will point to
  a file storing current nework services settings when rebooting
  a computer during installation (#258742).
- Adding comments for Installation::* variables
- 2.15.25

-------------------------------------------------------------------
Fri Apr  6 11:18:10 CEST 2007 - lslezak@suse.cz

- register Pkg::CallbackAuthentication() callback (#190609)
- 2.15.24

-------------------------------------------------------------------
Mon Apr  2 14:15:53 CEST 2007 - jsuchome@suse.cz

- fixed restarting after Patch CD update (#259825)
- 2.15.23

-------------------------------------------------------------------
Mon Apr  2 14:11:12 CEST 2007 - lslezak@suse.cz

- register new callbacks Pkg::CallbackSourceCreateInit/Destroy()
  and Pkg::CallbackSourceReportInit/Destroy() (#251726)

-------------------------------------------------------------------
Mon Apr  2 10:59:49 CEST 2007 - locilka@suse.cz

- Changed Firewall proposal to be unified with other network
  proposals, e.g., "Firewall is enabled (disable)" (#259778).

-------------------------------------------------------------------
Fri Mar 30 08:23:46 CEST 2007 - locilka@suse.cz

- SCR agent proc_meminfo.scr moved from yast2-storage to yast2

-------------------------------------------------------------------
Thu Mar 29 15:45:49 CEST 2007 - locilka@suse.cz

- Added new WorkflowManager testsuite
- Added some debugging functions into WorkflowManager
- Changed ProductControl for easier testing

-------------------------------------------------------------------
Wed Mar 28 17:09:39 CEST 2007 - locilka@suse.cz

- Some testsuites have been moved from yast2-packager to yast2
- 2.15.22

-------------------------------------------------------------------
Wed Mar 28 15:59:03 CEST 2007 - locilka@suse.cz

- A new YCP module WorkflowManager has been created in order to
  unifys Add-On and Patterns in their possibility to influence the
  installation and configuration workflow (FATE #129).
- 2.15.21

-------------------------------------------------------------------
Fri Mar 23 12:47:17 CET 2007 - jsrain@suse.cz

- use Qt control center instead of Gtk and vice versa if the preffered
  one doesn't exist, fixed path to Gtk control center (#255745)
- fixed focus switching when changing dialogs in tree dialog (#239775)

-------------------------------------------------------------------
Wed Mar 21 16:12:54 CET 2007 - locilka@suse.cz

- Using SuSEFirewall::SuSEFirewallIsInstalled also internally in
  some SuSEFirewall functions.

-------------------------------------------------------------------
Wed Mar 21 07:50:59 CET 2007 - lslezak@suse.cz

- added hwinfo/classnames.ycp (from yast2-tune) (#253486)
- 2.15.20

-------------------------------------------------------------------
Mon Mar 19 16:37:40 CET 2007 - jsrain@suse.cz

- fixed selecting proper dialog in DialogTree in case of widget
  validation failed (#253488)

-------------------------------------------------------------------
Tue Mar 13 10:07:05 CET 2007 - jsrain@suse.cz

- added yast2-perl-bindings to Requires (#253514)

-------------------------------------------------------------------
Mon Mar 12 11:54:18 CET 2007 - mzugec@suse.cz

- sysconfig/network: use IPADDR/PREFIXLEN as default instead of NETMASK (#231997)
- 2.15.19

-------------------------------------------------------------------
Mon Mar 12 08:42:07 CET 2007 - locilka@suse.cz

- Modules 'Product' and 'Installation' (installation settings) were
  moved from 'yast2-installation' to 'yast2' to minimize
  cross-package dependencies.
- Adjusted package-conflicts.
- 2.15.18

-------------------------------------------------------------------
Fri Mar  9 08:57:01 CET 2007 - locilka@suse.cz

- Changing 'xenbr0' in SuSEfirewall2's FW_FORWARD_ALWAYS_INOUT_DEV
  to 'xenbr+' to match all XEN bridges. XEN bridge name is newly
  dependent on network interface number (#233934).

-------------------------------------------------------------------
Thu Mar  8 18:21:35 CET 2007 - jsuchome@suse.cz

- added SLPAPI.pm, Perl API for SLP agent (#238680)
- 2.15.17

-------------------------------------------------------------------
Thu Mar  8 16:57:17 CET 2007 - locilka@suse.cz

- Module GetInstArgs moved from yast2-installation to yast2, many
  clients required yast2-installation only because of this module.
- Added documentation of functions into that module.

-------------------------------------------------------------------
Thu Mar  8 16:30:09 CET 2007 - jsrain@suse.cz

- added xinetd support to the CWM service start widget

-------------------------------------------------------------------
Wed Mar  7 13:26:03 CET 2007 - jsrain@suse.cz

- build correctly URL in case of multiple leading slashes in the
  path (#179623)

-------------------------------------------------------------------
Tue Mar  6 22:25:24 CET 2007 - locilka@suse.cz

- Adding more documentation into the FileUtils module (examples).

-------------------------------------------------------------------
Tue Mar  6 13:49:56 CET 2007 - locilka@suse.cz

- When updating the SuSEfirewall2 network interfaces, consider that
  interfaces needn't be assigned to zones only by SuSEFirewall but
  also by network modules. Do not change assignments which have
  been made already.

-------------------------------------------------------------------
Mon Mar  5 10:57:48 CET 2007 - locilka@suse.cz

- fixed SuSEFirewall testsuite
- 2.15.16

-------------------------------------------------------------------
Mon Mar  5 10:42:34 CET 2007 - jsrain@suse.cz

- fixed testsuite

-------------------------------------------------------------------
Fri Mar  2 08:54:41 CET 2007 - lslezak@suse.cz

- install Xen paravirtual drivers (xen-kmp-* package) if running in
  a fully virtualized guest (#241564)
- register new yast agents when a patch or a package has been
  installed (#250179)
- 2.15.15

-------------------------------------------------------------------
Thu Mar  1 17:58:14 CET 2007 - kmachalkova@suse.cz

- Added checking for root user into ncurses menu. If the user is not
  root, show notify popup and list only the modules that do not need
  root privileges (#246015)

-------------------------------------------------------------------
Thu Mar  1 16:43:01 CET 2007 - jsuchome@suse.cz

- Added command line help text describing format of the [string]
  type options (#248201)

-------------------------------------------------------------------
Wed Feb 28 15:20:00 CET 2007 - locilka@suse.cz

- Making yast2.rpm independent on SuSEfirewall2. The package is
  checked and installed in SuSEFirewall::Read() function. If user
  decides not to install it, Firewall functionality is disabled.
  Installing the SuSEfirewall2 package is possible only on the
  running system (#245506).
- Checking for firewall definitions installed during one YaST run.
  This check is forced when something tries to use unknown service
  definition.
- Disabling possibility to configure firewall in Installation in
  Network proposal when SuSEfirewall2 package is not installed.
- Changing directory of service definitions to
  /etc/sysconfig/SuSEfirewall2.d/services (bugzilla #247352
  comment #13).

-------------------------------------------------------------------
Wed Feb 28 11:26:14 CET 2007 - lslezak@suse.cz

- ProductControl::Run() - return `abort also in the firstboot
  stage (#247552)
- 2.15.14

-------------------------------------------------------------------
Tue Feb 27 12:47:36 CET 2007 - locilka@suse.cz

- Added and fixed support for Firewall Custom Rules (FATE #100068,
  FATE #120042).
- 2.15.13

-------------------------------------------------------------------
Fri Feb 23 11:30:05 CET 2007 - lslezak@suse.cz

- error handling in Package::Available*() - return nil if no
  installation source is available (#225484)
- 2.15.12

-------------------------------------------------------------------
Mon Feb 19 14:04:18 CET 2007 - lslezak@suse.cz

- NetworkPopup - fixed NFS browsing (the same problem was
  in #71064), display scan results in a simple popup
- 2.15.11

-------------------------------------------------------------------
Fri Feb 16 12:50:35 CET 2007 - lslezak@suse.cz

- added String::FormatFilename() and URL::FormatUrl() - functions
  for removing the middle part of an URL/file name (#221163)
- 2.15.10

-------------------------------------------------------------------
Thu Feb 15 09:24:32 CET 2007 - aosthof@suse.de

- Fixed ComputePackage() in library/system/src/Kernel.ycp to be
  able to check provided kernel packages in installed system

-------------------------------------------------------------------
Thu Feb 15 07:31:47 CET 2007 - lslezak@suse.cz

- register ScanDB callbacks (#219953)
- String.ycp - functions for formatting dowload rate string
  (required for #168935)
- /sbin/yast2 - added control center switching, configurable via
  sysconfig (fate #301082) (mmeeks)
- 2.15.9

-------------------------------------------------------------------
Tue Feb 13 17:17:43 CET 2007 - mvidner@suse.cz

- ModulesConf::RunDepmod: do it also on s390 (#192120).

-------------------------------------------------------------------
Mon Feb 12 13:08:46 CET 2007 - lslezak@suse.cz

- register TrustGpgKey() callback handler (#242087, #240771)
- 2.15.8

-------------------------------------------------------------------
Mon Feb 12 11:00:53 CET 2007 - jsrain@suse.cz

- added control center switching, configurable via sysconfig
  (fate #301082) (mmeeks)

-------------------------------------------------------------------
Fri Feb  9 14:55:20 CET 2007 - mvidner@suse.cz

- Set Mode::testMode () == "testsuite" automatically when running with
  yast2-testsuite (#243624).
- Adjusted SuSEFirewall testsuite to match the current
  Mode::testMode () implementation
- 2.15.7

-------------------------------------------------------------------
Fri Feb  9 13:14:43 CET 2007 - locilka@suse.cz

- Using SCR::UnregisterAgent() instead of SCR::UnmountAgent in
  SetDesktopIcon() in Wizard.ycp (#244046).

-------------------------------------------------------------------
Thu Feb  8 16:46:18 CET 2007 - locilka@suse.cz

- Tuning firewall services defined by packages (FATE #300687).
- Added a lot of documentation and examples and comments into the
  SuSEFirewall YCP module.
- 2.15.6

-------------------------------------------------------------------
Thu Feb  8 11:06:41 CET 2007 - kmachalkova@suse.cz

- Use UI::RunInTerminal in menu.ycp for text-mode only. In all other
  cases run appropriate module in Qt(Gtk)
- 2.15.5

-------------------------------------------------------------------
Wed Feb  7 16:15:41 CET 2007 - locilka@suse.cz

- Added support for firewall services defined by packages
  (FATE #300687).
- Adjusted SuSEFirewall testsuite.

-------------------------------------------------------------------
Mon Jan 29 16:10:53 CET 2007 - mzugec@suse.de

- Internet connection test fails on s390 (#238246)
- 2.15.4

-------------------------------------------------------------------
Tue Jan 23 10:03:01 CET 2007 - jsrain@suse.cz

- use --whatprovides when quering for an installed package (#76181)

-------------------------------------------------------------------
Mon Jan 22 17:53:17 CET 2007 - mzugec@suse.cz

- 2.15.3
- #237353 - use cache to avoid multiple confirmations for the same purpose

-------------------------------------------------------------------
Fri Jan 19 10:16:05 CET 2007 - jsuchome@suse.cz

- added new API to Popup: MessageDetails, WarningDetails, ErrorDetails,
  NotifyDetails (popup with text and Details button for extra info)

-------------------------------------------------------------------
Fri Jan 19 09:09:33 CET 2007 - locilka@suse.cz

- Added two new remarkable functions GetFirewallKernelModules and
  SetFirewallKernelModules into the SuSEFirewall module. They will
  allow to open FTP service in SuSEfirewall2.
- Adjusted testsuite on Firewall

-------------------------------------------------------------------
Thu Jan 18 15:16:45 CET 2007 - kmachalkova@suse.cz

- Avoid displaying empty strings in NetworkPopup (#220813, #223498)

-------------------------------------------------------------------
Tue Jan  9 11:23:04 CET 2007 - mzugec@suse.cz

- add bond device

-------------------------------------------------------------------
Mon Jan  8 18:09:00 CET 2007 - locilka@suse.cz

- Fixed handling Y2_GEOMETRY="-geometry XxY[+OffsX+OffsY]" and
  "--geometry XxY[+OffsX+OffsY]" in /sbin/yast2 call (#232568).

-------------------------------------------------------------------
Fri Jan  5 13:20:26 CET 2007 - lslezak@suse.cz

- gpg library: fixed export of a key, export key in ASCII or
  binary format, added passphrase widget/popup, API documentation,
  example code
- 2.15.2

-------------------------------------------------------------------
Thu Jan  4 15:45:00 CET 2007 - locilka@suse.cz

- Changed y2error() to y2warning() when using default value is
  Misc::SysconfigRead() (#231744).

-------------------------------------------------------------------
Thu Dec 21 10:19:00 CET 2006 - lslezak@suse.cz

- added a gpg library - a wrapper for gpg binary (GPG.ycp),
  CWM widgets (GPGWidgets.ycp)  (initial version)

-------------------------------------------------------------------
Thu Dec 14 15:06:25 CET 2006 - lslezak@suse.cz

- added Label::SkipButton() (#228370)

-------------------------------------------------------------------
Wed Dec 13 09:11:24 CET 2006 - lslezak@suse.cz

- URL.ycp: fixed url building and checking in Estonian locale
  (use [[:alpha:]] instead of [a-z] in regexps) (#227256)
- 2.15.1

-------------------------------------------------------------------
Thu Dec  7 15:30:30 CET 2006 - lslezak@suse.cz

- menu.ycp: `restart_menu is not needed anymore (#148683)

-------------------------------------------------------------------
Tue Dec  5 11:20:10 CET 2006 - kmachalkova@suse.cz

- Adapt ncurses menu.ycp for running yast modules as separate
  processes (#148683, #221254, #222547)
- Do not change LANG and LC_CTYPE when stdin does not support
  utf8 (testutf8 returns 0) (partly #179989)
- 2.15.0

-------------------------------------------------------------------
Tue Nov 28 09:04:31 CET 2006 - jsrain@suse.cz

- fixed board detection on PPC (#223872)
- 2.14.15

-------------------------------------------------------------------
Tue Nov 21 11:16:27 CET 2006 - mvidner@suse.cz

- Implemented yast2 --remove and yast2 --update (#222757).
  (It needs yast2-packager-2.14.8 to work.)
- 2.14.14

-------------------------------------------------------------------
Tue Nov 14 10:49:04 CET 2006 - kmachalkova@suse.cz

- Better selection of fastest available network device (checking
  for cable connection and status for NICs) (#214897)
- 2.14.13

-------------------------------------------------------------------
Mon Nov 13 17:26:19 CET 2006 - locilka@suse.cz

- Tuning the previous change not to use .target.tmpdir but using
  "/var/lib/YaST2" instead.
- 2.14.12

-------------------------------------------------------------------
Mon Nov 13 14:27:39 CET 2006 - locilka@suse.cz

- Calling /sbin/SuSEfirewall2 (start|stop) instead of
  Service::Start()/Service::Stop() for SuSEfirewall2_(init && setup)
  (#215416).
- Extended testsuite of SuSEFirewall module.
- 2.14.11

-------------------------------------------------------------------
Wed Nov  8 09:44:03 CET 2006 - mvidner@suse.cz

- Resubmitting to fix the build.
- 2.14.10

-------------------------------------------------------------------
Mon Nov  6 15:20:34 CET 2006 - mzugec@suse.cz

- #177560 - fixed corrupting sysconfig files after setting locale to et_EE
- set value to boolean if contains "yes" or "no"
- 2.14.9

-------------------------------------------------------------------
Fri Nov  3 15:37:06 CET 2006 - locilka@suse.cz

- Fixed handling of missign SuSE-release files (partly #217013).

-------------------------------------------------------------------
Fri Nov  3 10:58:21 CET 2006 - mvidner@suse.cz

- Manual page: documented the command line interface (jfriedl).

-------------------------------------------------------------------
Mon Oct 30 09:29:21 CET 2006 - locilka@suse.cz

- Stopping/Starting and/or Enabling/Disabling all SuSEfirewall2
  services even if one of them fails. Partly preventing from not
  writing the new status of services (bugzilla #215416).
- Restarting firewall in SuSEFirewall::ActivateConfiguration() even
  if the configuration is not changed but there are some RPC
  services in the configuration (bugzilla #186186).
- 2.14.8

-------------------------------------------------------------------
Wed Oct 25 11:13:38 CEST 2006 - locilka@suse.cz

- Writing the client's return value to the log (ProductControl)
  for easier debugging (#214886).

-------------------------------------------------------------------
Tue Oct 24 15:50:54 CEST 2006 - lslezak@suse.cz

- .etc.policykit agent - added documentation
- fixed script callback registration

-------------------------------------------------------------------
Tue Oct 24 09:44:20 CEST 2006 - jsrain@suse.cz

- lazy initialization of list of YaST modules for bash completion
  (#212928)

-------------------------------------------------------------------
Mon Oct 23 17:14:04 CEST 2006 - lslezak@suse.cz

- added .etc.policykit agent (reads/writes
  /etc/PolicyKit/privilege.d/*.privilege files), used for
  handling powermanagement permissions (fate #301180, bug #214272)
- 2.14.7

-------------------------------------------------------------------
Wed Oct 18 15:12:08 CEST 2006 - locilka@suse.cz

- Returning `abort from ProductControl::Run in case of Abort button
  pressed during the second stage installation (FATE #300422).
- 2.14.6

-------------------------------------------------------------------
Wed Oct 18 13:47:50 CEST 2006 - kmachalkova@suse.cz

- NetworkDevices: return device type (e.g. netcard, modem,..) in
  human readable form
- NetworkPopup: display more information (besides device id also
  type, name and IP address)
- Moved NetworkPopup.ycp from library/wizard to library/network
- 2.14.5

-------------------------------------------------------------------
Mon Oct 16 16:34:58 CEST 2006 - lslezak@suse.cz

- register script callbacks (feature #100233)
- 2.14.4

-------------------------------------------------------------------
Mon Oct 16 11:23:48 CEST 2006 - mvidner@suse.cz

- /sbin/yast2: make ldd "not found" messages visible so that there is
  a hint about why a UI plugin is not working (#211392).

-------------------------------------------------------------------
Tue Oct 10 18:02:17 CEST 2006 - mvidner@suse.cz

- It is now configurable whether to use Qt or GTK GUI,
  see "man yast2" (F#301083).
- 2.14.3

-------------------------------------------------------------------
Tue Oct  3 12:38:46 CEST 2006 - jsrain@suse.cz

- reverted bigsmp kernel usage
- 2.14.2

-------------------------------------------------------------------
Mon Oct  2 16:38:20 CEST 2006 - jsrain@suse.cz

- merged texts from proofread
- install bigsmp kernel regardless the memory size
- 2.14.1

-------------------------------------------------------------------
Wed Sep 27 11:02:10 CEST 2006 - jsrain@suse.cz

- merged 10.2-only patches to SVN repository
- fixed Cell detection (#206539)
- 2.14.0

-------------------------------------------------------------------
Mon Sep 18 16:35:26 CEST 2006 - lslezak@suse.cz

- use the new source callbacks (feature #1466),
  require yast2-pkg-bindigs >= 2.13.95
- 2.13.81

-------------------------------------------------------------------
Fri Sep 15 10:02:49 CEST 2006 - mvidner@suse.cz

- Refactored Progress.ycp (but reverted the interface change).
- 2.13.80

-------------------------------------------------------------------
Wed Aug 30 16:31:11 CEST 2006 - sh@suse.de

- Added output of "rpm -qa" to save_y2logs
  upon request at all-hands meeting 2006-08-29
- 2.13.79

-------------------------------------------------------------------
Wed Aug 30 15:23:33 CEST 2006 - locilka@suse.cz

- DnsServerPunycode module moved from yast2-dns-server to yast2
  as Punycode module.
- 2.13.78

-------------------------------------------------------------------
Wed Aug 23 16:27:16 CEST 2006 - jsrain@suse.cz

- added release-specific Xvnc parameters
- 2.13.77

-------------------------------------------------------------------
Wed Aug 23 09:59:40 CEST 2006 - jsrain@suse.cz

- kernel-smp package is dropped for 10.2
- simplified kernel package detection for PPC for 10.2 (#195049)
- 2.13.76

-------------------------------------------------------------------
Tue Aug 22 19:24:18 CEST 2006 - mvidner@suse.cz

- CWM::ShowAndRun: documented disable_buttons.

-------------------------------------------------------------------
Thu Aug 17 16:40:58 CEST 2006 - jsrain@suse.cz

- initialize patch/delta RPM callbacks
- 2.13.75

-------------------------------------------------------------------
Thu Aug 10 15:25:59 CEST 2006 - locilka@suse.cz

- Moved (x)inetd agent from yast2-inetd to yast2
- 2.13.74

-------------------------------------------------------------------
Wed Aug  9 15:37:45 CEST 2006 - jsrain@suse.cz

- fixed recognizing pegasos, cell and maple boot requirements (PPC)
  (#192957)

-------------------------------------------------------------------
Wed Aug  9 14:19:23 CEST 2006 - kmachalkova@suse.cz

- Added new Address::CheckMAC() and Address::ValidMAC() functions.
- 2.13.73

-------------------------------------------------------------------
Mon Aug  7 11:07:31 CEST 2006 - locilka@suse.cz

- Added new IP::IPv4ToBits() and IP::BitsToIPv4() functions.

-------------------------------------------------------------------
Fri Aug  4 16:21:43 CEST 2006 - jsrain@suse.cz

- added mode X-version-specific paths
- 2.13.72

-------------------------------------------------------------------
Thu Aug  3 14:51:46 CEST 2006 - mvidner@suse.cz

- Start-up speed-up: don't read all desktop files to find our icon.
  Thanks to Michael Meeks for profiling.
- 2.13.71

-------------------------------------------------------------------
Wed Aug  2 16:00:12 CEST 2006 - jsrain@suse.cz

- Added more X-version-specific paths
- 2.13.70

-------------------------------------------------------------------
Wed Aug  2 10:08:50 CEST 2006 - locilka@suse.cz

- Added new module SuSEFirewallExpertRules managing expert ACCEPT
  rules of SuSEfirewall2.
- Port-ranges-related functionality in SuSEFirewall module moved
  to new module PortRanges.

-------------------------------------------------------------------
Tue Aug  1 16:10:01 CEST 2006 - jsrain@suse.cz

- Added module and data file specifying X11 paths

-------------------------------------------------------------------
Wed Jul 26 11:40:32 CEST 2006 - locilka@suse.cz

- Added new FileUtils::CheckAndCreatePath function that checks the
  current system for path existency and offers its creation if it
  doesn't exist.
- 2.13.69

-------------------------------------------------------------------
Tue Jul 25 15:50:15 CEST 2006 - jsrain@suse.cz

- fixed error popup if log of mkinitrd could not be run (#156762)
- prevent from crash in DialogTree.ycp (#191237)

-------------------------------------------------------------------
Mon Jul 24 09:42:55 CEST 2006 - locilka@suse.cz

- Fixed handling of multiline entries in the SuSEfirewall2
  sysconfig file. Newline characters were removed when joining
  multiline entries together. By now, .sysconfig.SuSEfirewall2
  returns values as it reads them, newlines are replaced with
  spaces in SuSEFirewall::Read() (#194419).

-------------------------------------------------------------------
Tue Jul 18 16:02:46 CEST 2006 - jsrain@suse.cz

- fixed handling of translated strings in control file (eg.
  congratulate string)
- 2.13.68

-------------------------------------------------------------------
Tue Jul 18 10:24:24 CEST 2006 - locilka@suse.cz

- Fixed proposal to reflect the current status better. Network
  interfaces might be assigned to the zone with 'any' in 'EXT'.
  If there are no network interfaces but SSH port is open, proposal
  informs about it (#154401).
- If there are only dial-up interfaces, SSH port can be also
  enabled and correctly informs about the current state.

-------------------------------------------------------------------
Sun Jul 16 08:54:55 CEST 2006 - olh@suse.de

- introduce a Linuxrc::display_ip and use it instead of Arch::s390
- 2.13.67

-------------------------------------------------------------------
Fri Jul 14 17:09:02 CEST 2006 - locilka@suse.cz

- Added better checking for wrong port-ranges. Invalid ones are
  stored in the configuration but ignored for firewall functions,
  such as joining port ranges.
- Joining ranges is possible only for TCP and UDP because other
  protocols don't support port ranges.
- Removing notes about NetworkManager from the SuSEFirewall
  documentation because it isn't needed to mention it there.
- 2.13.66

-------------------------------------------------------------------
Sat Jun 24 22:23:08 CEST 2006 - locilka@suse.cz

- Adding special Xen interface "xenbr0" into the
  FW_FORWARD_ALWAYS_INOUT_DEV variable in the Network Proposal in
  case of "kernel-xenpae" package installed (#154133) (Similar to
  change in 2.13.43).
- 2.13.65

-------------------------------------------------------------------
Tue Jun 13 13:27:35 CEST 2006 - jsrain@suse.cz

- fixed encoding/decoding query part of URL (#179913)
- 2.13.64

-------------------------------------------------------------------
Mon Jun 12 17:16:34 CEST 2006 - mvidner@suse.cz

- Moved cfg_security.scr from yast2-security.rpm to yast2.rpm
- Do not sit in a networked directory when reconfiguring network
  (#61055, reapplied lost fix).
- 2.13.63

-------------------------------------------------------------------
Mon Jun 12 11:48:12 CEST 2006 - locilka@suse.cz

- Do not register Signature Callbacks in case of AutoInst (#183821)
- 2.13.62

-------------------------------------------------------------------
Fri Jun  2 12:42:04 CEST 2006 - jsrain@suse.cz

- Marked global API of following modules as stable:
    ProductFeatures, WizardHW
- 2.13.61

-------------------------------------------------------------------
Thu Jun  1 14:49:53 CEST 2006 - locilka@suse.cz

- Global API or parts of these modules were marked as Stable:
    Address, Arch, Confirm, Crash, FileUtils, Hostname, HTML,
    HWConfig, IP, Label, Map, Message, Mode, Netmask, Package,
    PackageAI, PackageSystem, Popup, Report, RichText, Sequencer,
    Service, Stage, TypeRepository, URL and Wizard
- Added some more documentation into the Wizard module
- Fixing documentation of global modules (for generated docu.)
- 2.13.60

-------------------------------------------------------------------
Thu May 18 12:28:09 CEST 2006 - locilka@suse.cz

- Fixing exporting the $QT_HOME_DIR according to $user's home
  directory (#162114).
- 2.13.59

-------------------------------------------------------------------
Mon May 15 15:18:56 CEST 2006 - locilka@suse.cz

- Fixed CWMFirewallInterfaces behavior in the basic view for all
  interfaces at once. When the status of the firewall checkbox is
  changed, the current configuration is checked and possible errors
  are reported to user (#158520 c17).
- 2.13.58

-------------------------------------------------------------------
Mon May 15 12:58:42 CEST 2006 - jsrain@suse.cz

- provide more information about restart of YaST during
  installation from ProductControl (#167561)

-------------------------------------------------------------------
Thu May 11 09:23:29 CEST 2006 - lslezak@suse.cz

- select kernel-xenpae package if Xen PAE kernel is running
  (#172978)
- 2.13.57

-------------------------------------------------------------------
Wed May 10 16:30:02 CEST 2006 - locilka@suse.cz

- Added more logging into the Service.ycp module (for bug #173418)

-------------------------------------------------------------------
Thu May  4 14:15:31 CEST 2006 - jsrain@suse.cz

- read texts from control file (#170881)
- 2.13.56

-------------------------------------------------------------------
Wed May  3 17:45:59 CEST 2006 - locilka@suse.cz

- Properly handle special string 'any' in 'EXT' zone in CWM for
  firewall. Creating special functions in SuSEFirewall module for
  that (#158520).
- 2.13.55

-------------------------------------------------------------------
Tue Apr 25 20:38:04 CEST 2006 - jsrain@suse.de

- properly parse FTP URL (#166248, many others)
- 2.13.54

-------------------------------------------------------------------
Tue Apr 25 14:24:45 CEST 2006 - visnov@suse.cz

- ensure importing trusted RPM keys before initializing sources (#169121)
- 2.13.53

-------------------------------------------------------------------
Thu Apr 20 22:47:03 CEST 2006 - jsrain@suse.de

- handle installation restart with repeating last step (#167561)
- 2.13.52

-------------------------------------------------------------------
Wed Apr 19 15:02:44 CEST 2006 - jsuchome@suse.cz

- menu.ycp: check for `restart_menu possible return value (#162966)
- scripts/yast2: enable restarting curses menu
- 2.13.51

-------------------------------------------------------------------
Tue Apr 18 15:13:32 CEST 2006 - jsuchome@suse.cz

- menu.ycp: better check if menu should exit after online-update
- 2.13.50

-------------------------------------------------------------------
Fri Apr 14 19:21:11 CEST 2006 - jsrain@suse.de

- fixed handling of disabling back button (#165832)
- 2.13.49

-------------------------------------------------------------------
Fri Apr 14 14:29:17 CEST 2006 - jsuchome@suse.cz

- restart online update if there are some selected patches left to
  installation (#165540)
- 2.13.48

-------------------------------------------------------------------
Tue Apr 11 10:08:09 CEST 2006 - locilka@suse.cz

- Registering callback Pkg::CallbackAcceptFileWithoutChecksum
- 2.13.47

-------------------------------------------------------------------
Fri Apr  7 22:40:56 CEST 2006 - jsrain@suse.de

- fixed content file parser (#163702)
- 2.13.46

-------------------------------------------------------------------
Wed Apr  5 15:59:36 CEST 2006 - locilka@suse.cz

- Registered new Pkg:: callbacks
  - Pkg::CallbackAcceptUnsignedFile
  - Pkg::CallbackAcceptUnknownGpgKey
  - Pkg::CallbackImportGpgKey
  - Pkg::CallbackAcceptVerificationFailed
  - Pkg::CallbackTrustedKeyAdded
  - Pkg::CallbackTrustedKeyRemoved
- 2.13.45

-------------------------------------------------------------------
Wed Apr  5 15:09:52 CEST 2006 - sh@suse.de

- V 2.13.44
- Fixed bug #116356: save_y2logs saves into a different directory

-------------------------------------------------------------------
Wed Apr  5 11:36:03 CEST 2006 - fehr@suse.de

- changed some very verbose debug output in AsciiFile.ycp
- 2.13.43

-------------------------------------------------------------------
Wed Apr  5 11:11:44 CEST 2006 - locilka@suse.cz

- Adding special Xen interface "xenbr0" into the
  FW_FORWARD_ALWAYS_INOUT_DEV variable in the Network Proposal in
  case of "kernel-xen" package installed (#154133).

-------------------------------------------------------------------
Wed Apr  5 10:49:47 CEST 2006 - mvidner@suse.cz

- Added CWM::DisableButtons (jsuchome, #157125).

-------------------------------------------------------------------
Wed Apr  5 09:44:25 CEST 2006 - locilka@suse.cz

- Fixed wrong handling of special 'any' string in the internal
  function ArePortsOrServicesAllowed(). This part was forgotten
  from the first implementation of NetworkManager support (#162512).
- Adding FW_FORWARD_ALWAYS_INOUT_DEV variable into the Read()
  function to prepare fix for Xen handling (#154133).

-------------------------------------------------------------------
Tue Apr  4 15:31:08 CEST 2006 - locilka@suse.cz

- Added mapping for Pkg::CallbackAcceptUnsignedFile() callback
  (#162858)
- 2.13.42

-------------------------------------------------------------------
Wed Mar 29 17:04:09 CEST 2006 - mvidner@suse.cz

- Added PackageLock, a module to handle the big Zypp lock (#160319).
- 2.13.41

-------------------------------------------------------------------
Mon Mar 27 10:24:51 CEST 2006 - locilka@suse.cz

- TERM=raw -> TERM=dumb in Service::RunInitScriptWithTimeOut()

-------------------------------------------------------------------
Wed Mar 22 13:00:10 CET 2006 - locilka@suse.cz

- better testing of UTF-8 support using the testutf8 binary
  (#158001)
- 2.13.40

-------------------------------------------------------------------
Mon Mar 20 11:17:11 CET 2006 - locilka@suse.cz

- removed yast2 starting script from /usr/lib/YaST2/bin/, leaving
  it only in /sbin/ (#144237).
- replacing relative paths in /sbin/yast2 with absolute ones.
- 2.13.39

-------------------------------------------------------------------
Wed Mar 15 16:15:35 CET 2006 - jsrain@suse.de

- changed the name of kernel package on S/390 (#157605)
- 2.13.38

-------------------------------------------------------------------
Wed Mar 15 09:03:47 CET 2006 - locilka@suse.cz

- checking for testutf8 binary before running it in /sbin/yast2
  starting script (#158001)
- 2.13.37

-------------------------------------------------------------------
Mon Mar 13 14:07:54 CET 2006 - jsuchome@suse.cz

- fixed long buttons (#157420)
- 2.13.36

-------------------------------------------------------------------
Fri Mar 10 23:17:46 CET 2006 - jsrain@suse.de

- store all installation options in /etc/YaST2/Productfeatures
  (#156388)
- 2.13.35

-------------------------------------------------------------------
Fri Mar 10 17:12:00 CET 2006 - mvidner@suse.cz

- Start ncurses UI in non-threaded mode to enable spawning of
  interactive processes (like w3m for suseRegister, #150799).
- Added String::Random (#157107).
- 2.13.34

-------------------------------------------------------------------
Mon Feb 27 14:04:10 CET 2006 - lslezak@suse.cz

- Arch::is_xen0() and Arch::is_xenU() (#153235)
- 2.13.33

-------------------------------------------------------------------
Thu Feb 23 13:10:38 CET 2006 - mvidner@suse.cz

- ag_initscripts: no need to use absolute paths to awk and friends
  (#152840)
- 2.13.32

-------------------------------------------------------------------
Mon Feb 20 16:08:07 CET 2006 - mvidner@suse.cz

- Added Arch::is_laptop as a better alternative to
  Arch::has_pcmcia (#151813).
- 2.13.31

-------------------------------------------------------------------
Thu Feb 16 19:45:58 CET 2006 - olh@suse.de

- fix two typos in error path in Mode.ycp

-------------------------------------------------------------------
Tue Feb 14 17:57:57 CET 2006 - jsrain@suse.de

- added possibility to disable individual proposals
- 2.13.30

-------------------------------------------------------------------
Tue Feb 14 13:30:19 CET 2006 - olh@suse.de

- remove nubus support

-------------------------------------------------------------------
Mon Feb 13 13:06:25 CET 2006 - lslezak@suse.cz

- don't try to install kernel-*-nongpl packages
- 2.13.29

-------------------------------------------------------------------
Mon Feb 13 12:17:02 CET 2006 - locilka@suse.cz

- Killing the .background agent in the
  Service::RunInitScriptWithTimeOut function to prevent from
  undefined behavior when calling this function one by one
  without any sleep (#144891).
- Ignoring all 'skeleton' and 'skeleton.*' init scripts in the
  Rulevel editor since they are not a real init scripts.

-------------------------------------------------------------------
Mon Feb 13 09:49:13 CET 2006 - locilka@suse.cz

- Removing obsolete support for NetworkManager which have changed
  its behavior again (#149075). Changing firewall, firewall
  proposal and CWM firewall.
- 2.13.28

-------------------------------------------------------------------
Thu Feb  9 17:04:13 CET 2006 - locilka@suse.cz

- Added support for the iscsi-target (#149548) into the Firewall
  services

-------------------------------------------------------------------
Wed Feb  8 17:33:40 CET 2006 - jsrain@suse.de

- added support for localization of workflows updated from add-on
  products

-------------------------------------------------------------------
Tue Feb  7 19:33:38 CET 2006 - mvidner@suse.cz

- Use rcnetwork restart insted of rcnetwork start to handle the switch
  between ifup and NetworkManager (#148263).
- Use BuildRequires, but without openslp-devel, popt-devel.
- 2.13.27

-------------------------------------------------------------------
Thu Jan 26 09:36:21 CET 2006 - locilka@suse.cz

- Added new function String::WrapAt() to ease wrapping texts in
  dialogs and pop-up windows.
  Useful particulary for translated strings with unknown length.

-------------------------------------------------------------------
Mon Jan 23 17:36:06 CET 2006 - locilka@suse.cz

- Added new function NetworkService::ConfirmNetworkManager() to be
  called in the Read dialogs of services configuration. User has to
  confirm continuing the configuration when NetworkManager is
  enabled.
- Merged texts from proofreading.
- 2.13.26

-------------------------------------------------------------------
Mon Jan 23 17:06:18 CET 2006 - mvidner@suse.cz

- Start the network using rcnetwork start, not rcnetwork status.
  Fixes the internet test (#144829).
- 2.13.25

-------------------------------------------------------------------
Sun Jan 15 17:56:00 CET 2006 - mvidner@suse.cz

- NetworkService: use /etc/sysconfig/network/config:NETWORKMANAGER
  instead of rcnetworkmanager (#135595).
- 2.13.24

-------------------------------------------------------------------
Fri Jan 13 16:46:36 CET 2006 - jsrain@suse.cz

- hide disabled steps from installation workflow
- 2.13.23

-------------------------------------------------------------------
Fri Jan 13 15:20:02 CET 2006 - locilka@suse.cz

- Added missing function Progress::status()
  Returning whether progress 'is' on or 'off'

-------------------------------------------------------------------
Wed Jan 11 18:31:17 CET 2006 - mvidner@suse.cz

- CWMTab::CleanUp: do not reset current_tab_id, the caller may want to
  remember it for revisiting the dialog (#134386).
- Added String::NonEmpty (stringlist) and NewlineItems (string).
- Added XML::XmlError () (ug).
- 2.13.22

-------------------------------------------------------------------
Wed Jan 11 13:47:24 CET 2006 - jsrain@suse.cz

- added possibility to hide Edit button in Table/Popup
- 2.13.21

-------------------------------------------------------------------
Wed Jan 11 11:10:38 CET 2006 - locilka@suse.cz

- Fixing bug #142502
  Firewall still reported 'closed' SSH port when the Network Manager
  was used.
  Added more debugging logs.
- 2.13.20

-------------------------------------------------------------------
Mon Jan  9 17:54:49 CET 2006 - locilka@suse.cz

- Teaching SuSEFirewallProposal to work well with Network Manager
  enabled.
- 2.13.19

-------------------------------------------------------------------
Fri Jan  6 10:18:56 CET 2006 - locilka@suse.cz

- Tuning SuSEFirewall known Services
  Adding "TCP: 427" and "Broadcast: 427" to the definition of
  SLP-daemon by the feature #117 "SLP configuration module"

-------------------------------------------------------------------
Thu Jan  5 16:57:00 CET 2006 - mvidner@suse.cz

- CWM: implemented valid_chars property; added InitNull and StoreNull.
- CWM::Run: generate a fake event to allow a handler to enable/disable
  widgets before the first real UserInput takes place
- Dropped commandline.ycp, really now.
- 2.13.18

-------------------------------------------------------------------
Thu Jan  5 10:01:17 CET 2006 - locilka@suse.cz

- Adjusting environment for bugfix #129679
  Preventing Service::RunInitScript() from stuck by adding a new
  function Service::RunInitScriptWithTimeOut() using the
  .background agent
- Fixing bug #139587
  Firewall Functions IsEnabled() and IsStarted() expected that the
  firewall is not enabled or started by default in the
  installation. The [Back] button from the connection test (and
  changing firewall "enabled" to "disabled") has broken this
  expectation.

-------------------------------------------------------------------
Wed Jan  4 11:12:18 CET 2006 - visnov@suse.cz

- Dropped Require.ycp, long time obsolete library
- Dropped commandline.ycp obsolete wrapper

-------------------------------------------------------------------
Wed Jan  4 10:22:51 CET 2006 - locilka@suse.cz

- Adding Network Manager support into
        - SuSEFirewall Proposal
        - SuSEFirewall itself
        - CWM Firewall Interfaces (for other modules)
- 2.13.17

-------------------------------------------------------------------
Tue Jan  3 15:22:12 CET 2006 - visnov@suse.cz

- Show progress in command-line mode (F300349)

-------------------------------------------------------------------
Tue Jan  3 10:29:58 CET 2006 - mvidner@suse.cz

- Prevented NetworkService::Managed() from returning nil.

-------------------------------------------------------------------
Thu Dec 22 08:46:07 CET 2005 - visnov@suse.cz

- ignore .desktop comments starting with #

-------------------------------------------------------------------
Tue Dec 20 11:13:26 CET 2005 - visnov@suse.cz

- Include bash completion script
- 2.13.16

-------------------------------------------------------------------
Mon Dec 19 17:20:03 CET 2005 - mvidner@suse.cz

- Consider also NetworkManager if there are no ifcfgs during the
  firewall proposal (#139402).
- 2.13.15

-------------------------------------------------------------------
Mon Dec 19 15:34:37 CET 2005 - jsuchome@suse.cz

- merged texts from proofreading
- 2.13.14

-------------------------------------------------------------------
Wed Dec 14 16:08:39 CET 2005 - mvidner@suse.cz

- Added a bash completion script, thanks to choeger.

-------------------------------------------------------------------
Wed Dec  7 10:02:18 CET 2005 - locilka@suse.cz

- Changing firewall summary texts due to the bug/enhancement
  #119810. A bit misleading text "SSH is enabled" was changed to
  the "SSH port is open" etc. Also translatios should be now much
  more clearer.

-------------------------------------------------------------------
Tue Nov 29 14:41:40 CET 2005 - locilka@suse.cz

- Adding feature #5998 from FaTE: Port ranges
  Port ranges are supported in the whole configuration of
  SuSEFirewall2 for TCP, UDP and Broadcast. Port range has a higher
  priority than a port itsef, which means that adding a port which
  is already mentioned in some port alias will not add it again. If
  there is some port range next to the new port it will join it
  with the port range. Port ranges can be flatten when one is a
  neighbor of any other or if one covers any other. Removing a port
  from the port range will split the port range up into two port
  ranges.
- Adding port range support into port aliases
- Changing searching for port alias from grep-regexp to the
  perl-regexp (because of buggy behaviour with the 'mysql' port).
- Fixing variable types in documentation of some functions
- 2.13.13

-------------------------------------------------------------------
Thu Nov 24 12:51:20 CET 2005 - locilka@suse.cz

- Fixed the misleading documentation for GetEnableService()
  function in the SuSEFirewall module, thanks to jsmeix

-------------------------------------------------------------------
Wed Nov 23 13:41:53 CET 2005 - mvidner@suse.cz

- CWM::ProcessTerm now handles all container widgets
  (added `MarginBox, `MinWidth, `MinHeight, `MinSize).

-------------------------------------------------------------------
Wed Nov 23 12:36:26 CET 2005 - visnov@suse.cz

- 2.13.12

-------------------------------------------------------------------
Tue Nov 22 15:50:21 CET 2005 - lslezak@suse.cz

- do not log passwords (#134886)

-------------------------------------------------------------------
Wed Nov 16 15:03:58 CET 2005 - jsrain@suse.cz

- read list of modules to clone at the end of installation from
  control file

-------------------------------------------------------------------
Wed Nov 16 07:40:38 CET 2005 - lslezak@suse.cz

- Kernel.ycp - some PPC kernel RPMs have been dropped, kernel
  package selection updated (#64206)
- 2.13.11

-------------------------------------------------------------------
Tue Nov 15 18:49:54 CET 2005 - mvidner@suse.cz

- CWM:
 - added `menu_button
 - explicitly specifying an empty help produces no errors, like no_help
 - actually implemented validate_help
 - added validate_type: `function_no_popup so that the function bodies
   can be shared and only validate_help needs to differ
- CWMTab:
 - widget_names is now optional
 - generate a fake event when switching to a new tab to allow a handler
   to enabled/disable widgets before the first real UserInput takes place
 - prevent double tab initialization at tab set initialization
- 2.13.10

-------------------------------------------------------------------
Fri Nov 11 10:05:46 CET 2005 - jsrain@suse.cz

- initialize package source only if needed when installing kernel
  modules package (#132458)

-------------------------------------------------------------------
Tue Nov  8 13:37:34 CET 2005 - lslezak@suse.cz

- add %2f when the begining of FTP URL path starts with /
- 2.13.9

-------------------------------------------------------------------
Tue Nov  8 09:28:22 CET 2005 - lslezak@suse.cz

- The reserved characters can be part of URL (#96960),
  properly handle the escape sequences in parsing/building of URL
- 2.13.8

-------------------------------------------------------------------
Wed Nov  2 18:33:12 CET 2005 - mvidner@suse.cz

- CWM
 - PrepareDialog recognizes *Squash and alignment widgets.
 - "widget_names" can be omitted in ShowAndRun.
 - Added section: Widget Description Map Reference.
 - Factored out rules to format the docbook documentation.
- CWMTab
 - CreateWidget recognizes "fallback_functions" in the main map
   and the tab maps.
 - Also call "clean_up" functions for widgets inside the tabs.

-------------------------------------------------------------------
Wed Nov  2 10:54:54 CET 2005 - locilka@suse.cz

- Removing TCP port 135 from samba-server firewall definition.
- Adding "Portable Batch System (PBS)" definition into firewall
- Adding MySQL definition into firewall, enhancement #131478

-------------------------------------------------------------------
Thu Oct 27 18:14:24 CEST 2005 - mvidner@suse.cz

- CLI XML help: changed document structure, hopefully for the better.
- 2.13.7

-------------------------------------------------------------------
Fri Oct 21 16:28:01 CEST 2005 - lslezak@suse.cz

- CommandLine:: supports printing texts without trailing
  newline character (useful for progress messages); added YesNo()
  functionality for the command line mode
- Package:: supports installing packages in the command line mode
  (#91033)
- 2.13.6

-------------------------------------------------------------------
Thu Oct 20 13:14:33 CEST 2005 - jsuchome@suse.cz

- added Misc::CustomSysconfigRead for reading custom sysconfig files
- 2.13.5

-------------------------------------------------------------------
Mon Oct 10 15:38:30 CEST 2005 - mvidner@suse.cz

- Do not use modules marked with BrokenModules (#97655).
- 2.13.4

-------------------------------------------------------------------
Fri Sep 30 12:53:28 CEST 2005 - mvidner@suse.cz

- Fixed the configuration of ESCON and FICON (#82891).
- 2.13.3

-------------------------------------------------------------------
Thu Sep 29 13:44:59 CEST 2005 - visnov@suse.cz

- require yast2-hardware-detection for probing

-------------------------------------------------------------------
Tue Sep 27 11:02:16 CEST 2005 - jsrain@suse.cz

- do not prevent USB modules from being added to initrd (#66733)

-------------------------------------------------------------------
Tue Sep 27 09:56:07 CEST 2005 - lslezak@suse.cz

- Popup - display long error "as is" - escape rich text tags,
  format lines; layout fixes
- version 2.13.2

-------------------------------------------------------------------
Fri Sep 23 13:42:46 CEST 2005 - lslezak@suse.cz

- command line - multiline description of a command is possible
  (help can be string or list of strings)

-------------------------------------------------------------------
Fri Sep 23 09:43:09 CEST 2005 - locilka@suse.cz

- Adding support for VNC and SSH installations. Firewall proposal
  enables SSH on non-dial-up interfaces when installing over SSH,
  enables VNC on non-dial-up interfaces when installing over VNC.
  Firewall proposal warns when installing over SSH/VNC and SSH/VNC
  is not enabled. (enahancement #113211)
- Adding XDMCP (Remote Acces to Display Manager) support
  (enhancement #118200)
- Adding FAM (Remote File Alteration Monitor) support
  (enhancement #118196)
- 2.13.1

-------------------------------------------------------------------
Wed Sep 21 13:10:38 CEST 2005 - lslezak@suse.cz

- Support for long error and long warning messages
  (e.g. Report::LongError) (#79161)
- new popups in Popup:: module (e.g. Popup::TimedLongError)
- added [Stop] button to all timed popups
- version 2.13.0

-------------------------------------------------------------------
Wed Sep  7 16:01:13 CEST 2005 - mvidner@suse.cz

- Fixed deleting an interface after writing and returning
  to the network proposal (#115448).
- WIRELESS_WPA_PASSWORD is also secret (#65741).
- 2.12.27

-------------------------------------------------------------------
Mon Sep  5 22:39:56 CEST 2005 - locilka@suse.cz

- fixing default SuSEfirewall2 logging values using the
  GetDefaultValue() function for undefined and newly also for
  empty values  for security reasons (#100692).
- 2.12.26

-------------------------------------------------------------------
Mon Sep  5 16:55:12 CEST 2005 - jsrain@suse.cz

- translate proposal tab headers (#114677)
- 2.12.25

-------------------------------------------------------------------
Mon Aug 22 12:33:42 CEST 2005 - jsuchome@suse.cz

- added check for `cancel to ncurses menu loop (#105507)
- 2.12.24

-------------------------------------------------------------------
Thu Aug 18 13:59:50 CEST 2005 - lslezak@suse.cz

- added simple XEN detection (workaround for #100726)
- select kernel-xen if XEN is detected
- 2.12.23

-------------------------------------------------------------------
Thu Aug 18 11:05:25 CEST 2005 - locilka@suse.cz

- Do not Read() NetworkDevices when running CWMFirewallInterfaces
  in Installation or Update.
- Set SuSEFirewallProposal as 'modified' when changing the firewall
  counfiguration via CWMFirewallInterfaces in Installation or
  Update (bug #105170).

-------------------------------------------------------------------
Mon Aug 15 14:47:36 CEST 2005 - jsrain@suse.cz

- check whether VGA kernel parameter is correct (#103150)

-------------------------------------------------------------------
Fri Aug 12 13:10:37 CEST 2005 - jsrain@suse.cz

- don't prevent xfs and jfx module from being added to initrd on
  PPC (#104037)
- 2.12.22

-------------------------------------------------------------------
Fri Aug 12 13:03:29 CEST 2005 - locilka@suse.cz

- Fixed YaST in console. It had been using LANG set to "POSIX"
  which was supporsed to be empty or to contain "xx_XX" string
  (#103007).

-------------------------------------------------------------------
Fri Aug 12 10:08:14 CEST 2005 - visnov@suse.cz

- added comments for translators

-------------------------------------------------------------------
Tue Aug  9 16:10:22 CEST 2005 - mvidner@suse.cz

- Fixed init script parsing with special backslash and whitespace
  combination (#103013).

-------------------------------------------------------------------
Tue Aug  9 11:27:06 CEST 2005 - locilka@suse.cz

- Fixing bug #102951
  Adding SLP Daemon to the firewall as a known service
- 2.12.21

-------------------------------------------------------------------
Mon Aug  8 16:35:47 CEST 2005 - jsrain@suse.cz

- disable "Edit" and "Delete" buttons in hardware dialog if no item
  is present in the list (#102526)
- store vendor URL in the installed system (#102542)
- do not add unneeded modules to initrd (#102588)
- 2.12.20

-------------------------------------------------------------------
Fri Aug  5 09:08:24 CEST 2005 - jsrain@suse.cz

- added initialization of source refresh callbacks
- changed label of the menubutton in the hardware dialog
- 2.12.19

-------------------------------------------------------------------
Thu Aug  4 16:14:49 CEST 2005 - lslezak@suse.cz

- move sysconfig metadata parsing functions from Sysconfig
  to String module.
- 2.12.18

-------------------------------------------------------------------
Tue Aug  2 15:54:10 CEST 2005 - lslezak@suse.cz

- format function in WizardHW module
- 2.12.17

-------------------------------------------------------------------
Tue Aug  2 14:36:32 CEST 2005 - jsrain@suse.cz

- added support not to allow to go back in the installation
  workflow if started from the middle
- 2.12.16

-------------------------------------------------------------------
Mon Aug  1 15:06:21 CEST 2005 - locilka@suse.cz

- Changing firewall definition for samba-server by the Samba-Howto
  Allowed ports/functionality is: TCP 135, 139, 445; UDP: 137, 138;
  Broadcast: 137, 138;
  Bugzilla #81254

-------------------------------------------------------------------
Thu Jul 28 15:52:49 CEST 2005 - jsrain@suse.cz

- merged texts from proofreading

-------------------------------------------------------------------
Thu Jul 28 08:55:08 CEST 2005 - jsrain@suse.cz

- fixed stopping the workflow in the middle to reboot (eg. in case
  of kernel update)
- 2.12.15

-------------------------------------------------------------------
Thu Jul 21 13:58:55 CEST 2005 - sh@suse.de

- Now using `opt(`hvstretch) in wizard to restore old laoyut
  behaviour: center content by default
- V 2.12.14

-------------------------------------------------------------------
Thu Jul 21 09:53:02 CEST 2005 - jsrain@suse.cz

- don't report void errors in CWM

-------------------------------------------------------------------
Wed Jul 20 14:51:42 CEST 2005 - jsrain@suse.cz

- fixed incorrecr wizard command causing crash at the begin of the
  installation
- 2.12.13

-------------------------------------------------------------------
Wed Jul 20 10:35:22 CEST 2005 - jsrain@suse.cz

- added libxml2(-devel) to neededforbuild
- 2.12.12

-------------------------------------------------------------------
Tue Jul 19 16:47:38 CEST 2005 - jsrain@suse.cz

- fixed installation workflow re-load on switch from installation
  to update or vice versa
- added possibility to start the workflow from the middle
- added possibility for having more stages in the installation
  wizard navigation bar
- added support for specifying textdomain for translatable texts
  for installation wizard
- 2.12.11

-------------------------------------------------------------------
Mon Jul 18 11:42:40 CEST 2005 - sh@suse.de

- Properly check if KDE is running in /sbin/yast so the sw_single
  module is started full-screen if that works flawlessly (KDE)
- V 2.12.10

-------------------------------------------------------------------
Mon Jul 11 18:20:44 CEST 2005 - sh@suse.de

- Fixed NCurses wizard layout behaviour:
  Properly propagate content strechability to layout parent
- V 2.12.9

-------------------------------------------------------------------
Fri Jul  8 16:03:01 CEST 2005 - visnov@suse.cz

- adapt build dependencies for blocxx
- 2.12.8

-------------------------------------------------------------------
Fri Jul  1 12:48:43 CEST 2005 - jsrain@suse.cz

- added support functions fir general hardware summary dialog
- added possibility to get selected tab from CWMTab
- 2.12.7

-------------------------------------------------------------------
Tue Jun 14 16:05:05 CEST 2005 - lslezak@suse.cz

- command line - fixed example definition in xmlhelp output
- 2.12.6

-------------------------------------------------------------------
Mon Jun 13 17:04:03 CEST 2005 - lslezak@suse.cz

- command line - 'xmlhelp' command (store command line help of
  a client in XML format)

-------------------------------------------------------------------
Mon Jun  6 10:24:53 CEST 2005 - jsrain@suse.cz

- keep order of initrd modules from installation system in the
  target system
- 2.12.5

-------------------------------------------------------------------
Tue May 31 10:32:54 CEST 2005 - jsrain@suse.cz

- create initial ProductFeatures file via fillup (#79278)

-------------------------------------------------------------------
Wed May 25 14:26:50 CEST 2005 - locilka@suse.cz

- Fixed SuSEFirewall testsuite after adding 'bootps' port to the
  DHCP Server definition

-------------------------------------------------------------------
Wed May 25 13:25:04 CEST 2005 - mvidner@suse.cz

- CWM: added a standalone radio button widget

-------------------------------------------------------------------
Thu May 19 11:51:29 CEST 2005 - locilka@suse.cz

- Fixed bug in CWMTsigKeys
  Key name containing the 't' letter had been ending on that
  character because of wrong implementation of regexp with '\\t'

-------------------------------------------------------------------
Mon May  9 09:51:10 CEST 2005 - locilka@suse.cz

- Adding "Requires: SuSEfirewall2" into the yast2 package instead
  of the yast2-firewall

-------------------------------------------------------------------
Tue May  3 16:42:41 CEST 2005 - jsrain@suse.cz

- made the hardcoded fallback list of VGA modes in Initrd.ycp
  public (via global function)

-------------------------------------------------------------------
Tue May  3 11:27:04 CEST 2005 - locilka@suse.cz

- Added 'bootps' port allowing broadcast into the DHCP Server
  definition for SuSEFirewallServices

-------------------------------------------------------------------
Thu Apr 28 14:04:57 CEST 2005 - jsrain@suse.cz

- if YOU updates any YaST package, restart NCurses control center
  (#80591)

-------------------------------------------------------------------
Thu Apr 28 10:08:20 CEST 2005 - jsrain@suse.cz

- updated ProductControl.ycp to privide inst_finish steps
- 2.12.4

-------------------------------------------------------------------
Fri Apr 22 13:39:55 CEST 2005 - mvidner@suse.cz

- Do not use "default" as an identifier.

-------------------------------------------------------------------
Mon Apr 18 15:43:43 CEST 2005 - jsrain@suse.cz

- added testsuite for new ProductFeatures.ycp
- 2.12.3

-------------------------------------------------------------------
Mon Apr 18 14:40:43 CEST 2005 - jsrain@suse.cz

- updated manual page and help of yast2 (#70892)
- changed interface of ProductFeatures.ycp
- 2.12.2

-------------------------------------------------------------------
Tue Apr  5 14:45:07 CEST 2005 - visnov@suse.cz

- fix NFB
- 2.12.1

-------------------------------------------------------------------
Mon Apr  4 10:27:58 CEST 2005 - jsrain@suse.cz

- after running online update, exit ncurses control center (#63542)

-------------------------------------------------------------------
Thu Mar 31 13:05:13 CEST 2005 - jsrain@suse.cz

- initialize product macro for help texts from /etc/*-release
  (#61247)

-------------------------------------------------------------------
Thu Mar 31 11:10:12 CEST 2005 - locilka@suse.cz

- Changed firewall proposal texts to be clearly translatable
  (#73612)

-------------------------------------------------------------------
Thu Mar 24 13:07:15 CET 2005 - jsrain@suse.cz

- changed kernel packages for PPC (#72344)

-------------------------------------------------------------------
Mon Mar 21 16:25:33 CET 2005 - sh@suse.de

- Fixed bug #72799: Help/Steps buttons not translated
- V 2.11.48

-------------------------------------------------------------------
Mon Mar 21 13:51:43 CET 2005 - jsrain@suse.cz

- fixed setting bootsplash resolutino if framebuffer modes couldn't
  be detected (#74052)
- 2.11.47

-------------------------------------------------------------------
Fri Mar 18 14:17:30 CET 2005 - jsrain@suse.cz

- fixed determining if firewall is enabled (#73819)
- 2.11.46

-------------------------------------------------------------------
Wed Mar 16 16:50:03 CET 2005 - visnov@suse.cz

- 2.11.45

-------------------------------------------------------------------
Tue Mar 15 13:40:39 CET 2005 - visnov@suse.cz

- added check-all-syntax script for validating all YCP clients
  and modules (#63942)

-------------------------------------------------------------------
Mon Mar 14 16:36:55 CET 2005 - mvidner@suse.cz

- Don't allow single quotes inside ifcfg-* variables,
  especially NAME (#72164).
- NetworkDevices::ConcealSecrets: only nonempty; also WIRELESS_WPA_PSK.
- 2.11.44

-------------------------------------------------------------------
Sat Mar 12 04:44:45 CET 2005 - nashif@suse.de

- optionally add addon selections using the control file (#72257)
- 2.11.43

-------------------------------------------------------------------
Fri Mar 11 15:38:51 CET 2005 - mvidner@suse.cz

- Added NetworkDevices::ConcealSecrets not to log sensitive
  information (#65741).
- 2.11.42

-------------------------------------------------------------------
Fri Mar 11 10:45:17 CET 2005 - locilka@suse.cz

- Added new testsuite for SuSEFirewall module
- Added new testsuite for PortAliases module

-------------------------------------------------------------------
Wed Mar  9 13:17:46 CET 2005 - locilka@suse.cz

- Adjusting to changed /etc/services
  "ipsec-msft" has been changed to "ipsec-nat-t"
- 2.11.41

-------------------------------------------------------------------
Fri Mar  4 14:09:28 CET 2005 - lslezak@suse.cz

- HWConfig.ycp - /etc/sysconfig/hardware/hwcfg-* file access
- 2.11.40

-------------------------------------------------------------------
Fri Mar  4 10:25:56 CET 2005 - locilka@suse.cz

- fixed bug #67335
  Aborting unchanged SuSEfirewall configuration
- 2.11.39

-------------------------------------------------------------------
Thu Mar  3 13:40:45 CET 2005 - jsrain@suse.cz

- prevent Initrd module from automatical reading in Mode::config
  (#67256)

-------------------------------------------------------------------
Wed Mar  2 11:22:33 CET 2005 - locilka@suse.cz

- merged proofed texts
- 2.11.38

-------------------------------------------------------------------
Fri Feb 25 15:24:07 CET 2005 - lslezak@suse.cz

- command line - fixed checking of the mandatory keys - don't
  abort in "unsupported" mode, testsuite updated
- 2.11.37

-------------------------------------------------------------------
Fri Feb 25 13:20:17 CET 2005 - visnov@suse.cz

- 2.11.35

-------------------------------------------------------------------
Fri Feb 25 13:11:07 CET 2005 - lslezak@suse.cz

- commandline - don't check mandatory keys when the command line
  mode is "unsupported", testsuite updated
- 2.11.36

-------------------------------------------------------------------
Thu Feb 24 12:00:54 CET 2005 - fehr@suse.de

- Add AsciiFile::ReplaceLine
- 2.11.34

-------------------------------------------------------------------
Thu Feb 24 08:54:01 CET 2005 - visnov@suse.cz

- reading INCOMPLETE_TRANSLATION_TRESHOLD enabled
- 2.11.33

-------------------------------------------------------------------
Wed Feb 23 14:25:44 CET 2005 - lslezak@suse.cz

- command line - use command 'abort' instead of 'quit',
  testsuite updated

-------------------------------------------------------------------
Mon Feb 21 18:31:12 CET 2005 - nashif@suse.de

- Fixed reading of global variable which breaks testsuites

-------------------------------------------------------------------
Mon Feb 21 16:22:21 CET 2005 - nashif@suse.de

- Added incomplete_translation_treshold to product features

-------------------------------------------------------------------
Fri Feb 18 11:33:32 CET 2005 - visnov@suse.cz

- Don't show desktop files with "Hidden" set to yes in ncurses menu

-------------------------------------------------------------------
Thu Feb 17 07:16:41 CET 2005 - nashif@suse.de

- Added function to reset install.inf data to initiate a reread of
  the file

-------------------------------------------------------------------
Tue Feb 15 15:55:55 CET 2005 - locilka@suse.cz

- added name of the device for configuring interfaces
- added missing comments for SuSEFirewall functions

-------------------------------------------------------------------
Mon Feb 14 11:30:44 CET 2005 - jsrain@suse.cz

- added functions to disable and enable the CWM Firewall Interfaces
  widget
- 2.11.30

-------------------------------------------------------------------
Thu Feb 10 16:35:17 CET 2005 - mvidner@suse.cz

- Do not propose a dynamic address if the product (OES) says
  force_static_ip (#50524).
- 2.11.29

-------------------------------------------------------------------
Wed Feb  9 19:19:42 CET 2005 - nashif@suse.de

- control file and saved features from installation is now saved
  into /etc/YaST2,  /var/lib is too risky

-------------------------------------------------------------------
Wed Feb  9 15:12:00 CET 2005 - jsrain@suse.cz

- merged variables for kernel parameters in ProductFeatures into
  one (#50369)

-------------------------------------------------------------------
Wed Feb  9 12:03:50 CET 2005 - locilka@suse.cz

- Fixed reading SuSEfirewall2 configuration to be done only once
  in network proposal.

-------------------------------------------------------------------
Tue Feb  8 17:03:02 CET 2005 - sh@suse.de

- Added icons to standard popups
- V 2.11.26

-------------------------------------------------------------------
Tue Feb  8 16:09:19 CET 2005 - nashif@suse.de

- Moved ProductControl. Hooks from installation

-------------------------------------------------------------------
Tue Feb  8 14:48:37 CET 2005 - nashif@suse.de

- Moved XML module to library

-------------------------------------------------------------------
Tue Feb  8 10:48:25 CET 2005 - jsrain@suse.cz

- added richtext and (multi)selection box widget support to CWM
- enable release notes in inst. proposal also for NCurses

-------------------------------------------------------------------
Tue Feb  8 10:10:52 CET 2005 - jsuchome@suse.cz

- merged texts from proofreading
- 2.11.25

-------------------------------------------------------------------
Tue Feb  8 09:46:32 CET 2005 - jsuchome@suse.cz

- build with CustomDialogs.ycp
- 2.11.24

-------------------------------------------------------------------
Mon Feb  7 06:17:22 CET 2005 - nashif@suse.de

- Fixed call to inst_suseconfig
- Added variable to Directory used for custom workflows

-------------------------------------------------------------------
Fri Feb  4 17:44:21 CET 2005 - mvidner@suse.cz

- Added String::OptParens, String::OptFormat.
- 2.11.23

-------------------------------------------------------------------
Tue Feb  1 12:56:56 CET 2005 - lslezak@suse.cz

- fixed finish call handling (don't call finish handler (Write)
  when module is not initialized)
- 2.11.22

-------------------------------------------------------------------
Mon Jan 31 17:47:43 CET 2005 - sh@suse.de

- Added Show|HideReleaseNotesButton() to Wizard::
- V 2.11.21

-------------------------------------------------------------------
Mon Jan 31 10:46:33 CET 2005 - locilka@suse.cz

- added samba-server allowing broadcast feature (#50311)
- 2.11.20

-------------------------------------------------------------------
Fri Jan 28 09:57:54 CET 2005 - mlazar@suse.cz

- fixed runlevel agent: don't dump error msg if service script
  isn't readable

-------------------------------------------------------------------
Thu Jan 27 13:29:28 CET 2005 - mvidner@suse.cz

- NetworkDevices: canonicalize STARTMODE (~#50095), also on Import.
- 2.11.19

-------------------------------------------------------------------
Thu Jan 27 12:34:14 CET 2005 - locilka@suse.cz

- Rewritten SuSEFirewall::ActivateConfiguration() function
- Fixed some y2error message

-------------------------------------------------------------------
Wed Jan 26 16:39:19 CET 2005 - mvidner@suse.cz

- Fixed a typo preventing from adding an Altix XP interface (#50044).

-------------------------------------------------------------------
Tue Jan 25 12:39:26 CET 2005 - locilka@suse.cz

- removed SuSEfirewall2_final init script (bugzilla #50157)
- 2.11.18

-------------------------------------------------------------------
Fri Jan 21 10:50:28 CET 2005 - lslezak@suse.cz

- an option in command line mode specification can have
  more help texts (depending on command)
- improved command line mode support test (test also empty map)
- version 2.11.17

-------------------------------------------------------------------
Tue Jan 18 14:56:33 CET 2005 - lslezak@suse.cz

- command line - new simple mode (no commands),
  lazy initialization (bug #44083)
- version 2.11.16

-------------------------------------------------------------------
Wed Jan 12 16:16:20 CET 2005 - lslezak@suse.cz

- command line mode enhancements: accept integer type,
  added CommandLine::PrintVerbose(), cutom help option,
  testsuite update, small fixes
- version 2.11.15

-------------------------------------------------------------------
Tue Jan 11 16:52:35 CET 2005 - jsrain@suse.cz

-reverted fix of #49483

-------------------------------------------------------------------
Mon Jan 10 14:03:48 CET 2005 - jsrain@suse.cz

- added new function to compute additional packages (eg. -nongpl)
  for any base kernel package to Kernel.ycp

-------------------------------------------------------------------
Fri Jan  7 10:53:19 CET 2005 - locilka@suse.cz

- added new functions into String module
  TextTable() & UnderlinedHeader()

-------------------------------------------------------------------
Thu Jan  6 10:43:19 CET 2005 - jsrain@suse.cz

- prevent vga= kernel parameter from being used on IA64 (#49483)

-------------------------------------------------------------------
Wed Jan  5 16:52:31 CET 2005 - jsrain@suse.cz

- changed Kernel.ycp to functional interface
- 2.11.14

-------------------------------------------------------------------
Tue Jan  4 09:41:35 CET 2005 - jsrain@suse.cz

- fixed handling of sysconfig/kernel:MODULES_LOADED_ON_BOOT if
  changed externally during installation (#46971)

-------------------------------------------------------------------
Mon Jan  3 10:47:34 CET 2005 - locilka@suse.cz

- Added new implementation of SuSEfirewall2 broadcast configuration
  into SuSEFirewall module
- 2.11.13

-------------------------------------------------------------------
Tue Dec 21 17:13:26 CET 2004 - mvidner@suse.cz

- Added Hostname::Validhost (#22802).
- Substitute VERSION in Version.ycp also at "make" time (#40492).
- Support FW_ALLOW_FW_BROADCAST_* (locilka).
- 2.11.12

-------------------------------------------------------------------
Tue Dec 21 11:46:19 CET 2004 - jsrain@suse.cz

- fixed validation of widgets inside CWM Tab widget
- added possibility to set functions for immediate service
  start/stop in the CWMServiceStart widget

-------------------------------------------------------------------
Tue Dec 14 17:17:12 CET 2004 - mvidner@suse.cz

- Added Progress::set, fixed docs a bit.
- 2.11.11

-------------------------------------------------------------------
Fri Dec  3 16:45:39 CET 2004 - mvidner@suse.cz

- NetworkDevices: Canonicalize netmask data (#46885).

-------------------------------------------------------------------
Wed Dec  1 11:37:39 CET 2004 - locilka@suse.cz

- Added handling for 'all' parameter in old firewall functions
  in SuSEFirewall module
- Added CharacterDevice file-type into FileUtils.ycp.
- Created testsuite for FileUtils module.

-------------------------------------------------------------------
Wed Dec  1 10:56:06 CET 2004 - mvidner@suse.cz

- NetworkDevices: Improved ifcfg name handling,
  particularly mobile ipv6 (#48696).

-------------------------------------------------------------------
Tue Nov 30 12:40:31 CET 2004 - locilka@suse.cz

- Moved CWMFirewallInterfaces from yast2-firewall to yast2 rpm

-------------------------------------------------------------------
Tue Nov 30 10:47:06 CET 2004 - visnov@suse.cz

- added testsuite infrastructure for library/modules

-------------------------------------------------------------------
Thu Nov 25 09:50:51 CET 2004 - locilka@suse.cz

- added SuSEFirewallServices and PortAliases YCP Modules into
  library/network.

-------------------------------------------------------------------
Wed Nov 17 17:21:29 CET 2004 - arvin@suse.de

- fixed handling of command line arguments with space (bug #48264)

-------------------------------------------------------------------
Tue Nov 16 12:15:15 CET 2004  - fehr@suse.de

- add evms logfiles to save_y2logs if present

-------------------------------------------------------------------
Fri Nov 12 17:53:01 CET 2004 - mvidner@suse.cz

- Added NetworkDevices::DeleteAlias (#48191).

-------------------------------------------------------------------
Fri Nov 12 15:27:24 CET 2004 - locilka@suse.cz

- FileUtils have now GetFileRealType and GetFileType functions
  with output depending on the type of requested file.
- Increased documentation for FileUtils.

-------------------------------------------------------------------
Thu Nov 11 18:09:15 CET 2004 - arvin@suse.de

- always use Directory::logdir

-------------------------------------------------------------------
Thu Nov 11 16:28:56 CET 2004 - locilka@suse.cz

- Created FileUtils module for getting information about system
  files and directories.

-------------------------------------------------------------------
Thu Nov 11 15:32:43 CET 2004 - mvidner@suse.cz

- Added String::ValidCharsFilename, NetworkDevices::ValidCharsIfcfg
  (#46803)
- Added character set functions to String.
- PackageSystem::InstallKernel: return early if the module list is
  empty, thus slashing "yast2 lan" startup time.
- Desktop::RunViaDesktop now accepts arguments (#46828).

-------------------------------------------------------------------
Wed Nov 10 10:45:21 CET 2004 - mvidner@suse.cz

- Moved NetworkDevices from yast2-network to yast2.
- 2.11.7

-------------------------------------------------------------------
Mon Nov  8 15:07:10 CET 2004 - visnov@suse.cz

- yast2-pkg-bindings added to requires

-------------------------------------------------------------------
Mon Nov  8 12:53:46 CET 2004 - jsrain@suse.cz

- added optional "no_help" key to CWM widget description map
  in order to suppress errors in log if no help wanted (#47938)
- added protection against removing used TSIG keys to the CWM
  TSIG keys management widget (#47480)

-------------------------------------------------------------------
Thu Nov  4 17:56:47 CET 2004 - sh@suse.de

- Added save_y2logs script for easier bug reporting
- V 2.11.6

-------------------------------------------------------------------
Thu Nov  4 11:00:06 CET 2004 - mvidner@suse.cz

- Added String::FirstChunk.
- 2.11.5

-------------------------------------------------------------------
Wed Nov 03 14:32:15 CET 2004 - arvin@suse.de

- removed deprecated lookup

-------------------------------------------------------------------
Tue Nov  2 16:36:35 CET 2004 - mvidner@suse.cz

- Allow overriding sbindir so that we can install to a prefix.
- Merged changes from the 9.2 branch.

-------------------------------------------------------------------
Mon Nov  1 14:29:34 CET 2004 - visnov@suse.cz

- set product name in wizard when opening a dialog (#46247)

-------------------------------------------------------------------
Mon Nov  1 10:32:10 CET 2004 - visnov@suse.cz

- fix processing of command line arguments in Mode and Stage

-------------------------------------------------------------------
Mon Nov  1 09:34:44 CET 2004 - msvec@suse.cz

- use ll_LL in .desktop files (#47668)

-------------------------------------------------------------------
Mon Nov  1 08:00:06 CET 2004 - jsrain@suse.cz

- fixed parameters to sformat in Commandline.ycp
- 2.11.3

-------------------------------------------------------------------
Tue Oct 26 12:35:59 CEST 2004 - jsrain@suse.cz

- Mode.ycp split to Mode.ycp, Stage.ycp, Linuxrc.ycp and
  Installation.ycp (yast2-installation), clean-up
- adapted the code to the clean-up
- 2.11.2

-------------------------------------------------------------------
Tue Oct 19 13:29:57 CEST 2004 - locilka@suse.de

- added several messages into Message.ycp
- added several labels into Label.ycp
- added two functions into Confirm.ycp
- 2.11.1

-------------------------------------------------------------------
Mon Oct 11 14:53:47 CEST 2004 - jsrain@suse.cz

- changed Arch.ycp to functional interface, probing the settings
  when they are needed (instead of constructor)
- update Initrd.ycp not to use Arch:: in its constructor
- 2.11.0

-------------------------------------------------------------------
Mon Oct  4 16:42:21 CEST 2004 - mvidner@suse.cz

- Moved the "cd /" workaround to yast2-network (#46055).
- 2.10.27

-------------------------------------------------------------------
Fri Oct  1 13:44:58 CEST 2004 - sh@suse.de

- Fixed bug #46598: Layout broken due to 800x600 default size
- V 2.10.24

-------------------------------------------------------------------
Wed Sep 29 13:51:00 CEST 2004 - visnov@suse.cz

- always reinitialize target (#45356)
- 2.10.23

-------------------------------------------------------------------
Wed Sep 29 10:10:37 CEST 2004 - mvidner@suse.cz

- Fixed Package::FunctionsAI["DoInstall" and "DoRemove"] (#45463).
- 2.10.22

-------------------------------------------------------------------
Mon Sep 27 15:09:44 CEST 2004 - arvin@suse.de

- fixed generation of desktop files

-------------------------------------------------------------------
Sat Sep 25 10:55:58 CEST 2004 - mvidner@suse.cz

- Change directory to / in /sbin/yast2 (#46055).
- 2.10.20

-------------------------------------------------------------------
Fri Sep 24 19:03:41 CEST 2004 - mvidner@suse.cz

- Added Desktop::RunViaDesktop (#37864).
- 2.10.19

-------------------------------------------------------------------
Fri Sep 24 08:07:29 CEST 2004 - visnov@suse.cz

- always initialize SourceCache when installing packages
- use installed kernel to compute kernel packages (#45905)
- 2.10.18

-------------------------------------------------------------------
Thu Sep 23 09:49:52 CEST 2004 - mvidner@suse.cz

- Fixed empty runlevel editor (#45858).

-------------------------------------------------------------------
Tue Sep 21 11:31:00 CEST 2004 - arvin@suse.de

- adapted path for qtrc (bug #44803)

-------------------------------------------------------------------
Tue Sep 14 16:58:38 CEST 2004 - mvidner@suse.cz

- Ignore /etc/init.d/Makefile (#45198).

-------------------------------------------------------------------
Tue Sep 14 10:51:01 CEST 2004 - jsrain@suse.cz

- added ProductFeatures::enable_firewall and firewall_ssh_enable
  to control firewall behavior in the proposal

-------------------------------------------------------------------
Mon Sep 13 11:25:06 CEST 2004 - jsrain@suse.cz

- fixed reordering of items in Table/Popup's table (#45097)
- added ProductFeatures::fam_local_only
- 2.10.14

-------------------------------------------------------------------
Mon Sep  6 12:42:27 CEST 2004 - visnov@suse.cz

- moved ComputeKernelPackages to Kernel.ycp
- use Kernel::ComputePackages in Package (#44394)
- 2.10.13

-------------------------------------------------------------------
Mon Sep  6 11:53:31 CEST 2004 - jsrain@suse.cz

- mark licenses as confirmed when accepted (in PackageSystem.ycp
  and Require.ycp)

-------------------------------------------------------------------
Thu Sep  2 13:01:38 CEST 2004 - locilka@suse.cz

- added String::escapetags - function for escaping HTML/XML tags

-------------------------------------------------------------------
Mon Aug 30 15:10:19 CEST 2004 - arvin@suse.de

- add nongpl kernel package during installation (bug #44394)

-------------------------------------------------------------------
Fri Aug 27 15:10:55 CEST 2004 - arvin@suse.de

- merged proof read messages

-------------------------------------------------------------------
Fri Aug 27 11:19:51 CEST 2004 - mvidner@suse.cz

- LogView grep: properly quote the regex; it is a basic regex.

-------------------------------------------------------------------
Fri Aug 20 06:27:01 CEST 2004 - nashif@suse.de

- Own schema directory
- 2.10.10

-------------------------------------------------------------------
Thu Aug 19 13:14:02 CEST 2004 - visnov@suse.cz

- allow in commandline also GUI handler returning symbols (#43935)

-------------------------------------------------------------------
Tue Aug 17 11:26:37 CEST 2004 - jsrain@suse.cz

- fixed function type casting in Table/Popup routines
- prevent 'usbhid' module from being added to initrd (#36766)

-------------------------------------------------------------------
Mon Aug 16 23:36:18 CEST 2004 - nashif@suse.de

- fixed testsuites (added Testsuite.ycp to testedfiles or modified output
  according to the change of logging function references) (jsrain)
- type cast fixes
- CWM: fixed structure validation

-------------------------------------------------------------------
Thu Aug 12 23:27:19 CEST 2004 - nashif@suse.de

- Disable Commandline interface during firstboot phase
- 2.10.7

-------------------------------------------------------------------
Tue Aug  3 15:41:32 CEST 2004 - jsrain@suse.cz

- fixed types in CWM, changed interface of CWM::ShowAndRun ()
- split the CWMServiceStart widget into multiple widgets (one for
  each part)
- 2.10.6

-------------------------------------------------------------------
Fri Jul 30 11:37:44 CEST 2004 - jsrain@suse.cz

- adapted CWMServiceStart.ycp functionality for box product

-------------------------------------------------------------------
Thu Jul 29 09:47:51 CEST 2004 - nashif@suse.de

- New module for interaction with linuxrc(yast.inf and install.inf
  handling)
- Move functions from misc to Linuxrc

-------------------------------------------------------------------
Thu Jul 29 08:34:41 CEST 2004 - nashif@suse.de

- Defined more variables in ProductFeatures
- Removed live_eval variable

-------------------------------------------------------------------
Tue Jul 20 13:48:00 CEST 2004 - jsrain@suse.cz

- enhanced the TSIG keys management widget to do more checks before
  creating a new TSIG key (#40845)

-------------------------------------------------------------------
Mon Jul 19 12:26:40 CEST 2004 - jsrain@suse.cz

- enhnced functionality of Package*.ycp modules (popups with custom
  message, package check for read functions with error feedback)

-------------------------------------------------------------------
Wed Jul 14 11:27:23 CEST 2004 - jsrain@suse.cz

- fixed typos in CWMServiceStart.ycp

-------------------------------------------------------------------
Tue Jul 13 09:02:49 CEST 2004 - locilka@suse.de

- added new Message module
- 2.10.3

-------------------------------------------------------------------
Mon Jun 21 13:24:03 CEST 2004 - jsrain@suse.cz

- added CWM widget for TSIG keys management

-------------------------------------------------------------------
Fri Jun 18 15:28:07 CEST 2004 - lslezak@suse.cz

- CommandLine: read text or password from console

-------------------------------------------------------------------
Fri Jun 18 10:16:04 CEST 2004 - jsrain@suse.cz

- added CWM widget for service starting (like the Start-up dialog
  in DNS server component)

-------------------------------------------------------------------
Thu Jun 17 10:00:53 CEST 2004 - msvec@suse.cz

- updated testsuite
- 2.10.2

-------------------------------------------------------------------
Wed Jun 16 16:16:58 CEST 2004 - jsrain@suse.cz

- added suport for navigation tree and tabs to CWM
- updated the LogView popup to be able to be used as widget for CWM
- do not add 'desktop' to kernel command line

-------------------------------------------------------------------
Wed Jun 16 10:36:53 CEST 2004 - msvec@suse.cz

- fixed 'yast2 -l' output (#42087)
- 2.9.75

-------------------------------------------------------------------
Fri Jun 11 01:01:14 CEST 2004 - nashif@suse.de

- Added software-proposal variable to product features

-------------------------------------------------------------------
Tue Jun  8 04:35:25 CEST 2004 - nashif@suse.de

- Fixed bug #41696: yast uses elevator=anticipatory instead of
  elevator=as
- URL with empty host is valid (i.e. file:///test.xml )

-------------------------------------------------------------------
Fri May 28 16:48:12 CEST 2004 - sh@suse.de

- Fixed bug #41305: License agreement after abort in NCurses

-------------------------------------------------------------------
Wed May 26 15:12:17 CEST 2004 - mvidner@suse.cz

- Fixed agent definition for /etc/sysconfig/hardware
  to handle multiline values (#39350).
- 2.9.72

-------------------------------------------------------------------
Tue May 25 18:27:15 CEST 2004 - arvin@suse.de

- install kernel-bigsmp even with a bit less than 4GB of RAM
  (bug #40729)

-------------------------------------------------------------------
Tue May 25 13:48:01 CEST 2004 - jsrain@suse.cz

- set the I/O scheduler in ProductFeatures (#41038)
- 2.9.70

-------------------------------------------------------------------
Wed May 19 03:30:13 CEST 2004 - nashif@suse.de

- Added a timeout for ShowText popup when called via
  Report. (Report::ShowText)

-------------------------------------------------------------------
Mon May 17 10:42:57 CEST 2004 - msvec@suse.cz

- added PadZero general function for padding with zeros

-------------------------------------------------------------------
Wed May 12 15:30:47 CEST 2004 - msvec@suse.cz

- improved ncurses menu responsiveness (#38363)
- 2.9.68

-------------------------------------------------------------------
Wed May  5 16:20:30 CEST 2004 - gs@suse.de

- yast2 start script: check whether the terminal supports UTF-8
  and adapt language settings (bug #39606)
- 2.9.67

-------------------------------------------------------------------
Tue May 04 10:12:45 CEST 2004 - arvin@suse.de

- merged proofread messages

-------------------------------------------------------------------
Fri Apr 23 15:58:47 CEST 2004 - mvidner@suse.cz

- do not copy network aliases from install.inf
  to modprobe.conf (#39135)
- 2.9.65

-------------------------------------------------------------------
Thu Apr 22 11:09:32 CEST 2004 - arvin@suse.de

- run unicode_{start,stop} only if they are present (bug #35714)

-------------------------------------------------------------------
Mon Apr 19 13:05:04 CEST 2004 - arvin@suse.de

- merged proofread messages

-------------------------------------------------------------------
Fri Apr 16 18:11:07 CEST 2004 - nashif@suse.de

- Save runtime product variables

-------------------------------------------------------------------
Thu Apr  8 13:56:41 CEST 2004 - jsrain@suse.cz

- use the 'desktop' kernel parameter only for desktop products

-------------------------------------------------------------------
Wed Apr  7 19:25:31 CEST 2004 - nashif@suse.de

- #38596: Also use saved id

-------------------------------------------------------------------
Wed Apr  7 18:21:39 CEST 2004 - nashif@suse.de

- Workaround for #38596, broken recursion for iterators

-------------------------------------------------------------------
Tue Apr  6 18:53:56 CEST 2004 - nashif@suse.de

- update/upgrade defaults added to product feature set (#38486)

-------------------------------------------------------------------
Mon Apr  5 18:00:23 CEST 2004 - nashif@suse.de

- Removed unconfigurable options from report summary
- Added optional list of package to product features
- 2.9.60

-------------------------------------------------------------------
Fri Apr  2 22:16:33 CEST 2004 - nashif@suse.de

- Fixed wrapper functions for new wizard
- 2.9.59

-------------------------------------------------------------------
Fri Apr 02 15:59:59 CEST 2004 - arvin@suse.de

- finally changed license to GPL for good

-------------------------------------------------------------------
Fri Apr  2 06:41:58 CEST 2004 - nashif@suse.de

- added wrapper functions around Tree and Menu enabled Wizards to
  support ncurses mode (#37581)

-------------------------------------------------------------------
Thu Apr 01 14:28:23 CEST 2004 - arvin@suse.de

- don't set download callbacks globaly (bug #37151)

-------------------------------------------------------------------
Wed Mar 31 19:52:42 CEST 2004 - nashif@suse.de

- New ProductFeature variables

-------------------------------------------------------------------
Wed Mar 31 17:53:05 CEST 2004 - msvec@suse.cz

- added /etc/YaST2 dir (for log.conf)
- 2.9.54

-------------------------------------------------------------------
Wed Mar 31 14:06:43 CEST 2004 - gs@suse.de

- show header of ShowText popup (bug #37171)

-------------------------------------------------------------------
Wed Mar 31 12:20:54 CEST 2004 - arvin@suse.de

- added product feature about suboptimal distribution (bug #36823)

-------------------------------------------------------------------
Wed Mar 31 10:32:13 CEST 2004 - jsrain@suse.de

- remove ide-scsi from initrd during update (#37591)

-------------------------------------------------------------------
Tue Mar 30 18:04:43 CEST 2004 - jsrain@suse.de

- fixed map validator of CWM

-------------------------------------------------------------------
Mon Mar 29 16:18:49 CEST 2004 - jsrain@suse.de

- fixed behavior of combo box for adding new option if it is
  editable (#37267)
- 2.9.52

-------------------------------------------------------------------
Mon Mar 29 15:27:24 CEST 2004 - adrian@suse.de

- hide YaST groups desktop files in the desktop world

-------------------------------------------------------------------
Mon Mar 29 11:13:30 CEST 2004 - arvin@suse.de

- fixed kernel selection on i386 smp systems (bug #35876)

-------------------------------------------------------------------
Mon Mar 29 09:19:19 CEST 2004 - jsrain@suse.de

- adapted CWM to updated 'is' builtin
- fixed Initrd testsuite
- 2.9.50

-------------------------------------------------------------------
Fri Mar 26 15:03:49 CET 2004 - arvin@suse.de

- added uml detection to Arch module

-------------------------------------------------------------------
Wed Mar 24 16:59:37 CET 2004 - adrian@suse.de

- fix yast qt ui themeing, export QT_HOME_DIR again
  (got broken due to login shell usage bye kdesu)

-------------------------------------------------------------------
Wed Mar 24 11:17:25 CET 2004 - arvin@suse.de

- fixed function name (bug #36783)

-------------------------------------------------------------------
Tue Mar 23 16:54:37 CET 2004 - mvidner@suse.cz

- added Confirm::MustBeRoot to easily alert the user (#35363)

-------------------------------------------------------------------
Tue Mar 23 09:05:39 CET 2004 - lslezak@suse.cz

- fixed parsing quoted string in String::ParseOptions() (#36223)
- testsuite update

-------------------------------------------------------------------
Mon Mar 22 17:09:55 CET 2004 - msvec@suse.cz

- support for sort keys in ncurses menu (#36466)
- 2.9.47

-------------------------------------------------------------------
Mon Mar 22 14:11:58 CET 2004 - jsrain@suse.cz

- fixed unwanted hiding of helps during progress bar run
- don't abort installing packages via Require and PackageSystem
  if dependency solving fails and system wasn't consistent before
  installing them

-------------------------------------------------------------------
Mon Mar 22 13:38:27 CET 2004 - sh@suse.de

- V 2.9.46
- Fixed bug #35768: Wizard buttons not retranslated

-------------------------------------------------------------------
Fri Mar 19 15:41:00 CET 2004 - sh@suse.de

- V 2.9.45
- Improved handling for all Popup::*timed*() dialogs:
  Use UI::TimeoutUserInput() now, no more confusing busy cursor,
  less delays (no more sleep() )

-------------------------------------------------------------------
Wed Mar 17 19:10:15 CET 2004 - fehr@suse.de

- add functions {Set,Get}Utf8Lang() to Encoding module

-------------------------------------------------------------------
Wed Mar 17 11:48:25 CET 2004 - arvin@suse.de

- added download progress callbacks (bug #31445)

-------------------------------------------------------------------
Mon Mar 15 16:49:00 CET 2004 - fehr@suse.de

- add functions {Set,Get}EncLang() && GetCodePage() to Encoding module
- add global boolean evms_config to ProductFeatures.ycp

-------------------------------------------------------------------
Mon Mar 15 14:59:41 CET 2004 - arvin@suse.de

- adapted "yast -l" to desktop files (bug #35019)

-------------------------------------------------------------------
Fri Mar 12 15:35:56 CET 2004 - nashif@suse.de

- Custom wizard added (sh@suse.de)

-------------------------------------------------------------------
Thu Mar 11 18:17:52 CET 2004 - msvec@suse.cz

- proper event ID type handling (#35602)

-------------------------------------------------------------------
Wed Mar 10 14:05:43 CET 2004 - msvec@suse.cz

- accept nil from some UI calls (should fix the failing testsuites)
- added function for creation of FQ hostname

-------------------------------------------------------------------
Wed Mar 10 09:26:03 CET 2004 - arvin@suse.de

- install kernel-um in uml

-------------------------------------------------------------------
Wed Mar 10 07:03:41 CET 2004 - nashif@suse.de

- Fixed Progress for new Wizard
- 2.9.39

-------------------------------------------------------------------
Wed Mar 10 01:42:25 CET 2004 - sh@suse.de

- V 2.9.37
- Migration to new wizard

-------------------------------------------------------------------
Mon Mar  8 17:53:29 CET 2004 - sh@suse.de

- Changed X cursor theme (adrian)

-------------------------------------------------------------------
Mon Mar  8 15:56:52 CET 2004 - msvec@suse.cz

- Added Wizard::SetDesktopIcon to set the title icon
- 2.9.35

-------------------------------------------------------------------
Fri Mar  5 14:31:39 CET 2004 - mvidner@suse.cz

- Added Popup::AnyQuestionRichText.
- {Require,PackageSystem}::DoInstallAndRemove:
  ask for license acceptance (#35250).

-------------------------------------------------------------------
Fri Mar  5 12:43:40 CET 2004 - msvec@suse.cz

- make runlevel testsuite use Service
- add warnings about usage of obsolete interface
- 2.9.33

-------------------------------------------------------------------
Thu Mar  4 20:05:13 CET 2004 - visnov@suse.cz

- 2.9.32
- late initialization of Wizard and Progress (for command line)

-------------------------------------------------------------------
Thu Mar  4 17:24:56 CET 2004 - msvec@suse.cz

- fixed docu installation dirs
- replaced sequencer include with dummy one using Sequencer

-------------------------------------------------------------------
Thu Mar  4 16:09:18 CET 2004 - visnov@suse.cz

- added type info (kkaempf, visnov)

-------------------------------------------------------------------
Thu Mar  4 15:47:00 CET 2004 - msvec@suse.cz

- improved the packages testing client
- fixed ncurses menu generation (#35186)

-------------------------------------------------------------------
Tue Mar  2 15:50:16 CET 2004 - msvec@suse.cz

- fixed Package interface
- added documentation and testing client

-------------------------------------------------------------------
Tue Mar  2 10:58:54 CET 2004 - msvec@suse.cz

- improved (fixed) agent for sysconfig/hardware
- 2.9.31

-------------------------------------------------------------------
Fri Feb 27 03:28:39 CET 2004 - nashif@suse.de

- Adapt for new control file based installation

-------------------------------------------------------------------
Thu Feb 26 12:32:12 CET 2004 - jsrain@suse.de

- preventing modules uhci-hcd, ehci-hcd, ohci-hcd from being put
  into initrd (#35032)

-------------------------------------------------------------------
Tue Feb 24 13:03:03 CET 2004 - visnov@suse.cz

- don't duplicate history entries in interactive command line (#34610)

-------------------------------------------------------------------
Tue Feb 24 11:37:17 CET 2004 - kkaempf@suse.de

- treat x86_64 as 'wintel' architecture (#34853)

-------------------------------------------------------------------
Mon Feb 23 13:02:40 CET 2004 - mvidner@suse.cz

- Services: don't omit boot.hotplug-beta, boot.restore_permissions (#34775)
- 2.9.28

-------------------------------------------------------------------
Fri Feb 20 19:45:58 CET 2004 - arvin@suse.de

- disable accept button during Progress (bug #30303)

-------------------------------------------------------------------
Fri Feb 20 09:38:13 CET 2004 - jsrain@suse.de

- fixed redrawing of fields in Table/Popup table widget after an
  option was changed

-------------------------------------------------------------------
Thu Feb 19 18:04:31 CET 2004 - jsrain@suse.de

- added agent for handling /etc/sysconfig/hardware/hwcfg-*

-------------------------------------------------------------------
Thu Feb 19 15:33:17 CET 2004 - arvin@suse.de

- removed function Kernel::IDERecorders since "ide-scsi" is not
  used anymore (bug #34694)

-------------------------------------------------------------------
Thu Feb 19 13:24:44 CET 2004 - mvidner@suse.cz

- changed sort to use "<" instead of "<=" because of the switch
  to std::sort

-------------------------------------------------------------------
Thu Feb 19 11:15:17 CET 2004 - visnov@suse.cz

- restore AsciiFile::AssertLineValid behavior as in 9.0

-------------------------------------------------------------------
Tue Feb 17 18:12:25 CET 2004 - sh@suse.de

- Use correct kernel image name on S/390
- 2.9.25

-------------------------------------------------------------------
Tue Feb 17 15:37:45 CET 2004 - sh@suse.de

- Fixed bug #34617: New kernel names on S/390
- 2.9.24

-------------------------------------------------------------------
Tue Feb 17 12:00:56 CET 2004 - sh@suse.de

- Applied olh's patch for bug #34602: PPC kernel renamed
- 2.9.23

-------------------------------------------------------------------
Mon Feb 16 18:27:14 CET 2004 - arvin@suse.de

- recognize newer macs (bug #34587)

-------------------------------------------------------------------
Mon Feb 16 17:06:46 CET 2004 - jsrain@suse.de

- kernel image is now /boot/vmlinux on all PPC subarchs (#34588)
- 2.9.21

-------------------------------------------------------------------
Mon Feb 16 11:20:53 CET 2004 - arvin@suse.de

- removed obsolete Mode::hardBoot

-------------------------------------------------------------------
Thu Feb 12 17:50:24 CET 2004 - lslezak@suse.cz

- CWM: added better `back event handling, correctly displaying
  option names in the new option checkbox (jsrain)
- added function String::FormatSizeWithPrecision,
  updated testsuite
- version 2.9.19

-------------------------------------------------------------------
Wed Feb 11 11:02:20 CET 2004 - msvec@suse.cz

- adapt remote clients for the new interpreter

-------------------------------------------------------------------
Tue Feb 10 17:45:16 CET 2004 - arvin@suse.de

- adapted kernel determination to kernel 2.6 names

-------------------------------------------------------------------
Tue Feb 10 10:33:05 CET 2004 - arvin@suse.de

- finally removed configdir from file list (doesn't help anymore)

-------------------------------------------------------------------
Sat Feb 07 20:19:29 CET 2004 - arvin@suse.de

- removed config files (*.y2cc)

-------------------------------------------------------------------
Sat Feb  7 16:29:32 CET 2004 - msvec@suse.cz

- own configdir until all modules are updated
- 2.9.15

-------------------------------------------------------------------
Fri Feb  6 14:34:35 CET 2004 - msvec@suse.cz

- call %suse_update_desktop_file for the group files
- use the group .desktop files also in the ncurses menu
- 2.9.14

-------------------------------------------------------------------
Tue Feb  3 12:39:35 CET 2004 - msvec@suse.cz

- added yast2 groups .desktop files
- 2.9.13

-------------------------------------------------------------------
Tue Feb  3 09:27:50 CET 2004 - visnov@suse.cz

- implemented non-strict checking of command line options

-------------------------------------------------------------------
Sat Jan 31 21:58:23 CET 2004 - arvin@suse.de

- added function to build a url from tokens

-------------------------------------------------------------------
Fri Jan 30 16:46:34 CET 2004 - mvidner@suse.cz

- removed lookups in Service to fix configuration modules testsuites
- 2.9.11

-------------------------------------------------------------------
Thu Jan 29 18:09:39 CET 2004 - msvec@suse.cz

- more testsuite fixes
- 2.9.10

-------------------------------------------------------------------
Thu Jan 29 11:32:55 CET 2004 - jsrain@suse.de

- fixed cwm testsuite
- fixed file list
- 2.9.9

-------------------------------------------------------------------
Tue Jan 27 09:19:21 CET 2004 - jsrain@suse.de

- removed hwinfo from neededforbuild
- fixed testsuite for initrd

-------------------------------------------------------------------
Mon Jan 26 17:14:59 CET 2004 - jsrain@suse.de

- added hwinfo to neededforbuild
- 2.9.8

-------------------------------------------------------------------
Mon Jan 26 15:08:56 CET 2004 - msvec@suse.cz

- converted wizard sequencer to module
- 2.9.7

-------------------------------------------------------------------
Fri Jan 23 16:11:46 CET 2004 - msvec@suse.cz

- added agents for sysconfig/sysctl and /suseconfig
- 2.9.6

-------------------------------------------------------------------
Fri Jan 23 12:29:29 CET 2004 - arvin@suse.de

- fixed Require.ycp for brand new interpreter

-------------------------------------------------------------------
Mon Jan 19 08:52:19 CET 2004 - jsrain@suse.de

- merged the new interpreter branch

-------------------------------------------------------------------
Mon Dec 15 15:58:45 CET 2003 - jsrain@suse.de

- Moved Label.ycp and Popup.ycp from source/yast2/library/wizard/src
  to source/yas t2/library/module because of building with the new
  interpreter

-------------------------------------------------------------------
Mon Dec 15 11:34:19 CET 2003 - msvec@suse.cz

- better services handling: Service (from Runlevel)

-------------------------------------------------------------------
Fri Dec  5 09:41:45 CET 2003 - jsrain@suse.de

- added Mode::commandline variable, setting it an appropriate way

-------------------------------------------------------------------
Wed Dec  3 18:20:13 CET 2003 - msvec@suse.cz

- use common Makefile.am (needs recent devtools)

-------------------------------------------------------------------
Mon Nov 24 00:32:55 CET 2003 - ro@suse.de

- remove file conflict with yast2-pam (Autologin.ycp moved there)

-------------------------------------------------------------------
Mon Nov 17 18:10:50 CET 2003 - arvin@suse.de

- adapted plugindir detection for NPTL

-------------------------------------------------------------------
Fri Nov 14 11:16:31 CET 2003 - gs@suse.de

- use ncurses file selection widgets

-------------------------------------------------------------------
Wed Oct 29 13:55:00 CET 2003 - visnov@suse.cz

- fix testsuite
- 2.9.2

-------------------------------------------------------------------
Fri Oct 24 15:55:36 CEST 2003 - ms@suse.de

- moved x11 subdir to installation

-------------------------------------------------------------------
Fri Oct 17 11:01:59 CEST 2003 - jsrain@suse.de

- Fixed "blinking" of Table/Popup's buttons when table content was
  reordered

-------------------------------------------------------------------
Fri Oct  3 14:18:55 CEST 2003 - jsrain@suse.de

- Table/Popup stuff splitt off from CWM.ycp to separate file
- Added support for "Changed" column to Table/Popup

-------------------------------------------------------------------
Wed Oct  1 10:47:19 CEST 2003 - jsuchome@suse.cz

- added Autologin.ycp module to handle autologin configuration
- 2.9.0

-------------------------------------------------------------------
Wed Sep 17 16:18:48 CEST 2003 - gs@suse.de

- script/yast2: start textmode yast in UTF-8 environment (bug #30512)
- 2.8.31

-------------------------------------------------------------------
Wed Sep 17 08:59:45 CEST 2003 - visnov@suse.de

- enable interactive mode for command line again
- 2.8.30

-------------------------------------------------------------------
Mon Sep 15 17:56:07 CEST 2003 - jsrain@suse.de

- fixed X11Version.ycp to prefix Require:: when calling function
  from Require.ycp module
- 2.8.29

-------------------------------------------------------------------
Mon Sep 15 10:18:36 CEST 2003 - ms@suse.de

- fixed X11Version.ycp to use 'import "Require"' instead of
  'include "require.ycp"'

-------------------------------------------------------------------
Thu Sep 11 21:02:32 CEST 2003 - arvin@suse.de

- cool mouse cursor theme for 2nd stage installation (bug #30552)

-------------------------------------------------------------------
Thu Sep 11 18:58:37 CEST 2003 - gs@suse.de

- file_popups.ycp: bugfix for SaveFileAs() bug #29745

-------------------------------------------------------------------
Wed Sep 10 15:24:28 CEST 2003 - gs@suse.de

- V 2.8.27
- menu/menu.ycp: replace <key> by [key] in help text (to avoid
  misinterpretation in RichText)

-------------------------------------------------------------------
Fri Sep  5 14:34:09 CEST 2003 - visnov@suse.de

- library/commandline: care about command line only in normal mode (#30144)

-------------------------------------------------------------------
Thu Sep 04 17:51:12 CEST 2003 - arvin@suse.de

- proof-read messages

-------------------------------------------------------------------
Mon Sep  1 16:56:22 CEST 2003 - visnov@suse.de

- do not print module help twice in the header
- revert capitalization for the command line actions/options from
  proofreader
- 2.8.25

-------------------------------------------------------------------
Mon Sep  1 15:50:49 CEST 2003 - jsrain@suse.de

- added support for immutable options to Table/Popup

-------------------------------------------------------------------
Mon Sep 01 09:56:12 CEST 2003 - arvin@suse.de

- handle repair mode in Popup::ConfirmAbort

-------------------------------------------------------------------
Fri Aug 29 14:18:39 CEST 2003 - visnov@suse.de

- fix error reporting, use RichText::Rich2Plain()

-------------------------------------------------------------------
Wed Aug 27 16:14:09 CEST 2003 - msvec@suse.cz

- new module for confirmation of detection (#26515)
- 2.8.23

-------------------------------------------------------------------
Wed Aug 27 16:04:18 CEST 2003 - gs@suse.de

- yast2 script: set language to english only on console if LANG is
  japanese, korean or chinese

-------------------------------------------------------------------
Tue Aug 19 13:15:38 CEST 2003 - arvin@suse.de

- removed include file common_functions.ycp

-------------------------------------------------------------------
Tue Aug 19 08:52:50 CEST 2003 - arvin@suse.de

- optimized String::CutBlanks

-------------------------------------------------------------------
Fri Aug 15 15:16:37 CEST 2003 - arvin@suse.de

- added Popup::ShowText

-------------------------------------------------------------------
Thu Aug 14 14:35:30 CEST 2003 - arvin@suse.de

- removed y2menu for good
- added /usr/share/YaST2/include to file list (bug #28807)
- removed common_popups.ycp and common_messages.ycp for good

-------------------------------------------------------------------
Mon Aug 11 15:40:00 CEST 2003 - gs@suse.de

- yast2 script: start y2base menu ncurses (instead of y2menu)

-------------------------------------------------------------------
Fri Aug  8 14:47:14 CEST 2003 - gs@suse.de

- bugfix in file_popups.ycp/PopupDir(dir) (if the argument is an
  empty string, 'pwd' is the directory)
- menu.ycp: improved layout and usability

-------------------------------------------------------------------
Wed Aug  6 12:27:01 CEST 2003 - fehr@suse.de

- added function CutRegexMatch to String.ycp it can be used to
  remove matches of a regular expression from a string
- 2.8.16

-------------------------------------------------------------------
Mon Aug  4 14:21:17 CEST 2003 - jsrain@suse.de

- added possiblity to restart command getting log after performing
  operation from LogView popup
- 2.8.15

-------------------------------------------------------------------
Fri Aug 01 16:12:05 CEST 2003 - arvin@suse.de

- added directory for desktop files

-------------------------------------------------------------------
Tue Jul 29 14:48:06 CEST 2003 - jsrain@suse.de

- passing whole event information from CWM to handlers

-------------------------------------------------------------------
Wed Jul 23 09:33:04 CEST 2003 - jsrain@suse.de

- updated CWM to use WaitForEvent instead of UserInput, tables of
  table/popup dialogs display popup on double-click or enter key
- allow to specify command to display log directly, not only as
  filename and argument for grep for LogView

-------------------------------------------------------------------
Tue Jul 22 16:19:53 CEST 2003 - msvec@suse.cz

- further String updates and fixes
- 2.8.13

-------------------------------------------------------------------
Wed Jul  9 10:06:34 CEST 2003 - fehr@suse.de

- remove Mode::language, now handled in Laguage module (#27115)

-------------------------------------------------------------------
Mon Jul  7 14:06:06 CEST 2003 - visnov@suse.de

- let TypeRepository module use the simple types

-------------------------------------------------------------------
Fri Jul  4 16:55:41 CEST 2003 - msvec@suse.cz

- added a first library of simple types:
    IP, Netmask, Hostname, Address, String, URL
- 2.8.12

-------------------------------------------------------------------
Wed Jul  2 08:52:29 CEST 2003 - visnov@suse.de

- propagate y2base exit code from yast2 script

-------------------------------------------------------------------
Tue Jul  1 10:19:44 CEST 2003 - jsrain@suse.de

- updates of CWM module, added validation of used structures and
  some wrappers for more complex tasks

-------------------------------------------------------------------
Thu Jun 26 13:38:26 CEST 2003 - visnov@suse.de

- print to stderr in non-interactive mode

-------------------------------------------------------------------
Wed Jun 25 13:11:47 CEST 2003 - visnov@suse.de

- fixed Perl/encoding problem in commandline agent
- fixed padding of helps in commandline
- quiet is now default, verbose an option

-------------------------------------------------------------------
Tue Jun 24 11:05:50 CEST 2003 - visnov@suse.de

- 2.8.11

-------------------------------------------------------------------
Tue Jun 24 10:52:31 CEST 2003 - jsrain@suse.de

- added testsuite for CWM module

-------------------------------------------------------------------
Tue Jun 24 10:42:34 CEST 2003 - visnov@suse.cz

- removed modules directory at the top-level

-------------------------------------------------------------------
Mon Jun 23 17:06:34 CEST 2003 - jsrain@suse.de

- moved YCP libraries to own subdirectory (visnov@suse.cz)
- added CWM module for simple manipulation with widgets, including
  common routines for Table/Popup-style dialogs
- added LogView module for displaying logs with advanced
  functionality
- 2.8.10

-------------------------------------------------------------------
Fri Jun 20 13:38:28 CEST 2003 - mvidner@suse.cz

- Runlevel editor: call insserv with force
  when writing multiple services (#27370).
- Moved MailAliases out, to be put to yast2-mail-aliases (#18212).
- Reverted yast2-network from Requires
- 2.8.9

-------------------------------------------------------------------
Wed Jun 18 11:22:41 CEST 2003 - visnov@suse.de

- disabled ipaddress type for command line
- disabled interactive mode for command line
- reverted yast2-network from neededforbuild
- version 2.8.8

-------------------------------------------------------------------
Wed Jun 18 10:42:22 CEST 2003 - lslezak@suse.de

- spec file: added yast2-network to Requires/neededforbuild
- version 2.8.7

-------------------------------------------------------------------
Mon Jun 16 16:06:43 CEST 2003 - lslezak@suse.cz

- new NetworkPopup:: module (common network browsing popups)
- version 2.8.6

-------------------------------------------------------------------
Wed Jun 11 18:09:37 CEST 2003 - arvin@suse.de

- added /usr/share/doc/packages/yast2 to file list (2nd try)

-------------------------------------------------------------------
Wed Jun 11 17:04:50 CEST 2003 - visnov@suse.de

- added command line interface
- 2.8.4

-------------------------------------------------------------------
Wed Jun 11 16:08:13 CEST 2003 - arvin@suse.de

- added /usr/share/doc/packages/yast2 to file list

-------------------------------------------------------------------
Fri Jun  6 12:54:25 CEST 2003 - mvidner@suse.cz

- common_popups: fixed an embarassing syntax error
- 2.8.3

-------------------------------------------------------------------
Fri Jun  6 10:03:29 CEST 2003 - mvidner@suse.cz

- common_popups: revert from Label to common_messages.
- Fixed file list (lslezak).
- Directory: added tmpdir (msvec).
- 2.8.2

-------------------------------------------------------------------
Tue Jun  3 18:28:06 CEST 2003 - sh@suse.de

- Fixed bug #27213: Default sort order in NCurses control center

-------------------------------------------------------------------
Fri May 30 10:03:23 CEST 2003 - mvidner@suse.cz

- Added Label and Popup, replacements for common_{messages,popups}.
- ag_initscripts: recognize X-UnitedLinux-Default-Enabled.
- 2.8.1

-------------------------------------------------------------------
Thu Apr 24 11:08:10 CEST 2003 - kkaempf@suse.de

- rename 'axp' to 'alpha'

-------------------------------------------------------------------
Wed Apr 23 11:51:42 CEST 2003 - ms@suse.de

- added getX11Link function to solve the X11 link
  within the installed system

-------------------------------------------------------------------
Wed Mar 19 12:00:53 CET 2003 - ms@suse.de

- added textdomain to X11Version.ycp (#25627)
- added sax2 to RequireAndConflict() (#25628)

-------------------------------------------------------------------
Mon Mar 17 17:11:52 CET 2003 - arvin@suse.de

- correctly remove ampersand in button lables in y2menu (bug
  #25364)

-------------------------------------------------------------------
Fri Mar 14 17:03:30 CET 2003 - sh@suse.de

- V 2.7.29
- Removed excess quotes in yast2 script when starting in kcontrol

-------------------------------------------------------------------
Fri Mar 14 16:45:19 CET 2003 - sh@suse.de

- V 2.7.28
- Moved yast2_kde functionality into yast2 script
  (Fix for 25230: kcontrol YaST2 module not working)

-------------------------------------------------------------------
Wed Mar 12 11:42:02 CET 2003 - sh@suse.de

- Applied Adrian's patch to use the correct ~/.qtrc in yast2-funcs

-------------------------------------------------------------------
Tue Mar 11 15:24:30 CET 2003 - arvin@suse.de

- fixed syntax in start script (bug #25080)

-------------------------------------------------------------------
Mon Mar 10 14:56:22 CET 2003 - gs@suse.de

- Fixed bugs #24866/#24865 in ncurses file selector (show links;
  set focus to the directory list)

-------------------------------------------------------------------
Sun Mar  9 19:28:07 CET 2003 - nashif@suse.de

- Fixed bug #24953: beta message during installation does not time out

-------------------------------------------------------------------
Fri Mar  7 16:06:09 CET 2003 - sh@suse.de

- Dropped "Notify" header for notify popups (#24782)

-------------------------------------------------------------------
Fri Mar  7 14:20:31 CET 2003 - sh@suse.de

- Fixed bug #24809: sw_single window outside screen
  Now only using --fullscreen for sw_single with KDE running

-------------------------------------------------------------------
Fri Mar  7 13:39:03 CET 2003 - sh@suse.de

- Fixed bug #24790 - Wrong Qt style in y2cc modules after inst.
  (Adrian)

-------------------------------------------------------------------
Wed Mar  5 15:25:12 CET 2003 - ms@suse.de

- added scr agent for /etc/sysconfig/displaymanager handling (#24669)
- do not check for packages in autoinst mode (#24706)

-------------------------------------------------------------------
Mon Mar  3 17:14:44 CET 2003 - jsrain@suse.de

- added scr agent for /etc/sysconfig/hotplug handling (#22580)

-------------------------------------------------------------------
Mon Mar 03 13:02:47 CET 2003 - arvin@suse.de

- once more merged proofread texts

-------------------------------------------------------------------
Mon Mar 03 11:59:24 CET 2003 - arvin@suse.de

- fixed testsuite

-------------------------------------------------------------------
Fri Feb 28 17:25:39 CET 2003 - ms@suse.de

- use require.ycp for package checks in X11Version.ycp (#24488)

-------------------------------------------------------------------
Fri Feb 28 17:16:04 CET 2003 - kkaempf@suse.de

- honor 'manual' on kernel command line (#24462)

-------------------------------------------------------------------
Tue Feb 25 18:46:42 CET 2003 - kkaempf@suse.de

- fix mkdir silence option.

-------------------------------------------------------------------
Tue Feb 25 13:44:23 CET 2003 - kkaempf@suse.de

- suppress warning if /tmp/.qt already exists (#24243)

-------------------------------------------------------------------
Mon Feb 24 11:05:02 CET 2003 - jsrain@suse.de

- added `opt (`notify) to Wizard_hw::ConfiguredContent table to
  allow double click handling (#24095)
- 2.7.15

-------------------------------------------------------------------
Thu Feb 20 11:39:23 CET 2003 - arvin@suse.de

- use title-style capitalization for menu names (bug #23848)

-------------------------------------------------------------------
Wed Feb 19 10:52:05 CET 2003 - arvin@suse.de

- fixed DoNotAcceptButtonLabel (used during beta notice)

-------------------------------------------------------------------
Tue Feb 18 11:56:24 CET 2003 - arvin@suse.de

- added AsciiFile module from yast2-storage

-------------------------------------------------------------------
Mon Feb 17 17:17:42 CET 2003 - arvin@suse.de

- disable x11 setup on mips
- make Next and Accept the default button

-------------------------------------------------------------------
Mon Feb 10 20:53:53 CET 2003 - arvin@suse.de

- setup complete environment for qt during installation

-------------------------------------------------------------------
Mon Feb 10 18:18:00 CET 2003 - arvin@suse.de

- make anti aliased fonts work

-------------------------------------------------------------------
Thu Feb  6 17:01:26 CET 2003 - sh@suse.de

- New command line options for "yast2" script: --fullscreen --noborder
- Always start "sw_single" in full screen mode

-------------------------------------------------------------------
Wed Feb 05 17:10:45 CET 2003 - arvin@suse.de

- merged proofread messages

-------------------------------------------------------------------
Mon Feb  3 18:13:21 CET 2003 - sh@suse.de

- V 2.7.7
- Added default function key handling

-------------------------------------------------------------------
Mon Feb 03 17:40:14 CET 2003 - arvin@suse.de

- new pot file handling

-------------------------------------------------------------------
Mon Jan 27 16:12:51 CET 2003 - arvin@suse.de

- added popt to neededforbuild

-------------------------------------------------------------------
Mon Jan 27 15:48:51 CET 2003 - msvec@suse.de

- network groups: Network Devices and Network Services
- 2.7.4

-------------------------------------------------------------------
Fri Jan 24 15:56:26 CET 2003 - mvidner@suse.de

- Added readconfig.ycp to the file list. Fixes autoyast.

-------------------------------------------------------------------
Fri Jan 17 12:28:21 CET 2003 - mvidner@suse.de

- Reverted sequencer checking: allow superfluous aliases.
- 2.7.3

-------------------------------------------------------------------
Tue Jan 14 11:14:19 CET 2003 - mvidner@suse.de

- Added function key shortcuts to common dialogs (try F1 in curses).
- Report: added global settings for easier access (nashif).
- 2.7.2

-------------------------------------------------------------------
Mon Jan 13 13:13:04 CET 2003 - jsrain@suse.de

- added crashes handling module

-------------------------------------------------------------------
Fri Jan 10 12:58:45 CET 2003 - mvidner@suse.de

- mail table agent: Prevent returning strings as integers/booleans (~#21804).

-------------------------------------------------------------------
Fri Dec 20 15:23:50 CET 2002 - mvidner@suse.de

- file_popups: in qt, use the new widgets
- Arch: fallback for .probe.system being nil (msvec)
- workaround for CallFunction scope bug (#22486) (msvec)
- sequencer: check that all aliases are used (msvec)
- common_messages: DoNotAcceptButtonLabel (arvin)
- Wizard: use opt(key_F1) for Help (gs)
- 2.7.1

-------------------------------------------------------------------
Wed Nov 13 15:14:33 CET 2002 - ms@suse.de

- forgot to add hwinfo and hwinfo-devel to neededforbuild

-------------------------------------------------------------------
Wed Nov 13 12:07:47 CET 2002 - ms@suse.de

- fixed GetVersion() function within the X11Version module. The code
  to obtain the XFree86 version used to configure the installed
  card was really broken. I add a libhd based C program to check
  whether XFree86 4 or 3 is used to configure the card. This program
  is called from the GetVersion() function now.

-------------------------------------------------------------------
Mon Oct 21 15:45:19 CEST 2002 - arvin@suse.de

- print warning if qt frontend is installed but does not work
  (bug #20805)

-------------------------------------------------------------------
Thu Oct 17 13:38:33 CEST 2002 - arvin@suse.de

- fixed arrows in ncurses menu (#19902)

-------------------------------------------------------------------
Fri Oct 11 15:18:14 CEST 2002 - msvec@suse.cz

- fixed translations in the ncurses menu (#20801)
- 2.6.39

-------------------------------------------------------------------
Fri Oct 11 11:07:01 CEST 2002 - arvin@suse.de

- added lost password.ycp (bug #20087)

-------------------------------------------------------------------
Fri Sep 20 14:36:49 CEST 2002 - kkaempf@suse.de

- access content only in initial mode
- 2.6.37

-------------------------------------------------------------------
Fri Sep 20 13:13:05 CEST 2002 - kkaempf@suse.de

- read initial language from content file
- 2.6.36

-------------------------------------------------------------------
Wed Sep 18 16:01:32 CEST 2002 - arvin@suse.de

- does not provides/obsoletes the old yast

-------------------------------------------------------------------
Thu Sep 12 12:20:55 CEST 2002 - kkaempf@suse.de

- define IgnoreButtonLabel in WFM and UI
- 2.6.34

-------------------------------------------------------------------
Tue Sep 10 16:03:47 CEST 2002 - arvin@suse.de

- added provide/obsolete y2t_menu (bug #19325)

-------------------------------------------------------------------
Sat Sep 07 23:00:24 CEST 2002 - arvin@suse.de

- added help text in y2menu

-------------------------------------------------------------------
Thu Sep 05 17:48:13 CEST 2002 - arvin@suse.de

- wizard loads it's images from the theme dir

-------------------------------------------------------------------
Wed Sep  4 19:08:56 CEST 2002 - mvidner@suse.cz

- ncurses menu: fixed shortcut cycling in the group menu (#18258).
- 2.6.30

-------------------------------------------------------------------
Mon Sep  2 17:44:13 CEST 2002 - mvidner@suse.cz

- ag_initscripts: fixed parsing Short-Descriptions.

-------------------------------------------------------------------
Sat Aug 31 01:16:44 CEST 2002 - schwab@suse.de

- Don't waste tons of memory in y2menu.

-------------------------------------------------------------------
Fri Aug 30 11:35:30 CEST 2002 - arvin@suse.de

- moved X11Version.ycp from yast2-installation here

-------------------------------------------------------------------
Thu Aug 29 15:28:48 CEST 2002 - sh@suse.de

- Adapted wizard colors to new grey style images by wimer@suse.de

-------------------------------------------------------------------
Thu Aug 29 11:25:47 CEST 2002 - mvidner@suse.cz

- wizard: prevent temporary (but visible) truncations
  of dialog captions (#18517).

-------------------------------------------------------------------
Wed Aug 28 18:29:15 CEST 2002 - mvidner@suse.cz

- mail aliases: fixed line continuation processing (#18487).
- file_popups::PopupDir: fixed the Selected directory heading.
- 2.6.28

-------------------------------------------------------------------
Tue Aug 27 20:00:00 CEST 2002 - jsuchome@suse.cz

- provide/obsolete old translation packages

-------------------------------------------------------------------
Thu Aug 22 12:09:46 CEST 2002 - arvin@suse.de

- make links to yast2 relative (bug #18170)

-------------------------------------------------------------------
Tue Aug 20 19:07:38 CEST 2002 - arvin@suse.de

- added variable Mode::x11_setup_needed and Arch::x11_setup_needed

-------------------------------------------------------------------
Tue Aug 20 11:29:36 CEST 2002 - arvin@suse.de

- added ncurses based y2menu by Marco Skambraks

-------------------------------------------------------------------
Sun Aug 18 20:24:48 CEST 2002 - kkaempf@suse.de

- honor /etc/install.inf:UseSSH (#18053)

-------------------------------------------------------------------
Fri Aug 16 17:31:33 CEST 2002 - arvin@suse.de

- marked more texts for translation

-------------------------------------------------------------------
Wed Aug 14 11:54:01 CEST 2002 - arvin@suse.de

- removed links to /sbin/yast2 with non ascii characters to
  prevent screen corruption is some locales

-------------------------------------------------------------------
Tue Aug 13 14:20:37 CEST 2002 - arvin@suse.de

- merged proofread texts

-------------------------------------------------------------------
Mon Aug 12 17:23:44 CEST 2002 - kkaempf@suse.de

- read /etc/install.inf:InstMode correctly for Mode::boot
- 2.6.20

-------------------------------------------------------------------
Sun Aug 11 21:16:04 CEST 2002 - mvidner@suse.cz

- Runlevel: use full path of service scripts; force removal
  (#17608 workaround)
- 2.6.19

-------------------------------------------------------------------
Fri Aug  9 15:32:54 CEST 2002 - mvidner@suse.cz

- Fixed falling back to ncurses when DISPLAY is set
  but yast2-qt is not installed.
- Added Runlevel::error_msg, to inform the user what went wrong.
- 2.6.18

-------------------------------------------------------------------
Tue Aug 06 11:31:46 CEST 2002 - arvin@suse.de

- fixed detection of autoinst in Mode.ycp

-------------------------------------------------------------------
Mon Aug 05 18:13:04 CEST 2002 - arvin@suse.de

- adaption for new /etc/install.inf agent

-------------------------------------------------------------------
Wed Jul 31 13:49:39 CEST 2002 - mvidner@suse.cz

- Moved private runlevel files back to yast2-runlevel.
- 2.6.15

-------------------------------------------------------------------
Mon Jul 29 11:51:52 CEST 2002 - msvec@suse.cz

- included some general purpose agents
- 2.6.14

-------------------------------------------------------------------
Wed Jul 24 19:28:17 CEST 2002 - jsuchome@suse.cz

- Added runlevel module files.

-------------------------------------------------------------------
Fri Jul 19 16:50:44 CEST 2002 - mvidner@suse.cz

- Moved aliases handling from yast2-mail (bug #11730).
- 2.6.13

-------------------------------------------------------------------
Fri Jul 19 12:01:11 CEST 2002 - mvidner@suse.cz

- Added Wizard::{Set,Restore}ScreenShotName ().
- Moved sysconfig/ypserv definition from yast2-nis-server.
- 2.6.12

-------------------------------------------------------------------
Fri Jul 19 11:24:35 CEST 2002 - sh@suse.de

- Wizard now uses consistent image names for easier OEM logo
  handling

-------------------------------------------------------------------
Tue Jul 16 16:44:03 CEST 2002 - sh@suse.de

- V 2.6.11
- provide/obsolete yast2-trans-wizard

-------------------------------------------------------------------
Fri Jul 12 17:11:52 CEST 2002 - kkaempf@suse.de

- fix sequencer and wizard testsuite
- call sequencer testsuite during build
- 2.6.10

-------------------------------------------------------------------
Fri Jul 12 10:24:37 CEST 2002 - msvec@suse.cz

- added doc and autodocs
- new module Directory: contains definitions of all directories

-------------------------------------------------------------------
Tue Jul  9 11:43:47 CEST 2002 - mvidner@suse.cz

- Provides/Obsoletes fixed for the devel subpackage

-------------------------------------------------------------------
Thu Jul 04 13:22:52 CEST 2002 - arvin@suse.de

- move non binary file from /usr/lib/YaST2 to /usr/share/YaST2

-------------------------------------------------------------------
Mon Jul  1 11:03:51 CEST 2002 - kkaempf@suse.de

- split of images to separate package

-------------------------------------------------------------------
Thu Jun 27 13:55:21 CEST 2002 - kkaempf@suse.de

- merged yast2-lib-sequencer and yast2-lib-wizard.

-------------------------------------------------------------------
Tue Jun 11 16:52:39 CEST 2002 - arvin@suse.de

- the yast2 script now handels all arguments as strings when
  calling y2base

-------------------------------------------------------------------
Thu Jun 06 17:23:36 CEST 2002 - arvin@suse.de

- various minor fixes for installation

-------------------------------------------------------------------
Wed Jun  5 11:02:17 CEST 2002 - kkaempf@suse.de

- recode shell output properly for UI (#16178)
- don't require trans packages (#16285)

-------------------------------------------------------------------
Wed May 29 12:55:31 CEST 2002 - arvin@suse.de

- fixed yast2 start scripts for lib/lib64

-------------------------------------------------------------------
Tue May 28 14:37:19 CEST 2002 - sh@suse.de

- V 2.6.4
- dropped obsolete hw_setup_launcher.ycp
- fixed file list in spec file
- fixed Makefile.am to work with new automake

-------------------------------------------------------------------
Wed May 22 21:29:28 MEST 2002 - tom@suse.de

- Moved X11 functionality from x11 to y2c_x11.

-------------------------------------------------------------------
Tue May 14 11:09:46 CEST 2002 - arvin@suse.de

- prevent ncurses frontend to start with languages that
  are known to not work correct

-------------------------------------------------------------------
Wed May  8 17:40:49 MEST 2002 - tom@suse.de

- Removed keyboard, mouse, timezone, language (now extra packages)

-------------------------------------------------------------------
Tue Apr 23 12:14:56 CEST 2002 - fehr@suse.de

- remove subdirectories storage and partitioning they are now in
  a separate package yast2-storage.
- new version 2.6.2

-------------------------------------------------------------------
Wed Apr 17 15:47:56 MEST 2002 - tom@suse.de

- (#15565) monitors.ycp newly generated with uppercase vendor and
  model strings.

-------------------------------------------------------------------
Tue Apr 16 17:28:14 CEST 2002 - gs@suse.de

- (#15600, #15727) Package Installation: check again the package
  dependencies if the user deselects an additional required package

-------------------------------------------------------------------
Mon Apr 15 19:03:30 MEST 2002 - tom@suse.de

- (#15546) Now changing lilo.conf correctly.

-------------------------------------------------------------------
Thu Apr 11 15:55:50 MEST 2002 - tom@suse.de

- (#15546) Handle VESA mode correctly for fbdev graphics.

-------------------------------------------------------------------
Wed Apr 10 16:21:16 MEST 2002 - tom@suse.de

- (#15690) Now the probe button really probes.

-------------------------------------------------------------------
Wed Apr 10 10:01:56 CEST 2002 - lnussel@suse.de

- merged modifications for certification/product CD

-------------------------------------------------------------------
Wed Mar 27 17:52:38 CET 2002 - kkaempf@suse.de

- Unpack driver update data in chrooted directory.
- y2update.tar.gz is alread copied by linuxrc, don't expect
  it below /media/floppy.

-------------------------------------------------------------------
Wed Mar 27 12:22:01 CET 2002 - kkaempf@suse.de

- Evaluate "partition" and "serverdir" when installing from
  harddisk (#15525).

-------------------------------------------------------------------
Wed Mar 27 10:41:08 CET 2002 - gs@suse.de

- Change source medium: use "serverdir" instead of "partition"
  (concerns installation from hard disk)

-------------------------------------------------------------------
Tue Mar 26 18:01:45 CET 2002 - kkaempf@suse.de

- Set all hardware to a defined state after update (#15532).
- For installation from harddisk, use "serverdir" instead of
  "partition" from install.inf (#15525).
- linuxrc mounts CD1 to /var/adm/mount during harddisk install
  (#15525).

-------------------------------------------------------------------
Tue Mar 26 17:40:04 CET 2002 - sh@suse.de

- Fixed bug #15520: can't boot into installed system

-------------------------------------------------------------------
Tue Mar 26 16:54:53 CET 2002 - ms@suse.de

- need blank as first sign for VESA and LCD vendor to ensure
  proper display at top of the monitors list (#15521)

-------------------------------------------------------------------
Tue Mar 26 15:44:13 CET 2002 - sh@suse.de

- Fixed bug #15512: Can't install base pkgs in installed system

-------------------------------------------------------------------
Tue Mar 26 15:39:22 MET 2002 - tom@suse.de

- (#15518) Renamed YaST-internal IDs in sysconfig:
  keyboard: YAST_TYPE --> YAST_KEYBOARD
  mouse:    YAST_TYPE --> YAST_MOUSE

-------------------------------------------------------------------
Tue Mar 26 15:20:53 CET 2002 - kkaempf@suse.de

- Delete runme_at_boot after updating all packages.

-------------------------------------------------------------------
Tue Mar 26 14:28:44 MET 2002 - tom@suse.de

- (#15515) YaST-internal IDs are now: keyboard: YAST_TYPE, mouse: YAST_TYPE

-------------------------------------------------------------------
Tue Mar 26 14:27:10 CET 2002 - sh@suse.de

- Fixed bug #15506: Disable "Change" menu when skipping HW config

-------------------------------------------------------------------
Mon Mar 25 17:58:20 MET 2002 - tom@suse.de

- (#14852) inst_config_x11.ycp:
  The variables currentMode and Selected_3D were first stored into the
  X11 module and then queried from the UI. Fixed.

-------------------------------------------------------------------
Mon Mar 25 17:46:16 CET 2002 - sh@suse.de

- Fixed bug #15418: selbox in inst_rootpart not wide enough

-------------------------------------------------------------------
Mon Mar 25 17:38:37 CET 2002 - kkaempf@suse.de

- make update.post script executable before starting it.
- Allow either packed or unpacked extension disk.

-------------------------------------------------------------------
Mon Mar 25 17:23:46 CET 2002 - fehr@suse.de

- make reading of exiting fstab work again (#15482)

-------------------------------------------------------------------
Mon Mar 25 17:09:45 CET 2002 - schubi@suse.de

- kdoc added in forceupdate list

-------------------------------------------------------------------
Mon Mar 25 15:54:00 CET 2002 - kkaempf@suse.de

- adapt probing for usb controllers to changed libhd requirements
  (#15483).
- dont re-calculate bootloader location if it was set manually
  (#15446).
- fix typo in monitors.ycp ("90,47" is no valid vsync).

-------------------------------------------------------------------
Mon Mar 25 14:56:40 CET 2002 - sh@suse.de

- Fixed bug #15419: confusing message in inst_suseconfig

-------------------------------------------------------------------
Mon Mar 25 14:23:42 CET 2002 - gs@suse.de

- Update: change status from "u" to "i" for uninstalled packages
  (#14727)

-------------------------------------------------------------------
Mon Mar 25 13:44:54 CET 2002 - sh@suse.de

- Fixed bug #15412: One log line for each package installed

-------------------------------------------------------------------
Mon Mar 25 13:40:39 CET 2002 - fehr@suse.de

- moved static dialog definitions for fs options into function
  GetNormalFilesystems() to make translations work (#15460)

-------------------------------------------------------------------
Mon Mar 25 12:20:21 CET 2002 - ms@suse.de

- update monitors.ycp to currently used CDB entries (#15421).

-------------------------------------------------------------------
Sun Mar 24 13:00:35 CET 2002 - kkaempf@suse.de

- delete runme_at_boot after package installation (#15430).
- remember device (index) where (wrong) SuSE medium was found (#15432).

-------------------------------------------------------------------
Fri Mar 22 18:59:40 CET 2002 - gs@suse.de

- package selection: show correct status of the package (#15400)

-------------------------------------------------------------------
Fri Mar 22 16:04:40 CET 2002 - fehr@suse.de

- removed superfluous warning about fsid change when assigning a
  mount point to LVM LV (#15388)
- changed fstab options for /proc/bus/usb from "defaults,noauto"
  to "noauto" (#15389)

-------------------------------------------------------------------
Fri Mar 22 15:47:39 CET 2002 - kkaempf@suse.de

- Call /usr/bin/setfont without parameters when Braille enabled (#13801).

-------------------------------------------------------------------
Fri Mar 22 15:14:51 CET 2002 - gs@suse.de

- Change source of installation: umount /var/adm/mount before mounting
  the new source medium (#14425)

-------------------------------------------------------------------
Fri Mar 22 15:09:48 CET 2002 - sh@suse.de

- Fixed bug #15356: killed mwm message

-------------------------------------------------------------------
Fri Mar 22 14:08:46 CET 2002 - schubi@suse.de

- bugix: Xf86config module has been overwritten while update #15376
  ( wrong if statement in inst_finish.ycp )

-------------------------------------------------------------------
Fri Mar 22 12:42:58 CET 2002 - gs@suse.de

- Update: show packages with status "d" in the "No Update" list
  (#15350)

-------------------------------------------------------------------
Thu Mar 21 18:38:41 MET 2002 - tom@suse.de

- (#14936) Now capturing `cancel and treating like `abort.

-------------------------------------------------------------------
Thu Mar 21 18:17:01 CET 2002 - arvin@suse.de

- check for yast2-qt-plugin and it's libraries in the YaST2 and
  yast2 start scripts (bug #15300 and probably bug #13831)

-------------------------------------------------------------------
Thu Mar 21 17:41:42 MET 2002 - tom@suse.de

- (#14882) Now marking probed but unused monitor-hw-data with configured = no.

-------------------------------------------------------------------
Thu Mar 21 16:37:09 CET 2002 - kkaempf@suse.de

- Drop intermediate textdomain calls, they're useless (#15294).

-------------------------------------------------------------------
Thu Mar 21 16:21:59 CET 2002 - gs@suse.de

- Package installation: respect product information AND release number
  of the source medium (#15278)

-------------------------------------------------------------------
Thu Mar 21 16:05:00 CET 2002 - schubi@suse.de

- Checking mouse protocol before calling update_Xf86config

-------------------------------------------------------------------
Thu Mar 21 15:45:27 CET 2002 - sh@suse.de

- Fixed bug #15220: Wizard buttons not translated

-------------------------------------------------------------------
Thu Mar 21 15:03:47 CET 2002 - sh@suse.de

- Fixed endless loop in language with some weird NCurses combinations

-------------------------------------------------------------------
Thu Mar 21 12:51:34 CET 2002 - gs@suse.de

- Update: do not allow status "delete" for packages which are not
  installed (#14727)

-------------------------------------------------------------------
Thu Mar 21 11:03:27 CET 2002 - ms@suse.de

- fixed check script to be valid with the new firegl driver [fglr200]

-------------------------------------------------------------------
Thu Mar 21 09:36:31 CET 2002 - schubi@suse.de

- Checking broken update correctly #13597

-------------------------------------------------------------------
Wed Mar 20 22:27:30 CET 2002 - kkaempf@suse.de

- fallback to (chipset related) vendor/device if graphics card
  doesn't provide (manufacturer related) subvendor/subdevice (#15099)

-------------------------------------------------------------------
Wed Mar 20 18:48:16 MET 2002 - tom@suse.de

- (#15098) Now reading file with default value.

-------------------------------------------------------------------
Wed Mar 20 17:15:49 CET 2002 - kkaempf@suse.de

- Also show SuSE release number when choosing root partiton (#15243).
- Properly probe cdroms during installation/update (#15275).

-------------------------------------------------------------------
Wed Mar 20 15:04:48 CET 2002 - fehr@suse.de

- fix problem with map access to non-map in GetEntryForMountpoint
  (#15229)
- fix problem with wrong partition proposal
- fix problem with wrong default filesystem (#15057)

-------------------------------------------------------------------
Wed Mar 20 14:52:44 MET 2002 - tom@suse.de

- (#15093) New frequency range: [60,62,65,68,70,72,75,78,80,85,90,100]

-------------------------------------------------------------------
Wed Mar 20 14:27:52 CET 2002 - sh@suse.de

- Fixed bug #15214: Control center after HW proposal english only
- Fixed bug #15201: Disable WM decorations for first control center

-------------------------------------------------------------------
Wed Mar 20 14:26:01 CET 2002 - lnussel@suse.de

- added -S option to yast2 shell script (for susewm)

-------------------------------------------------------------------
Wed Mar 20 14:17:42 CET 2002 - schubi@suse.de

-  Installing vnc (if needed ) while updating the system #14707

-------------------------------------------------------------------
Wed Mar 20 14:03:24 MET 2002 - tom@suse.de

- Added norwegian language.

-------------------------------------------------------------------
Wed Mar 20 12:45:54 CET 2002 - sh@suse.de

- Fixed bug #13894: Slide show progress bar shows wrong value

-------------------------------------------------------------------
Wed Mar 20 12:23:47 CET 2002 - schubi@suse.de

- Starting raidstart for partitions which are not / and have
  raid systems ( update ). #14798

-------------------------------------------------------------------
Wed Mar 20 10:35:08 CET 2002 - kkaempf@suse.de

- remember language in Mouse in order to trigger re-translation
  (#15197).

-------------------------------------------------------------------
Tue Mar 19 20:10:49 CET 2002 - sh@suse.de

- Fixed bug #14530: Explicit file names in .spec rather than *.scr

-------------------------------------------------------------------
Tue Mar 19 18:40:21 CET 2002 - gs@suse.de

- Update: re-evaluate the update packages if the status of the
  "Clean up the system ..." checkbox has changed

-------------------------------------------------------------------
Tue Mar 19 18:25:06 CET 2002 - schubi@suse.de

- Call substring with the correct parameters #15184
  ( inst_rpmupdate.ycp)

-------------------------------------------------------------------
Tue Mar 19 18:10:04 CET 2002 - kkaempf@suse.de

- Also write hardware status for already active ide, floppy, usb
  controllers, and framebuffer (#15195).
- Preliminary fix for YaST2.firstboot (#15187).

-------------------------------------------------------------------
Tue Mar 19 18:05:01 MET 2002 - tom@suse.de

- (#15096) Do not use undefined variable any more.
- (#15091) Now restoring saved monitor data in normal mode.

-------------------------------------------------------------------
Tue Mar 19 15:49:13 CET 2002 - sh@suse.de

- Fixed "update finished, empty proposal dialog" bug

-------------------------------------------------------------------
Tue Mar 19 10:31:44 CET 2002 - kkaempf@suse.de

- Properly check return code from inst_mode if update was choosen.
- just pass 'Framebuffer' entry from install.inf to lilo, don't
  look at probe results (#15168)
- add comments to /etc/sysconfig/bootloader.

-------------------------------------------------------------------
Mon Mar 18 17:27:46 MET 2002 - tom@suse.de

- (#14238) Now writing sysconfig comments for the mouse.

-------------------------------------------------------------------
Mon Mar 18 16:29:01 CET 2002 - sh@suse.de

- Fixed bug #15101: Checkboxes truncated in 80x24 ncurses proposal

-------------------------------------------------------------------
Mon Mar 18 15:36:28 CET 2002 - kkaempf@suse.de

- re-probe cdroms in installed system in order to get proper status
  for ide cdwriter devices which couldn't be detected at boot-time
  (#15126).

-------------------------------------------------------------------
Mon Mar 18 14:26:38 CET 2002 - lnussel@suse.de

- added -i option for installing packages to yast2 shell script
- added some shell magic to allow more than two parameters for modules

-------------------------------------------------------------------
Mon Mar 18 12:19:29 CET 2002 - gs@suse.de

-  Recode for copyright and author added (#15058)

-------------------------------------------------------------------
Mon Mar 18 12:10:26 CET 2002 - kkaempf@suse.de

- Bugfix for lilo/dolilo: drop "vga" from append, pass via "-v"
  to dolilo.

-------------------------------------------------------------------
Mon Mar 18 12:07:55 CET 2002 - sh@suse.de

- Fixed bug #15090: "No" in "really install" interpreted as "yes"

-------------------------------------------------------------------
Mon Mar 18 11:50:06 CET 2002 - sh@suse.de

- Fixed bug #15100: Default "off" for "start control center"

-------------------------------------------------------------------
Mon Mar 18 11:19:58 CET 2002 - snwint@suse.de

- mk_lilo_conf: put 'vga' entry into image section

-------------------------------------------------------------------
Fri Mar 15 19:01:23 MET 2002 - tom@suse.de

- (#13878) Added Estonian keyboard.

-------------------------------------------------------------------
Fri Mar 15 17:22:10 MET 2002 - tom@suse.de

- (#14855) Language: Added Slovene language.
- (#14855) Keyboard: Added Slovene keyboard to YaST2 keyboards.
- (#14855) Timezone: Cleaned up existing lang --> timezone mess (new: Slovene).

-------------------------------------------------------------------
Fri Mar 15 17:15:23 CET 2002 - kkaempf@suse.de

- drop workaround for author/copyright twist from libpkg.
- Replace "\n" in author list with ", "

-------------------------------------------------------------------
Fri Mar 15 16:32:27 CET 2002 - fehr@suse.de

- fix wrong nameing for windows mount points (#15031)

-------------------------------------------------------------------
Fri Mar 15 16:17:50 CET 2002 - kkaempf@suse.de

- ignore more cmdline parameters
- don't pass "-v" (for global vga=) to dolilo, the "vga=" in the
  append line is sufficient.

-------------------------------------------------------------------
Fri Mar 15 16:10:54 CET 2002 - gs@suse.de

- Update: do not delete "aps" if it is in use (#15015)
- Package Selection: correct update of the disk space information

-------------------------------------------------------------------
Fri Mar 15 16:08:49 CET 2002 - snwint@suse.de

- updated 'failsafe' options for lilo.conf
- append user specified boot options to 'failsafe' entry

-------------------------------------------------------------------
Fri Mar 15 14:43:27 CET 2002 - sh@suse.de

- Fixed bug #13894: Slide show pkg sizes garbled from CD2 on

-------------------------------------------------------------------
Fri Mar 15 13:32:03 MET 2002 - tom@suse.de

- (#15021) Now only removing X11-link in case of "No X11".

-------------------------------------------------------------------
Fri Mar 15 12:54:14 CET 2002 - kkaempf@suse.de

- Check also /proc/modules besides the "active" flag from hwinfo
  in order to find out if a module is already loaded (#15007).

-------------------------------------------------------------------
Thu Mar 14 17:37:23 CET 2002 - sh@suse.de

- Fixed bug #14161: wrong background grey

-------------------------------------------------------------------
Thu Mar 14 16:16:21 CET 2002 - sh@suse.de

- Fixed bug #13186: Start Y2 control center after installation
- Fixed bug #14975: Final "All is ready" popup

-------------------------------------------------------------------
Thu Mar 14 15:55:07 CET 2002 - zoz@suse.de

- fix PCMCIA startup (#14661).

-------------------------------------------------------------------
Thu Mar 14 15:43:43 MET 2002 - tom@suse.de

- Added turkish language again in language.ycp.

-------------------------------------------------------------------
Thu Mar 14 14:49:07 MET 2002 - tom@suse.de

- (#14518) Added Irish.

-------------------------------------------------------------------
Thu Mar 14 13:16:15 MET 2002 - tom@suse.de

- (#14814) Now translating old lang codes to ISO codes on entry.

-------------------------------------------------------------------
Thu Mar 14 11:08:17 CET 2002 - kkaempf@suse.de

- scripts/yast2_kde: set LANG from /etc/sysconfig/language:RC_LANG (#14607).
- scripts/yast2: honor $LANG (#14607).
- install k_smp if > 4GB physical memory detected (#14287).

-------------------------------------------------------------------
Thu Mar 14 10:56:04 CET 2002 - gs@suse.de

- (#14592) Now ask the user whether YaST2 shall delete unmaintained
  packages from the system
- (#14406), (#14805) Package selection dialog: help text added for "X"
   status and popup text changed

-------------------------------------------------------------------
Wed Mar 13 18:30:42 MET 2002 - tom@suse.de

- (#14882) Now marking faked GENERIC Monitor with cfg=no.

-------------------------------------------------------------------
Wed Mar 13 18:23:06 MET 2002 - tom@suse.de

- (#14885) Now writing "/dev/mouse" into XF86Config so xmset works in the
  running system.

-------------------------------------------------------------------
Wed Mar 13 11:48:58 EST 2002 - nashif@suse.de

- Don't probe hardware in Mode::config

-------------------------------------------------------------------
Wed Mar 13 15:41:26 CET 2002 - fehr@suse.de

- prevent upward rounding in combination of
  ByteToHumanString/kmgt_str_to_byte (#14673)

-------------------------------------------------------------------
Wed Mar 13 13:22:57 MET 2002 - tom@suse.de

- (#14446) Now also restoring hwclock-param from sysconfig
  and setting timezone again in continue mode.

-------------------------------------------------------------------
Wed Mar 13 10:15:41 CET 2002 - kkaempf@suse.de

- Fix locale for greek (ISO8859-7 -> ISO-8859-7, #14898).
- Set "acpismp=force" for UP and SMP systems if "ht" flag detected (#13531).
- Install k_smp if "BOOT_IMAGE=apic" given in cmdline (#14022).
- Dont change initrd modules aic7xxx vs. aic7xxx_old on update (#14614).
- Override instmode "cd" in install.inf, if setup/descr/info knows better
  (#14469).
- Start ncurses "menu" with first group preselected (instead of all),
  general code cleanup of menu code (#14909).

-------------------------------------------------------------------
Tue Mar 12 16:57:16 CET 2002 - gs@suse.de

- equal button size in package conflict popups (#13302)

-------------------------------------------------------------------
Tue Mar 12 16:43:56 CET 2002 - mvidner@suse.cz

- Provide keyboard shortcuts for the group and package tables in
  ncurses detailed package selection. #14737.

-------------------------------------------------------------------
Tue Mar 12 16:24:34 MET 2002 - tom@suse.de

- (#13198) Changed mouse probing strategy.
  Applied sleep before mouse probing in inst_startup.ycp.

-------------------------------------------------------------------
Tue Mar 12 10:26:15 CET 2002 - fehr@suse.de

- add hibernation partition to expert partitioner menue (#14668)
- handle raids present on system to install reasonably

-------------------------------------------------------------------
Mon Mar 11 18:07:23 MET 2002 - tom@suse.de

- (#14491) Now using new "manual" probing to get the new unique key (mouse).

-------------------------------------------------------------------
Mon Mar 11 15:55:31 CET 2002 - kkaempf@suse.de

- Skip all non-data lines in "parted print" output (#14793).
- Don't pass "manual" option to installed system.

-------------------------------------------------------------------
Mon Mar 11 15:46:55 MET 2002 - tom@suse.de

- Detect language change to avoid unnecessary package selection recalculation.

-------------------------------------------------------------------
Mon Mar 11 14:41:28 CET 2002 - sh@suse.de

- Fixed bug #14164: inst_mode should be a popup

-------------------------------------------------------------------
Mon Mar 11 10:46:46 MET 2002 - tom@suse.de

- New script by ms@suse.de for changing X11-mouse-protocol during update.

-------------------------------------------------------------------
Fri Mar  8 14:28:27 CET 2002 - kkaempf@suse.de

- clean up firsboot script to fix pcmcia/usb and usbdevfs (#14416)
- don't 'hard' probe for cdroms when checking for installation
  sources but rely on libhd configuration database instead.
  Fallback to /dev/cdrom if even this fails (#14555).
- add "vnc" package to installation list if running under vnc (#14707).
- remove duplicate portmap start from firstboot script.

-------------------------------------------------------------------
Fri Mar  8 13:35:25 MET 2002 - tom@suse.de

- (#14663) Added textdomains to import-modules.

-------------------------------------------------------------------
Fri Mar  8 12:54:55 MET 2002 - tom@suse.de

- (#13951) After having talked to ke@suse.de removed (commented out):
	ca_ES, gl_ES, hr_HR, ru_RU, tr_TR
  Added again:
	pt_BR

-------------------------------------------------------------------
Thu Mar  7 18:14:04 MET 2002 - tom@suse.de

- (#14227 addendum) Just discovered that the faked monitor also fooled the
  automatic insertion of probed but unknown monitors into the monitor DB.
  This is done so that those monitors can be selected in the monitor selection
  dialog. Furthermore for user convenience such a monitor is preselected when
  entering the monitor selection dialog. Unfortunately the libhd-faked monitor
  does fulfil all those criteria and triggered this mechanism. Fixed.

-------------------------------------------------------------------
Thu Mar  7 17:53:52 MET 2002 - tom@suse.de

- (#14227) Erroneously there was still a branch where the new behaviour of
  libhd was not honored. YaST now takes this into consideration in any case
  (hopefully) and leads the user to the monitor selection dialog again as it
  was before.

-------------------------------------------------------------------
Thu Mar  7 17:21:00 MET 2002 - tom@suse.de

- (#14606) Solved by now displaying date in numerical form because in inst-sys
  not all translations for all languages are available for system commands.
  Invented new function Timezone::GetDateTime().

-------------------------------------------------------------------
Thu Mar  7 13:46:16 CET 2002 - sh@suse.de

- Added missing "textdomain" in BootSILO.ycp

-------------------------------------------------------------------
Thu Mar  7 13:42:26 CET 2002 - sh@suse.de

- Addes missing translation markers in inst_root

-------------------------------------------------------------------
Thu Mar  7 12:34:58 CET 2002 - schubi@suse.de

- patch xf86config in update mode

-------------------------------------------------------------------
Thu Mar  7 12:11:27 CET 2002 - fehr@suse.de

- handle editing of encrypted partitions in running system correct
- change handling of back-button in LVM lv dialog

-------------------------------------------------------------------
Wed Mar  6 17:39:47 CET 2002 - schubi@suse.de

- textdomain added for software proposal #14538

-------------------------------------------------------------------
Wed Mar  6 16:58:35 CET 2002 - schubi@suse.de

- Showing error popup, if the package agent has not been initialized
  correctly

-------------------------------------------------------------------
Wed Mar  6 16:45:43 MET 2002 - tom@suse.de

- (#14540) Now setting sysconfig var DISPLAYMANAGER to  "console"  instead
  of DISPLAYMANAGER_STARTS_XSERVER to "no" if user selects "No X11".

-------------------------------------------------------------------
Wed Mar  6 15:09:39 CET 2002 - sh@suse.de

- Fixed bug #14011: Switching laguages does not switch all texts

-------------------------------------------------------------------
Wed Mar  6 14:14:02 CET 2002 - fehr@suse.de

- fix bug in handling crypto fs in running system (#13781)

-------------------------------------------------------------------
Wed Mar  6 14:03:37 CET 2002 - kkaempf@suse.de

- Drop "-a" (activate parition) flag from dolilo call if no primary
  partition can be found for activation (#13884).
- Hide information box if user de-selected "Show details" checkbox
  in "Please insert CD n" popup.
- When checking for a medium, always start with the last active
  device and check other devices only on failure.

-------------------------------------------------------------------
Tue Mar  5 19:08:18 CET 2002 - schubi@suse.de

- copy *.pkd to target system

-------------------------------------------------------------------
Tue Mar  5 17:20:47 MET 2002 - tom@suse.de

- (#4849) Corrected if-clause in constructor. Now functional in continue mode.

-------------------------------------------------------------------
Tue Mar  5 16:39:49 CET 2002 - kkaempf@suse.de

- Require "yast2-trans-inst-proposal" for yast2-instsys to get
  proper translations for the "proposal" screen.
- fix textdomain for 'proposal_bootloader' to "proposal".

-------------------------------------------------------------------
Tue Mar  5 16:30:51 MET 2002 - tom@suse.de

- (#14457) Now date/time is redisplayed on any change in the UI.

-------------------------------------------------------------------
Tue Mar  5 14:38:01 CET 2002 - schubi@suse.de

- Bugfix while changing update-upgrade-status #14473

-------------------------------------------------------------------
Tue Mar  5 14:23:14 CET 2002 - lnussel@suse.de

- filter out "\n" in helptexts (#14337)
- create the list of all modules only once when the splashscreen is displayed
  and recycle this list later when the "All" button is selected (#14472)

-------------------------------------------------------------------
Tue Mar  5 12:42:31 MET 2002 - tom@suse.de

- (#14211) Now executing SuSEconfig.3ddiag instead of switch2mesasoft.

-------------------------------------------------------------------
Tue Mar  5 11:53:58 CET 2002 - kkaempf@suse.de

- Copy setup/descr/en.pkd instead of setup/descr/english.pkd to
  installed system.

-------------------------------------------------------------------
Mon Mar  4 19:36:08 MET 2002 - tom@suse.de

- (#14116) Now considering Win partitions when assuming GMT vs. local time.

-------------------------------------------------------------------
Mon Mar  4 19:12:12 CET 2002 - fehr@suse.de

- add module loading info for xfs

-------------------------------------------------------------------
Mon Mar  4 17:57:54 CET 2002 - fehr@suse.de

- support more than 26 scsi disks (#13983)
- various fixes for usage in running system

-------------------------------------------------------------------
Mon Mar  4 17:48:28 CET 2002 - zoz@suse.de

- check usb/pci hotplug on first start and rewrite sysconfig
  properly (#14428).

-------------------------------------------------------------------
Mon Mar  4 17:23:59 CET 2002 - sh@suse.de

- Fixed the YaST2 part of bug #1218: Linuxrc displays an error
  message if the user aborted the installation

-------------------------------------------------------------------
Mon Mar  4 16:51:18 CET 2002 - kkaempf@suse.de

- check old lilo destination on update and re-use it.
- when writing lilo on update, check better if floppy or harddisk.
- write bootloader related settings to sysconfig/bootloader.

- run /sbin/raidautorun after all storage modules are loaded.

-------------------------------------------------------------------
Mon Mar  4 16:36:49 CET 2002 - sh@suse.de

- Fixed bug #14363: Don't execute SuSEconfig once more when going back

-------------------------------------------------------------------
Mon Mar  4 16:27:13 CET 2002 - gs@suse.de

- show the packages of first set or group (#14339)

-------------------------------------------------------------------
Mon Mar  4 15:06:53 CET 2002 - lnussel@suse.de

- added comment header to menu.ycp (#14379)
- replaced "Quit" with QuitButtonLabel()

-------------------------------------------------------------------
Mon Mar  4 15:02:01 CET 2002 - gs@suse.de

- add button and popup for Samba installation in dialog Choose
  installation source (#14010)

-------------------------------------------------------------------
Mon Mar  4 14:45:50 MET 2002 - tom@suse.de

- (#14117) Now showing static date/time in timezone window and proposal.

-------------------------------------------------------------------
Mon Mar  4 12:30:28 CET 2002 - sh@suse.de

- Fixed bug #14351: YaST2 SuSEconfig executes *.rpmsave modules

-------------------------------------------------------------------
Mon Mar  4 12:07:16 CET 2002 - gs@suse.de

- don't destroy the user defined software selection if the
  partitioning is changed (bug #14103)

-------------------------------------------------------------------
Mon Mar  4 09:33:48 CET 2002 - schubi@suse.de

- Showing error message after update #14250
- Deleting unsupported packages while update #14194
- Showing delete packages correctly while update #14235

-------------------------------------------------------------------
Sat Mar  2 14:31:37 CET 2002 - kkaempf@suse.de

- remember state of "details" checkbox if media not found (#14018).
- restore "instmode" properly (#14170).

-------------------------------------------------------------------
Sat Mar  2 09:32:27 CET 2002 - schubi@suse.de

- Postifx added in force update #13995

-------------------------------------------------------------------
Fri Mar  1 17:03:01 CET 2002 - fehr@suse.de

- set passno to 0 for partitions without mount point (#14130)
- determine bootable windows partitions independent of entry in
  /etc/fstab (#13884)

-------------------------------------------------------------------
Fri Mar  1 14:30:39 MET 2002 - tom@suse.de

- (#14174) X11 configuration.
  Now also considering the xserver name when deciding to use framebuffer.

-------------------------------------------------------------------
Fri Mar  1 13:42:25 CET 2002 - sh@suse.de

- Fixed bug #13630: inst_proposal reinitialized after selecting
  "No" in final installation confirmation (inst_doit)

-------------------------------------------------------------------
Fri Mar  1 09:30:25 CET 2002 - kkaempf@suse.de

- Fixed YaST2.firstboot to handle pcmcia network correctly (#13993).

-------------------------------------------------------------------
Thu Feb 28 19:19:20 MET 2002 - tom@suse.de

- (#14076) Now marking the monitor as "configured" and "needed".

-------------------------------------------------------------------
Thu Feb 28 17:39:57 MET 2002 - tom@suse.de

- (#13888) Libhd now delivers a fake monitor when no monitor can be probed.
  So inst_choose_desktop now checks for the unique_key of this fake monitor.
  Also improved logging for diagnosing purposes.

-------------------------------------------------------------------
Thu Feb 28 16:44:51 CET 2002 - sh@suse.de

- Fixed bug #13555: HW proposal error handling - added err logging

-------------------------------------------------------------------
Thu Feb 28 16:30:01 CET 2002 - sh@suse.de

- Fixed bug #13556: Installation proposal screen not re-translated

-------------------------------------------------------------------
Thu Feb 28 15:58:54 CET 2002 - gs@suse.de

- missing description for set "images" added (#1406)
- only one default button (#14067)
- correct installation of software packages in hardware configuration
  dialog (#14026)

-------------------------------------------------------------------
Thu Feb 28 11:40:28 CET 2002 - schubi@suse.de

- Installing 3d packages after rebooting #13659

-------------------------------------------------------------------
Thu Feb 28 11:35:47 CET 2002 - gs@suse.de

- improvements in popups used for software installation

-------------------------------------------------------------------
Thu Feb 28 10:36:13 CET 2002 - fehr@suse.de

- fixes the wrong default when selecting a swap partition in the
  custom partitioner and formatting is turned on.

-------------------------------------------------------------------
Wed Feb 27 17:33:07 MET 2002 - tom@suse.de

- (#13906) Invented a new function TimedOKCancelPopup() in
  common_popups.ycp. Using this function during X11-configuration.

-------------------------------------------------------------------
Wed Feb 27 17:31:07 CET 2002 - kkaempf@suse.de

- Allow splitted dirs (.../CD1, .../CD2, ...) for all network
  installs (#14009).
- Sort partitions combo box in bootloader dialogue (#14124).

-------------------------------------------------------------------
Wed Feb 27 17:27:51 CET 2002 - gs@suse.de

- proposal dialog: show a warning message, if the software selection is reset
  (bug #13942)
- set default button "Select/Deselect" in dialog Package Selection

-------------------------------------------------------------------
Wed Feb 27 14:33:37 MET 2002 - tom@suse.de

- (#13944) Now reading sysconfig with default value.
  This applies to language, keyboard, mouse and timezone.
  Moved SysconfigRead() to Misc-module.

-------------------------------------------------------------------
Wed Feb 27 11:19:50 CET 2002 - schubi@suse.de

- target.insmod to target.modprobe changed #13928
  ( update )
- LANG might not be in install.inf, get it from descr/info then.
  (#13959).

-------------------------------------------------------------------
Wed Feb 27 11:16:24 CET 2002 - kkaempf@suse.de

- fix checking VNC on startup.

-------------------------------------------------------------------
Wed Feb 27 09:11:31 CET 2002 - schubi@suse.de

- bugfix in starting update #13909

-------------------------------------------------------------------
Wed Feb 27 09:01:24 CET 2002 - schubi@suse.de

- setting keyboard while update #13610

-------------------------------------------------------------------
Tue Feb 26 20:30:58 CET 2002 - kkaempf@suse.de

- Fix "please wait" popup, wrap string in `Label().

-------------------------------------------------------------------
Tue Feb 26 19:49:53 MET 2002 - tom@suse.de

- (#13944) Now reading sysconfig with default value.
  This applies to language, keyboard, mouse and timezone.

-------------------------------------------------------------------
Tue Feb 26 19:33:21 CET 2002 - schubi@suse.de

- setting timezone moved to inst_rootpart ( update )

-------------------------------------------------------------------
Tue Feb 26 19:01:25 CET 2002 - arvin@suse.de

- fixed emergency unmounting of installation system

-------------------------------------------------------------------
Tue Feb 26 18:41:28 CET 2002 - kkaempf@suse.de

- add "sv_SV" for "swedish" to language list.

-------------------------------------------------------------------
Tue Feb 26 18:20:58 CET 2002 - fehr@suse.de

- fix syntax error in functions used during update
- add call to .lvm.init before rereading Lvm infos

-------------------------------------------------------------------
Tue Feb 26 18:17:46 CET 2002 - sh@suse.de

- Added help text for installation and hardware proposals

-------------------------------------------------------------------
Tue Feb 26 16:05:49 CET 2002 - sh@suse.de

- Removed leftover debugging condition from last checkin

-------------------------------------------------------------------
Tue Feb 26 16:00:30 CET 2002 - sh@suse.de

- "Only new installation" popup msg back from proof reading

-------------------------------------------------------------------
Tue Feb 26 15:57:11 CET 2002 - schubi@suse.de

- setting timezone after update #13651

-------------------------------------------------------------------
Tue Feb 26 15:48:31 CET 2002 - fehr@suse.de

- fix typo ia86 -> ia64 in do_propocal.ycp

-------------------------------------------------------------------
Tue Feb 26 15:43:29 CET 2002 - gs@suse.de

- software installation: show the package version in the
  description popup (bug #13750)

-------------------------------------------------------------------
Tue Feb 26 15:36:43 CET 2002 - schubi@suse.de

- initialize package agent correctly for update #13838
  ( grep and locate has not been updated )

-------------------------------------------------------------------
Tue Feb 26 15:35:42 CET 2002 - sh@suse.de

- Added notify popup when user wants to change installation mode
  and no Linux partitions were found

-------------------------------------------------------------------
Tue Feb 26 15:31:39 CET 2002 - kkaempf@suse.de

- Fix vnc password setting.

-------------------------------------------------------------------
Tue Feb 26 14:11:46 CET 2002 - kkaempf@suse.de

- fix VNC check and startup.

-------------------------------------------------------------------
Tue Feb 26 12:25:15 CET 2002 - kkaempf@suse.de

- remove "runme_on_start" early during first boot in order to
  prevent endless re-start (#13907).
- re-create "media" convenience symlinks (e.g. /cdrom->/media/cdrom)
  after update (#13756).

-------------------------------------------------------------------
Mon Feb 25 19:31:25 MET 2002 - tom@suse.de

- Corrected handling of wheel mice in Mouse.ycp.
- Extended mouse_raw.ycp with "wheels"-field.

-------------------------------------------------------------------
Mon Feb 25 19:26:28 CET 2002 - kkaempf@suse.de

- re-probe floppy and cdroms in installed system (#13828).

-------------------------------------------------------------------
Mon Feb 25 18:38:19 CET 2002 - kkaempf@suse.de

- Support installation via VNC.

-------------------------------------------------------------------
Mon Feb 25 18:20:16 CET 2002 - fehr@suse.de

- enable support for xfs, issue warning when it is used
- fix reading of fstab in installed system (#13457, #13455)
- fix wrong workflow in partitioner in installed system (#13456)

-------------------------------------------------------------------
Mon Feb 25 17:29:51 CET 2002 - sh@suse.de

- Changed order of initial installation proposals to match
  agreement with marketing and software ergonimists

-------------------------------------------------------------------
Mon Feb 25 17:16:56 CET 2002 - kkaempf@suse.de

- Enable "lo" interface when running in installed system.
- mout installation media read-only (#13846).

-------------------------------------------------------------------
Mon Feb 25 16:52:42 CET 2002 - sh@suse.de

- Fixed bug #13612: Call to obsolete Wizard::SetStage()

-------------------------------------------------------------------
Mon Feb 25 16:04:33 CET 2002 - sh@suse.de

- Fixed bug #13666: (Apparent) bad spelling

-------------------------------------------------------------------
Mon Feb 25 13:24:59 CET 2002 - kkaempf@suse.de

- write hardware status for all storage related devices (#13657).

-------------------------------------------------------------------
Mon Feb 25 13:12:26 CET 2002 - fehr@suse.de

- Fixed bug #11300, #13742 removal of a PV forgot partition marked
  for deletion
- handle active swap partition during installation

-------------------------------------------------------------------
Fri Feb 22 18:02:51 CET 2002 - gs@suse.de

- Fixed bug #13640: consider change of partitioning for software
  selection

-------------------------------------------------------------------
Fri Feb 22 17:38:41 CET 2002 - sh@suse.de

- Fixed bug #13341: Hardware Proposal must suppress missing configs

-------------------------------------------------------------------
Fri Feb 22 15:52:37 CET 2002 - lnussel@suse.de

- workaround to make textdomain call work
- Added some commandline switches to /sbin/yast2, like --list
  (Bug #13738)

-------------------------------------------------------------------
Thu Feb 21 17:19:47 CET 2002 - sh@suse.de

- Reimported monitor DB - fixed bug #13530: IBM monitor not detected

-------------------------------------------------------------------
Thu Feb 21 16:04:23 CET 2002 - kkaempf@suse.de

- Unmount installation medium in target system (#13706).
- Install "apmd" if pcmcia detected (#13713).
- Load "mousedev" if USB (wheel) mouse (#13654).
- Check for either IO or memory resource when checking for
  active storage controllers (#13567).
- Copy hardware status to target system (#13762).

-------------------------------------------------------------------
Wed Feb 20 18:06:04 CET 2002 - fehr@suse.de

- do not destroy proposal in `inst_mode when `installation is
  selected (#13644)
- reorder LVM changes in inst_predisk to make removal of PVs from
  VGs easier and make it succeed in more cases than before (#13415)

-------------------------------------------------------------------
Wed Feb 20 14:50:03 CET 2002 - sh@suse.de

- Fixed bug #13513: Double abort confirmation

-------------------------------------------------------------------
Wed Feb 20 12:45:42 CET 2002 - sh@suse.de

- Fixed bug #13594: Fallback for slide show "en" only, no longer
  "en_US", "en_GB", "en" (in this order)

-------------------------------------------------------------------
Wed Feb 20 09:52:17 CET 2002 - kkaempf@suse.de

- add agent for /etc/sysconfig/windowmanager.
- fix writing of hwstatus for disk controllers.
- fix symlink handling for cd-w and cd-rw (#13596).
- handle $(srcdir) correctly when installing .scr files.
- add "acpismp=force" to kernel command line for "ht" processors.

-------------------------------------------------------------------
Tue Feb 19 19:01:17 CET 2002 - kkaempf@suse.de

- Check for specific .S.u.S.E file, so multiple CDs can be copied
  into a single directory for network installation.

-------------------------------------------------------------------
Tue Feb 19 18:02:23 MET 2002 - tom@suse.de

- Now setting timezone info with hwclock_wrapper.

-------------------------------------------------------------------
Tue Feb 19 17:34:27 CET 2002 - kkaempf@suse.de

- Properly install "Vendor" module.
- Handle "Sourcemounted" from linuxrc and mount the medium if
  not done properly by linuxrc.

-------------------------------------------------------------------
Tue Feb 19 15:36:24 CET 2002 - fehr@suse.de

- fix missing "/data<n>" mount point in installed system (#13406)

-------------------------------------------------------------------
Tue Feb 19 13:46:34 CET 2002 - fehr@suse.de

- fix bug with windows resizing in old installation path
  (inst_target_selection.ycp, inst_target_part.ycp) (#13559)

-------------------------------------------------------------------
Tue Feb 19 13:46:17 CET 2002 - kkaempf@suse.de

- save 'configured' status of devices detected during installation
  in order to get hw-probing at boot time correct.

-------------------------------------------------------------------
Tue Feb 19 09:14:30 CET 2002 - kkaempf@suse.de

- Install SMP kernel if "ht" set in cpuinfo:flags (#13532).
- Keep old initrd, only add new modules.

-------------------------------------------------------------------
Mon Feb 18 19:18:51 CET 2002 - kkaempf@suse.de

- Handle update in Boot, merge old initrd modules with new (#13370).

-------------------------------------------------------------------
Mon Feb 18 18:58:47 MET 2002 - tom@suse.de

- Implemented reprobe functionality  for X11 config.

-------------------------------------------------------------------
Mon Feb 18 18:08:04 CET 2002 - sh@suse.de

- V 2.5.41

-------------------------------------------------------------------
Mon Feb 18 15:15:16 CET 2002 - fehr@suse.de

- Do not allow FAT partitions for system mountpoints (#13485)
- Do not allow some special characters in mountpoint (#13411)
- fix configuration of encrypted filesystems (#13268)
- fix inconsitencie in mount point suggestion (#13444)

-------------------------------------------------------------------
Mon Feb 18 14:33:53 CET 2002 - sh@suse.de

- Fixed bug #13383: Letters not mentioned as valid chars in help text

-------------------------------------------------------------------
Mon Feb 18 14:32:50 CET 2002 - kkaempf@suse.de

- Check pcmcia values in /etc/sysconfig/pcmcia instead of /etc/rc.config.

-------------------------------------------------------------------
Mon Feb 18 13:54:16 CET 2002 - sh@suse.de

- Fixed bug #10726: Installation log incomplete during slide show

-------------------------------------------------------------------
Mon Feb 18 13:52:02 CET 2002 - kkaempf@suse.de

- Move vendor driver update code to separate module.

-------------------------------------------------------------------
Mon Feb 18 13:37:42 CET 2002 - schubi@suse.de

- vim howto* and ttmkfdir added to force list #13195
- Removing release number while checking packages for force update #12187

-------------------------------------------------------------------
Fri Feb 15 16:58:00 CET 2002 - gs@suse.de

- Change source medium dialog: read the package information from
  the source medium (if mounting works)

-------------------------------------------------------------------
Fri Feb 15 10:21:54 CET 2002 - kkaempf@suse.de

- make symlinks for /sbin/yast, /sbin/YaST, /sbin/zast, and /sbin/ZaST (#13292)

-------------------------------------------------------------------
Thu Feb 14 18:27:13 CET 2002 - sh@suse.de

- inst_doit falls through back to proposal if inst_prepdisk etc. failed
- [Back] in update falls back to inst_mode

-------------------------------------------------------------------
Thu Feb 14 17:08:05 CET 2002 - kkaempf@suse.de

- recognize USB-Wheel mouse (imps2 protocol) (#13258).

-------------------------------------------------------------------
Thu Feb 14 11:13:06 CET 2002 - fehr@suse.de

- Fix ycp syntax error (#13214) when editing a dos partition
- Change second error dialog button in inst_prepdisk from
  "Cancel" to "Abort" (#13217)

-------------------------------------------------------------------
Thu Feb 14 10:25:20 CET 2002 - kkaempf@suse.de

- Make fstab entries for all /dev/fdX devices (#13235).

-------------------------------------------------------------------
Wed Feb 13 19:07:21 CET 2002 - sh@suse.de

- Changed default background color in installation start script
- Changed default geometry to 800x600 in start script

-------------------------------------------------------------------
Wed Feb 13 18:45:31 CET 2002 - sh@suse.de

- cut off one of the "easy installation" pics to get rid of tons
  of layout warnings (allow some pixels more space for buttons to
  grow)

-------------------------------------------------------------------
Wed Feb 13 18:06:23 CET 2002 - fehr@suse.de

- fix option handling for new version of mkreiserfs (#13205)

-------------------------------------------------------------------
Wed Feb 13 18:04:29 CET 2002 - gs@suse.de

- don't compare the release number of the installation source
  with the information saved on hard disk

-------------------------------------------------------------------
Wed Feb 13 16:03:41 CET 2002 - kkaempf@suse.de

- make remove button in physical volume dialog of PV work again
- remove correspondig create/remove pairs for LVM modify_targets
  (# 12083)
- add modify_targets to backup set of partition values

-------------------------------------------------------------------
Wed Feb 13 16:03:41 CET 2002 - kkaempf@suse.de

- Call BootLILO constructor for proper setting of lba_support.

-------------------------------------------------------------------
Wed Feb 13 10:39:34 CET 2002 - olh@suse.de

- default to GMT also on chrp and prep

-------------------------------------------------------------------
Wed Feb 13 10:25:52 CET 2002 - olh@suse.de

- dont call yast1 anymore on ppc
  dont write to non existant tty devices on iSeries
  handle p690 hvc console on startup
  update ask_for_TERM_variable

-------------------------------------------------------------------
Wed Feb 13 10:12:53 CET 2002 - olh@suse.de

- add support for p690 hvc console in postinstall
  activate all 41prep boot partitions on iSeries

-------------------------------------------------------------------
Wed Feb 13 10:00:56 CET 2002 - olh@suse.de

- add fixes for console font. whitespaces
- add ja_JP.sjis entry to consolefonts.ycp

-------------------------------------------------------------------
Wed Feb 13 09:53:09 CET 2002 - olh@suse.de

- add ppc64 keymaps

-------------------------------------------------------------------
Tue Feb 12 22:01:35 CET 2002 - fehr@suse.de

- fix bug in doing a valid proposal when using only primary
  partitions and /boot is needed (#13184)
- V 2.5.39

-------------------------------------------------------------------
Tue Feb 12 19:11:40 CET 2002 - kkaempf@suse.de

- remove superfluous calls to inst_ask_hardware.

-------------------------------------------------------------------
Tue Feb 12 18:38:38 CET 2002 - sh@suse.de

- V 2.5.37
- Initial call to submod Write() func in proposal (for HW config)

-------------------------------------------------------------------
Tue Feb 12 18:27:31 CET 2002 - kkaempf@suse.de

- setup "lo" during network install.

-------------------------------------------------------------------
Tue Feb 12 18:03:50 CET 2002 - sh@suse.de

- V 2.5.35

-------------------------------------------------------------------
Tue Feb 12 17:51:22 CET 2002 - sh@suse.de

- Added images for new "easy installation" layout

-------------------------------------------------------------------
Tue Feb 12 17:39:00 CET 2002 - msvec@suse.cz

- added network proposals
- 2.5.34

-------------------------------------------------------------------
Tue Feb 12 14:16:57 CET 2002 - kkaempf@suse.de

- hwclock runs only GMT on sparc and iseries.
- dont write FQHOSTNAME.

-------------------------------------------------------------------
Tue Feb 12 11:32:57 CET 2002 - kkaempf@suse.de

- write keyboard data to /etc/sysconfig/keyboard instead of sysconfig/console.

-------------------------------------------------------------------
Mon Feb 11 15:08:16 CET 2002 - kkaempf@suse.de

- re-config network device even on 'warm' boot.

-------------------------------------------------------------------
Mon Feb 11 12:59:10 CET 2002 - fehr@suse.de

- following changes in partition proposal:
  try not to create an extended partition when enough primaries are
     available
  split swap from root slots large enough if at all possible

-------------------------------------------------------------------
Thu Feb  7 16:02:24 CET 2002 - pblahos@suse.cz

- proposal_printers changed to proposal_printers

-------------------------------------------------------------------
Thu Feb  7 13:33:25 CET 2002 - kkaempf@suse.de

- save infoMap and installMap for re-use after reboot.

-------------------------------------------------------------------
Wed Feb  6 15:28:18 CET 2002 - sh@suse.de

- Provides/obsoletes yast

-------------------------------------------------------------------
Tue Feb  5 18:36:09 CET 2002 - sh@suse.de

- Timeout upon msg "now booting your system"
  unless a hard reboot is required

-------------------------------------------------------------------
Tue Feb  5 17:41:13 CET 2002 - kkaempf@suse.de

- Properly reboot when adding ide-scsi to cmdline.
- Re-config ethX for all network installation modes.
- Restart portmapper for "nfs" installation mode.

-------------------------------------------------------------------
Tue Feb  5 17:12:54 CET 2002 - kukuk@suse.de

- Try to clear terminal before we ask for TERM variable [Bug #12848]

-------------------------------------------------------------------
Tue Feb  5 17:09:31 CET 2002 - sh@suse.de

- Fixed bug #13040: yast2 should not require saxtools

-------------------------------------------------------------------
Tue Feb  5 14:17:20 CET 2002 - kkaempf@suse.de

- Make "custom" boot loader field an editable combo box (#11821).

-------------------------------------------------------------------
Mon Feb  4 12:49:42 CET 2002 - snwint@suse.de

- added 'change-rules reset' to lilo.conf to prevent lilo from rewriting
  the partition table (#11875)

-------------------------------------------------------------------
Fri Feb  1 15:24:34 CET 2002 - gs@suse.de

- Single Package Selection: optimize checks when selecting a package

-------------------------------------------------------------------
Thu Jan 31 19:26:24 CET 2002 - sh@suse.de

- Made proposal aware of language changes
- Reintroduced inst_mode unless absolutely clear if update possible

-------------------------------------------------------------------
Thu Jan 31 12:11:55 CET 2002 - kkaempf@suse.de

- recognize "imps2" mice.

-------------------------------------------------------------------
Thu Jan 31 08:22:01 CET 2002 - kkaempf@suse.de

- Fix writing of yast.inf

-------------------------------------------------------------------
Wed Jan 30 20:59:51 CET 2002 - kkaempf@suse.de

- force /dev/cdrom symlink to point to boot cdrom.
- work around linuxrc "InstMode" bug.

-------------------------------------------------------------------
Wed Jan 30 17:47:56 CET 2002 - kkaempf@suse.de

- drop ag_yast agent, do yast.inf writing in Misc module.

-------------------------------------------------------------------
Wed Jan 30 16:19:15 CET 2002 - kkaempf@suse.de

- make cd-links prior to re-mounting.

-------------------------------------------------------------------
Wed Jan 30 14:06:34 CET 2002 - gs@suse.de

- bugfix concerning software installation workflow:
  read local package description instead of information from mounted medium

-------------------------------------------------------------------
Wed Jan 30 12:05:01 CET 2002 - kkaempf@suse.de

- make device symlinks earlier.

-------------------------------------------------------------------
Tue Jan 29 19:30:33 CET 2002 - kkaempf@suse.de

- write lilo to /dev/md if /boot is on raid1.
- adapting update to new agents.

-------------------------------------------------------------------
Tue Jan 29 13:16:18 CET 2002 - arvin@suse.de

- always use ini-agent instead of rcconfig-agent;
  bugfix syntax error in Bootloader module

-------------------------------------------------------------------
Mon Jan 28 17:41:42 CET 2002 - kkaempf@suse.de

- Simplify bootloader proposal.
- Adapt to changed install.inf syntax.

-------------------------------------------------------------------
Mon Jan 28 14:53:03 CET 2002 - gs@suse.de

- internal changes concerning the initialization of the package agent

-------------------------------------------------------------------
Thu Jan 24 12:47:02 CET 2002 - gs@suse.de

- bugfixes package installation workflow (already installed system)

-------------------------------------------------------------------
Wed Jan 23 12:03:29 CET 2002 - schubi@suse.de

- include/packages added in specfile

-------------------------------------------------------------------
Tue Jan 22 15:21:53 CET 2002 - schubi@suse.de

- Saving user package selections

-------------------------------------------------------------------
Mon Jan 21 12:12:27 EST 2002 - nashif@suse.de

- Skip confirmation(inst_doit)  in autoinst mode
  if requested in control file

-------------------------------------------------------------------
Mon Jan 21 12:28:29 CET 2002 - schubi@suse.de

- bufixes in installing packages after reboot

-------------------------------------------------------------------
Fri Jan 18 16:14:05 CET 2002 - kkaempf@suse.de

- more agents moved here.
- Fixed initrd creation, corrected module order.
- Final installation workflow (3 clicks !) and button labels.

-------------------------------------------------------------------
Tue Jan 15 17:55:02 CET 2002 - kkaempf@suse.de

- move bootloader do* scripts to bootloader sub-directories.
- fix bootloader proposal and texts.

-------------------------------------------------------------------
Mon Jan 14 16:19:34 CET 2002 - kkaempf@suse.de

- add dasddev.scr etc_cryptotab.scr etc_fstab.scr parted_check.scr
  parted_print.scr pdisk.scr proc_meminfo.scr proc_swaps.scr
  run_swapon_s.scr to ycp/partitioning/agents
- remove conf directory

-------------------------------------------------------------------
Mon Jan 14 16:19:34 CET 2002 - kkaempf@suse.de

- Integrate bootloader proposal.

-------------------------------------------------------------------
Thu Jan 10 12:31:38 CET 2002 - kkaempf@suse.de

- fix filelist.

-------------------------------------------------------------------
Thu Jan 10 11:59:56 CET 2002 - sh@suse.de

- Added proposal files to spec file file list

-------------------------------------------------------------------
Wed Jan  9 15:56:24 CET 2002 - kkaempf@suse.de

- pass filesystem module needed for "/" to Boot module.

-------------------------------------------------------------------
Tue Jan  8 19:33:59 CET 2002 - kkaempf@suse.de

- integrated software and partition proposal.

-------------------------------------------------------------------
Fri Jan 04 18:31:36 CET 2002 - arvin@suse.de

- adapted the new SCROpen syntax

-------------------------------------------------------------------
Fri Jan  4 17:44:58 CET 2002 - kkaempf@suse.de

- Complete modularization, drop user_settings.
- Implement new workflow, based on proposals, requiring
  a minimum amount of mouse clicks.
- Add support for auto installation.

-------------------------------------------------------------------
Mon Dec 10 10:01:12 CET 2001 - kkaempf@suse.de

- Greek locale fix (el_GR@ISO8859-7 instead of el_GR@euro, #12587)

-------------------------------------------------------------------
Wed Nov 21 11:11:35 CET 2001 - sh@suse.de

- Fixed bug #12381: YaST2 ignores ENABLE_SUSECONFIG in rc.config

-------------------------------------------------------------------
Thu Nov 15 15:14:58 CET 2001 - sh@suse.de

- V 2.5.8
- Fixed lots of missing lookup() default values
- Migrated inst_startup to new ProgressBar wizard

-------------------------------------------------------------------
Fri Oct 19 12:25:47 CEST 2001 - ms@suse.de

- include BusID statement if r128 driver is used. This is needed
  for the r128 driver on PPC and does not influence the i386 setup
  negatively [y2xr40.pl] Bug: 11689

-------------------------------------------------------------------
Thu Oct 18 17:48:11 MEST 2001 - tom@suse.de

- (#11689) Necessary changes to provide the BusID on PPC/r128.

-------------------------------------------------------------------
Thu Oct 18 16:29:21 MEST 2001 - tom@suse.de

- (#11876) Corrected Symbols for Japanese. nec/jp --> jp.

-------------------------------------------------------------------
Tue Oct 16 14:04:51 MEST 2001 - tom@suse.de

- (#11847) X11-config. Now using new y2xr40 parameter "-o <option-csl>".

-------------------------------------------------------------------
Tue Oct 16 13:19:26 CEST 2001 - sh@suse.de

- V 2.5.4
- Migration to yast2-devtools

-------------------------------------------------------------------
Mon Oct 15 16:46:42 CEST 2001 - ms@suse.de

- include a general parameter called --option which
  requires a comma separated list of options. This is the better
  solution if we need special options for calling y2xr40.pl

-------------------------------------------------------------------
Mon Oct 15 11:01:14 CEST 2001 - sh@suse.de

- Fixed bug #11812: patch_lilo_conf produces double initrd entry

-------------------------------------------------------------------
Fri Oct 12 17:27:48 MEST 2001 - tom@suse.de

- (#11672) Extended some YCP files with special cases for PPC.

-------------------------------------------------------------------
Fri Oct  5 17:30:15 CEST 2001 - kkaempf@suse.de

- present button "format floppy" if mount fails (#1220).

-------------------------------------------------------------------
Thu Oct  4 16:53:07 CEST 2001 - lnussel@suse.de

- do not overwrite softwaresel in usersettings if it's already set

-------------------------------------------------------------------
Wed Oct  3 21:18:36 CEST 2001 - olh@suse.de

- first part of bootconfiguration for ppc (#5440) ..............

-------------------------------------------------------------------
Wed Oct  3 21:00:18 CEST 2001 - olh@suse.de

- do not create floppy link on new Macs and iSeries
  write fstab correctly, not type auto for known filesystems
  whitespaces..

-------------------------------------------------------------------
Wed Oct  3 20:54:37 CEST 2001 - olh@suse.de

- do not force xf3 on ppc. the whole Xsetup is still broken...

-------------------------------------------------------------------
Wed Oct  3 20:50:11 CEST 2001 - olh@suse.de

- add mol and sudo to package list on pmac
  small whitespace fixes

-------------------------------------------------------------------
Wed Oct  3 20:45:59 CEST 2001 - olh@suse.de

- do not call mk_initrd on ppc in inst_finish_update

-------------------------------------------------------------------
Wed Oct  3 20:38:00 CEST 2001 - olh@suse.de

- fix handling of chrp kernels, compare lowercase strings
  use name_of_kernel_image for usersettings,
  s390 and axp must be verified (#9713)

-------------------------------------------------------------------
Tue Oct  2 17:57:37 CEST 2001 - olh@suse.de

- add keymap2mac.ycp to filelist (#11336)
  fix english-us and uk list

-------------------------------------------------------------------
Fri Sep 28 10:44:52 CEST 2001 - fehr@suse.de

- add dasd-parameter to S390 boot configuration

-------------------------------------------------------------------
Thu Sep 27 15:18:59 CEST 2001 - fehr@suse.de

- remove entry bus -> "SCSI" for LVM VGs

-------------------------------------------------------------------
Thu Sep 27 13:15:23 CEST 2001 - olh@suse.de

- install pmud on pmac and remove some obsolete packages on pmac

-------------------------------------------------------------------
Thu Sep 27 12:42:29 CEST 2001 - kkaempf@suse.de

- drop 3-button emulation since it might interfere with X11
  button events (#11204).

-------------------------------------------------------------------
Wed Sep 26 14:57:07 MEST 2001 - tom@suse.de

- (#11315 addendum) Now also updating the path section.

-------------------------------------------------------------------
Wed Sep 26 12:10:46 CEST 2001 - kendy@suse.cz

- update_unique_keys.pl: call hwinfo with --all instead of --reallyall
  (#11340).

-------------------------------------------------------------------
Wed Sep 26 11:59:03 CEST 2001 - sh@suse.de

- Reimported monitor DB (bug #11252: Iiyama monitors missing)

-------------------------------------------------------------------
Wed Sep 26 11:57:54 CEST 2001 - kkaempf@suse.de

- add /sbin:/usr/sbin to runtime PATH.
- vendor.ycp: message is string, not locale.

-------------------------------------------------------------------
Tue Sep 25 16:17:51 MEST 2001 - tom@suse.de

- (#11315) X11 reconfig: Now also updating the card section.

-------------------------------------------------------------------
Tue Sep 25 14:37:36 CEST 2001 - kkaempf@suse.de

- re-probe for mountable media (floppies) after loading
  of usb-storage (#11299).

-------------------------------------------------------------------
Tue Sep 25 09:00:59 CEST 2001 - kkaempf@suse.de

- make proper re-use of messages in inst_finish_update to get
  correct translations.
- prepare a mtab for mk_initrd after update.
- if first bios drive isn't hda, lilo probably wants to know about this.

-------------------------------------------------------------------
Mon Sep 24 19:39:07 CEST 2001 - snwint@suse.de

- do not try to install lilo into a raid partition (#10329)

-------------------------------------------------------------------
Mon Sep 24 18:39:26 CEST 2001 - sh@suse.de

- Added final "all the rest" step for SuSEconfig

-------------------------------------------------------------------
Mon Sep 24 17:32:13 CEST 2001 - lnussel@suse.de

- do not mount ntfs partitions automatically during installation (#11222)

-------------------------------------------------------------------
Mon Sep 24 16:49:57 CEST 2001 - kkaempf@suse.de

- If the mouse was choosen manually, going back must present
  mouse selection again (#11235).
- No need to make a backup of /etc/fstab in inst-sys, there's none anyway.
  Then inst_finish_update gets the correct fstab (#11215).

-------------------------------------------------------------------
Mon Sep 24 16:16:13 CEST 2001 - kkaempf@suse.de

- update NVIDIA kernel modules regardless of version (#11091).

-------------------------------------------------------------------
Mon Sep 24 14:28:48 CEST 2001 - kkaempf@suse.de

- set console keyboard even when called standalone (#11223).

-------------------------------------------------------------------
Mon Sep 24 13:38:38 CEST 2001 - kkaempf@suse.de

- split language and encoding to prevent gettext from applying
  it's own recoding.

-------------------------------------------------------------------
Mon Sep 24 13:30:24 CEST 2001 - sh@suse.de

- Correctly init slide show in installed system so YOU and single
  package installation works OK

-------------------------------------------------------------------
Mon Sep 24 12:34:18 CEST 2001 - kkaempf@suse.de

- Load usb-storage last in order to not interfere with other storage
  module (9490).

-------------------------------------------------------------------
Sun Sep 23 20:58:13 CEST 2001 - mike@suse.de

- (#11188) Press back at the "suggested partitioning" screen followed by
  "next" and YaST2 says "You have rejected the proposal.
  RAID: bugfix: user are not allowed to remove RAID Devices in UI
  which are already exist.
-------------------------------------------------------------------
Sun Sep 23 18:38:08 CEST 2001 - kukuk@suse.de

- Check for color depth, not # of colors for slide show to avoid
  problems with overflow (#11178)

-------------------------------------------------------------------
Sat Sep 22 20:20:46 CEST 2001 - kukuk@suse.de

- Sync X11 font path with SaX2
- Enable jfs and ext3 on PPC (#11194)

-------------------------------------------------------------------
Sat Sep 22 19:17:31 CEST 2001 - fehr@suse.de

- add "ori_nr" entries for lvm and md devices
- add empty argument to SCR call

-------------------------------------------------------------------
Sat Sep 22 16:43:38 MEST 2001 - tom@suse.de

- (#10421) Fixed the focus switch.

-------------------------------------------------------------------
Sat Sep 22 01:08:40 CEST 2001 - mike@suse.de

- md: detect number of raid partitions per RAID only for new created RAIDs
- md: do not let the user edit or delete already existing RAIDs
- swap: activate per default all swap partitions automatically
-modules: switch on automatical load of modules when Y2 is mounting
          filesystems, so that undetectebal and not formated fs are mounted
          properly

-------------------------------------------------------------------
Fri Sep 21 18:55:07 CEST 2001 - sh@suse.de

- Fixed bug #10303: Must press 'back' twice in 'choose part. to boot'

-------------------------------------------------------------------
Fri Sep 21 17:52:28 CEST 2001 - fehr@suse.de

- allow adding of mount points to LVs in lvm runtime config
- prevent formatting of edited LV in lvm runtime config
- allow handling of ataraid devices (e.g. /dev/ataraid/d0p0)
- prevent partitions with id 0x8E from being written to fstab (#10390)

-------------------------------------------------------------------
Fri Sep 21 16:21:50 CEST 2001 - sh@suse.de, gs@suse.de

- Only ONE SlideShow::OpenSlideShowDialog() in all modes -
  avoid confusion, much more reliable in all the different modes

-------------------------------------------------------------------
Fri Sep 21 16:01:09 CEST 2001 - lnussel@suse.de

- no longer mark partitions with id 130 automatically as swap
- do not change flags for swap devices in fstab if more than one
  such entry exists
- properly hande fstab entries for moved logical partitions (#11074)
- change fstab entry for first occurence of a device, instead of
  creating a new one
- do not create directories for swap partitions

-------------------------------------------------------------------
Fri Sep 21 14:59:31 CEST 2001 - mike@suse.de

- lvm_config now works in ncurses

-------------------------------------------------------------------
Fri Sep 21 13:36:39 CEST 2001 - gs@suse.de

- installation startup always (not only in manual mode) checks whether a
  kernel module is already loaded
  (workaround for bug #10983)

-------------------------------------------------------------------
Fri Sep 21 12:59:45 CEST 2001 - sh@suse.de

- Fixed bug #9977: Abort button doesn't work during slide show

-------------------------------------------------------------------
Fri Sep 21 12:58:09 CEST 2001 - ms@suse.de

- fixed access control bug during X11 reconfiguration
  with YaST2. For further details see Bug: [10921]

-------------------------------------------------------------------
Fri Sep 21 12:46:16 CEST 2001 - fehr@suse.de

- fix impossible 0 as stripe size in LV dialog
- make lvm configuration in system work again (#10291)

-------------------------------------------------------------------
Fri Sep 21 10:44:21 CEST 2001 - kendy@suse.cz

- Update /var/lib/YaST/unique.inf during update (bug 10931, 10941)

-------------------------------------------------------------------
Fri Sep 21 10:28:47 CEST 2001 - kkaempf@suse.de

- default medianame to "CD" (11106).

-------------------------------------------------------------------
Thu Sep 20 21:31:15 CEST 2001 - fehr@suse.de

- Fixed bug #10963: Now an update on systems using encrypted fs is
  possible

-------------------------------------------------------------------
Thu Sep 20 18:26:06 CEST 2001 - sh@suse.de

- Fixed bug #10325: Save settings to floppy doesn't work
- Reading log file of mkinitrd and lilo correctly #11030
  (inst_finish_update.ycp)
- Correct cancel popup added #10951( inst_kernel.ycp )

-------------------------------------------------------------------
Thu Sep 20 18:15:10 CEST 2001 - kkaempf@suse.de

- "break" is not allowed inside "foreach" (11015).
- properly extract module arguments (11015).
- umount medium before ejecting (11053).
- offer "save & exit" in media selection (11086).

-------------------------------------------------------------------
Thu Sep 20 17:45:30 CEST 2001 - lnussel@suse.de

- do not create symlink for mountpoint if it would point to itself

-------------------------------------------------------------------
Thu Sep 20 15:55:27 CEST 2001 - lnussel@suse.de

- fstab entries for mount flags, passno etc are no longer changed
  for existing entries

-------------------------------------------------------------------
Thu Sep 20 15:21:01 CEST 2001 - mike@suse.de

- bug 11063: YaST2 trys to change fsids of pdisk-label partitions, and
  popups therefore irritating popups

-------------------------------------------------------------------
Thu Sep 20 15:08:24 CEST 2001 - fehr@suse.de

- fix problem when root fs is md of personality raid5 (#10747)

-------------------------------------------------------------------
Thu Sep 20 14:06:25 MEST 2001 - tom@suse.de

- (#10920) Now the presence of the dummy packages is checked at first.

-------------------------------------------------------------------
Thu Sep 20 12:03:37 CEST 2001 - kkaempf@suse.de

- Remove old release number file before installing new one (#10992).

-------------------------------------------------------------------
Thu Sep 20 11:55:08 CEST 2001 - sh@suse.de

- Fixed bug #10684: Monitor DB outdated

-------------------------------------------------------------------
Thu Sep 20 11:52:20 CEST 2001 - fehr@suse.de

- Do not delete modify_targets in inst_sw_select.ycp except when
  using a while disk for installation

-------------------------------------------------------------------
Thu Sep 20 10:43:06 CEST 2001 - lnussel@suse.de

- Fixed root filesystem on raid leads to corrupted fstab (#10418)

-------------------------------------------------------------------
Wed Sep 19 20:42:44 CEST 2001 - mike@suse.de

- Bugfix: if zero partition table: resync /proc/partitions
  Added warning, if "/" is /dev/md and there is no /boot
- Downgrade versions correctly #10906 ( inst_sw_update.ycp )

-------------------------------------------------------------------
Wed Sep 19 16:59:15 CEST 2001 - snwint@suse.de

- YaST2.start: mtab might be missing, avoid error message
- unmounting proc filesystem in inst_finish_update.ycp
- start X-Server for testing with "-ac", needed when starting
  from inside YCC.

-------------------------------------------------------------------
Wed Sep 19 15:07:17 CEST 2001 - fehr@suse.de

- force a hard reboot when root filesystem is on a md device
- Logging reduced in inst_rpmupdate.ycp

-------------------------------------------------------------------
Wed Sep 19 14:12:54 CEST 2001 - sh@suse.de

- Fixed bug #10909: Complaint about slide show init in log file
- Added more packages for version 6.2 in forceUpdate.ycp
- No error, if the versions of updated packages differs from common.pkd

-------------------------------------------------------------------
Wed Sep 19 12:36:08 CEST 2001 - kkaempf@suse.de

- Fix installing package information to updated target.
- Eject CDs on PPC only when unmounting.

-------------------------------------------------------------------
Wed Sep 19 11:02:17 CEST 2001 - kkaempf@suse.de

- Fix "Lithuanian" with native translation in language list.
- Properly label progress bar during swap formatting.
- Use predefined button labels for continue/cancel/retry if partitioning
  or formatting fails.
- preselect first partition #10840 (inst_rootpart.ycp)
- /sbin/yast2: add "-f" to 'rm'.

-------------------------------------------------------------------
Tue Sep 18 22:20:19 CEST 2001 - schubi@suse.de

- Silly testpopup in inst_finish_update removed.
- packages for 7.2 added #10874" (forceUpdate.ycp)

-------------------------------------------------------------------
Tue Sep 18 20:52:59 CEST 2001 - schubi@suse.de

- Recognize update mode after reboot ( installation.ycp )
- /mnt to Installation::destdir changed ; checking modus improved in
  inst_sw_backup.ycp

-------------------------------------------------------------------
Tue Sep 18 20:41:06 CEST 2001 - sh@suse.de

- V 2.4.84
- Fixed bug #10859: Inconsistent "needed from CD" values

-------------------------------------------------------------------
Tue Sep 18 19:30:40 MEST 2001 - tom@suse.de

- (#10762) Popups displayed in Richtext now (with scroll bars).

-------------------------------------------------------------------
Tue Sep 18 18:45:00 CEST 2001 - sh@suse.de

- Fixed bug #10411: Show difference between pkg deleting and inst.
- Fixed bug #10793: Unmounting /mnt after update.

-------------------------------------------------------------------
Tue Sep 18 18:25:52 MEST 2001 - tom@suse.de

- Added script call when switching 3D <--> 2D mode. (#10761)
- Module inst_config_x11.ycp

-------------------------------------------------------------------
Tue Sep 18 18:23:17 CEST 2001 - kkaempf@suse.de

- only use "switch2mesasoft" for non-3d x11 setups.

-------------------------------------------------------------------
Tue Sep 18 17:33:10 CEST 2001 - lnussel@suse.de

- do not try to create or change /etc/raidtab if raid is active
  while the user has changed nothing

-------------------------------------------------------------------
Tue Sep 18 16:17:10 CEST 2001 - mike@suse.de

- bug 10673: need /boot if no ext2 on /
- bug 10686: swap <= 1GB
- show raid size correct: existing raid and raid in LVM
- ignore automatic inserted mountpoints
- pdisk: size of partition for inst_doit fixed

-------------------------------------------------------------------
Tue Sep 18 15:37:35 CEST 2001 - fehr@suse.de

- shut down LVM VGs and umount /etc/lvmtab.d in inst_finish.ycp

-------------------------------------------------------------------
Tue Sep 18 15:14:33 CEST 2001 - lnussel@suse.de

- workaround for '&'-character not displayed in ncurses menu

-------------------------------------------------------------------
Tue Sep 18 11:58:18 CEST 2001 - lnussel@suse.de

- removed the texdomain switching from menu.ycp (Bug #10819)
- only create fstab entry for partitions if user explicitly
  entererd a mountpoint, instead of inventing one

-------------------------------------------------------------------
Tue Sep 18 09:45:55 CEST 2001 - kkaempf@suse.de

- properly pass encoding ("UTF-8", "ISO-8859-X", ...) via SetLanguage() (#10807).
- drop unsupported "korean" from language list.
- properly detect that X11 couldn't be started and present
  and appropriate error message.
- just skip unknown options.
- stop SCR and all agents on target before umounting filesystems
  from WFM.
- remove faked /etc/mtab from target.
- Installation::normal_mode = true if running in installed system.
  (neither initila_mode, nor continue_mode).
- fix parport zip module loading.

-------------------------------------------------------------------
Mon Sep 17 21:31:56 CEST 2001 - kkaempf@suse.de

- write language back to /etc/yast.inf (#9790).
- umount all filesystems in target, except "/". Umount this
  from WFM after stopping SCR (#10685).
- Reading language from user_settings while selection kernel
- Showing correct counter of updated packages
- Button -Old Version- changed #10559
- ChangeCD --> ChangeMedium
- include package_utils removed #10763

-------------------------------------------------------------------
Mon Sep 17 10:06:30 CEST 2001 - kkaempf@suse.de

- use "lt-brim-8x14" font and "iso-8859-13" encoding for 'Lithuanian'.

-------------------------------------------------------------------
Sun Sep 16 13:47:05 CEST 2001 - kkaempf@suse.de

- only symlink /dev/cdrom once (#10370).

-------------------------------------------------------------------
Fri Sep 14 21:28:38 CEST 2001 - kukuk@suse.de

- On SPARC print error message about SILO, not LILO

-------------------------------------------------------------------
Fri Sep 14 19:35:01 CEST 2001 - kkaempf@suse.de

- adapt language list accoring to doc department.

-------------------------------------------------------------------
Fri Sep 14 19:29:31 MEST 2001 - tom@suse.de

- Bugfix #9986: Reduced suggestion refresh to 75 Hz.

-------------------------------------------------------------------
Fri Sep 14 18:53:28 CEST 2001 - mike@suse.de

- bug 10200: check the proposal for failures
  make a boot partition if possible
  bug 10347: set whole_diskflag
  bug 10044: set a message when proposal is discarded

-------------------------------------------------------------------
Fri Sep 14 18:39:10 CEST 2001 - kkaempf@suse.de

- fix inst_environment for standalone mode (#10413).
- respect user choice to NOT install a module (#10665).

-------------------------------------------------------------------
Fri Sep 14 16:24:31 MEST 2001 - tom@suse.de

- Fixed Bug #10651: Autoadjusting refresh/resolution/color-depth now correct.

-------------------------------------------------------------------
Fri Sep 14 14:04:39 CEST 2001 - kkaempf@suse.de

- set correct Installation::encoding in continue_mode (#10611).

-------------------------------------------------------------------
Fri Sep 14 11:58:13 CEST 2001 - mike@suse.de

- dont reread partition data always at start of inst_custom
  activate lvm if at least one vg exist
- check if textmode due to memory restrictions or x11 failure (#10134).
- use Arch and Installation modules in inst_environment (#10413).
- pkginfo release common.pkd before releasing CD 1 #10555

-------------------------------------------------------------------
Fri Sep 14 10:57:16 CEST 2001 - kkaempf@suse.de

- correct handling of 'splitted' media (#10532)
- touch/remove /var/run/yast.pid

-------------------------------------------------------------------
Thu Sep 13 17:10:14 CEST 2001 - snwint@suse.de

- dolilo: new mk_initrd needs fb resolution for splash screen config
- Taking long language for kernel description #10556 #1552
- No penguin progress bar in kernel selection module #10311
- Button -Old Version- changed #10559

-------------------------------------------------------------------
Thu Sep 13 16:58:40 CEST 2001 - kkaempf@suse.de

- dont probe mouse on serial console.
- dont probe mouse outside of initial_mode.
- sort languages by ascii equivalent.

-------------------------------------------------------------------
Thu Sep 13 12:46:11 CEST 2001 - kkaempf@suse.de

- enable software selection on S/390 (froh@suse.de).
- show proper boot-loader partition even if we don't have lilo (froh@suse.de).
- load input, hid, and mousedev if USB-mouse detected (#9228).
- default medium is CD (#10374)
- re-enable WFM::SetLanguage(), regexp bug in glibc identified,
  workaround in liby2 applied. (#10496)
- use /boot/zilo-kernel/image instead of /boot/vmlinuz on S/390 (froh@suse.de).
- sort language list alphabetically (#10516).

-------------------------------------------------------------------
Wed Sep 12 13:53:33 CEST 2001 - kkaempf@suse.de

- drop all WFM::SetLanguage()
- Unmounting partitions correctly while going back #10125
- REQUIRES are ordered; qt, qt-japanese.... in the selection box
- Warning popup for single selection removed while going backward
  in the software selection #10339

-------------------------------------------------------------------
Wed Sep 12 12:47:48 CEST 2001 - snwint@suse.de

- revert latest vmware changes to YaST2.start

-------------------------------------------------------------------
Wed Sep 12 12:07:01 CEST 2001 - kkaempf@suse.de

- drop initial WFM::SetLanguage()

-------------------------------------------------------------------
Tue Sep 11 15:15:23 CEST 2001 - kkaempf@suse.de

- Initial zipl configuration for S/390.

-------------------------------------------------------------------
Tue Sep 11 14:26:28 CEST 2001 - kkaempf@suse.de

- Unmount .probe and .disk agent before package installation.

-------------------------------------------------------------------
Tue Sep 11 11:25:39 CEST 2001 - kkaempf@suse.de

- call SetLanguage in UI and WFM.

-------------------------------------------------------------------
Mon Sep 10 18:54:56 CEST 2001 - snwint@suse.de

- create 'failsafe' instead of 'suse' entry in lilo.conf
- don't overwrite existing vmlinuz.suse

-------------------------------------------------------------------
Mon Sep 10 15:06:12 CEST 2001 - snwint@suse.de

- make YaST2.start work with vmware

-------------------------------------------------------------------
Mon Sep 10 12:29:04 CEST 2001 - sh@suse.de

- Fixed bug #10350: YaST2 doesn't look good with anti-aliasing

-------------------------------------------------------------------
Fri Sep  7 13:24:52 CEST 2001 - sh@suse.de

- Fixed bug #10244: No slide show unless at least 800x600x256col
- center slide show image

-------------------------------------------------------------------
Fri Sep  7 12:32:10 CEST 2001 - sh@suse.de

- V2.4.64

-------------------------------------------------------------------
Fri Sep  7 12:29:41 CEST 2001 - pblahos@suse.cz

- hotplug is started instead of usbmgr during YaST2.firstboot

-------------------------------------------------------------------
Fri Sep  7 12:25:24 CEST 2001 - sh@suse.de

- CD remaining times more pessimistic

-------------------------------------------------------------------
Fri Sep  7 09:59:31 CEST 2001 - kkaempf@suse.de

- fix textmode recognition with help of GetDisplayInfo().

-------------------------------------------------------------------
Thu Sep  6 16:56:32 CEST 2001 - kkaempf@suse.de

- fix X11 resolution dedection if 3D is selected.

-------------------------------------------------------------------
Thu Sep  6 15:05:17 CEST 2001 - sh@suse.de

- V 2.4.62
- Correctly reinitialize packager in continue mode
  -> correct remaining times / progress bar display

-------------------------------------------------------------------
Thu Sep  6 10:37:08 CEST 2001 - kkaempf@suse.de

- drop extraction of boot parameter from lilo setup, already
  done at startup. (#10223)
- fix reading of local package information.
- check if mount point is in use in InstMedia

-------------------------------------------------------------------
Wed Sep  5 18:11:25 CEST 2001 - schubi@suse.de

- Do not upgrade a package which produces package conflicts.

-------------------------------------------------------------------
Wed Sep  5 18:10:25 CEST 2001 - sh@suse.de

- Fixed bug #10063: bad display of hd partitions in inst_doit
  Re-used existing function from partitioning

-------------------------------------------------------------------
Wed Sep  5 17:33:57 CEST 2001 - sh@suse.de

- Fixed bug #10084: zero size for k_deflt

-------------------------------------------------------------------
Wed Sep  5 14:23:22 CEST 2001 - kkaempf@suse.de

- add belgian keyboard to keyboard list (#9577)

-------------------------------------------------------------------
Wed Sep  5 11:24:21 CEST 2001 - kkaempf@suse.de

- fix runtime installation and configuration of X11.

-------------------------------------------------------------------
Wed Sep  5 08:58:45 CEST 2001 - kkaempf@suse.de

- dont unmount installation medium if wrong product id detected,
  honor user request to ignore this fact.

-------------------------------------------------------------------
Tue Sep  4 18:07:07 CEST 2001 - kkaempf@suse.de

- use plain ascii language names if running in text mode (#10026).
- correct parameter for setEnvironment

-------------------------------------------------------------------
Tue Sep  4 18:05:05 CEST 2001 - fehr@suse.de

- add dummy parameter to SCR::Write(.lvm.deactivate)
- deactivate lvm only when running in inst-sys

-------------------------------------------------------------------
Tue Sep  4 17:50:15 CEST 2001 - mike@suse.de

- partproposal always creates /boot
  bugfix inst_do_resize: resize always when a "resize" is in targetmap
  software installation in installed system fixed

-------------------------------------------------------------------
Tue Sep  4 17:48:56 CEST 2001 - sh@suse.de

- Reimported monitor db

-------------------------------------------------------------------
Tue Sep  4 17:41:18 CEST 2001 - kkaempf@suse.de

- get {install,delete}_list in inst_rpmcopy from user_settings if
  not passed otherwise.

-------------------------------------------------------------------
Tue Sep  4 16:16:39 CEST 2001 - snwint@suse.de

- YaST start script: use vmware server module, not vga16

-------------------------------------------------------------------
Tue Sep  4 13:17:16 CEST 2001 - kukuk@suse.de

- inst_silo_expert.ycp: Initialize PROM/boot-device variablen
- inst_disk.ycp: Fix allowed filesystems on sparc [Bug #9678]

-------------------------------------------------------------------
Mon Sep  3 16:29:14 CEST 2001 - kkaempf@suse.de

- recognize IDE CD-R(W) drives and set up ide-scsi automatically.
- Hard reboot after update, if the installed kernel differs from
  the kernel which has been booted #10103
- Checking dependencies in -only update modus- too #10043

-------------------------------------------------------------------
Mon Sep  3 16:06:51 CEST 2001 - kendy@suse.cz

- keyboard_raw.ycp: group(shift_toggle) is not needed for the
  Czech and Slovak keyboards any more...
  (In fact, it breaks them.)

-------------------------------------------------------------------
Mon Sep  3 12:07:58 CEST 2001 - kkaempf@suse.de

- sort keyboards alphabetically.
- Error popup for dolilo #9729

-------------------------------------------------------------------
Sat Sep  1 15:54:42 CEST 2001 - kukuk@suse.de

- Show warning about PROMs with 1GB bug only on sparc32
- If /boot is selected for the boot manager, this is Ok on SPARC.
  Remove extra warning on SPARC since it is wrong here.
- Disable gpm if we install over serial console

-------------------------------------------------------------------
Fri Aug 31 17:45:22 CEST 2001 - kkaempf@suse.de

- fix installation path handling and mounting
  should now work for CD, DVD, Harddisk, Nfs, and Smb

-------------------------------------------------------------------
Thu Aug 30 12:43:39 CEST 2001 - kkaempf@suse.de

- modularized SlideShow.
- New help text in upgrade frame
- properly recode output of commands to utf-8
- allow change of installation medium on server (Nfs/Ftp/Smb)
- Short language description in inst_sw_select removed.
- fixed some parse errors <msvec@suse.cz>
- added abuild parse check <msvec@suse.cz>

-------------------------------------------------------------------
Thu Aug 30 00:58:43 CEST 2001 - kkaempf@suse.de

- unmount wrong medium.

-------------------------------------------------------------------
Thu Aug 30 00:25:53 CEST 2001 - kkaempf@suse.de

- always give all alternatives in ChangeCDPopup.
- always do a hard reboot after installation from first medium.

-------------------------------------------------------------------
Wed Aug 29 22:40:24 CEST 2001 - kkaempf@suse.de

- properly handle media release and product codes.
- initialize PKGINFO to installed data in continue_mode.

-------------------------------------------------------------------
Wed Aug 29 17:35:55 CEST 2001 - kkaempf@suse.de

- re-read installation data in continue_mode.

-------------------------------------------------------------------
Tue Aug 28 22:36:37 CEST 2001 - kkaempf@suse.de

- properly switch SCR during update.
- write YaST information after re-mounting installation medium.
- fix re-mounting of source medium in continue_mode
- re-init PKGINFO environment in continue_mode
- Packagelist added which have to be updated without checking version.

-------------------------------------------------------------------
Tue Aug 28 18:31:24 CEST 2001 - kkaempf@suse.de

- use "Installation" module in update.

-------------------------------------------------------------------
Tue Aug 28 18:13:39 CEST 2001 - kukuk@suse.de

- Fix dosilo script for new /proc behaviour with kernel 2.4.x
  print a message about SuSE Linux version before loading the
  kernel

-------------------------------------------------------------------
Tue Aug 28 17:34:49 CEST 2001 - sh@suse.de

- Fixed bug #9900: No ISDN for SPARC
- inst_rpmcopy now displays remaining times for each CD
- slide show

-------------------------------------------------------------------
Tue Aug 28 16:39:23 CEST 2001 - kendy@suse.cz

- inst_hw_config.ycp: maps describing the devices to configure can
  have a list "force_reread". It is useful for modules which
  call another one to configure something (e.g. TV may call Sound)

-------------------------------------------------------------------
Tue Aug 28 16:19:36 CEST 2001 - mike@suse.de

- fix: part_proposal only for arch == i386

-------------------------------------------------------------------
Mon Aug 27 20:40:34 CEST 2001 - kkaempf@suse.de

- Clean up SCR/WFM handling. WFM is always local, SCR is always the target.
- Introduce modules for Installation, InstMedia, PackageIO, and MediaUI.
- Prepare for multiple DVD installation.
- Prepare for Ftp, Harddisk, and SMB installation.
- Finally clean up installMap handling.

-------------------------------------------------------------------
Thu Aug 23 16:23:28 CEST 2001 - kukuk@suse.de

- Don't reboot if we use k_deflt on UltraSPARC

-------------------------------------------------------------------
Thu Aug 23 09:21:24 CEST 2001 - pblahos@suse.cz

- Fixed: there were 2 arrows in progressbar shown during hw probe.

-------------------------------------------------------------------
Wed Aug 22 17:30:07 CEST 2001 - kkaempf@suse.de

- fixed X11 setup

-------------------------------------------------------------------
Mon Aug 20 20:22:58 CEST 2001 - mike@suse.de

- partition proposal creates swap partitions

-------------------------------------------------------------------
Mon Aug 20 18:17:57 CEST 2001 - kkaempf@suse.de

- dont write "swap" to yast.inf, but "RebootMsg 0" instead

-------------------------------------------------------------------
Sat Aug 18 17:44:24 MEST 2001 - tom@suse.de

- Finished new X11 configuration dialog incl. control center ability.

-------------------------------------------------------------------
Fri Aug 17 14:31:27 CEST 2001 - kkaempf@suse.de

- implement and use "Arch" module.
- provide modules directory in specfile.
- reduce number of timezones.
- Patch runlevel in /etc/inittab while updating the system.

-------------------------------------------------------------------
Fri Aug 17 12:57:46 MEST 2001 - schubi@suse.de

- .targetroot to .root changed

-------------------------------------------------------------------
Tue Aug 14 13:48:32 CEST 2001 - kendy@suse.cz

- keyboard_raw.ycp: cs, cs_qwerty -> cz, cz_qwerty
- Added slovak keyboard.

-------------------------------------------------------------------
Fri Aug 10 18:51:45 MEST 2001 - tom@suse.de

- X11 configuration:
- Completely redesigned the xf86config module for use with the new
- agent-isax.
- Outsourced functions for X11 keyboard manipulation.
- Outsourced functions for X11 mouse manipulation.
- Outsourced functions for X11 card manipulation.
- Outsourced functions for X11 desktop manipulation.
- Outsourced functions for X11 path manipulation.
- Added batch mode for use with autoinst in xf86config.ycp.

-------------------------------------------------------------------
Fri Aug 10 15:42:59 CEST 2001 - jbuch@suse.de

- added SW-RAID support for installation Workflow
- added sequencer

-------------------------------------------------------------------
Fri Aug 10 13:50:35 CEST 2001 - kkaempf@suse.de

- extract kernel parameters from /proc/cmdline and pass them to LILO

-------------------------------------------------------------------
Fri Aug 10 12:49:45 CEST 2001 - kukuk@suse.de

- Only ask for TERM variable if we use serial console and not if
  we are in text mode (#9701)

-------------------------------------------------------------------
Fri Aug 10 09:36:32 CEST 2001 - kkaempf@suse.de

- partitioning enhancements for automatic and runtime usage
- copy info and update.in_ after CD1 installation, not before

-------------------------------------------------------------------
Thu Aug  9 17:47:41 CEST 2001 - kkaempf@suse.de

- check /proc/modules before asking for module load (#9698)

-------------------------------------------------------------------
Thu Aug  9 14:56:51 CEST 2001 - snwint@suse.de

- yast2 text mode starts on /dev/console, not tty3
- /mnt is a link on LiveEval: don't umount it

-------------------------------------------------------------------
Wed Aug  8 17:56:39 CEST 2001 - kkaempf@suse.de

- mount and mk*fs are .local not .target actions

-------------------------------------------------------------------
Wed Aug  8 13:02:19 CEST 2001 - kkaempf@suse.de

- adapt driver loading to new .probe format
- replace .target.inject calls

-------------------------------------------------------------------
Tue Aug  7 17:37:02 CEST 2001 - kkaempf@suse.de

- replace use of targetroot in favour of system agent.

-------------------------------------------------------------------
Tue Aug  7 12:11:21 CEST 2001 - kkaempf@suse.de

- skip "whole disk" partitions on BSD disks. (#7904)
- Activate button in lilo now reads "Activate LILO partition". (#7884)

-------------------------------------------------------------------
Mon Aug  6 09:55:15 CEST 2001 - kukuk@suse.de

- Add script to ask for TERM variable to yast2-instsys, too.

-------------------------------------------------------------------
Fri Aug 03 16:24:59 CEST 2001 - arvin@suse.de

- don't start vga x11 server on ppc (bug #9622)

-------------------------------------------------------------------
Fri Aug 03 14:05:13 CEST 2001 - arvin@suse.de

- added inst_part_proposal.ycp to inst-sys

-------------------------------------------------------------------
Fri Aug  3 11:51:50 CEST 2001 - kukuk@suse.de

- If installed over serial console ask the user for the TERM
  variable and write it to /etc/install.inf

-------------------------------------------------------------------
Thu Aug  2 17:31:36 CEST 2001 - mike@suse.de

- taged version for 7.3 - preview 3

-------------------------------------------------------------------
Wed Aug  1 00:32:56 CEST 2001 - mike@suse.de

- first Version for RAID and partition proposal
  (only for translation, dosn't work properly)

-------------------------------------------------------------------
Fri Jul 27 20:32:03 CEST 2001 - kkaempf@suse.de

- initial slide show code for package installation

-------------------------------------------------------------------
Fri Jul 27 16:46:49 CEST 2001 - kkaempf@suse.de

- ask for confirmation before loading module in manual mode

-------------------------------------------------------------------
Fri Jul 27 11:06:44 CEST 2001 - kkaempf@suse.de

- fix initrd module handling
  properly pass options to modules.conf
  use agent-modules in inst_finish

-------------------------------------------------------------------
Thu Jul 26 21:15:54 CEST 2001 - kkaempf@suse.de

- minor text changes

-------------------------------------------------------------------
Tue Jul 24 11:52:40 CEST 2001 - fehr@suse.de

- add detection of md devices to function GetLvmMdSystemInfo

-------------------------------------------------------------------
Wed Jul 18 17:37:35 CEST 2001 - fehr@suse.de

- fix a bug in LVM configuration for devices /dev/ida/, /dev/rd/
  and /dev/cciss/

-------------------------------------------------------------------
Mon Jul 16 10:26:31 CEST 2001 - kkaempf@suse.de

- fix keyboard data for swedish

-------------------------------------------------------------------
Thu Jul 12 16:13:51 CEST 2001 - sh@suse.de

- Improved inst_startup UI: More feedback

-------------------------------------------------------------------
Tue Jul 10 12:06:53 CEST 2001 - sh@suse.de

- Improved inst_suseconfig UI: Give feedback for individual steps

-------------------------------------------------------------------
Fri Jul  6 10:37:21 CEST 2001 - kkaempf@suse.de

- merge SLES fixes
- add JFS as filesystem

-------------------------------------------------------------------
Thu Jul  5 16:55:45 MEST 2001 - schubi@suse.de

- New handle of package selection groups.

-------------------------------------------------------------------
Thu Jul  5 13:51:58 CEST 2001 - sh@suse.de

- Fixed bug #9277: Bad initial focus in menu.ycp

-------------------------------------------------------------------
Wed Jul  4 17:38:35 CEST 2001 - sh@suse.de

- Redesigned inst_doit: Now using RichText widget

-------------------------------------------------------------------
Mon Jul  2 19:06:20 CEST 2001 - kkaempf@suse.de

- merge with 7.1-axp fixes:
  fix user information for vfat /boot
  format /boot as fat on milo and ia64
  changed 'doaboot' to get a useable /etc/aboot.conf
  force "-t vfat" for mount of /boot on MILO machines
  check cylinder boundaries on "aboot" only, not "axp" in general
  format /boot on "milo" machines with mkdosfs
  boot_mode "milo" on Alpha has FAT disklabel
  use smp flag from install.inf instead of probing on Alpha
  select correct cpml package for cpu model on Alpha
  auto-select aboot or milo on Alpha
  use data from milo package for installation
  write correct /etc/aboot.conf
  fix kernel image names for depmod
  for /boot to be FAT16 for MILO machines
  implemented boot loader installation on Alpha
  fix handling of XkbModel on pmac
  remove arch_ppc check in inst_lilo_expert.ycp #6684
  add missing pdisk partition type #6688
  allow update on a drive with pdisk label #6689

-------------------------------------------------------------------
Mon Jun 25 12:15:09 CEST 2001 - kkaempf@suse.de

- tell about reboot after first round of installation (#7994)
- modprobe "hid" and "mousedev" if "usb mouse" choosen from list (#8215)
- close CD tray before executing mount (#8492)

-------------------------------------------------------------------
Fri Jun 22 12:35:54 CEST 2001 - kkaempf@suse.de

- dont mention LILO on ia64 (#9003)

-------------------------------------------------------------------
Wed Jun 20 11:34:52 CEST 2001 - fehr@suse.de

- add necessary changes to handle LVs in fstab in running system

-------------------------------------------------------------------
Tue Jun 19 15:33:14 CEST 2001 - fehr@suse.de

- add changes for lvm configuration in installed system to
  handle /etc/fstab reasonable.
- Enable "next" button in selection ftp-server (#8641)

-------------------------------------------------------------------
Tue Jun 12 19:37:50 CEST 2001 - sh@suse.de

- V 2.4.1
  Fixed bug #8726: SuSEconfig fails on SPARC with serial console
- Fixed bug #8641: Allow "next" button in choosing ftp server

-------------------------------------------------------------------
Tue Jun 12 15:13:20 CEST 2001 - sh@suse.de

- V 2.4.0 for 7.3
  Honor new BarGraph / PartitionSplitter format: "%1"

-------------------------------------------------------------------
Thu Jun  7 16:52:06 CEST 2001 - kkaempf@suse.de

- remove @euro for en_GB and da_DK

-------------------------------------------------------------------
Thu Jun  7 11:39:52 CEST 2001 - kukuk@suse.de

- inst_silo_info.ycp: Fix info text: Don't speak about whole
  computer but only about selected harddisk.

-------------------------------------------------------------------
Wed Jun  6 14:00:43 CEST 2001 - kukuk@suse.de

- inst_environment.ycp: Don't set keyboard if serial console was
  detected.

-------------------------------------------------------------------
Tue Jun  5 15:44:47 CEST 2001 - kukuk@suse.de

- Remove inst_sunfb.ycp from instsys
- keyboard_raw.ycp: Replace default us keymap with new cz keymap
  on SPARC.
- inst_choose_desktop: Switch to own workflow for Sun Framebuffers

-------------------------------------------------------------------
Fri Jun  1 16:14:06 CEST 2001 - kukuk@suse.de

- inst_finish.ycp: Set correct boot device for hard reboot,
                   modify boot-device and set linux alias

-------------------------------------------------------------------
Fri Jun  1 14:16:21 CEST 2001 - kkaempf@suse.de

- install correct kernel for different ia64 cpu steppings
- allow vfat as root during update
- define "string architecture" in vendor.ycp
-#8425 update does a hard reboot
 #8081 too negative message after update ..
 #8356 vfat will not be mounted while updating the system
 #8185 Installation/Update: sformat wanted
 #8567 YaST2 does not mount /boot
 #6063 Update: Don't see ok button
 #7097 YaST2 info during update
 #4953 "Configurate boot-mode" should be renamed to "Configure boot-mode"
 #5051 typo in yast2 installation popup

-------------------------------------------------------------------
Fri Jun  1 12:46:59 CEST 2001 - kkaempf@suse.de

- adapt and enter inst_lilo_info for ia64

-------------------------------------------------------------------
Mon May 28 13:23:58 CEST 2001 - schwab@suse.de

- Also mount vfat filesystems during update.

-------------------------------------------------------------------
Wed May 23 14:24:22 MEST 2001 - gs@suse.de

- package_utils: samba mount implemented
  inst_smbmount: new module

-------------------------------------------------------------------
Tue May 22 15:46:51 CEST 2001 - schwab@suse.de

- doelilo: Adjust elilo config file for gnu-efi 2.5.

-------------------------------------------------------------------
Mon May 21 15:06:40 CEST 2001 - mike@suse.de

- XFS support in custom partitioner and LVM configuration

-------------------------------------------------------------------
Mon May 21 10:35:07 CEST 2001 - kukuk@suse.de

- inst_silo_info/inst_silo_expert: Tell the user that we change
  PROM aliases and let him change this.

-------------------------------------------------------------------
Fri May 18 16:35:33 CEST 2001 - kkaempf@suse.de

- add xfs to inst_prepdisk

-------------------------------------------------------------------
Fri May 18 14:41:38 CEST 2001 - kkaempf@suse.de

- setab 0 -> setab 9 to make output more pleasing on splash screen (#8551)

-------------------------------------------------------------------
Thu May 17 18:24:58 MEST 2001 - tom@suse.de

-  X configuration:
   Bugfix 8454: Besides the passing of the currently selected refresh rate
                in the resolution string (e.g. 600x800@70) to isax for XFree 3
                the selected refresh now also terminates the vsync range to
                prevent isax from generating modelines up to this value.

   Bugfix 8524: The 3D acceleration button is now disabled if the graphics
                adapter doesn't support 3D-acceleration.

   Bugfix 8540: Now the vendor and model strings are converted to upper case
                on module entry.

   Bugfix 8541: Now the probed data are deleted if the user selects another
                monitor.

-------------------------------------------------------------------
Thu May 17 17:20:41 CEST 2001 - kkaempf@suse.de

- dont pretend that no other os has been found if we can't
  write LILO to floppy disk.

-------------------------------------------------------------------
Wed May 16 23:38:31 CEST 2001 - sh@suse.de

- V 2.3.90
  added patch_lilo_conf to file list

-------------------------------------------------------------------
Wed May 16 19:51:18 CEST 2001 - sh@suse.de

- Fixed patch_lilo_conf: optional as well as initrd

-------------------------------------------------------------------
Wed May 16 19:33:57 CEST 2001 - kkaempf@suse.de

- prevent duplicate entry in initrdmodules during update
- activate only primary devices (#8458)

-------------------------------------------------------------------
Wed May 16 19:09:48 CEST 2001 - kkaempf@suse.de

- give proper default for "lilo_device" if "mbr_disk" is unknown (#8501)

-------------------------------------------------------------------
Wed May 16 18:54:19 CEST 2001 - sh@suse.de

- Fixed bug #8494: initrd not added to lilo.conf
  patch_lilo_conf adds "initrd" entries if corresponding
  initrd is present in /boot (for SuSE standard kernels only!)

-------------------------------------------------------------------
Wed May 16 17:18:48 CEST 2001 - kkaempf@suse.de

- add reiserfs to initrd if root is on reiserfs (#8494)

-------------------------------------------------------------------
Wed May 16 16:06:13 CEST 2001 - sh@suse.de

- Fix for bug #7465: "Abort Installation" always default button
  Added more SetFocus() calls for good measure

-------------------------------------------------------------------
Wed May 16 10:55:36 CEST 2001 - kkaempf@suse.de

- use gdm as displaymanager if minimal(+x11) and gnome (#6175)
- dont write MODEM in rc.config (#7895)
- copy complete y2log to installed system.
- fix declaration in lilo_info, string->boolean

-------------------------------------------------------------------
Tue May 15 19:33:14 MEST 2001 - tom@suse.de

- Bugfix 8423: probed monitor data now used.

-------------------------------------------------------------------
Tue May 15 17:00:57 MEST 2001 - gs@suse.de

- bugfix in Change Source Media (include file added) bug # 8406

-------------------------------------------------------------------
Tue May 15 14:16:36 CEST 2001 - mike@suse.de

- due to last information: to crypt /usr is
  not allowed. Added a popup

-------------------------------------------------------------------
Tue May 15 12:48:12 CEST 2001 - kkaempf@suse.de

- revert change in y2xr40.pl, support tft panel layouts
  in favour of higher resolutions (#8348)
- remove "breton" from languages, add "danish"
- patching XF86config for wheel mouse (#8251)

-------------------------------------------------------------------
Tue May 15 12:00:24 CEST 2001 - mike@suse.de

- bugfix cryptofs: now works with already existing
  and edited partitions

-------------------------------------------------------------------
Tue May 15 10:33:34 CEST 2001 - ms@suse.de

- disable use of DDC resolutions in y2xr40.pl (bug #8329)
  ( YaST2 used its own resolution list )

-------------------------------------------------------------------
Tue May 15 10:14:01 MEST 2001 - gs@suse.de

- don't show /dev/shm in single package selection (bug #8318)

-------------------------------------------------------------------
Mon May 14 19:58:34 CEST 2001 - sh@suse.de

- V2.2.79
  Fixed bug #8255: Wrong mouse cursor during SuSEconfig
  Removed obsolete UI(`NormalCursor()) calls

-------------------------------------------------------------------
Mon May 14 19:47:12 CEST 2001 - kkaempf@suse.de

- create lower case symlinks for /windows and /dos mount points
  (installation and update) to get around case mapping bug
  in star office (#8310)

-------------------------------------------------------------------
Mon May 14 16:30:12 CEST 2001 - kkaempf@suse.de

- properly initiale UI wizard for vendor cd modules (#8268)
- de-activate pt_PT, translations are incomplete (afaber@suse.de)

-------------------------------------------------------------------
Mon May 14 15:52:37 CEST 2001 - kkaempf@suse.de

- fix variable name in inst_finish (install_inf -> installMap) (#8247)

-------------------------------------------------------------------
Mon May 14 15:10:08 CEST 2001 - kkaempf@suse.de

- dont look at "Language" in install.inf, it's not in ISO-format
  if "Locale" in install.inf doesn't give a value, look at descr/info

-------------------------------------------------------------------
Mon May 14 13:11:33 CEST 2001 - kkaempf@suse.de

- read Locale, Language (from install.inf), and LANG (from desc/info)
  and use first set value.

-------------------------------------------------------------------
Mon May 14 12:55:26 CEST 2001 - kkaempf@suse.de

- restart network after staring system in NFS install (#8274)

-------------------------------------------------------------------
Mon May 14 12:40:25 CEST 2001 - kkaempf@suse.de

- check if "/" is reiser and force "reisefs" to INITRD_MODULES

-------------------------------------------------------------------
Mon May 14 12:02:07 CEST 2001 - kkaempf@suse.de

- drop question for kernel 2.2 on pcmcia, only very rare systems
  still fail with kernel 2.4

-------------------------------------------------------------------
Mon May 14 11:22:15 CEST 2001 - fehr@suse.de

- make removal of LVM volume groups work

-------------------------------------------------------------------
Sun May 13 11:09:14 CEST 2001 - kkaempf@suse.de

- fix blocker bug 8216

-------------------------------------------------------------------
Sat May 12 16:28:33 CEST 2001 - kkaempf@suse.de

- ask for kernel 2.2 on PCMCIA systems

-------------------------------------------------------------------
Sat May 12 15:20:16 CEST 2001 - kkaempf@suse.de

- unset MODPATH at initial start (#8143)
- install kernel 2.2 on PCMCIA systems

-------------------------------------------------------------------
Fri May 11 18:56:47 MEST 2001 - schubi@suse.de

- Not required reread of target map fixed.

-------------------------------------------------------------------
Fri May 11 17:07:22 CEST 2001 - pblahos@suse.cz

- #8064: fixed: if there is print spooled installed and configuration
  tool is not, there is no status in final YaST2 inst. screen.
- Correct popup message while backup #7584

-------------------------------------------------------------------
Fri May 11 14:10:20 CEST 2001 - kkaempf@suse.de

- provide extra start script for KDE which suppresses geometry hint
  to window manager.

-------------------------------------------------------------------
Thu May 10 21:24:51 CEST 2001 - kkaempf@suse.de

- Require translation packages
- dont translate empty string
- force LILO on MBR if initrd won't make it on floppy (#7864)
- calling patch_lilo_conf while update #7556
- bugfix in renamed packages while update #8057
- mounting swapfile correctly while update #8040

-------------------------------------------------------------------
Thu May 10 21:16:56 CEST 2001 - kkaempf@suse.de

- fix initrd modules order after update (#7948)

-------------------------------------------------------------------
Thu May 10 20:10:22 CEST 2001 - mike@suse.de

- fix for LVM configuration at runtime

-------------------------------------------------------------------
Thu May 10 18:42:39 CEST 2001 - sh@suse.de

- Fixed bug #7388: unnecessary OK-buttons
  (confirmation for writing LILO, confirmation for reboot)
  only one popup that contains both messages

-------------------------------------------------------------------
Thu May 10 18:41:56 CEST 2001 - kkaempf@suse.de

- dont write /boot/message any more (#8062)

-------------------------------------------------------------------
Thu May 10 18:02:33 CEST 2001 - fehr@suse.de

- add lvm initialisation when doing an update (#7974)
- allow update when root fs is LV (#7801)
- fixed:YaST updated old updatelist after reboot #8066
- #8025 not starting update, if there is nothing for update

-------------------------------------------------------------------
Thu May 10 17:58:02 CEST 2001 - sh@suse.de

- Fixed bug #8049: "boot installed system" "back" button boots

-------------------------------------------------------------------
Thu May 10 17:39:53 CEST 2001 - kkaempf@suse.de

- set "ulimit -s unlimited" before calling "rpm --rebuilddb"

-------------------------------------------------------------------
Thu May 10 17:10:57 CEST 2001 - kendy@suse.cz

- added console fonts for Brezhoneg and Lithuania
- Russian -> Russkij in cyrilics
- adaption of SelectConsoleFont() to new language.ycp

-------------------------------------------------------------------
Thu May 10 16:42:57 MEST 2001 - gs@suse.de

- make the popup Additional package needed larger (bug # 7900)
- Software Source Media dialog: label for button is "Next" (bug # 8038)

-------------------------------------------------------------------
Thu May 10 16:09:25 CEST 2001 - sh@suse.de

- Fixed bug #7199: Printer config before network
  Changed order to "professional" mode when network card detected
- bugfix in eavaluate diskspace in boot partition #8047

-------------------------------------------------------------------
Thu May 10 15:35:13 CEST 2001 - sh@suse.de

- (partial) fix for bug #7888: obsolete lilo.conf entries after update
  added patch_lilo_conf script that deletes vmlinuz_22 / vmlinuz_24
  if the respective boot images are not present and adds "optional"
  for other boot images that are not present


-------------------------------------------------------------------
Thu May 10 15:32:03 CEST 2001 - kkaempf@suse.de

- use RC_LANG when starting yast2 to get correct language (#8013)

-------------------------------------------------------------------
Thu May 10 15:03:03 MEST 2001 - tom@suse.de

- bugfix 7823:
  Now even in the special cases LCD and VESA an xserver query is made
  to get information regarding the possible color depths.

-------------------------------------------------------------------
Thu May 10 13:12:15 MEST 2001 - tom@suse.de

- bugfix #8000:
  Now the modified monitor db is preserved by storing it to disk.

-------------------------------------------------------------------
Thu May 10 11:42:22 CEST 2001 - sh@suse.de

- Re-imported SaX2 monitor DB

-------------------------------------------------------------------
Thu May 10 11:21:18 CEST 2001 - kendy@suse.cz

- lat9w font for EU states (#7776)

-------------------------------------------------------------------
Thu May 10 09:19:15 CEST 2001 - kkaempf@suse.de

- keep LANG codes and modifiers in single list (#7957)

-------------------------------------------------------------------
Wed May  9 17:36:32 CEST 2001 - kkaempf@suse.de

- fix order of initrd modules (#7948)

-------------------------------------------------------------------
Wed May  9 16:06:47 MEST 2001 - gs@suse.de

- text changed for popup package conflicts (bug # 7887)
  and popup "Release number differs ...."

-------------------------------------------------------------------
Wed May  9 14:30:29 CEST 2001 - jbuch@suse.de

- forbid crypt_fs with mountpoints like / /boot swap
  added cryt_fs to ExistingPartitionDlg

-------------------------------------------------------------------
Tue May  8 18:38:45 CEST 2001 - kkaempf@suse.de

- set "Greenwich" as default timezone for en_GB (#7837)
- unset MODPATH before calling depmod
- Update: selecting default to UPGRADE #7804

-------------------------------------------------------------------
Tue May  8 18:05:17 CEST 2001 - kkaempf@suse.de

- skip drives which are not ready (#6547)

-------------------------------------------------------------------
Tue May  8 16:39:56 MEST 2001 - tom@suse.de

- X11 configuration: removed integer <---> float inconsistency

-------------------------------------------------------------------
Tue May  8 16:31:59 CEST 2001 - kkaempf@suse.de

- reset have_x11 after switching to "minimal"
- allow "activate" switch for partitions

-------------------------------------------------------------------
Tue May  8 15:54:17 MEST 2001 - gs@suse.de

- package_utils: CheckLocalDescription added

-------------------------------------------------------------------
Tue May  8 15:47:36 CEST 2001 - mike@suse.de

- for security reasons: use now losetup agent instead of standalone binary

-------------------------------------------------------------------
Tue May  8 15:37:10 CEST 2001 - fehr@suse.de

- add shortcut key to crypt checkbox

-------------------------------------------------------------------
Tue May  8 15:26:28 CEST 2001 - sh@suse.de

- Fixed bug #7547: "Boot installed system" not active
  Implemented reboot from installed system

-------------------------------------------------------------------
Tue May  8 14:06:30 CEST 2001 - jbuch@suse.de

- fixed english

-------------------------------------------------------------------
Tue May  8 13:52:43 CEST 2001 - jbuch@suse.de

- removed not used variable last_format from inst_custompart.ycp
  forbid using fat file system with mountpoints / /home /opt /usr /var

-------------------------------------------------------------------
Tue May  8 13:29:19 MEST 2001 - schubi@suse.de

- showing progress bars again #7774
- rename /cdrom to /media/cdrom in /etc/fstab #7732

-------------------------------------------------------------------
Tue May  8 12:16:33 CEST 2001 - snwint@suse.de

- floppy device for mk_lilo_conf via $floppy environment var
- mk_boot_floppy completely rewritten to use lilo instead of syslinux

-------------------------------------------------------------------
Tue May  8 10:56:51 CEST 2001 - schwab@suse.de

- Fix typo targeroot -> targetroot.

-------------------------------------------------------------------
Tue May  8 10:25:01 CEST 2001 - jbuch@suse.de

- added define to change fsid from 5 to 15
  only for new extended partitions
  added DisplayMessage if a fat file system is greater than 2 GB
- showing progress bars again #7774

-------------------------------------------------------------------
Tue May  8 09:28:29 CEST 2001 - kkaempf@suse.de

- set hwclock before starting to change the target (#7833)

-------------------------------------------------------------------
Mon May  7 19:21:37 MEST 2001 - gs@suse.de

- Single Package Selection: improve popup Severe package conflict
- mk_lilo_conf removed #7569

-------------------------------------------------------------------
Mon May  7 18:26:26 CEST 2001 - kkaempf@suse.de

- FHS: /floppy -> /media/floppy also in inst-sys (#7827)

-------------------------------------------------------------------
Mon May  7 18:20:19 CEST 2001 - fehr@suse.de

- Add possibility to encrypt lvm logical volumes

-------------------------------------------------------------------
Mon May  7 17:59:08 CEST 2001 - sh@suse.de

- Fixed bug #7628: textmode info shown after booting
  Add flag to user_settings when text mode warning is shown

-------------------------------------------------------------------
Mon May  7 17:49:48 CEST 2001 - kendy@suse.cz

- Do not use CONSOLE_UNIMAP in consolefonts.ycp (#7767)

-------------------------------------------------------------------
Mon May  7 16:57:22 CEST 2001 - kkaempf@suse.de

- drop hard coded /dev/fd0, use value from hw-probing (#7789)

-------------------------------------------------------------------
Mon May  7 16:23:05 CEST 2001 - mike@suse.de

- Bugfix LVM: mount more than one crypted partition

-------------------------------------------------------------------
Mon May  7 16:21:38 MEST 2001 - tom@suse.de

- X-configuration
  Bugfix 7641: X-configuration for XFree86 3.x now functional (didn't work).
  Removed integer|float syntax warning.
  Added support for mice with wheels.
  checked default values for some lookups.

-------------------------------------------------------------------
Mon May  7 16:02:59 CEST 2001 - arvin@suse.de

- added output of memory information to YaST2 start script

-------------------------------------------------------------------
Mon May  7 15:49:31 CEST 2001 - sh@suse.de

- Use new UI builtin GetLanguage() parameter "strip_encoding"

-------------------------------------------------------------------
Mon May  7 15:15:00 CEST 2001 - kendy@suse.cz

- Use non-UTF-8 locale in the y2xfinetune40 (not reported bug)

-------------------------------------------------------------------
Mon May 07 11:53:08 CEST 2001 - arvin@suse.de

- start qt frontend with >= 64MB and adjusted corresponding text
- mounting /usr as reiserfs #7585
- initialize server, if another root has been selected #7495

-------------------------------------------------------------------
Mon May  7 11:21:44 CEST 2001 - kkaempf@suse.de

- change controlling terminal after switching virtual console (#7626)
- dont check mouse with serial console (#7716)
- dont ask keyboard with serial console (#7717)
- dont ask hwclock setting on sparc (#7717)

-------------------------------------------------------------------
Fri May  4 16:16:02 CEST 2001 - mike@suse.de

- fixed Bug 7528: YaST2->Partitioning: wrong info in popup

- Bug:          LVM:
                it at the moment not possible to delete a "activated"
                lvm partition (physical volume) and do afterwards
                mk*fs ...
                - changed: read lvm as late as possible
                - after deleting a  physical volume:
                  immediately do partitioning and reboot
                - if the target_partitioner delets volume group: reboot

- Bug:          Setting up an LVM an than switching via back to custom
                partitioner:
                - drop target_modifications in inst_sw_select

- Bug:          wrong error message appears:
                quick hack: delete message: inst_target_selection.ycp

- Bug:          no warning if /boot is to small
                - added warning

- Bug:          missing textdomains is lvm includes



-------------------------------------------------------------------
Fri May  4 12:39:50 MEST 2001 - gs@suse.de

- helptext for Mininum graphical system added (bug 7483) in
  dialog Software Selection
- check the software selection again when going next (bug reported by mike)

-------------------------------------------------------------------
Wed May  2 18:50:51 CEST 2001 - kkaempf@suse.de

- allow calling inst_enviroment and inst_language from outside

-------------------------------------------------------------------
Wed May  2 14:59:26 CEST 2001 - sh@suse.de

- Fixed bug #7463: next/abort/back not translated in installed system
  Moved msg re-translation code out to separate function
  added call to this function when starting in "continue mode"
- no more: RPM returned an error (#7424)

-------------------------------------------------------------------
Wed May  2 14:54:44 CEST 2001 - fehr@suse.de

- umount lvm agent after re-partitioning harddisk

-------------------------------------------------------------------
Wed May  2 14:26:54 CEST 2001 - sh@suse.de

- Fixed bug #7467: Help text not translated in inst_finish.ycp
  Added missing translation markers

-------------------------------------------------------------------
Wed May  2 14:02:36 CEST 2001 - sh@suse.de

- updated monitor DB from devel server

-------------------------------------------------------------------
Wed May  2 12:18:17 CEST 2001 - kkaempf@suse.de

- handle all sync values as floats in x11

-------------------------------------------------------------------
Wed May  2 10:39:26 CEST 2001 - kkaempf@suse.de

- use gdm as display manager if gnome is selected

-------------------------------------------------------------------
Mon Apr 30 22:01:11 CEST 2001 - kkaempf@suse.de

- drop obsolete file from filelist

-------------------------------------------------------------------
Mon Apr 30 17:14:11 CEST 2001 - fehr@suse.de

- bugfix for lvm configuration

-------------------------------------------------------------------
Mon Apr 30 17:06:36 CEST 2001 - kkaempf@suse.de

- Evaluate "buttons" and "wheels" values from probing
  dont emulate 3 buttons if not needed

-------------------------------------------------------------------
Mon Apr 30 16:53:54 CEST 2001 - sh@suse.de

- Fix for bug #7004: Penguin image too small
  New penguin image at startup: colored margins right and bottom,
  can adapt to different screen geometries

-------------------------------------------------------------------
Mon Apr 30 16:49:03 CEST 2001 - snwint@suse.de

- removed mk_lilo_message
- vga parameter correctly interpreted in mk_lilo_conf (#7197)
- new graphical boot screen handling

-------------------------------------------------------------------
Mon Apr 30 15:54:26 CEST 2001 - kkaempf@suse.de

- first try on DVORAK keyboard (incomplete)
- showing package description while installing rpm via ftp update (#6573)
- install "yast2-ui-qt" if "xf86" is installed.

-------------------------------------------------------------------
Mon Apr 30 15:44:10 CEST 2001 - mike@suse.de

- bugfix creating two volume groups

-------------------------------------------------------------------
Mon Apr 30 15:43:40 CEST 2001 - kkaempf@suse.de

- fix lilo device message (show disk instead of partition)

-------------------------------------------------------------------
Mon Apr 30 15:36:47 CEST 2001 - sh@suse.de

- (partial) fix for bug #7004: Penguin image too small at Y2 start
  Allow more flexible scaling of image, top left aligned, zero
  size by default

-------------------------------------------------------------------
Mon Apr 30 14:54:51 MEST 2001 - tom@suse.de

- X11 configuration:
  Fixed bug 7437:
  Corrected typo in sorting algorithm for sorting resolutions in the GUI.

-------------------------------------------------------------------
Mon Apr 30 12:00:56 CEST 2001 - kkaempf@suse.de

- mount "/boot" with "defaults", even if its vfat formatted (#7413)

-------------------------------------------------------------------
Fri Apr 27 17:20:41 MEST 2001 - tom@suse.de

- X11 configuration:
  Improved display with erroneous probing of monitor vendor and/or model.

-------------------------------------------------------------------
Fri Apr 27 16:20:09 CEST 2001 - fehr@suse.de

- bug fixes in lvm configuration

-------------------------------------------------------------------
Fri Apr 27 15:13:46 MEST 2001 - gs@suse.de

- inst_sw_details: internal changes because of new package dependencies
- package_utils: improve function ChangeCD
- Single Package Selection: translation of group tags
- evaluate splitted packages correctly ( e.g finger ) #7271

-------------------------------------------------------------------
Fri Apr 27 14:01:30 CEST 2001 - mike@suse.de

- Bugfixes:
        read cryptotab at firstboot failed
  7238  crypto dialog has no frame
  5967  unnecessary logline
        crypto dialog appears twice
  4693  deleting of extended partition 8 and 9
  2309  popup when deleteing partitions
  5422  display an error if we mount a ro filesystem for update


-------------------------------------------------------------------
Thu Apr 26 17:29:13 CEST 2001 - kkaempf@suse.de

- extrace x11 3d packages correctly (#7231)

-------------------------------------------------------------------
Thu Apr 26 17:12:28 MEST 2001 - tom@suse.de

- X11 configuration:
  Fixed Bug 4558: Now the model string (if VESA or LCD) is parsed and the
                  resolution and refresh rate are used for configuration.
  Improved setting of refresh rate with XFree86 4.
  (now reality will suit the users demand better)
  Consequently changed suggestion value from 90 Hz to 80 Hz.

-------------------------------------------------------------------
Thu Apr 26 16:08:07 CEST 2001 - kendy@suse.cz

- inst_hw_config: ReallyAbortPopup()->UI(`ReallyAbortPopup())

-------------------------------------------------------------------
Thu Apr 26 16:05:36 CEST 2001 - kkaempf@suse.de

- evaluate return from NIS question (#7269)

-------------------------------------------------------------------
Thu Apr 26 15:59:21 CEST 2001 - kkaempf@suse.de

- dont start inetd by default.

-------------------------------------------------------------------
Thu Apr 26 13:51:20 CEST 2001 - kkaempf@suse.de

- re-compute timezone if language was changed (#7008)

-------------------------------------------------------------------
Thu Apr 26 12:26:59 CEST 2001 - kkaempf@suse.de

- added "ash" to requires for dolilo (#7254)
- Checking boot partitionsize while updating the system (#6445)

-------------------------------------------------------------------
Thu Apr 26 12:17:03 CEST 2001 - kkaempf@suse.de

- look for "update.tar.gz" first, fallback to "update.tgz" else

-------------------------------------------------------------------
Thu Apr 26 11:45:21 CEST 2001 - kkaempf@suse.de

- load usb modules and mount usbdevfs (#7037)

-------------------------------------------------------------------
Thu Apr 26 10:52:17 CEST 2001 - kkaempf@suse.de

- set hwclock option to "--localtime" instead of empty (#3907)

-------------------------------------------------------------------
Thu Apr 26 10:12:15 CEST 2001 - kkaempf@suse.de

- correctly check for have_smp and pae flag for k_psmp kernel (#7093)
- add requires for yast2-instsys (#7189)

-------------------------------------------------------------------
Wed Apr 25 18:00:46 CEST 2001 - fehr@suse.de

- removal of LVM volume group should now work
- Bugfix showing logging after installation (#7034)
- Deleting old kernel will be handled by rpm ( update )
- Setting textdomain for logging installation


-------------------------------------------------------------------
Wed Apr 25 17:37:06 MEST 2001 - tom@suse.de

- X11 configuration
  fixed bug 7193: now empty vendor results in "".
  set default refresh to 90 Hz due to XFree86 4 variations.
  removed test code and test logging.

-------------------------------------------------------------------
Wed Apr 25 17:28:16 CEST 2001 - schwab@suse.de

- Add doelilo for ia64.

-------------------------------------------------------------------
Wed Apr 25 16:34:29 CEST 2001 - kkaempf@suse.de

- disable kernel include copies

-------------------------------------------------------------------
Wed Apr 25 14:16:46 CEST 2001 - kkaempf@suse.de

- /boot on ia64 is `fat32, not `fat (#6599)

-------------------------------------------------------------------
Wed Apr 25 13:03:14 CEST 2001 - mike@suse.de

- new lvm helptexts

-------------------------------------------------------------------
Wed Apr 25 12:51:37 CEST 2001 - sh@suse.de

- Fixed bug #6947: Long time empty screen
  Added feedback what's happening to inst_finish.ycp

-------------------------------------------------------------------
Wed Apr 25 12:45:46 CEST 2001 - sh@suse.de

- Fixed X11 config: Add correct user_settings key to
  inst_choose_desktop.ycp

-------------------------------------------------------------------
Wed Apr 25 11:18:00 MEST 2001 - gs@suse.de

- use of common popups in update modules

-------------------------------------------------------------------
Wed Apr 25 09:58:18 CEST 2001 - kkaempf@suse.de

- read euro.ycp from proper dir
- remove duplicate popup

-------------------------------------------------------------------
Wed Apr 25 09:39:32 CEST 2001 - kkaempf@suse.de

- moved menu.ycp here (from yast2-menu)

-------------------------------------------------------------------
Tue Apr 24 18:19:39 MEST 2001 - tom@suse.de

- X11 configuration fixed
  restriction logic complete in first version
  merged suggestion logic with restriction logic

-------------------------------------------------------------------
Tue Apr 24 16:45:07 CEST 2001 - kkaempf@suse.de

- mount in lexical order
- updating k_deflt_24 to k_deflt

-------------------------------------------------------------------
Tue Apr 24 16:14:52 MEST 2001 - gs@suse.de

- Single Package Selction: popup to show the Obsolete dependencies has changed

-------------------------------------------------------------------
Tue Apr 24 14:40:05 MEST 2001 - tom@suse.de

- interim checkin for beta 2
- texts now final for translaters
- restriction logic partly implemented

-------------------------------------------------------------------
Tue Apr 24 14:27:55 CEST 2001 - kkaempf@suse.de

- fix COMPOSETABLE entry according to latest kdb package (#7023)

-------------------------------------------------------------------
Tue Apr 24 11:22:00 MEST 2001 - fehr@suse.de

- change layout of vuloume group dialog
- add help texts for lvm dialog

-------------------------------------------------------------------
Tue Apr 24 10:14:09 CEST 2001 - kkaempf@suse.de

- new list of language codes which allow "@euro" appended
- error popup in inst_rpmupdate removed BUG 6243

-------------------------------------------------------------------
Mon Apr 23 18:17:44 MEST 2001 - fehr@suse.de

- fixes and extensions for lvm configuration

-------------------------------------------------------------------
Mon Apr 23 17:15:08 CEST 2001 - kkaempf@suse.de

- append "@euro" instead of ".ISO8859-15" to RC_LANG

-------------------------------------------------------------------
Mon Apr 23 17:11:26 CEST 2001 - sh@suse.de

- Fix for bug #7013: Abort should be disabled
  Disable "Abort" button in inst_suseconfig.ycp

-------------------------------------------------------------------
Mon Apr 23 15:02:46 CEST 2001 - sh@suse.de

- Always use "Abort Installation" for button label, even on the
  first dialogs (before lang switch)
- Fix screen shot mode hint in inst_startup: Use correct popup

-------------------------------------------------------------------
Mon Apr 23 14:46:13 CEST 2001 - sh@suse.de

- Fixed check_ycp complaints in installation.ycp:
  Obsolete WFM functions
- Assume presence of floppy in test_mode so "write settings to
  floppy" button appears consistently (screen shots!)

-------------------------------------------------------------------
Mon Apr 23 13:46:22 CEST 2001 - sh@suse.de

- Used correct include path for custom_part_helptexts.ycp
  in custom_part_dialogs.ycp

-------------------------------------------------------------------
Mon Apr 23 13:36:02 CEST 2001 - sh@suse.de

- declared "hwclock" in inst_environment.ycp

-------------------------------------------------------------------
Mon Apr 23 12:43:32 CEST 2001 - kkaempf@suse.de

- set COMPOSETABLE in rc.config (#7023)

-------------------------------------------------------------------
Mon Apr 23 11:08:13 CEST 2001 - kkaempf@suse.de

- fix isnil check in installation.ycp
- inst_sw_update: Changes for new dependencies
- add requirements for yast2-instsys package
- remove /var/lib/YaST2/run_suseconfig after SuSEconfig
- replace all isnil() calls

-------------------------------------------------------------------
Fri Apr 20 19:55:51 MEST 2001 - tom@suse.de

X11 configuration:
- added nvidia warning
- added change warning popup
- cleaned sequence of dialogs
- streamlined code
- fixed bug 7028: now text login when X11 configuration is skipped
- restriction logic when selecting resolution, color depth, or refresh
  is still missing

-------------------------------------------------------------------
Fri Apr 20 15:45:18 CEST 2001 - kkaempf@suse.de

- prepare standalone handling of keyboard and timezone selection

-------------------------------------------------------------------
Fri Apr 20 14:35:35 CEST 2001 - kkaempf@suse.de

- show username only if given (#7082)

-------------------------------------------------------------------
Fri Apr 20 12:31:04 CEST 2001 - kkaempf@suse.de

- switch "START_PORTMAP" back to "yes", must be fixed in kernel 2.4 by linus
- Update: Deleting old packages removed.

-------------------------------------------------------------------
Fri Apr 20 12:08:29 CEST 2001 - kkaempf@suse.de

- write bios ids to lilo.conf only on an ide/scsi mix system

-------------------------------------------------------------------
Fri Apr 20 11:25:51 MEST 2001 - gs@suse.de

- show set pay in dialog Pay Selection and groups tags in Single Selection
- popup displaying obsolete package dependencies added

-------------------------------------------------------------------
Fri Apr 20 11:11:22 MEST 2001 - fehr@suse.de

- fix some problems with lvm configuration

-------------------------------------------------------------------
Fri Apr 20 11:02:57 CEST 2001 - kkaempf@suse.de

- drop SEARCHLIST from rc.config (#7063)

-------------------------------------------------------------------
Thu Apr 19 10:17:54 CEST 2001 - kkaempf@suse.de

- X11 configuration fixes
  module loading fix

-------------------------------------------------------------------
Wed Apr 18 19:04:46 CEST 2001 - kkaempf@suse.de

- re-create tmpdir in continue_mode

-------------------------------------------------------------------
Wed Apr 18 18:08:45 CEST 2001 - kkaempf@suse.de

- add ".ISO8859-15" to RC_LANG where appropriate

-------------------------------------------------------------------
Wed Apr 18 17:52:45 CEST 2001 - kkaempf@suse.de

- provide correct "vga" entry to lilo.conf

-------------------------------------------------------------------
Wed Apr 18 16:22:09 CEST 2001 - kkaempf@suse.de

- use WarningPopup in installation.ycp

-------------------------------------------------------------------
Wed Apr 18 14:02:54 CEST 2001 - kkaempf@suse.de

- fixed x11 fontpathes

-------------------------------------------------------------------
Wed Apr 18 12:19:10 CEST 2001 - kkaempf@suse.de

- fix filelist for yast2-instsys

-------------------------------------------------------------------
Wed Apr 18 09:19:18 CEST 2001 - kkaempf@suse.de

- define "current_video" for x11 setting

-------------------------------------------------------------------
Wed Apr 18 09:05:36 CEST 2001 - kkaempf@suse.de

- set "YAST_ASK" values in rc.config (#6261)

-------------------------------------------------------------------
Tue Apr 17 18:42:10 CEST 2001 - kkaempf@suse.de

- check for serial console when configuring x11

-------------------------------------------------------------------
Tue Apr 17 18:14:35 MEST 2001 - fehr@suse.de

- allow formatting of lvm logical volumes

-------------------------------------------------------------------
Tue Apr 17 17:39:08 CEST 2001 - kkaempf@suse.de

- fix "have_x11" handling

-------------------------------------------------------------------
Tue Apr 17 15:36:31 MEST 2001 - gs@suse.de

- show package groups when entering the dialog

-------------------------------------------------------------------
Tue Apr 17 15:31:15 CEST 2001 - kkaempf@suse.de

- "START_PORTMAP" in rc.config defaults to "no" now (#6270)

-------------------------------------------------------------------
Tue Apr 17 15:27:36 CEST 2001 - kkaempf@suse.de

- dont ask for mouse on serial console (#6030)

-------------------------------------------------------------------
Tue Apr 17 15:21:10 CEST 2001 - kkaempf@suse.de

- dont ask for keyboard on serial console (#5939)

-------------------------------------------------------------------
Tue Apr 17 15:06:12 CEST 2001 - kkaempf@suse.de

- set linuxrc override language code from CD (#5249)

-------------------------------------------------------------------
Tue Apr 17 11:03:22 CEST 2001 - mike@suse.de

- new FEATURE: LVM setup is now possible

-------------------------------------------------------------------
Fri Apr 13 14:52:42 CEST 2001 - kendy@suse.cz

- inst_hw_config rewritten to use ui/summary.ycp include and
  to ask modules about the configured devices (or about the
  devices to configure) using calls of <module>_summary.ycp.

-------------------------------------------------------------------
Thu Apr 12 16:48:06 MEST 2001 - tom@suse.de

- X11 configuration

Complete redesign involving heavy changes (mostly new code).

o Split up functionality into modules and functions.
o Providing testsuites for functions (nearly all of them still to be done)
o Ask user if he wants to skip X11 configuration if "No X11" is selected
  in monitor selection dialog.
o Now reading X11 font pathes dynamically (hardcoded up to now).
o Better logic presenting resolution-colordepth-frequency dependencies.
o Better logic providing the settings suggestion that user may accept.
o New decision workflow in GUI (one more dialog).
o Better handling of monitor refresh rate (user can choose one).
o DPMS now supported in the XF86Config file to be created.
o Now it is possible to go back to the original YaST2 monitor data base after
  having read a Microsoft compatible drivers disk.
o Now a monitor that could be probed but is not known in the YaST2 monitor
  data base is automatically added to this data base (volatile, not in the
  data base file) if the monitor selection dialog is entered.

-------------------------------------------------------------------
Thu Apr 12 16:28:53 MEST 2001 - gs@suse.de

- respect new package dependencies for Single Package Selection

-------------------------------------------------------------------
Thu Apr 12 16:02:48 CEST 2001 - kkaempf@suse.de

- provide menuentry for vendor.ycp

-------------------------------------------------------------------
Thu Apr 12 15:39:26 CEST 2001 - sh@suse.de

- Migration to yast2-lib-wizard: Get rid of duplicate code,
  replace old style popups with new ones from common_popups.ycp
- Fixed lots of check_ycp complaints

-------------------------------------------------------------------
Thu Apr 12 15:38:32 CEST 2001 - kkaempf@suse.de

- adapt to FHS, /floppy, /cdrom, and /zip are below /media now
  provide compatibility symlinks

-------------------------------------------------------------------
Thu Apr 12 15:28:27 CEST 2001 - kkaempf@suse.de

- dont pass user_settings to SelectConsoleFont

-------------------------------------------------------------------
Tue Apr 10 19:28:14 CEST 2001 - kkaempf@suse.de

- do swap calculation based on detected main memory

-------------------------------------------------------------------
Fri Apr  6 15:36:55 CEST 2001 - kkaempf@suse.de

- ensure proper libGL link in YaST2.firstboot (# 6916)

-------------------------------------------------------------------
Thu Apr  5 10:33:56 CEST 2001 - kkaempf@suse.de

- kernel rpm rename, drop "_24" suffix

-------------------------------------------------------------------
Wed Apr  4 12:55:46 CEST 2001 - kkaempf@suse.de

- revert "switch_kernel" check, 2.4 is default now

-------------------------------------------------------------------
Wed Apr  4 10:17:45 CEST 2001 - kkaempf@suse.de

- separate show log defines from inst_suseconfig.ycp

-------------------------------------------------------------------
Tue Apr  3 20:37:26 CEST 2001 - kkaempf@suse.de

- add "yast2-agent-rcconfig" to Requires

-------------------------------------------------------------------
Tue Apr  3 19:25:13 CEST 2001 - kkaempf@suse.de

- remove need for global variables in installation.ycp

-------------------------------------------------------------------
Tue Apr 03 14:55:58 CEST 2001 - arvin@suse.de

- adapt calls to makefs-agent to new syntax

-------------------------------------------------------------------
Fri Mar 30 13:22:45 CEST 2001 - arvin@suse.de

- filelist correction for "yast2-instsys"

-------------------------------------------------------------------
Tue Mar 27 19:40:11 CEST 2001 - kkaempf@suse.de

- recode passwd comment to local encoding (#3798)

-------------------------------------------------------------------
Tue Mar 27 16:53:57 CEST 2001 - kkaempf@suse.de

- filelist correction for "yast2-instsys"

-------------------------------------------------------------------
Mon Mar 26 12:38:14 CEST 2001 - kkaempf@suse.de

- mark global defines as such
- require "yast2-core-pkginfo"

-------------------------------------------------------------------
Thu Mar 22 18:43:12 CET 2001 - kkaempf@suse.de

- first round of check_ycp adaptions

-------------------------------------------------------------------
Thu Mar 22 11:05:26 CET 2001 - kkaempf@suse.de

- merge 7.1 branch with CVS head

-------------------------------------------------------------------
Wed Mar 21 18:21:49 CET 2001 - kkaempf@suse.de

- remove all "...|any" declarations

-------------------------------------------------------------------
Wed Mar 21 17:09:27 CET 2001 - kkaempf@suse.de

- sub-package "yast2-instsys" for easier instsys creation.

-------------------------------------------------------------------
Thu Mar 15 18:28:17 CET 2001 - mfabian@suse.de

- change ja_JP : "english" to ja_JP : "japanese" in lang2yast1.ycp
  YaST1 doesn't know "japanese" but this entry is also used for
  the package selection in YaST2.

-------------------------------------------------------------------
Fri Mar  9 14:58:10 CET 2001 - kkaempf@suse.de

- recognize firewall cd

-------------------------------------------------------------------
Thu Mar  8 20:50:01 CET 2001 - kkaempf@suse.de

- clean up neededforbuild
  add yast2-base, -core, and -agents to Requires

-------------------------------------------------------------------
Thu Mar  8 13:30:31 CET 2001 - kkaempf@suse.de

- dont show "save to floppy" if no floppy present (#6634)

-------------------------------------------------------------------
Tue Mar  6 17:11:27 CET 2001 - kkaempf@suse.de

- check for partition table overflow on BSD disks (#6614)

-------------------------------------------------------------------
Mon Mar  5 15:31:13 CET 2001 - kkaempf@suse.de

- recognize arch_alpha during kernel selection (#6581)
- no kernel selection on IA64 (#6597)

-------------------------------------------------------------------
Mon Mar  5 13:06:30 CET 2001 - kkaempf@suse.de

- compute last used partition for BSD partitions (# 6580)

-------------------------------------------------------------------
Tue Feb 27 17:54:58 MET 2001 - gs@suse.de

- ppc_fix: eject CD works also if there are several CD devices
           (module package_utils.ycp)

-------------------------------------------------------------------
Fri Feb 23 19:43:13 CET 2001 - mike@suse.de

- ppc_fix: more than 9 pdisk partitions, format hfs partition

-------------------------------------------------------------------
Fri Feb 23 15:53:39 CET 2001 - mfabian@suse.de

- gs@suse.de fixed the syntax error I introduced in
  inst_finish.ycp. Sorry.
- powerpc kernel selection by gs@suse.de

-------------------------------------------------------------------
Fri Feb 23 11:58:35 CET 2001 - kukuk@suse.de

- Reset kernel_is list for sparc64 and PPC [Bug #6489]

-------------------------------------------------------------------
Thu Feb 22 14:54:56 CET 2001 - mfabian@suse.de

- fix from ms@suse.de:
  update fine tune scripts to work with the new
  saxtools package ( start xbound as background process )

-------------------------------------------------------------------
Thu Feb 22 14:30:38 CET 2001 - mfabian@suse.de

- add entries for Korean and Japanese to lang2yast1.ycp
- workaround for Japanese: set RC_LANG. See also bug 5712.

-------------------------------------------------------------------
Wed Feb 21 16:31:26 CET 2001 - snwint@suse.de

- remove /var/X11R6/bin/X link in YaST2.start

-------------------------------------------------------------------
Wed Feb 21 16:29:55 CET 2001 - snwint@suse.de

- remove /var/X11R6/bin/X link in YaST2.start

-------------------------------------------------------------------
Wed Feb 21 14:37:18 CET 2001 - snwint@suse.de

- accidentally removed x11 detection in YaST2.start (ppc only); fixed

-------------------------------------------------------------------
Wed Feb 21 09:47:22 CET 2001 - kkaempf@suse.de

- only check lba_support on i386 (bug #6341)

-------------------------------------------------------------------
Tue Feb 20 10:34:07 CET 2001 - snwint@suse.de

- accidentally removed x11 detection in YaST2.start (ppc only); fixed

-------------------------------------------------------------------
Mon Feb 19 12:09:17 CET 2001 - kkaempf@suse.de

- dont refer to exact kernel version (bug #6403)
- treat primary partitions in BSD and FAT alike (bug #6394)

-------------------------------------------------------------------
Sat Feb 17 12:38:04 CET 2001 - kukuk@suse.de

- Switch for all Sun Framebuffer driver from XFree86 4.0.2 into
  the sunfb module.
- dosilo: Rename label "linux.suse" into "suse"

-------------------------------------------------------------------
Wed Feb 14 10:13:33 CET 2001 - snwint@suse.de

- no braille detection on ppc

-------------------------------------------------------------------
Fri Feb  9 11:19:12 CET 2001 - sh@suse.de

- Re-imported monitor DB - now includes some more Sun monitors

-------------------------------------------------------------------
Wed Feb  7 14:46:06 CET 2001 - sh@suse.de

- Fix for bug #6263: Language selection box loses keyboard focus
  Set focus to the selbox, now simply hitting "Return" doesn't
  proceed to the next dialog any more.

-------------------------------------------------------------------
Wed Feb  7 12:10:46 CET 2001 - kkaempf@suse.de

- honor answer for "show logging"

-------------------------------------------------------------------
Wed Feb  7 09:42:16 CET 2001 - kkaempf@suse.de

- remove USE_KERNEL_NFSD from rc.config (bug #6262)

-------------------------------------------------------------------
Tue Feb  6 11:09:52 CET 2001 - kkaempf@suse.de

- fix partition check for BSD partitions (bug #6249)

-------------------------------------------------------------------
Tue Feb  6 10:42:06 CET 2001 - kkaempf@suse.de

- fix kernel installation (2.2 and 2.4) for Sparc64 and PPC

-------------------------------------------------------------------
Sun Feb  4 21:24:06 CET 2001 - kukuk@suse.de

- custom_part_check_generated.ycp: Fix second check for broken
  PROM version (1GB limit), too

-------------------------------------------------------------------
Sun Feb  4 15:41:01 CET 2001 - kukuk@suse.de

- dosilo: add workaround for new mk_initrd return codes

-------------------------------------------------------------------
Fri Feb  2 13:28:32 CET 2001 - kkaempf@suse.de

- added "lt_LT" : "Lithuania" to language selection

-------------------------------------------------------------------
Tue Jan 30 14:46:47 CET 2001 - kkaempf@suse.de

- support live_eval_mode for LiveCD

-------------------------------------------------------------------
Mon Jan 29 17:27:09 CET 2001 - kkaempf@suse.de

- fix /dev/NULL -> /dev/null (bug 6182)
- update sparc-kernel (schubi)
- call silo (schubi)

-------------------------------------------------------------------
Mon Jan 29 17:13:07 CET 2001 - kkaempf@suse.de

- drop "id" (indonesia) from language list

-------------------------------------------------------------------
Mon Jan 29 14:38:40 CET 2001 - kukuk@suse.de

- keyboard_raw.ycp: Fix dutch type5 keyboard description

-------------------------------------------------------------------
Sat Jan 27 16:32:17 CET 2001 - kukuk@suse.de

- dosilo: Make it useable after installation

-------------------------------------------------------------------
Fri Jan 26 10:00:39 CET 2001 - kkaempf@suse.de

- removed unneeded unimap settings for ISO-2 console fonts
- added ca_ES and gl_ES to consolefonts

-------------------------------------------------------------------
Thu Jan 25 11:18:16 CET 2001 - mike@suse.de

- menulogo.png deleted, not needed anymore

-------------------------------------------------------------------
Wed Jan 24 10:49:32 CET 2001 - kkaempf@suse.de

- enabled "ca_ES" (catalan) in language selection

-------------------------------------------------------------------
Tue Jan 23 16:13:09 CET 2001 - kkaempf@suse.de

- dont check for graphics or mouse if serial console is active

-------------------------------------------------------------------
Tue Jan 23 14:52:46 CET 2001 - kkaempf@suse.de

- write swap partition to global data

-------------------------------------------------------------------
Tue Jan 23 13:28:54 CET 2001 - kkaempf@suse.de

- write proper data to /etc/yast.inf so linuxrc can swapoff
  and set language correctly

-------------------------------------------------------------------
Tue Jan 23 12:49:19 CET 2001 - kkaempf@suse.de

- rename of update.tgz to update.tar.gz

-------------------------------------------------------------------
Mon Jan 22 21:39:01 CET 2001 - kkaempf@suse.de

- fix for initial console message in YaST2.firstboot

-------------------------------------------------------------------
Mon Jan 22 18:13:56 CET 2001 - kkaempf@suse.de

- pass root device to mk_initrd in chroot environment

-------------------------------------------------------------------
Mon Jan 22 17:27:16 CET 2001 - mike@suse.de

- dumpe2fs with option -h to avoid enormous logging

-------------------------------------------------------------------
Mon Jan 22 15:04:12 CET 2001 - sh@suse.de

- Re-imported monitor DB:
  10% higher sync range for LCDs to compensate for -10%
  safety decrease during X11 config
  + some new monitors

-------------------------------------------------------------------
Mon Jan 22 13:21:11 CET 2001 - sh@suse.de

- V2.1.148
- New title graphics from <wimer@suse.de> that no longer are
  cut off to the right

-------------------------------------------------------------------
Sun Jan 21 18:48:45 MET 2001 - schubi@suse.de

- update from 6.2 works

-------------------------------------------------------------------
Sun Jan 21 16:53:30 MET 2001 - schubi@suse.de

- logging of dumpe2fs reduced, is important for update <6.3

-------------------------------------------------------------------
Sun Jan 21 15:07:23 MET 2001 - schubi@suse.de

- new menu position (new logo) in lilo

-------------------------------------------------------------------
Sun Jan 21 13:47:28 MET 2001 - schubi@suse.de

- Update although there are packages which need a manual selection

-------------------------------------------------------------------
Sat Jan 20 12:24:08 MET 2001 - schubi@suse.de

- Warning to update manuell packages
- Made softboot while update

-------------------------------------------------------------------
Fri Jan 19 20:34:19 MET 2001 - tom@suse.de

- Fixed bug #6012: Now restoring original partition state on `back

-------------------------------------------------------------------
Fri Jan 19 18:28:26 CET 2001 - kukuk@suse.de

- Don't set defaultdepth in the moment for Sun Framebuffer

-------------------------------------------------------------------
Fri Jan 19 17:22:58 CET 2001 - sh@suse.de

- V2.1.141
  updated monitor DB (fix for bug #5177: display DB outdated)

-------------------------------------------------------------------
Fri Jan 19 14:12:34 CET 2001 - mike@suse.de

- bug fix 5016: custom partitioner sees a other OS

-------------------------------------------------------------------
Fri Jan 19 14:05:06 CET 2001 - kkaempf@suse.de

- after update:
  properly merge initrd modules from linuxrc and hwinfo
  properly merge modules.conf settings
  properly set USB
  Changing installed kernels which are no longer supported.
  Writing Lilo on floppy while update and retry if an error
  has been occured

-------------------------------------------------------------------
Fri Jan 19 13:43:00 CET 2001 - kkaempf@suse.de

- re-construct INITRD_MODULES after update to match current hardware
  and kernel.

-------------------------------------------------------------------
Fri Jan 19 11:50:04 CET 2001 - kkaempf@suse.de

- write all data needed for re-start at end of first update
- properly initialize initrd modules at startup
- Bugfix 5880: shrinkable in table-widget removed ( inst_sw_single)

-------------------------------------------------------------------
Fri Jan 19 11:12:02 CET 2001 - mike@suse.de

- bugfix 5857: Layout logging of installation
  bugfix 5933: Save and exit-button changed
               message in changeCD changed

-------------------------------------------------------------------
Thu Jan 18 19:53:36 CET 2001 - kkaempf@suse.de

- dont configure X11 with serial console (bug 5951)

-------------------------------------------------------------------
Thu Jan 18 19:37:12 CET 2001 - kkaempf@suse.de

- enable "korean"
- create extended part as "Win Ext LBA" if it starts above cyl 1024

-------------------------------------------------------------------
Thu Jan 18 19:36:57 MET 2001 - tom@suse.de

- added functionality for emulate 3 buttons (Bug #5802)

-------------------------------------------------------------------
Thu Jan 18 19:03:40 CET 2001 - sh@suse.de

- V2.1.131
- Added new column for encoding (ISO-8859-1 etc.) in consolefonts
  and changed the call to SetConsole() accordingly

-------------------------------------------------------------------
Thu Jan 18 13:14:59 CET 2001 - kkaempf@suse.de

- alternative bugfix 5579 to write correct /var/lib/YaST/install.inf
- pass installMap correctly to inst_rpmcopy

-------------------------------------------------------------------
Thu Jan 18 09:28:46 CET 2001 - kkaempf@suse.de

- read correct image to determine kernel version

-------------------------------------------------------------------
Wed Jan 17 19:29:17 CET 2001 - kkaempf@suse.de

- fully implemented driver update feature

- fully implemented vendor driver CD feature with
  fallback to floppy

-------------------------------------------------------------------
Wed Jan 17 13:45:27 CET 2001 - kkaempf@suse.de

- fix chroot call for driver update script (bug #5810)

-------------------------------------------------------------------
Wed Jan 17 09:40:29 MET 2001 - schubi@suse.de

- not mounting partitions with the option noauto while update

-------------------------------------------------------------------
Tue Jan 16 20:21:02 CET 2001 - kkaempf@suse.de

- correctly detect driver update (bug 5799)

-------------------------------------------------------------------
Tue Jan 16 19:13:04 CET 2001 - kkaempf@suse.de

- replace "/mnt" to "/" instead of "" (bug 5512)
- fix syntax error in keymap2yast1 (bug 5782)

-------------------------------------------------------------------
Tue Jan 16 15:24:45 CET 2001 - kkaempf@suse.de

- start/stop usbmgr before probing for printers

-------------------------------------------------------------------
Tue Jan 16 11:58:47 MET 2001 - schubi@suse.de

- Checking dependencies and disk space while UPGRADE

-------------------------------------------------------------------
Mon Jan 15 21:38:15 MET 2001 - schubi@suse.de

- calling GetInstSource at the beginning of the update

-------------------------------------------------------------------
Mon Jan 15 19:06:55 CET 2001 - snwint@suse.de

- add memtest86 to lilo.conf

-------------------------------------------------------------------
Mon Jan 15 14:57:50 CET 2001 - kkaempf@suse.de

- leave RC_LANG alone (bug 5712)

-------------------------------------------------------------------
Mon Jan 15 14:41:58 CET 2001 - snwint@suse.de

- fixed Screen[vga] bug

-------------------------------------------------------------------
Mon Jan 15 13:24:21 CET 2001 - sh@suse.de

- Fixed bug #5114: Title graphics too small
  Changed title graphics to much wider images (2000 pixels wide)

-------------------------------------------------------------------
Sun Jan 14 18:30:14 MET 2001 - tom@suse.de

- Added comment as suggested by ke in bug #5484.

-------------------------------------------------------------------
Sun Jan 14 18:13:50 MET 2001 - tom@suse.de

- Fixed Bug 5638: NVIDIA Warning now appears when enabling 3D acceleration.

-------------------------------------------------------------------
Sun Jan 14 15:48:10 CET 2001 - kkaempf@suse.de

- show partitions being created or formatted (bug #5649)

-------------------------------------------------------------------
Sat Jan 13 19:12:18 CET 2001 - kkaempf@suse.de

- write mtab to target (bug 5512)
- add comment for translators to log popups

-------------------------------------------------------------------
Sat Jan 13 18:19:45 CET 2001 - kkaempf@suse.de

- correctly re-read installMap in continue_mode

-------------------------------------------------------------------
Sat Jan 13 17:59:35 CET 2001 - kkaempf@suse.de

- disable kernel modprobe (bug #5639)

-------------------------------------------------------------------
Sat Jan 13 14:33:23 MET 2001 - schubi@suse.de

- Calling SuSEConfig
- Writing installMap to user_settings

-------------------------------------------------------------------
Fri Jan 12 21:15:22 CET 2001 - mike@suse.de

-  maximum of hda and sda devices changed
   changed message of error popup

-------------------------------------------------------------------
Fri Jan 12 20:03:46 CET 2001 - sh@suse.de

- display only the first device of any kind (printer, sound card,
  modem/isdn card/net card) in inst_ask_config

-------------------------------------------------------------------
Fri Jan 12 15:33:12 CET 2001 - kkaempf@suse.de

- dont leave LILO screen empty (bug 4942)
- user popup "not enough disk space " changed ( schubi )

-------------------------------------------------------------------
Fri Jan 12 13:23:39 CET 2001 - kkaempf@suse.de

- pass full path to vendor install script

-------------------------------------------------------------------
Fri Jan 12 13:01:01 CET 2001 - kkaempf@suse.de

- dont load modules in "manual" mode (bug #5575)

-------------------------------------------------------------------
Fri Jan 12 11:22:22 CET 2001 - kukuk@suse.de

- inst_sunfb.ycp: Write glx modules into filelist for 3D fb cards
- Aborting installation after disk-space exhausted (schubi)

-------------------------------------------------------------------
Fri Jan 12 10:45:13 CET 2001 - smueller@suse.de

- removed debug logging in autoinst modules

-------------------------------------------------------------------
Fri Jan 12 10:21:10 CET 2001 - kkaempf@suse.de

- check for existance of kernels before access

-------------------------------------------------------------------
Fri Jan 12 10:11:07 CET 2001 - kkaempf@suse.de

- provide check.boot in filelist

-------------------------------------------------------------------
Fri Jan 12 10:08:16 CET 2001 - kkaempf@suse.de

- fix write of /var/lib/YaST/install.inf

-------------------------------------------------------------------
Thu Jan 11 21:05:41 CET 2001 - kkaempf@suse.de

- implemented full functionality for vendor.ycp (vendor driver CD)

-------------------------------------------------------------------
Thu Jan 11 20:40:51 MET 2001 - tom@suse.de

- Corrected wrong sync values in X configuration (#5539)

-------------------------------------------------------------------
Thu Jan 11 18:29:15 CET 2001 - kkaempf@suse.de

- add vendor.ycp to filelist
- Installation from partition fixed Bugfix 5480

-------------------------------------------------------------------
Thu Jan 11 16:55:09 CET 2001 - smueller@suse.de

- remember settings during autoinstall process
- user-logging added for non installed packages ( BUG ID 5417)

-------------------------------------------------------------------
Thu Jan 11 15:47:41 CET 2001 - kukuk@suse.de

- YaST2.start: Sync mouse protocoll with template, change keyboard
               section to autoprobed results, too.

-------------------------------------------------------------------
Thu Jan 11 13:33:31 CET 2001 - kkaempf@suse.de

- dont always copy kernel headers in inst_suseconfig (bug #5503)

-------------------------------------------------------------------
Thu Jan 11 13:19:42 CET 2001 - kkaempf@suse.de

- use yast2's copy of install.inf in package_utils

-------------------------------------------------------------------
Thu Jan 11 13:12:55 CET 2001 - kkaempf@suse.de

- write install.inf to installed system (for later use)

-------------------------------------------------------------------
Wed Jan 10 20:38:00 MET 2001 - tom@suse.de

- Fixed bug #5461
  Fixed bug #5411 (schubi)

-------------------------------------------------------------------
Wed Jan 10 18:31:23 CET 2001 - kkaempf@suse.de

- bugfix #5453
- bugfixes in ChangeCD ( schubi )

-------------------------------------------------------------------
Wed Jan 10 17:19:26 MET 2001 - schubi@suse.de

- bugfix in spec-file

-------------------------------------------------------------------
Wed Jan 10 16:08:13 CET 2001 - kukuk@suse.de

- inst_sunfb.ycp: Add XFree86 4.0 support for SPARC framebuffer

-------------------------------------------------------------------
Wed Jan 10 15:16:33 MET 2001 - tom@suse.de

- switch off 32 bpp for XFree 4 config.
  correct partition handling in the "delete Windows" case

-------------------------------------------------------------------
Wed Jan 10 14:00:58 MET 2001 - schubi@suse.de

- Booting from floppy with grafical-lilo works after update the
  system.

-------------------------------------------------------------------
Wed Jan 10 11:57:52 CET 2001 - kukuk@suse.de

- dosilo: Use /proc/mounts instead of mount
- inst_config_x11.ycp: Add more Sun framebuffer cards for inst_sunfb

-------------------------------------------------------------------
Wed Jan 10 11:55:00 CET 2001 - smueller@suse.de

- implemented disabling of SCR with dummyagent during config_mode

-------------------------------------------------------------------
Wed Jan 10 11:39:34 CET 2001 - kkaempf@suse.de

- pass lba capability to lilo (bug #5418)

-------------------------------------------------------------------
Tue Jan  9 18:19:03 CET 2001 - kkaempf@suse.de

- dont force usbcore on sparc (bug #5368)

-------------------------------------------------------------------
Tue Jan  9 18:11:17 CET 2001 - kkaempf@suse.de

- write dummy install.inf before calling PKGINFO (bug 5361)

-------------------------------------------------------------------
Tue Jan  9 15:44:53 CET 2001 - kkaempf@suse.de

- add usb mouse to manual selection list (bug #5355)

-------------------------------------------------------------------
Tue Jan  9 12:16:50 CET 2001 - kkaempf@suse.de

- honor xkblayout if present (bug #5341)

-------------------------------------------------------------------
Tue Jan  9 11:55:43 CET 2001 - kkaempf@suse.de

- do a hard reboot if user de-selects kernel 2.2 (bug #5344)

-------------------------------------------------------------------
Tue Jan  9 11:28:35 MET 2001 - tom@suse.de

- replaced dosfsck with parted, added scandisk hint in resizer module

-------------------------------------------------------------------
Mon Jan  8 18:28:39 CET 2001 - snwint@suse.de

- fixed (hopefully) quoting while reading install.inf

-------------------------------------------------------------------
Mon Jan  8 17:10:36 CET 2001 - kkaempf@suse.de

- remove X11 link before init, yast2.firstboot will do this

-------------------------------------------------------------------
Mon Jan  8 16:16:25 CET 2001 - snwint@suse.de

- set lilo timeout to 8s

-------------------------------------------------------------------
Mon Jan  8 16:05:03 CET 2001 - kkaempf@suse.de

- dont use xfree86 3.x vga16 or fbdev server any more (bug 5214)

-------------------------------------------------------------------
Sun Jan  7 20:43:09 MET 2001 - schubi@suse.de

- update from NFS with CD1,CD2...directories

-------------------------------------------------------------------
Sun Jan  7 20:08:26 MET 2001 - tom@suse.de

- added nvidia warning in inst_config_x11.ycp

-------------------------------------------------------------------
Sun Jan  7 13:43:45 MET 2001 - schubi@suse.de

- Rebooting after CD1 while updating the system

-------------------------------------------------------------------
Sat Jan  6 16:15:07 CET 2001 - kkaempf@suse.de

- fill vendor CD update module with life

-------------------------------------------------------------------
Sat Jan  6 13:35:49 CET 2001 - kkaempf@suse.de

- add missing "/boot" to path (bug 5268)

-------------------------------------------------------------------
Sat Jan  6 13:05:37 CET 2001 - kkaempf@suse.de

- patch y2xr40 for FireGL 2/3

-------------------------------------------------------------------
Sat Jan  6 12:47:21 CET 2001 - kkaempf@suse.de

- start X with PseudoColor if VGA(16) (bug #5243)

-------------------------------------------------------------------
Fri Jan  5 22:27:04 CET 2001 - kkaempf@suse.de

- recognize request for 3DLabs server at startup

-------------------------------------------------------------------
Fri Jan  5 13:41:57 MET 2001 - tom@suse.de

- resizer now handles extended partitions

-------------------------------------------------------------------
Thu Jan  4 18:44:47 CET 2001 - kkaempf@suse.de

- treat part 3 on BSD as extended (e.g. spanning multiple partitions)

-------------------------------------------------------------------
Thu Jan  4 14:13:54 CET 2001 - kkaempf@suse.de

- implement driver update functionality

-------------------------------------------------------------------
Thu Jan  4 13:13:13 MET 2001 - schubi@suse.de

- Bugfix in installPackageInformation ( rm -F )

-------------------------------------------------------------------
Wed Jan  3 21:20:45 CET 2001 - mike@suse.de

- bugfix Bug 2503 4390 detect used_fs

-------------------------------------------------------------------
Wed Jan  3 19:13:43 CET 2001 - kkaempf@suse.de

- fix architecture variable handling

-------------------------------------------------------------------
Wed Jan  3 10:15:41 CET 2001 - kkaempf@suse.de

- dont call xhost or su in /sbin/yast2, let susewm handle this

-------------------------------------------------------------------
Wed Jan  3 09:55:16 CET 2001 - kkaempf@suse.de

- dont explain "default+office" on non-i386

-------------------------------------------------------------------
Tue Jan  2 20:39:28 MET 2001 - tom@suse.de

- fixed bugs #4376 and #4849

-------------------------------------------------------------------
Tue Jan  2 19:22:50 MET 2001 - schubi@suse.de

- call RPM-rebuild with Shell

-------------------------------------------------------------------
Tue Jan  2 15:06:27 CET 2001 - kkaempf@suse.de

- fix lba support check

-------------------------------------------------------------------
Fri Dec 22 17:08:26 MET 2000 - schubi@suse.de

- Bug fixes in kernel-installation

-------------------------------------------------------------------
Wed Dec 20 19:34:53 MET 2000 - tom@suse.de

- corrected X11-3D setup

-------------------------------------------------------------------
Wed Dec 20 12:00:37 CET 2000 - sh@suse.de

- Moved hw_setup_launcher.ycp from include to include/ui
- V2.1.58

-------------------------------------------------------------------
Wed Dec 20 11:35:06 CET 2000 - kkaempf@suse.de

- add include/ui to filelist

-------------------------------------------------------------------
Tue Dec 19 19:31:37 MET 2000 - schubi@suse.de

- kill pkginfo-server removed

-------------------------------------------------------------------
Tue Dec 19 11:46:53 CET 2000 - kkaempf@suse.de

- dont resize Win2000 partitions, let M$ get their act together first

-------------------------------------------------------------------
Mon Dec 18 18:13:57 CET 2000 - kkaempf@suse.de

- better determine version of installed kernel image

-------------------------------------------------------------------
Mon Dec 18 13:27:42 CET 2000 - mike@suse.de

- Fixed Bug 4769
  reiserfs on /boot -> no warning
  check if bios supports lba -> no warning if boot-partition is >1024 cyl

-------------------------------------------------------------------
Sat Dec 16 18:45:49 MET 2000 - schubi@suse.de

-  killing pkginfo while installation
   saving package-description into system
   bugixes in ChangeCD
   installation-logging for user improved

-------------------------------------------------------------------
Fri Dec 15 17:31:39 CET 2000 - kkaempf@suse.de

- prepare for loading vendor-specific driver CDs

-------------------------------------------------------------------
Fri Dec 15 17:09:22 CET 2000 - kkaempf@suse.de

- tell the partitioner about ia64

-------------------------------------------------------------------
Fri Dec 15 09:36:30 CET 2000 - kkaempf@suse.de

- dont put usbdevs in /etc/fstab, usbmgr handles this now

-------------------------------------------------------------------
Thu Dec 14 18:59:06 CET 2000 - kkaempf@suse.de

- usbdevfs is available for ppc now (bug #4694)

-------------------------------------------------------------------
Thu Dec 14 16:02:58 CET 2000 - sh@suse.de

- Fixed bug #4633: Set keyboard focus in text field for package search
- Fixed bug #4632: Added popup for empty results for package search
- V2.1.48

-------------------------------------------------------------------
Thu Dec 14 15:39:16 CET 2000 - kkaempf@suse.de

- activate /boot only if LILO is in MBR

-------------------------------------------------------------------
Wed Dec 13 19:41:46 MET 2000 - schubi@suse.de

- runlevel switching removed, SuSEconfig handles this

-------------------------------------------------------------------
Wed Dec 13 19:26:50 CET 2000 - kkaempf@suse.de

- correct path for kernel includes

-------------------------------------------------------------------
Wed Dec 13 19:02:37 CET 2000 - kkaempf@suse.de

- mount ntfs partitions with umask=022

-------------------------------------------------------------------
Wed Dec 13 18:41:14 CET 2000 - mike@suse.de

- yast2 now starts y2controlcenter

-------------------------------------------------------------------
Wed Dec 13 17:27:47 MET 2000 - schubi@suse.de

- rpm-rebuild added

-------------------------------------------------------------------
Wed Dec 13 15:44:05 CET 2000 - kkaempf@suse.de

- automatically use free space on disk only if it's enough
  for a default installation (w/o office)

-------------------------------------------------------------------
Wed Dec 13 12:25:55 CET 2000 - kkaempf@suse.de

- create version correct include and depmods for all installed kernels

-------------------------------------------------------------------
Wed Dec 13 11:19:45 CET 2000 - kkaempf@suse.de

- flush rc.config agent at end of x11 configuration

-------------------------------------------------------------------
Wed Dec 13 10:15:26 CET 2000 - kkaempf@suse.de

- convert /sbin/init.d -> /etc/init.d in start scripts

-------------------------------------------------------------------
Tue Dec 12 16:23:50 CET 2000 - kkaempf@suse.de

- enable VESA framebuffer in lilo if needed and system is capable

-------------------------------------------------------------------
Mon Dec 11 12:28:31 CET 2000 - kkaempf@suse.de

- support Sun Type5/UK keyboard properly

-------------------------------------------------------------------
Mon Dec 11 11:01:36 CET 2000 - mike@suse.de

- bugfix 4524 reiserfs partition now possible

-------------------------------------------------------------------
Mon Dec 11 09:46:46 CET 2000 - kkaempf@suse.de

- force install usbcore to get usbdevfs
  run depmod for all installed kernels
  rm /etc/install.inf at end of continue_mode only

-------------------------------------------------------------------
Mon Dec 11 09:33:13 CET 2000 - kkaempf@suse.de

- install kernel source configs for all installed kernels

-------------------------------------------------------------------
Sun Dec 10 21:06:00 MET 2000 - schubi@suse.de

- update-mode in installation.ycp added

-------------------------------------------------------------------
Sun Dec 10 15:46:17 CET 2000 - kkaempf@suse.de

- modprobe usbcore to mount usbdevfs

-------------------------------------------------------------------
Sun Dec 10 14:15:02 CET 2000 - kkaempf@suse.de

- make appropriate mountpoints for cdrecorder, dvd, cdrom
  tell mk_lilo_conf about kernel 2.4 and initrd_24

-------------------------------------------------------------------
Sat Dec  9 17:47:36 CET 2000 - kkaempf@suse.de

- adapt mk_lilo_conf to multiple kernels

-------------------------------------------------------------------
Sat Dec  9 16:52:16 CET 2000 - kkaempf@suse.de

- activate kernel 2.4 installation

-------------------------------------------------------------------
Sat Dec  9 14:45:16 CET 2000 - dan@suse.cz

- remove '/etc/install.inf' after inst_ask_config

-------------------------------------------------------------------
Fri Dec  8 19:26:04 CET 2000 - mike@suse.de

- fixed bug in inst_custom test mode

-------------------------------------------------------------------
Fri Dec  8 16:00:07 CET 2000 - arvin@suse.de

- fixed variable name in inst_ask_config.ycp

-------------------------------------------------------------------
Thu Dec  7 19:27:55 CET 2000 - kkaempf@suse.de

- use () for each double-quote
  add "--enable-testsuite" to configure to do just this
  fix update mounts in respect to targetroot

-------------------------------------------------------------------
Thu Dec  7 15:41:21 CET 2000 - kkaempf@suse.de

- fix typo in filename

-------------------------------------------------------------------
Thu Dec  7 15:30:17 CET 2000 - kkaempf@suse.de

- fix mount calls in update

-------------------------------------------------------------------
Thu Dec  7 14:00:26 CET 2000 - kkaempf@suse.de

- dont use double qouted symbols or term, use expressions

-------------------------------------------------------------------
Thu Dec  7 12:47:31 CET 2000 - kkaempf@suse.de

- fix monitor selection

-------------------------------------------------------------------
Tue Dec  5 18:52:15 CET 2000 - kkaempf@suse.de

- do graceful exit on resize errors

-------------------------------------------------------------------
Tue Dec  5 11:49:31 CET 2000 - kkaempf@suse.de

- windows resizing enabled

-------------------------------------------------------------------
Mon Dec  4 18:57:53 CET 2000 - kkaempf@suse.de

- gcc not needed, just gpp
  re-read settings in continue mode
  correct text for curses fallback
  adapt to splitted translation packages

-------------------------------------------------------------------
Mon Dec  4 18:05:17 CET 2000 - kkaempf@suse.de

- strip auto_part_create to match requirements

-------------------------------------------------------------------
Sat Dec  2 16:21:42 CET 2000 - kkaempf@suse.de

- move all UI related code for auto partitioner to auto_part_ui.ycp

-------------------------------------------------------------------
Sat Dec  2 01:57:32 CET 2000 - kkaempf@suse.de

- split up inst_target_part to support testing and
  re-use code for partition resizer

-------------------------------------------------------------------
Fri Dec  1 15:40:07 CET 2000 - arvin@suse.de

- If either the x server could not be started or the computer
  has to less memory, ncurses interface is started and a message
  is displayed to inform the user. (Fix for bug #4272)

-------------------------------------------------------------------
Thu Nov 30 12:18:25 CET 2000 - arvin@suse.de

- unmount agent instsource after use

-------------------------------------------------------------------
Wed Nov 29 22:44:00 CET 2000 - kkaempf@suse.de

- force flush of rc.config agent

-------------------------------------------------------------------
Wed Nov 29 12:27:23 CET 2000 - kkaempf@suse.de

- respect data from setup/descr/info

-------------------------------------------------------------------
Tue Nov 28 19:31:05 CET 2000 - kkaempf@suse.de

- adopt to fixed Y2_TARGET_ROOT handling of target agent

-------------------------------------------------------------------
Tue Nov 21 12:52:25 CET 2000 - kkaempf@suse.de

- dont refer to k_laptop any more

-------------------------------------------------------------------
Mon Nov 20 17:58:49 CET 2000 - kkaempf@suse.de

- make use of target agent

-------------------------------------------------------------------
Fri Nov 17 17:10:08 CET 2000 - kkaempf@suse.de

- use proper agents

-------------------------------------------------------------------
Fri Nov 17 12:26:19 CET 2000 - kkaempf@suse.de

- drop y2t_inst from requires

-------------------------------------------------------------------
Thu Nov  9 17:15:55 CET 2000 - kkaempf@suse.de

- update workflow integrated
  general code cleanup
  workflow for product cd integrated

-------------------------------------------------------------------
Fri Nov  3 09:52:04 CET 2000 - kkaempf@suse.de

- merge with ppc and s390 branch

-------------------------------------------------------------------
Mon Oct 23 10:16:49 CEST 2000 - kkaempf@suse.de

- disable .dumpto calls in inst_finish
  version 2.0.71

-------------------------------------------------------------------
Thu Oct 19 09:28:59 CEST 2000 - mike@suse.de

- s390 fixes
  version 2.0.77

-------------------------------------------------------------------
Wed Oct 18 14:57:13 CEST 2000 - choeger@suse.de

- added product cd detection

-------------------------------------------------------------------
Wed Oct 18 11:48:54 CEST 2000 - choeger@suse.de

- changed the color of the lilo menu to green

-------------------------------------------------------------------
Wed Oct 18 11:45:16 CEST 2000 - kkaempf@suse.de

- allow back from imap to lan at end of installation
  version 2.0.70

-------------------------------------------------------------------
Fri Oct 13 17:42:05 CEST 2000 - kkaempf@suse.de

- also recognize /dev/cciss/... as raid device
  same in mk_lilo_conf
  version 2.0.69

-------------------------------------------------------------------
Thu Oct  5 08:59:07 CEST 2000 - mike@suse.de

- fixed Makefile
  version 2.0.76

-------------------------------------------------------------------
Thu Oct  5 08:51:45 CEST 2000 - mike@suse.de

- s390 support
  version 2.0.75

-------------------------------------------------------------------
Thu Sep 28 14:42:40 CEST 2000 - choeger@suse.de

- workflow for imap server cd implemented
  version 2.0.68

-------------------------------------------------------------------
Tue Sep 26 09:27:16 CEST 2000 - kkaempf@suse.de

- add '-p' to all mkdir calls
- fix alpha custom partition
- probe floppies for ZIP (IDE Zips report as floppy, not disk)
  version 2.0.74

-------------------------------------------------------------------
Fri Sep 22 15:39:36 CEST 2000 - mike@suse.de

- ppc: limit boot region to 4MB if possible
  version 2.0.73

-------------------------------------------------------------------
Fri Sep  8 16:33:41 CEST 2000 - mike@suse.de

- ppc fixes (no msdos floppy needed, warning if on prep/chrp /boot
  is missing, first root login string beautified)
  version 2.0.72

-------------------------------------------------------------------
Mon Aug 28 16:33:53 CEST 2000 - kkaempf@suse.de

- create mountpoints for installation with mkdir -p
  usbdevfs is available for ppc now
  version 2.0.71

-------------------------------------------------------------------
Wed Aug 23 12:34:31 CEST 2000 - kkaempf@suse.de

- new keyboard defines for ppc
  special yast1 keyboard handling for ppc/macs
  version 2.0.70

-------------------------------------------------------------------
Tue Aug 22 17:04:34 CEST 2000 - kkaempf@suse.de

- ignore more Apple partition names
  version 2.0.69

-------------------------------------------------------------------
Thu Aug 17 13:21:29 CEST 2000 - mike@suse.de

- check for a corrupt partition table (partition magic 5.0 can corrupt the
  partition tabe)
 version 2.0.67

-------------------------------------------------------------------
Tue Aug  8 17:09:33 CEST 2000 - mike@suse.de

- enhancement fpr SPARC AXP and PPC
  version 2.0.68

-------------------------------------------------------------------
Mon Aug  7 13:13:08 CEST 2000 - kkaempf@suse.de

- set GMT to "-u" on sparc
  check for dos/windows/nt partitions on i386 architectures only
  version 2.0.67

-------------------------------------------------------------------
Wed Aug  2 11:48:02 CEST 2000 - kkaempf@suse.de

- remove /etc/install.inf at end of installation
  version 2.0.66

-------------------------------------------------------------------
Fri Jul 28 12:27:37 CEST 2000 - kkaempf@suse.de

- default to 640x480 if DDC string does not contain frequency values
  dont select highest monitor resol, most monitors lie about this
  version 2.0.65

-------------------------------------------------------------------
Wed Jul 26 15:12:36 CEST 2000 - kkaempf@suse.de

- fix x11 keyboard handling for sparc
  fix YaST2 startup for XFree86 4.0
  require y2t_inst in specfile
  clean up /tmp
  version 2.0.64

-------------------------------------------------------------------
Tue Jul 25 13:46:23 CEST 2000 - kkaempf@suse.de

- call package module in live_eval_mode to get x11 server data
  set have_x11=true in live_eval_mode
  version 2.0.63

-------------------------------------------------------------------
Mon Jul 24 17:40:00 CEST 2000 - kkaempf@suse.de

- bumped to 2.0.62 due to checkin clash

-------------------------------------------------------------------
Mon Jul 24 16:37:14 CEST 2000 - kkaempf@suse.de

- always allow 640x480 as selectable resolution
  use unicode font at runtime
  pass module name to "su -c"
  better -probeonly parsing from x11 server
  version 2.0.61

-------------------------------------------------------------------
Mon Jul 24 12:24:03 CEST 2000 - kkaempf@suse.de

- always close each opened dialog (bug 3611)
  version 2.0.60

-------------------------------------------------------------------
Fri Jul 21 16:31:20 MEST 2000 - gs@suse.de

- added portuguese, delete brasil
  version 2.0.59

-------------------------------------------------------------------
Thu Jul 20 15:46:24 CEST 2000 - kkaempf@suse.de

- enter all supported video modes to xf86config
  reboot if VGA16 is selected (clash with fbdev)
  check for x server alias existance befor using
  version 2.0.58

-------------------------------------------------------------------
Wed Jul 19 17:42:05 MEST 2000 - gs@suse.de

- condition of warnig popup in package post install mode changed
  version 2.0.57

-------------------------------------------------------------------
Tue Jul 18 18:49:08 CEST 2000 - kkaempf@suse.de

- take VGA16 as default X11 server for unknown graphic cards
  version 2.0.56

-------------------------------------------------------------------
Tue Jul 18 12:56:09 CEST 2000 - kkaempf@suse.de

- fix x11 server selection bug (3d/non-3d)
  version 2.0.55

-------------------------------------------------------------------
Mon Jul 17 19:06:46 CEST 2000 - kkaempf@suse.de

- restrict vsync to 100khz
  correctly construct video data
  version 2.0.54

-------------------------------------------------------------------
Mon Jul 17 11:54:03 CEST 2000 - kkaempf@suse.de

- sparc port: SILO workflow added
  version 2.0.53

-------------------------------------------------------------------
Mon Jul 17 11:41:23 CEST 2000 - kkaempf@suse.de

- only mount floppy if present (bug #3410)
  version 2.0.52

-------------------------------------------------------------------
Mon Jul 17 11:27:12 CEST 2000 - kkaempf@suse.de

- always install vga16 and fbdev
  force reboot if laptop kernel was installed
  version 2.0.51

-------------------------------------------------------------------
Sun Jul 16 17:28:31 CEST 2000 - kkaempf@suse.de

- pass x11 options to isax
  fix czech keyboard
  allow X4 fbdev if the user asked for it
  version 2.0.50

-------------------------------------------------------------------
Sat Jul 15 15:32:42 CEST 2000 - kkaempf@suse.de

- remove bogus help, fix typos
  version 2.0.49

-------------------------------------------------------------------
Sat Jul 15 10:12:42 CEST 2000 - kkaempf@suse.de

- never use nv/nvidia
  never use 4.0 fbdev
  version 2.0.48

-------------------------------------------------------------------
Fri Jul 14 18:25:15 CEST 2000 - kkaempf@suse.de

- fixed custom installer
  decrease space safety threshold
  version 2.0.47

-------------------------------------------------------------------
Fri Jul 14 15:27:31 CEST 2000 - kkaempf@suse.de

- fixed linear lilo bug
  fixed passing bios drivecodes to lilo
  version 2.0.46

-------------------------------------------------------------------
Fri Jul 14 13:02:34 MEST 2000 - tom@suse.de

- added y2merge.pl
  version 2.0.45

-------------------------------------------------------------------
Fri Jul 14 10:40:23 CEST 2000 - kkaempf@suse.de

- added client component password (bug #3403)
  version 2.0.44

-------------------------------------------------------------------
Thu Jul 13 12:19:30 CEST 2000 - kkaempf@suse.de

- fix voodoo handling
  fix nfs install
  version 2.0.43

-------------------------------------------------------------------
Thu Jul 13 11:03:17 CEST 2000 - kkaempf@suse.de

- remove mk_initrd, now in aaa_base
  version 2.0.42

-------------------------------------------------------------------
Wed Jul 12 17:54:22 CEST 2000 - kkaempf@suse.de

- remove cmdline copy (libhd kludge)

-------------------------------------------------------------------
Wed Jul 12 11:50:56 CEST 2000 - kkaempf@suse.de

- fix for free space immediately before empty extended part.
  version 2.0.41

-------------------------------------------------------------------
Wed Jul 12 11:25:26 CEST 2000 - kkaempf@suse.de

- special handling for voodoo1/2 add-on cards
  version 2.0.40

-------------------------------------------------------------------
Wed Jul 12 09:06:50 CEST 2000 - kkaempf@suse.de

- sparc patches
  version 2.0.39

-------------------------------------------------------------------
Tue Jul 11 17:33:08 CEST 2000 - kkaempf@suse.de

- fix space requirements calculation (new du.dir)
  remember if hard-boot is needed (smp, pcmcia)
  version 2.0.38

-------------------------------------------------------------------
Tue Jul 11 14:32:15 CEST 2000 - kkaempf@suse.de

- fix X11 start bug
  version 2.0.37

-------------------------------------------------------------------
Tue Jul 11 14:17:00 CEST 2000 - kkaempf@suse.de

- restart network after hard reboot
  version 2.0.36

-------------------------------------------------------------------
Tue Jul 11 11:57:08 CEST 2000 - kkaempf@suse.de

- dont offer zip drives for installation
  add /zip mountpoint to fstab
  version 2.0.35

-------------------------------------------------------------------
Tue Jul 11 11:29:41 CEST 2000 - kkaempf@suse.de

- re-read partitions after custom partitioning
  version 2.0.34

-------------------------------------------------------------------
Tue Jul 11 10:45:33 CEST 2000 - kkaempf@suse.de

- fix x11 start
  eject cdroms on ppc
  version 2.0.33

-------------------------------------------------------------------
Mon Jul 10 17:43:50 CEST 2000 - kkaempf@suse.de

- fix raid support
  version 2.0.32

-------------------------------------------------------------------
Fri Jul  7 18:49:08 CEST 2000 - @suse.de

- fix pdisk read for ppc
  fix parport ZIP init
  version 2.0.31

-------------------------------------------------------------------
Fri Jul  7 15:38:14 CEST 2000 - kkaempf@suse.de

- fix system probing for PPC
  version 2.0.29

-------------------------------------------------------------------
Fri Jul  7 12:09:30 CEST 2000 - kkaempf@suse.de

- fix NFS install from sub-dirs per CD
  version 2.0.28

-------------------------------------------------------------------
Tue Jul  4 22:25:07 CEST 2000 - kkaempf@suse.de

- fix dolilo activate partition (snwint@suse.de)
  version 2.0.27

-------------------------------------------------------------------
Tue Jul  4 16:42:29 CEST 2000 - kkaempf@suse.de

- support new dolilo options
  version 2.0.26

-------------------------------------------------------------------
Tue Jul  4 14:15:49 CEST 2000 - kkaempf@suse.de

- allow module as argument to "yast2" script
  activate /boot partition in mk_lilo_conf
  version 2.0.25

-------------------------------------------------------------------
Tue Jul  4 12:54:56 CEST 2000 - kkaempf@suse.de

- handle systems without mouse correctly
  version 2.0.24

-------------------------------------------------------------------
Mon Jul  3 12:31:44 CEST 2000 - kkaempf@suse.de

- dont Include() translatable strings
  version 2.0.23

-------------------------------------------------------------------
Thu Jun 29 11:34:32 CEST 2000 - kkaempf@suse.de

- remove noarch
  fixed copying of XF86Config
  version 2.0.22

-------------------------------------------------------------------
Wed Jun 28 19:35:17 CEST 2000 - kkaempf@suse.de

- correct monitor database to reflect documentation
  version 2.0.21

-------------------------------------------------------------------
Wed Jun 28 18:52:49 CEST 2000 - kkaempf@suse.de

- remove FROM_HEADER from sendmail.rc.config

-------------------------------------------------------------------
Wed Jun 28 17:53:58 CEST 2000 - kkaempf@suse.de

- fix sync range handling, decrease max values by 10%
  version 2.0.19

-------------------------------------------------------------------
Wed Jun 28 17:10:20 CEST 2000 - kkaempf@suse.de

- added comments and sparc support to keyboard_raw.ycp
  version 2.0.18

-------------------------------------------------------------------
Wed Jun 28 17:09:57 CEST 2000 - kkaempf@suse.de

- fixed wrong handling of xkbdprotocol

-------------------------------------------------------------------
Wed Jun 28 13:02:57 CEST 2000 - kkaempf@suse.de

- add x11 config setup tools for XFree86 4.0
  version 2.0.17

-------------------------------------------------------------------
Wed Jun 28 12:36:37 CEST 2000 - kkaempf@suse.de

- dont change consolefont for blinux
  version 2.0.16

-------------------------------------------------------------------
Wed Jun 28 12:23:38 CEST 2000 - kkaempf@suse.de

- fix monitor probing

-------------------------------------------------------------------
Wed Jun 28 12:09:14 CEST 2000 - kkaempf@suse.de

- add blinux support
  version 2.0.15

-------------------------------------------------------------------
Wed Jun 28 11:57:47 CEST 2000 - kkaempf@suse.de

- select and install correct kernel for sun4u architecture

-------------------------------------------------------------------
Wed Jun 28 11:39:07 CEST 2000 - kkaempf@suse.de

- fixed XFree86 4.0 startup to prevent sig11
  version 2.0.14

-------------------------------------------------------------------
Wed Jun 28 09:00:33 CEST 2000 - kkaempf@suse.de

- new XFree86 4.0, re-enable SetLanguage and SetKeyboard
  version 2.0.13

-------------------------------------------------------------------
Mon Jun 26 16:08:15 CEST 2000 - kkaempf@suse.de

- new title graphics
  version 2.0.12

-------------------------------------------------------------------
Mon Jun 19 17:40:00 CEST 2000 - kkaempf@suse.de

- correct xf86config
  use binaries from saxtools package
  version 2.0.11
-------------------------------------------------------------------
Fri Jun 16 18:00:38 CEST 2000 - kkaempf@suse.de

- make symlink for /usr/X11R6/bin/X (not in xf86 package any more)
  version 2.0.10

-------------------------------------------------------------------
Fri Jun 16 17:37:30 CEST 2000 - kkaempf@suse.de

- back out workarounds for aaa_base bugs
  version 2.0.9

-------------------------------------------------------------------
Fri Jun  9 15:06:42 CEST 2000 - kkaempf@suse.de

- start using ag_shell and Include()
  version 2.0.8

-------------------------------------------------------------------
Fri Jun  9 12:50:47 CEST 2000 - kkaempf@suse.de

- .probe adaptions, no more "byclass" probing
  corrected inst_ask_config
  version 2.0.7

-------------------------------------------------------------------
Thu Jun  8 15:45:12 CEST 2000 - kkaempf@suse.de

- scripts fixed for XFree86 4.0
  SetLanguage disabled for continue_mode
  version 2.0.6

-------------------------------------------------------------------
Thu Jun  8 13:46:19 CEST 2000 - kkaempf@suse.de

- set LD_LIBRARY_PATH
  version 2.0.5

-------------------------------------------------------------------
Thu Jun  8 11:40:28 CEST 2000 - kkaempf@suse.de

- fixed driver lookup
  added initrd scripts
  version 2.0.4

-------------------------------------------------------------------
Thu Jun  8 10:53:13 CEST 2000 - kkaempf@suse.de

- added dolilo
  version 2.0.3

-------------------------------------------------------------------
Wed Jun  7 13:53:54 CEST 2000 - kkaempf@suse.de

- .ycp are not executable
  use XFree86 3.3.x on startup

-------------------------------------------------------------------
Tue Jun  6 12:04:21 CEST 2000 - kkaempf@suse.de

- syntax change for makefs/makereiserfs/packager clients

-------------------------------------------------------------------
Wed May 31 10:22:36 CEST 2000 - kkaempf@suse.de

- allow for optional translation of timezone list

-------------------------------------------------------------------
Tue May 30 19:28:26 CEST 2000 - kkaempf@suse.de

- allow for optional translation of keyboard and mouse list

-------------------------------------------------------------------
Wed May 24 22:18:50 CEST 2000 - kkaempf@suse.de

- merge ppc changes
  new abort dialogue
  adapt to new .probe paths

-------------------------------------------------------------------
Tue May 23 18:37:36 CEST 2000 - kkaempf@suse.de

- backport sparc changes from old yast2

-------------------------------------------------------------------
Fri May 19 14:05:27 CEST 2000 - kkaempf@suse.de

- add data files for x11 configuration

-------------------------------------------------------------------
Fri May 19 12:55:32 CEST 2000 - kkaempf@suse.de

- add start scripts for yast2

-------------------------------------------------------------------
Wed May 17 12:59:02 CEST 2000 - kkaempf@suse.de

- Initial version based on SuSE 6.4 (i386)
<|MERGE_RESOLUTION|>--- conflicted
+++ resolved
@@ -1,9 +1,10 @@
 -------------------------------------------------------------------
-<<<<<<< HEAD
-Tue Apr  8 11:09:37 UTC 2014 - jsrain@suse.cz
+Wed Apr  9 07:09:37 UTC 2014 - jsrain@suse.cz
 
 - added tabs for release notes into slide show dialog (bnc#871158)
-=======
+- 3.1.41
+
+-------------------------------------------------------------------
 Wed Apr  9 06:35:54 UTC 2014 - jreidinger@suse.com
 
 - save_y2logs: save also log from perl-Bootloader (bnc#872486)
@@ -22,7 +23,6 @@
 
 - fixed "uninitialized constant Yast2::HwDetection::SCR" error
   (bnc#871783), fixed testsuite
->>>>>>> ee4f32c1
 - 3.1.38
 
 -------------------------------------------------------------------
