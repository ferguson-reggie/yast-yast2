--- conflicted
+++ resolved
@@ -1,5 +1,10 @@
 -------------------------------------------------------------------
-<<<<<<< HEAD
+Fri Oct 23 11:52:35 UTC 2015 - mvidner@suse.com
+
+- Fixed clipped labels in Arabic on some widgets (bsc#880701).
+- 3.1.155
+
+-------------------------------------------------------------------
 Thu Oct 22 08:24:58 UTC 2015 - mfilka@suse.com
 
 - bnc#946047
@@ -34,18 +39,6 @@
 - Properly format the package license in the confirmation dialog
   to make it better readable (bsc#819311)
 - 3.1.150
-=======
-Mon Oct 19 13:22:31 UTC 2015 - mvidner@suse.com
-
-- Fixed clipped labels in Arabic on some widgets (bsc#880701).
-- 3.1.108.10
-
--------------------------------------------------------------------
-Thu Oct 15 16:15:05 UTC 2015 - dmueller@suse.com
-
-- Add architecture support for AArch64
-- 3.1.108.9
->>>>>>> 24445f65
 
 -------------------------------------------------------------------
 Fri Sep 11 18:38:11 UTC 2015 - lslezak@suse.cz
