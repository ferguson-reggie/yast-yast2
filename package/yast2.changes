-------------------------------------------------------------------
<<<<<<< HEAD
Wed Feb 13 18:10:19 CET 2013 - aschnell@suse.de

- added CommandLine::PrintTable, String::Repeat and
  String::SuperPad
- 2.23.21

-------------------------------------------------------------------
Fri Feb  1 08:55:18 UTC 2013 - lslezak@suse.cz

- added perl-XML-XPath dependency (needed by RegistrationStatus.pm)
=======
Thu Jan 24 18:31:36 UTC 2013 - mt@suse.com

- Changed to use network.service alias link, that is installed by
  the NetworkManager.service while "systemctl enable" and obsoletes
  the NETWORKMANAGER=yes/no variable in /etc/sysconfig/network/config
  (bnc#764055,bnc#764336,bnc#798348)
- Requires sysconfig >= 0.80.0
>>>>>>> fa95370c
- 2.23.20

-------------------------------------------------------------------
Thu Jan 17 17:00:06 CET 2013 - locilka@suse.com

- Extended checking for service in Service module by also checking
  in /etc/init.d as a fallback (bnc#795929 comment#20).
- 2.23.19

-------------------------------------------------------------------
Wed Jan 16 10:57:28 CET 2013 - locilka@suse.com

- Testcase for Service module moved here from yast2-iscsi-client

-------------------------------------------------------------------
Mon Jan 14 10:17:53 UTC 2013 - locilka@suse.com

- Runlevel definitions (targets) are now in /usr/lib/systemd/system
  (bnc#795929)
- Checking for systemd scripts in more directories (bnc#795929)
- 2.23.18

-------------------------------------------------------------------
Mon Jan  7 08:10:08 UTC 2013 - locilka@suse.com

- SuSEfirewall2 has merged *_init and *_setup services into one
  systemd service (bnc#795929).
- 2.23.17

-------------------------------------------------------------------
Fri Jan 04 16:37:07 CET 2013 - aschnell@suse.de

- fixed path for get_kernel_version (bnc#794084)
- 2.23.16

-------------------------------------------------------------------
Tue Dec 18 14:34:07 UTC 2012 - locilka@suse.com

- Adapted Service module to use systemd directly instead of via
  init.d (FATE #312568)
- 2.23.15

-------------------------------------------------------------------
Fri Dec  7 12:08:58 UTC 2012 - lslezak@suse.cz

- allow some characters in URL password field (bnc#786757)

-------------------------------------------------------------------
Thu Nov 29 17:04:52 CET 2012 - tgoettlicher@suse.de

- fixed bnc#791294: frame for firewall settings 
- 2.23.14

-------------------------------------------------------------------
Tue Nov 27 12:15:32 CET 2012 - gs@suse.de

- Added sysconfig variables (solver options) PKGMGR_VERIFY_SYSTEM,
  PKGMGR_AUTO_CHECK, PKGMGR_REEVALUATE_RECOMMENDED

-------------------------------------------------------------------
Mon Nov 26 13:50:09 UTC 2012 - locilka@suse.com

- Dropped obsolete Runlevel YCP module

-------------------------------------------------------------------
Tue Nov 20 16:52:28 UTC 2012 - jdsn@suse.de

- move RegistrationStatus.pm from wagon to yast2 (fate#312712)
- new version for proper package dependencies in wagon
- 2.23.13

-------------------------------------------------------------------
Tue Nov 13 17:37:41 CET 2012 - tgoettlicher@suse.de

- confirmed license GPL v2
- 2.23.12

-------------------------------------------------------------------
Fri Nov  2 11:43:01 CET 2012 - jsuchome@suse.cz

- move Log Viewer client here from dropped repair module
  (bnc#787070)
- 2.23.11

-------------------------------------------------------------------
Tue Oct 30 08:26:28 CET 2012 - jsuchome@suse.cz

- Kernel::InformAboutKernelChange - always return boolean
- fixed build dependencies
- 2.23.10 

-------------------------------------------------------------------
Mon Oct 29 14:52:40 CET 2012 - jsuchome@suse.cz

- use Kernel::InformAboutKernelChange after package installation
- do not read SuSEconfig log 
- 2.23.9

-------------------------------------------------------------------
Thu Oct 25 14:12:12 CEST 2012 - jsuchome@suse.cz

- added Kernel::InformAboutKernelChange - replacement for only
  non-SuSEconfig part of inst_suseconfig
- 2.23.8 

-------------------------------------------------------------------
Fri Oct 19 11:36:26 CEST 2012 - jsuchome@suse.cz

- added Syslog module, simple API to write into system log 
- 2.23.7

-------------------------------------------------------------------
Thu Oct 11 14:49:04 CEST 2012 - jsuchome@suse.cz

- removed calls to /sbin/SuSEconfig, packages should care of 
  updating configurations on their own

-------------------------------------------------------------------
Mon Oct 01 06:17:16 UTC 2012 - mfilka@suse.com

- extended support for IPv6
- 2.23.6 

-------------------------------------------------------------------
Mon Sep 24 17:38:52 CEST 2012 - locilka@suse.com

- Fixed detection whether firewall is running (BNC #779455) and
  unified with starting and stopping the service via Service API.

-------------------------------------------------------------------
Tue Sep 18 22:32:59 CEST 2012 - jsuchome@suse.cz

- added San Marino to the list of countries (bnc#780639)
- 2.23.5 

-------------------------------------------------------------------
Mon Aug 27 08:51:54 CEST 2012 - tgoettlicher@suse.de

- fix bnc#776567 YaST doesn't support input method
- 2.23.4

-------------------------------------------------------------------
Fri Aug 17 15:47:42 CEST 2012 - locilka@suse.com

- Fixed a typo (BNC #766703)
- Added support for iSCSI Target into the Firewall proposal
  (BNC #766300)

-------------------------------------------------------------------
Tue Aug  7 14:53:33 CEST 2012 - jsuchome@suse.cz

- fixed checking for systemd status (bnc#774799)
- 2.23.3 

-------------------------------------------------------------------
Tue Jun 26 11:45:26 CEST 2012 - gs@suse.de

- added color schemes "highcontrast" and "inverted" to description
  of Y2NCURSES_COLOR_THEME in sysconfig.yast2 

-------------------------------------------------------------------
Fri Jun 22 11:25:10 UTC 2012 - tgoettlicher@suse.de

- search for UI plugins at new and old location
- 2.23.2 

-------------------------------------------------------------------
Thu May 10 07:17:40 UTC 2012 - mfilka@suse.com

- removed ShellSafeWrite as it is not needed anymore with new ag_ini - bnc#750325
- 2.23.0 

-------------------------------------------------------------------
Thu Mar 29 14:02:47 CEST 2012 - jsuchome@suse.cz

- merged proofed texts
- 2.22.6

-------------------------------------------------------------------
Wed Mar 28 11:58:34 CEST 2012 - gs@suse.de

- Revert the change in FileUtils::Exists() (change is not needed
  here but will cause failure of testsuites)
- 2.22.5 

-------------------------------------------------------------------
Wed Feb 22 12:57:01 UTC 2012 - mfilka@suse.com

- bnc#694582 - added @ as it is allowed in authority part of URI.
- improve Exists(), don't return 'true' if SCR::Read() returned nil
- fixed testsuite for WorkFlow.ycp - corrupted due to above Exists() fix
- added String::YesNo
- 2.22.4 

-------------------------------------------------------------------
Tue Jan 31 14:44:38 CET 2012 - tgoettlicher@suse.de

- Fixed typo

-------------------------------------------------------------------
Fri Jan 13 14:35:47 CET 2012 - mvidner@suse.cz

- Internet test: fail early if NetworkManager has crashed
  (bnc#739390).
- 2.22.3

-------------------------------------------------------------------
Fri Jan  6 15:06:00 CET 2012 - mvidner@suse.cz

- Relicensed ConfigHistory from GPL-2.0 to GPL-2.0+
  to match the rest of the package (bnc#728950).
- 2.22.2

-------------------------------------------------------------------
Fri Jan  6 14:57:57 CET 2012 - jreidinger@suse.com

- forbid appending to IPADDR additional suffix if there is already
  one. Original name have preference (bnc#735109).

-------------------------------------------------------------------
Fri Jan  6 14:56:00 CET 2012 - mvidner@suse.cz

- create user-unreadable ifcfg files without a race (bnc#713661, CVE-2011-3177)
- 2.22.1

-------------------------------------------------------------------
Fri Jan  6 14:47:16 CET 2012 - mvidner@suse.cz

- Moved NetworkStorage from yast2.rpm to yast2-network.rpm
  (bnc#726057)
- 2.22.0

-------------------------------------------------------------------
Wed Nov  2 14:49:31 CET 2011 - locilka@suse.cz

- Unified starting, stopping and checking for firewall status
  (bnc#727445)
- 2.21.25

-------------------------------------------------------------------
Tue Oct 25 15:45:33 CEST 2011 - locilka@suse.cz

- Added new function String::ReplaceWith that is a replacement for
  often used mergestring(splitstring(...))

-------------------------------------------------------------------
Thu Oct 20 11:54:34 CEST 2011 - locilka@suse.cz

- Fixed script for generating translations for firewall services
  defined by other packages
- Regenerated translations for firewall services defined by other
  packages (bnc#722877)

-------------------------------------------------------------------
Wed Oct  5 10:21:02 UTC 2011 - jsrain@suse.cz

- removed list of controller modules not to be included in ititrd
  (bnc#719696)
- 2.21.24

-------------------------------------------------------------------
Thu Sep 29 14:54:07 UTC 2011 - lslezak@suse.cz

- Service::RunInitScriptWithTimeOut() - fixed memory leak,
  release the process info at the end

-------------------------------------------------------------------
Mon Sep 26 10:58:19 UTC 2011 - jsrain@suse.cz

- simplify usage of save_y2logs (bnc#673990)

-------------------------------------------------------------------
Fri Sep 23 12:00:45 UTC 2011 - lslezak@suse.cz

- use Pkg::ResolvableProperties() instead of obsoleted
  Pkg::TargetProducts()
- removed obsoleted Pkg::CallbackAcceptNonTrustedGpgKey() and the
  related dialog
- 2.21.23

-------------------------------------------------------------------
Fri Sep 16 11:46:38 CEST 2011 - visnov@suse.de

- Added UIHelper library module - contains useful
  UI helpers from now obsolete Wizard_hw
- Drop Wizard_hw
- Added Wizard::SetDesktopTitleAndIcon
- Added Desktop::ParseSingleDesktopFile
- 2.21.22

-------------------------------------------------------------------
Thu Sep 15 15:23:50 CEST 2011 - mvidner@suse.cz

- Added the interface name patterns emN, pN and pNpM.
  It fixes recognizing them as configured (bnc#713644)
  and unbreaks the proposed bridged configuration (bnc#713048).
- 2.21.21

-------------------------------------------------------------------
Wed Sep 14 07:31:48 UTC 2011 - lslezak@suse.cz

- .etc.sysctl_conf agent - support also ';' comment character
- 2.21.20

-------------------------------------------------------------------
Tue Sep 13 10:39:42 CEST 2011 - locilka@suse.cz

- Fixed SuSEfirewall2 SCR agent to understand single-quoted and
  double-quoted, single and multi-line variables and also
  single-line variables without any quotes (bnc#716013).
- 2.21.19

-------------------------------------------------------------------
Fri Sep  9 15:56:48 CEST 2011 - locilka@suse.cz

- Using ButtonBox in Wizard where possible (bnc#571939)

-------------------------------------------------------------------
Thu Sep  8 16:13:26 UTC 2011 - lslezak@suse.cz

- adapted to systemd (bnc#664548)
- 2.21.18

-------------------------------------------------------------------
Thu Sep  8 11:33:46 CEST 2011 - jsuchome@suse.cz

- added agent for /etc/sysctl.conf (fate#312343)
- 2.21.17

-------------------------------------------------------------------
Thu Sep  8 09:29:27 UTC 2011 - lslezak@suse.cz

- GPG.ycp - fixed initialization after creating a new GPG key,
  fixed creating a GPG key in KDE desktop or after logging via
  plain "su" (gpg agent problem) (bnc#715242)

-------------------------------------------------------------------
Mon Sep  5 16:40:22 UTC 2011 - lslezak@suse.cz

- added new Systemd.ycp module for handling systemd configuration,
  (needed for bnc#707418)
- 2.21.16

-------------------------------------------------------------------
Thu Sep  1 06:40:43 UTC 2011 - jsrain@suse.cz

- enhanced the help command-line parameters (bnc#712271)
- 2.21.15

-------------------------------------------------------------------
Wed Aug 31 16:21:31 CEST 2011 - mvidner@suse.cz

- Update Deleted and OriginalDevices in NetworkInterfaces::Write.
  Thanks to Justus Winter
- 2.21.14

-------------------------------------------------------------------
Wed Aug 31 07:40:54 UTC 2011 - lslezak@suse.cz

- fixed trusting a GPG key (wrong id check) (bnc#713068)
- added String::FindMountPoint() function (moved from yast2-wagon
  to share it with other modules)
- 2.21.13

-------------------------------------------------------------------
Fri Aug 26 13:26:32 CEST 2011 - locilka@suse.cz

- Fixed handling of FW_SERVICES_ACCEPT_* in SuSEFirewall modules to
  understand flags as the fifth parameter (bnc#712670)
- Fixed SuSEfirewall2 SCR agent to parse the sysconfig file
  properly (bnc#712670)
- 2.21.12

-------------------------------------------------------------------
Mon Aug  8 11:07:38 UTC 2011 - lslezak@suse.cz

- improved GPG key import dialog: changed "Import" button to
  "Trust" (bnc#694213), display expiration warning for expired
  keys, better layout for displaying GPG key properties, hide
  additional help text in ncurses UI (so the GPG key properties are
  displayed completely)
- 2.21.11

-------------------------------------------------------------------
Fri Aug  5 12:35:57 CEST 2011 - tgoettlicher@suse.de

- fixed .desktop file (bnc #681249)

-------------------------------------------------------------------
Wed Aug  3 09:04:32 UTC 2011 - lslezak@suse.cz

- use term "Software manager" instead of "Package manager"
  (bnc#585679)
- 2.21.10

-------------------------------------------------------------------
Tue Aug  2 09:19:26 CEST 2011 - locilka@suse.cz

- Fixed Get/SetBroadcastAllowedPorts in SuSEFirewall to keep
  user-entered values instead of translating them magically into
  list of ports (bnc#694782).
- 2.21.9

-------------------------------------------------------------------
Thu Jul 28 16:23:46 CEST 2011 - mvidner@suse.cz

- Fixed NetworkInterfaces::GetTypeFromIfcfg to recognize bridges (bnc#704999).
- 2.21.8

-------------------------------------------------------------------
Wed Jul 27 09:29:36 UTC 2011 - lslezak@suse.cz

- command line - properly display multiline help texts (bnc#708553)
- 2.21.7

-------------------------------------------------------------------
Fri Jul 22 16:18:30 CEST 2011 - mvidner@suse.cz

- FCoE detection in NetworkStorage::isDiskOnNetwork (bnc#677251, FATE#306855).
- Added NetworkInterfaces::GetTypeFromIfcfg which knows
  ETHERDEVICE=>vlan (FATE#311380).
- 2.21.6

-------------------------------------------------------------------
Fri Jul 22 16:10:07 CEST 2011 - locilka@suse.cz

- Removed obsoleted X-KDE-SubstituteUID from desktop files
  (bnc#540627)

-------------------------------------------------------------------
Thu Jul 21 15:15:51 CEST 2011 - locilka@suse.cz

- Fixed SuSEfirewall2 config library: By default any unassigned
  network interface is automatically assigned to the external
  firewall zone (bnc#547309).
- Fixed CWM library for opening ports in firewall not to list any
  empty strings returned by network module, just interface names
  (bnc#547309).
- 2.21.5

-------------------------------------------------------------------
Mon Jul 18 08:26:12 CEST 2011 - jsrain@suse.cz

- fixed typo (bnc#702662)

-------------------------------------------------------------------
Tue Jun 28 13:50:16 UTC 2011 - lslezak@suse.cz

- Suppress decimal zeroes for kB sizes (e.g. display "743 kB"
  instead of "743.00 kB") (bnc#495045)
- 2.21.4

-------------------------------------------------------------------
Thu Jun 23 15:28:19 UTC 2011 - lslezak@suse.cz

- read GPG keys in UTF-8 locale to properly read non-ASCII
  characters, UTF-8 characters caused SLMS webyast module crashing
  (bnc#696312)
- 2.21.3

-------------------------------------------------------------------
Thu Jun 23 09:48:12 UTC 2011 - lslezak@suse.cz

- Fixed abort callback to abort installation completely
  (bnc#673629)
- 2.21.2

-------------------------------------------------------------------
Tue Jun 21 15:39:34 CEST 2011 - locilka@suse.cz

- Fixed group desktop files by adding Exec=/sbin/yast2 (BNC#470482)

-------------------------------------------------------------------
Thu Jun 16 17:40:28 CEST 2011 - tgoettlicher@suse.de

- Fixed crushed progress bar (bnc #675443)
- Version bump
- 2.21.1

-------------------------------------------------------------------
Thu Jun 16 14:55:22 CEST 2011 - locilka@suse.cz

- Fixed regexp in Custom broadcast definition in
  SuSEFirewallExpertRules (BNC #676972).
- 2.20.15

-------------------------------------------------------------------
Thu May 19 14:40:07 CEST 2011 - mvidner@suse.cz

- Don't assume YaST has crashed (and scare the user with a pop-up)
  simply if a YCP script returns false (bnc#645434).
- 2.20.14

-------------------------------------------------------------------
Wed Mar 16 10:46:07 CET 2011 - tgoettlicher@suse.de

- Fixed dependencies (bnc #667938)
- 2.20.13

-------------------------------------------------------------------
Tue Feb  8 16:37:35 CET 2011 - jsrain@suse.cz

- do not define splash screen resolution to mkinitrd if boot splash
  is not installed (bnc#670225)
- 2.20.12

-------------------------------------------------------------------
Wed Jan 19 13:49:18 CET 2011 - jsrain@suse.cz

- adaptations for unattended migration (fate#310481)
- 2.20.11

-------------------------------------------------------------------
Tue Jan 18 16:37:53 CET 2011 - aschnell@suse.de

- call snapper from yast2 script

-------------------------------------------------------------------
Tue Jan  4 13:42:54 UTC 2011 - lslezak@suse.cz

- check PackageKit status, suggest to quit the daemon if it is
  running (bnc#659522)
- 2.20.10

-------------------------------------------------------------------
Mon Jan  3 17:25:36 UTC 2011 - lslezak@suse.cz

- fixed VLAN config type detection (wrong regexp)
- 2.20.9

-------------------------------------------------------------------
Mon Jan  3 16:49:18 UTC 2011 - lslezak@suse.cz

- don't abort when package checksum verification failes, ask to
  download the file again (bnc#657608)
- 2.20.8

-------------------------------------------------------------------
Wed Dec 22 18:58:19 CET 2010 - mzugec@suse.cz

- ifcfg-ethX.Y style config files for VLAN(fate#309240)
- 2.20.7 

-------------------------------------------------------------------
Mon Dec 20 11:27:17 CET 2010 - mzugec@suse.cz

- fate#306855: FCoE boot support
- 2.20.6 

-------------------------------------------------------------------
Tue Nov 16 15:45:30 CET 2010 - mzugec@suse.cz

- save log file into home directory by default (bnc#653601)
- 2.20.5 

-------------------------------------------------------------------
Fri Nov 12 15:42:50 CET 2010 - mzugec@suse.cz

- FileChanges: fixed testsuite 

-------------------------------------------------------------------
Fri Nov 12 11:03:58 CET 2010 - mzugec@suse.cz

- yast2 added bind-utils dependency (bnc#651893)
- 2.20.4 

-------------------------------------------------------------------
Fri Nov 12 10:23:17 CET 2010 - mzugec@suse.cz

- FileChanges: test rpm command exit value 

-------------------------------------------------------------------
Fri Nov  5 12:40:03 UTC 2010 - lslezak@suse.cz

- PackageCallbacks: removed the retry/abort/skip dialog from
  DoneProvide callback - the user is asked via MediaChange
  callback, don't ask twice when aborting.
- 2.20.3

-------------------------------------------------------------------
Tue Nov  2 15:09:00 UTC 2010 - lslezak@suse.cz

- updated to match the changed StartPackage callback signature
- 2.20.2

-------------------------------------------------------------------
Mon Oct 18 15:04:37 UTC 2010 - lslezak@suse.cz

- don't display extra error popup when a download fails, the error
  is reported later via MediaChange callback anyway (bnc#625987)
- 2.20.1

-------------------------------------------------------------------
Wed Oct 13 10:07:55 CEST 2010 - jsuchome@suse.cz

- open LongError popup instead of Error if the message is too long 
  (bnc#611596)

-------------------------------------------------------------------
Thu Oct  7 07:21:57 UTC 2010 - lslezak@suse.cz

- just log problemDeltaDownload callbacks - libzypp automatically
  tries full rpm if patch/delta cannot be downloaded, displaying 
  error popup breaks unattended installation (bnc#377569)
- 2.20.0

-------------------------------------------------------------------
Mon Jul 19 14:56:51 CEST 2010 - mzugec@suse.cz

- yast2 bash completion - show all yast modules (bnc#621848)
- thanks to Andrea Florio

-------------------------------------------------------------------
Fri Apr 30 13:32:22 CEST 2010 - jsuchome@suse.cz

- ag_anyxml: do not die on broken XML (bnc#600928)
- 2.19.13 

-------------------------------------------------------------------
Thu Apr 29 12:15:50 CEST 2010 - jsrain@suse.cz

- fixed typo (bnc#594384)

-------------------------------------------------------------------
Mon Apr 19 07:49:25 UTC 2010 - lslezak@suse.cz

- URLRecode.pm - fixed "deprecated defined(%hash)" warning
  (bnc#596920)
- 2.19.12

-------------------------------------------------------------------
Thu Apr  8 13:11:14 CEST 2010 - gs@suse.de

- yast2 start script: don't start YaST on console in UTF-8 mode
  by default and don't fix settings, but respect and trust the 
  locale ('testutf8' is removed, see bnc#556555 and bnc#436378).
- 2.19.11  

-------------------------------------------------------------------
Fri Mar 26 02:19:19 EDT 2010 - cmeng@novell.com

- Add a new category High Availability (bnc #575787)

-------------------------------------------------------------------
Mon Mar 22 09:12:32 CET 2010 - mzugec@suse.cz

- L3: autoinstallation with manual setup (bnc#568653)
- 2.19.10 

-------------------------------------------------------------------
Tue Mar 16 15:28:33 CET 2010 - jsuchome@suse.cz

- SERVICES.pm moved to webyast-services-ws (bnc#587876) 
- 2.19.9

-------------------------------------------------------------------
Wed Mar 10 16:32:25 CET 2010 - locilka@suse.cz

- Added special comments for translators to RTL languages
  (BNC #584466).

-------------------------------------------------------------------
Wed Mar 10 15:43:17 CET 2010 - mvidner@suse.cz

- Mode::test(): check getenv instead of the UI
  so that it works also in WebYaST (bnc#243624#c13).
- 2.19.8

-------------------------------------------------------------------
Wed Mar  3 23:08:31 CET 2010 - jsuchome@suse.cz

- SERVICES.pm: added support for enabling/disabling service 
- 2.19.7

-------------------------------------------------------------------
Wed Feb 17 10:09:00 CET 2010 - jsrain@suse.cz

- do not save unmodified interfaces (fate#308978)

-------------------------------------------------------------------
Thu Feb 11 16:10:40 CET 2010 - juhliarik@suse.cz

- added fix for deleting splash from initrd (bnc#292013)

-------------------------------------------------------------------
Mon Feb  8 16:13:49 CET 2010 - locilka@suse.cz

- Fixed SuSEFirewall::ActivateConfiguration to return a boolean
  value in all scenarios (BNC #577932).

-------------------------------------------------------------------
Mon Feb  8 15:23:54 CET 2010 - locilka@suse.cz

- Showing also zone of interface for 'Open Port in Firewall'
  details (BNC #483455).
- 2.19.6

-------------------------------------------------------------------
Tue Feb  2 17:20:29 CET 2010 - locilka@suse.cz

- Fixed generating unique step IDs for Wizard too keep the same
  durign one YaST run (BNC #575092).

-------------------------------------------------------------------
Mon Jan 18 14:36:37 CET 2010 - jsuchome@suse.cz

- SERVICES.pm: read descriptions (bnc#570298); get single service
  status from the Read function (bnc#570968)
- 2.19.5

-------------------------------------------------------------------
Fri Jan 15 11:44:39 CET 2010 - aschnell@suse.de

- extended Report and Popup module (needed for fate #304500)
- 2.19.4

-------------------------------------------------------------------
Thu Jan 14 17:53:48 CET 2010 - mzugec@suse.cz

- NetworkStorage: adapt functions needed for iBFT (bnc#551380)
- 2.19.3 

-------------------------------------------------------------------
Thu Jan 14 16:48:19 CET 2010 - kmachalkova@suse.cz

- Added Recommends: xdg-utils. xdg-su is now used in .desktop files
  of root-only YaST modules (bnc#540627) 
- 2.19.2

-------------------------------------------------------------------
Tue Jan 12 11:15:45 UTC 2010 - lslezak@suse.cz

- GPG.ycp - run gpg in C locale (bnc#544680)
- GPG.ycp - return success/error result in GPG::Init() and
  GPG::CreateKey() functions (bnc#544682)

-------------------------------------------------------------------
Thu Jan  7 14:26:21 CET 2010 - jsrain@suse.cz

- updated start-up script to behave correctly if QT CC is to be
  used without QT back-end (bnc#545331)

-------------------------------------------------------------------
Tue Jan  5 15:07:54 UTC 2010 - lslezak@suse.cz

- added missing UI::SetProductName() call - display the proper
  product name in help texts (using &product; macro) (bnc#535483)
- 2.19.1

-------------------------------------------------------------------
Mon Dec  7 13:03:25 CET 2009 - jsrain@suse.cz

- translate module names properly in NCurses CC (bnc#553644)

-------------------------------------------------------------------
Thu Nov 26 19:40:24 CET 2009 - locilka@suse.cz

- Fixed access rights for /etc/install.inf (bnc #500124)

-------------------------------------------------------------------
Thu Nov 26 18:10:42 CET 2009 - kmachalkova@suse.cz

- Fixed striping trailing \n from Hostname::CurrentHostname() 
  (bnc#553213)
- 2.19.0

-------------------------------------------------------------------
Thu Nov 26 07:51:09 UTC 2009 - lslezak@suse.cz

- PackageLock - use "Software Management" term consistently
  (bnc#558625)

-------------------------------------------------------------------
Thu Nov 19 16:51:55 CET 2009 - locilka@susue.cz

- REGISTERPRODUCT from content file moved to control file to
  globals->require_registration (FATE #305578)
- Extended SuSEFirewallServices module (FATE #306804)

-------------------------------------------------------------------
Tue Nov 10 10:07:01 CET 2009 - jsuchome@suse.cz

- SERVICES.pm: use ruby-bindings to read yml file (bnc#551276)

-------------------------------------------------------------------
Fri Nov  6 14:05:03 CET 2009 - jsrain@suse.cz

- issue an error message instead of trying to start YaST in
  NCurses without a terminal available (bnc#502688)

-------------------------------------------------------------------
Mon Oct 26 16:53:20 CET 2009 - mzugec@suse.cz

- NetworkPopup: display link state (FaTE#307166)
- 2.18.28 

-------------------------------------------------------------------
Wed Oct 21 15:02:15 CEST 2009 - mzugec@suse.cz

- Internet.ycp: skip interface status test in case of NM (bnc#535837)
- 2.18.27 

-------------------------------------------------------------------
Mon Oct 19 16:53:58 CEST 2009 - lslezak@suse.cz

- added explicit gpg2 Requires (bnc#544683)

-------------------------------------------------------------------
Fri Sep 25 17:52:49 CEST 2009 - mzugec@suse.cz

- separation of netmask and prefix validation in Netmask module
- 2.18.26 

-------------------------------------------------------------------
Mon Sep 14 13:46:56 CEST 2009 - mvidner@suse.cz

- YaST would not start from the GNOME menu (Unknown option -S) bnc#537470.
- 2.18.25

-------------------------------------------------------------------
Mon Sep  7 15:20:03 CEST 2009 - jsuchome@suse.cz

- package new YaPI file SERVICES.pm (fate #306696)
- 2.18.24 

-------------------------------------------------------------------
Fri Sep  4 18:29:35 CEST 2009 - kmachalkova@suse.cz

- ProductControl: support for disabling AC sub-items and sub-proposals
  (related to FaTE #303859 and bnc#534862)
- 2.18.23

-------------------------------------------------------------------
Mon Aug 10 14:12:33 CEST 2009 - mvidner@suse.cz

- save_y2logs: print usage to stderr (bnc#522842).
  This is to notify users who use "$0 > l.tgz" instead of "$0 l.tgz"

-------------------------------------------------------------------
Wed Jul 29 14:44:48 CEST 2009 - jsrain@suse.cz

- select kernel-desktop by default if exists
- 2.18.22

-------------------------------------------------------------------
Thu Jul 16 14:06:37 CEST 2009 - jsuchome@suse.cz

- Wizard.ycp: use Fancy UI for 1024x576 screen size (fate#306298)
- 2.18.21

-------------------------------------------------------------------
Thu Jul  9 13:55:26 CEST 2009 - lslezak@suse.cz

- Call UI::RecalcLayout() after changing push button label
  (bnc#510282)
- Improved automatic retry after download failure (more attepts,
  logarithmic back-off, retry download in more cases) (bnc#119813)
- 2.18.20

-------------------------------------------------------------------
Wed Jul 08 11:29:44 CEST 2009 - aschnell@suse.de

- added GetIntegerFeature() and SetIntegerFeature() to
  ProductFeatures module
- 2.18.19

-------------------------------------------------------------------
Fri Jun 19 13:01:19 CEST 2009 - jsrain@suse.cz

- removed cyclic dependency between YCP modules preventing from
  correct build
- 2.18.18

-------------------------------------------------------------------
Tue Jun 16 16:44:49 CEST 2009 - mvidner@suse.cz

- Using autodocs-ycp.ami, which contains a fix for automake 1.11.

-------------------------------------------------------------------
Thu Jun 11 18:09:25 CEST 2009 - lslezak@suse.cz

- use float::tolstring() function in String::FormatSize() and
  String::FormatSizeWithPrecision() to use the current
  locale decimal separator (bnc#372671)

-------------------------------------------------------------------
Thu Jun 11 15:55:55 CEST 2009 - jsrain@suse.cz

- Getting hostname info from /etc/HOSTNAME only if the file exists.

-------------------------------------------------------------------
Wed Jun  3 12:25:28 CEST 2009 - jsrain@suse.cz

- prefer Gtk front-end when running xfce (bnc#509121)

-------------------------------------------------------------------
Mon Jun  1 11:52:53 CEST 2009 - mzugec@suse.cz

- new variable Internet::test to store status of test (bnc#506721)
- 2.18.17 

-------------------------------------------------------------------
Tue May 26 19:02:36 CEST 2009 - juhliarik@suse.cz

- added fix for problem with parsing command line (bnc#462276) 

-------------------------------------------------------------------
Fri May 22 10:47:43 CEST 2009 - mvidner@suse.cz

- yast2-completion.sh: removed <(process substitution) so that it
  works even with POSIXLY_CORRECT=1 (bnc#504844).

-------------------------------------------------------------------
Wed May 20 12:45:47 CEST 2009 - aschnell@suse.de

- moved .proc.mounts agent from yast2-installation to yast2 (bnc
  #504429)

-------------------------------------------------------------------
Tue May  5 14:18:28 CEST 2009 - jsrain@suse.cz
 
- remove all passwords from install.inf in save_y2log (bnc#500130)

-------------------------------------------------------------------
Wed Apr 29 09:15:49 CEST 2009 - lslezak@suse.cz

- media change popup - display also the URL in the short summary
  (bnc#439069)
- 2.18.15

-------------------------------------------------------------------
Tue Apr 28 15:18:49 CEST 2009 - lslezak@suse.cz

- URL.ycp - escape also non-ASCII characters in URL, added
  URLRecode.pm module (bnc#446395)
- URL.ycp - fixed processing of smb:// URLs (bnc#495109)

-------------------------------------------------------------------
Mon Apr 20 16:11:35 CEST 2009 - jsrain@suse.cz

- at start-up, check that /sys, /proc and /dev are not empty and
  prevent YaST from start if they are (bnc#450643)

-------------------------------------------------------------------
Thu Apr  9 10:04:19 CEST 2009 - lslezak@suse.cz

- PackageSystem.ycp - check nil result of Pkg::PkgCommit() call
  which indicates an error (bnc#157551)

-------------------------------------------------------------------
Wed Apr  8 11:27:13 CEST 2009 - lslezak@suse.cz

- PackageCallbacks.ycp - don't read non existing y2logRPM file
  (bnc#456446)

-------------------------------------------------------------------
Tue Apr  7 15:31:35 CEST 2009 - jreidinger@suse.cz

- Add to CWM widget for unified table CWMTable
- 2.18.14 

-------------------------------------------------------------------
Fri Apr  3 13:26:58 CEST 2009 - lslezak@suse.cz

- Do not display "No package source" popup, just log a warning
  (bnc#485587)

-------------------------------------------------------------------
Fri Apr  3 12:29:54 CEST 2009 - jsrain@suse.cz

- save_y2logs additionally collects /var/log/zypper.log and
  /var/log/pk_backend_zypp

-------------------------------------------------------------------
Wed Mar 25 16:41:53 CET 2009 - lslezak@suse.cz

- Fixed layout of the authentication popup

-------------------------------------------------------------------
Tue Mar 17 20:05:45 CET 2009 - lslezak@suse.cz

- moved functions RunCommandWithTimeout() and RunDumbTimeout()
  from SourceManager.ycp to Misc.ycp

-------------------------------------------------------------------
Tue Mar 17 12:42:56 CET 2009 - jsrain@suse.cz

- fixed typo (bnc #483915)
- report when GTK UI is wanted but not installed (bnc #472448)

-------------------------------------------------------------------
Mon Mar 16 10:03:31 CET 2009 - ug@suse.de

- docu for Popup::ShowTextTimed fixed

-------------------------------------------------------------------
Fri Mar 06 12:15:09 CET 2009 - aschnell@suse.de

- added Event.ycp to easy use of UI events
- 2.18.13

-------------------------------------------------------------------
Fri Mar  6 09:03:14 CET 2009 - jsrain@suse.cz

- fixed textdomain

-------------------------------------------------------------------
Thu Mar  5 09:23:43 CET 2009 - jsuchome@suse.cz

- GPG.ycp: --batch option is needed for hiding password popup

-------------------------------------------------------------------
Tue Feb 24 18:24:42 CET 2009 - mzugec@suse.cz

- - NetworkInterfaces - possible to not use LABEL for aliases
(bnc#471253)
- 2.18.12 

-------------------------------------------------------------------
Tue Feb 24 14:34:50 CET 2009 - locilka@suse.cz

- Added support for `reboot_same_step return value (bnc #475650).
- 2.18.11

-------------------------------------------------------------------
Mon Feb 23 12:43:46 CET 2009 - locilka@suse.cz

- Fixing ProductControl to avoid leaving a workflow with the `auto
  result - reruns the very first dialog (bnc #468677).

-------------------------------------------------------------------
Wed Feb 18 18:05:49 CET 2009 - mzugec@suse.cz

- NetworkInterfaces.GetDeviceTypes-added bond for s390 (bnc#476490) 
- 2.18.10

-------------------------------------------------------------------
Wed Feb 18 15:37:29 CET 2009 - jsrain@suse.cz

- use PAE kernel only if there is >3GB of RAM or NX flag is present
  (bnc#467328)

-------------------------------------------------------------------
Mon Feb 16 10:45:05 CET 2009 - mzugec@suse.cz

- assign to GetInstArgs.args first map, not first argument (bnc#475169)
- 2.18.9 

-------------------------------------------------------------------
Thu Feb 12 12:52:47 CET 2009 - coolo@suse.de

- add dummy Exec line to the group desktop files to shutup kbuildsycoca
- 2.18.8

-------------------------------------------------------------------
Fri Feb  6 12:27:50 CET 2009 - ug@suse.de

- read X-SuSE-DocTeamID from desktop files
- 2.18.7

-------------------------------------------------------------------
Fri Feb  6 10:40:17 CET 2009 - locilka@suse.cz

- InstError module moved here from yast2-installation-2.18.5
- 2.18.6

-------------------------------------------------------------------
Wed Feb 04 17:02:01 CET 2009 - aschnell@suse.de

- avoid broken pipe in scripts (bnc #467891)
- 2.18.5

-------------------------------------------------------------------
Tue Feb  3 09:27:34 CET 2009 - mvidner@suse.cz

- Fixed prefix detection if called "bash -x yast2" (bnc#458385 c12).

-------------------------------------------------------------------
Fri Jan 30 11:14:42 CET 2009 - jsrain@suse.cz

- fixed bash completion (bnc #470544)

-------------------------------------------------------------------
Wed Jan 28 11:55:29 CET 2009 - lslezak@suse.cz

- PackagesUI - removed textdomain switches

-------------------------------------------------------------------
Tue Jan 27 17:36:15 CET 2009 - locilka@suse.cz

- Added ag_freespace - SCR agent for checking free space in
  directories (mounted partitions) (bnc #460477).
- 2.18.4

-------------------------------------------------------------------
Tue Jan 27 16:35:14 CET 2009 - aschnell@suse.de

- added String::StartsWith() function
- 2.18.3

-------------------------------------------------------------------
Mon Jan 26 14:09:34 CET 2009 - mzugec@suse.cz

- new Wizard::OpenCancelOKDialog() function
- 2.18.2 

-------------------------------------------------------------------
Mon Jan 26 13:08:55 CET 2009 - locilka@suse.cz

- Fixing ProductControl to avoid leaving a workflow by with the
  `back result - reruns the very first dialog (bnc #468677).

-------------------------------------------------------------------
Thu Jan 22 18:41:41 CET 2009 - lslezak@suse.cz

- added String::FormatTime() for formatting time in seconds to
  a printable string (HH:MM:SS or MM:SS format)
- PackagesUI - added installation summary dialog (bnc#431854)
- added PKGMGR_ACTION_AT_EXIT sysconfig variable for configuring
  the default package manager behavior at exit
- 2.18.1

-------------------------------------------------------------------
Mon Jan 19 17:38:12 CET 2009 - lslezak@suse.cz

- URL.ycp - fixed parsing and building IPv6 URLs, testsuite update
  (bnc#465820)

-------------------------------------------------------------------
Tue Jan  6 12:12:09 CET 2009 - jsrain@suse.cz

- added String::RemoveShortcut to allow using widget labels in help
  texts to ensure translations are in sync (bnc #307220)
- 2.18.0

-------------------------------------------------------------------
Tue Dec 30 14:37:45 CET 2008 - lslezak@suse.cz

- use "Installed Size" label in the summary table during package
  installation (bnc#355326)
- better help text for package installation progress dialog
  (bnc#443142)

-------------------------------------------------------------------
Tue Dec 23 08:38:26 CET 2008 - lslezak@suse.cz

- CommandLine.ycp - fixed handling of multiline help texts in
  'xmlhelp' command (bnc#430848)

-------------------------------------------------------------------
Mon Dec 22 13:02:28 CET 2008 - lslezak@suse.cz

- PackageCallbacks.ycp - do not log a password in URL (bnc#460978)

-------------------------------------------------------------------
Wed Dec 17 14:35:22 CET 2008 - lslezak@suse.cz

- PackageSystem::DoInstallAndRemove() - check the system and offer
  to fix it when there are inconsistencies, do not commit the
  changes if there are unresolved dependencies (bnc#439373)

-------------------------------------------------------------------
Wed Dec 17 14:16:19 CET 2008 - locilka@suse.cz

- Escaping parameters when calling /usr/bin/genDDNSkey
  (bnc #459739)

-------------------------------------------------------------------
Mon Dec 15 13:20:41 CET 2008 - lslezak@suse.cz

- PackageSystem::DoInstallAndRemove() - reset the fixsystem solver
  flag and do not install extra (unrelated) packages (bnc#439373)
- 2.17.60

-------------------------------------------------------------------
Mon Dec  8 12:33:02 CET 2008 - jsuchome@suse.cz

- menu.ycp: do not wait for integer return value of YOU (bnc#457167)
- 2.17.59

-------------------------------------------------------------------
Fri Dec  5 15:32:57 CET 2008 - lslezak@suse.cz

- PackagesUI.ycp - properly pass the mode parameter to the packager
  widget (bnc#456472)
- 2.17.58

-------------------------------------------------------------------
Fri Dec  5 09:34:54 CET 2008 - lslezak@suse.cz

- PackageSystem::DoInstallAndRemove() - updated to API change in
  pkg-bindings (bnc#450528)
- 2.17.57

-------------------------------------------------------------------
Wed Dec  3 15:55:44 CET 2008 - kmachalkova@suse.cz

- Take translations of group and module names in ncurses CC from
  system-wide desktop_translations.mo - they are not part of YaST
  .desktop files anymore (bnc#450494) 

-------------------------------------------------------------------
Wed Dec 03 14:39:30 CET 2008 - aschnell@suse.de

- save xorg conf and log in save_y2logs
- 2.17.56

-------------------------------------------------------------------
Wed Dec  3 10:28:01 CET 2008 - lslezak@suse.cz

- PackageSystem::DoInstallAndRemove() - do not install recommended
  packages for already installed packages (bnc#445476)
- 2.17.55

-------------------------------------------------------------------
Tue Dec  2 15:18:00 CET 2008 - mzugec@suse.cz

- NetworkStorage:: for LVM detection use pvs instead of pvscan 

-------------------------------------------------------------------
Tue Dec  2 14:05:30 CET 2008 - mzugec@suse.cz

- improved rootfs on network-based disk detection (bnc#445004)
- 2.17.54 

-------------------------------------------------------------------
Mon Dec  1 11:44:18 CET 2008 - mzugec@suse.cz

- Confirm::Detection() - exception for s390 (bnc#429562) 

-------------------------------------------------------------------
Fri Nov 28 16:55:00 CET 2008 - locilka@suse.cz

- Fixed the ag_netd agent to reset the STDOUT handler to :raw just
  for itself, otherwise UTF-8 chars read from disk are broken
  (bnc #447487).
- 2.17.53

-------------------------------------------------------------------
Thu Nov 27 17:15:15 CET 2008 - locilka@suse.cz

- Fixed counting the current overall SlideShow progress status
  (bnc #449792).

-------------------------------------------------------------------
Tue Nov 25 12:38:23 CET 2008 - lslezak@suse.cz

- reverted back the kernel-maxcpus change (bnc#444658)
- 2.17.52

-------------------------------------------------------------------
Tue Nov 18 19:10:22 CET 2008 - lslezak@suse.cz

- select kernel-maxcpus on x86_64 when there are more than 128
  processors (bnc#444658)
- register AcceptUnknownGpgKey callback (bnc#445664)
- 2.17.51

-------------------------------------------------------------------
Fri Nov 14 16:26:33 CET 2008 - sh@suse.de

- Consistent behaviour for Wizard::HideAbortButton() (bnc #444176)
  Still broken usability-wise, but now broken in a consistent way
- V 2.17.50 

-------------------------------------------------------------------
Wed Nov 12 18:28:46 CET 2008 - jdsn@suse.de

- revert change to disable x11 setup on Itanium(ia64) (bnc#439612)
- 2.17.49

-------------------------------------------------------------------
Fri Nov  7 17:37:50 CET 2008 - locilka@suse.cz

- Checking downloaded files signatures (WorkflowManager)
  (bnc #409927).
- 2.17.48

-------------------------------------------------------------------
Fri Nov  7 12:40:08 CET 2008 - lslezak@suse.cz

- added URL::HidePassword() and URL::HidePasswordToken() functions
  (bnc#441944)
- 2.17.47

-------------------------------------------------------------------
Thu Nov  6 18:45:38 CET 2008 - jdsn@suse.de

- disable x11 setup on Itanium/ia64 (bnc#439612) 
- 2.17.46

-------------------------------------------------------------------
Wed Nov 05 19:14:39 CET 2008 - aschnell@suse.de

- added Integer::Clamp (also used for #429908)
- 2.17.45

-------------------------------------------------------------------
Wed Nov 05 14:25:37 CET 2008 - aschnell@suse.de

- added Integer::Min and Integer::Max (needed for bnc #429908)
- 2.17.44

-------------------------------------------------------------------
Tue Nov  4 16:02:34 CET 2008 - mzugec@suse.cz

- UI::TimeoutUserInput() instead of UI::UserInput() for Hardware 
  Detection (bnc#429562)
- 2.17.43 

-------------------------------------------------------------------
Thu Oct 30 16:44:23 CET 2008 - lslezak@suse.cz

- added .sysconfig.services agent for reading/writing
  /etc/sysconfig/services file (bnc#440243)
- 2.17.42

-------------------------------------------------------------------
Mon Oct 27 13:00:20 CET 2008 - visnov@suse.cz

- SlideShow: check stage progress against overflow 
- 2.17.41

-------------------------------------------------------------------
Mon Oct 20 17:59:57 CEST 2008 - lslezak@suse.cz

- moved PackagesUI.ycp from yast2-packager, added
  RunPackageSelector() and RunPatternSelector() functions
  (bnc#435479)
- 2.17.40

-------------------------------------------------------------------
Mon Oct 20 12:33:54 CEST 2008 - kmachalkova@suse.cz

- bash ag_showexports moved from yast2-nfs-client package here 
  (bnc#257910) 

-------------------------------------------------------------------
Thu Oct 16 15:15:02 CEST 2008 - locilka@suse.cz

- Enhancing ProductControl to show internal steps names if debug
  mode is enabled (needed for WAGON);

-------------------------------------------------------------------
Wed Oct 15 14:59:02 CEST 2008 - locilka@suse.cz

- Removing SetFocus from Popup::AnyQuestion (bnc #435399).

-------------------------------------------------------------------
Mon Oct 13 12:53:12 CEST 2008 - lslezak@suse.cz

- fixed syntax error in media change callback (bnc#434721)
- 2.17.39

-------------------------------------------------------------------
Mon Oct 13 10:37:58 CEST 2008 - locilka@suse.cz

- Used Ricardo's patch for Popup dialog layout (bnc #433183).

-------------------------------------------------------------------
Wed Oct  8 09:33:20 CEST 2008 - lslezak@suse.cz

- display "Skip Autorefresh" button instead of "Abort" when an
  error occurs during autorefresh (bnc#427017)

-------------------------------------------------------------------
Tue Oct  7 17:48:31 CEST 2008 - lslezak@suse.cz

- fixed reference markers (%1) in a popup message (bnc#432518)
- 2.17.38

-------------------------------------------------------------------
Mon Oct  6 14:38:59 CEST 2008 - locilka@suse.cz

- Module PackagesProposal extended to handle also patterns
  (bnc #431580, bnc #431503)

-------------------------------------------------------------------
Mon Oct  6 13:23:09 CEST 2008 - visnov@suse.cz

- Added icon to hardware detection confirmation (bnc #431276)
- 2.17.37

-------------------------------------------------------------------
Fri Oct  3 00:26:13 CEST 2008 - locilka@suse.cz

- Fixed Makefiles by using [[:upper:]]*.ycp where needed.
- 2.17.36

-------------------------------------------------------------------
Thu Oct  2 22:15:31 CEST 2008 - locilka@suse.cz

- Added new PackagesProposal module which provides unified API for
  YaST modules in installation that want to select resolvables for
  installation (bnc #431580).

-------------------------------------------------------------------
Thu Oct  2 14:31:38 CEST 2008 - mzugec@suse.de

- Service  - log output in case of error 

-------------------------------------------------------------------
Thu Oct  2 11:31:35 CEST 2008 - kmachalkova@suse.cz

- Hostname.ycp: Improved FQDN lookup - read /etc/HOSTNAME and use 
  'linux.site' if all else fails (bnc#429792) 

-------------------------------------------------------------------
Wed Oct  1 17:07:00 CEST 2008 - visnov@suse.cz

- Show old action logs when rebuilding slideshow dialog (bnc #431261)

-------------------------------------------------------------------
Tue Sep 30 15:27:45 CEST 2008 - tgoettlicher@suse.de

- Fixed forgotten unregister from agent

-------------------------------------------------------------------
Mon Sep 29 16:52:39 CEST 2008 - visnov@suse.cz

- updated man page with exit codes
- save also zypp history in save_y2logs
- 2.17.35

-------------------------------------------------------------------
Fri Sep 29 14:55:50 CEST 2008 - tgoettlicher@suse.de

- Fixed bnc #418443: Yast modules windows have no title 
- 2.17.34

-------------------------------------------------------------------
Mon Sep 29 10:38:07 CEST 2008 - locilka@suse.cz

- Added possibility to restart YaST from any module by checking for
  /var/lib/YaST2/restart_yast (FATE #304118).
- 2.17.33

-------------------------------------------------------------------
Fri Sep 26 12:15:53 CEST 2008 - locilka@suse.cz

- Disabling firewall functions in Stage::initial (bnc #429861).
- 2.17.32

-------------------------------------------------------------------
Fri Sep 26 10:24:15 CEST 2008 - lslezak@suse.cz

- SlideShow.ycp - fixed division by zero when the installed
  packages are very small (bnc#429933)

-------------------------------------------------------------------
Thu Sep 25 17:20:38 CEST 2008 - jdsn@suse.de

- added new control center group: support (fate#303458)
- 2.17.31

-------------------------------------------------------------------
Thu Sep 25 15:03:02 CEST 2008 - lslezak@suse.cz

- reverted back the base product detection, fixed in pkg-bindings
  (bnc#413444)
- display the affected repository while importing a GPG key,
  updated GPG callbacks (bnc#370223)
- 2.17.30

-------------------------------------------------------------------
Thu Sep 25 13:30:01 CEST 2008 - locilka@suse.cz

- Fixed VNC handling in Firewall Proposal (bnc #427708).

-------------------------------------------------------------------
Tue Sep 23 11:37:32 CEST 2008 - locilka@suse.cz

- Fixed Popup::ErrorDetails (bnc #429068).
- 2.17.29

-------------------------------------------------------------------
Tue Sep 23 10:17:23 CEST 2008 - kmachalkova@suse.cz

- Added Service::Find function - return the first of the list of 
  services which is available (has init script)
  (needed for bnc#423026)
- 2.17.28

-------------------------------------------------------------------
Mon Sep 22 12:58:46 CEST 2008 - visnov@suse.cz

- don't initialize UI in SlideShow.ycp if not necessary (bnc#427345)

-------------------------------------------------------------------
Thu Sep 18 12:44:25 CEST 2008 - lslezak@suse.cz

- fixed base product detection (use /etc/products.d/baseproduct
  symlink) (bnc#413444)
- 2.17.27

-------------------------------------------------------------------
Wed Sep 17 18:51:08 CEST 2008 - locilka@suse.cz

- Handling new 'add_on_mode' key in product control file
  (bnc #427002).

-------------------------------------------------------------------
Wed Sep 17 16:14:08 CEST 2008 - locilka@suse.cz

- Fixed aborting the installation/upgrade (bnc #406401).

-------------------------------------------------------------------
Wed Sep 17 15:57:00 CEST 2008 - lslezak@suse.cz

- PackageCallbacks.ycp - fixed `ButtonBox definition (bnc#426965)

-------------------------------------------------------------------
Wed Sep 17 14:07:08 CEST 2008 - lslezak@suse.cz

- Progress.ycp - check whether widget `progress_replace_point
  exists (bnc#412453)
- display a link to Yast Bug Reporting Howto page in the "crash"
  dialog (bnc#421805)
- 2.17.26

-------------------------------------------------------------------
Tue Sep 16 17:22:42 CEST 2008 - lslezak@suse.cz

- added Service::EnabledServices() and .sysconfig.cron agent
  (access to /etc/sysconfig/cron file) (bnc#425864)
- 2.17.25

-------------------------------------------------------------------
Tue Sep 16 08:46:18 CEST 2008 - locilka@suse.cz

- Fixed ncurses menu (bnc #426507).
- 2.17.24

-------------------------------------------------------------------
Mon Sep 15 12:36:02 CEST 2008 - locilka@suse.cz

- Ignoring backslashes at ends of lines in SuSEfirewall
  configuration file (bnc #426000).
- Using one-record-perl-line style in SuSEfirewall for some
  variables to keep them human-readable (bnc #426000).

-------------------------------------------------------------------
Fri Sep 12 15:50:25 CEST 2008 - lslezak@suse.cz

- display a warning when a package installation or download error
  is ignored, suggest verification of the system (fate#303527)
- 2.17.23

-------------------------------------------------------------------
Thu Sep 11 15:35:45 CEST 2008 - jsrain@suse.cz

- require yast2-branding instead of yast2-theme (fate #301794)
- 2.17.22

-------------------------------------------------------------------
Thu Sep 11 07:55:19 CEST 2008 - jsrain@suse.cz

- merged texts from proofread

-------------------------------------------------------------------
Wed Sep 10 14:47:48 CEST 2008 - aschnell@suse.de

- allow whitespace at line-end in /etc/fstab (see bnc #401521)

-------------------------------------------------------------------
Wed Sep 10 07:24:35 CEST 2008 - lslezak@suse.cz

- fixed UI definition in MediaChange callback (incorrectly defined
  ButtonBox widget) (bnc#424349)
- 2.17.21

-------------------------------------------------------------------
Tue Sep  9 15:38:57 CEST 2008 - locilka@suse.cz

- .barexml SCR agent dropped (bnc #424263).

-------------------------------------------------------------------
Tue Sep  9 15:26:12 CEST 2008 - mzugec@suse.de

- fixed NetworkInterfaces::FreeDevice() function
- 2.17.20 

-------------------------------------------------------------------
Tue Sep  9 10:24:41 CEST 2008 - locilka@suse.cz

- Modules 'Slides' and 'SlideShow' moved here from packager.
- 2.17.19

-------------------------------------------------------------------
Mon Sep  8 10:02:12 CEST 2008 - mzugec@suse.cz

- fix for testsuite 

-------------------------------------------------------------------
Fri Sep  5 14:23:55 CEST 2008 - mzugec@suse.cz

- added support for InfiniBand network devices (fate#304870), 
  (fate#304115)
- 2.17.18 

-------------------------------------------------------------------
Thu Sep  4 17:48:02 CEST 2008 - locilka@suse.cz

- Adding question icon for ModuleLoading::Load (bnc #421002).
- Fixed Confirm module (bnc #423272).

-------------------------------------------------------------------
Thu Sep  4 14:31:14 CEST 2008 - locilka@suse.cz

- Fixing Popup YCP module to workaround a UI Syntax Error while
  using ButtonBox widget (bnc #422612).
- Checking UI::OpenDialog return value and closing the dialog only
  if successful (bnc #422612).
- 2.17.17

-------------------------------------------------------------------
Thu Sep  4 12:26:33 CEST 2008 - jsuchome@suse.cz

- InstExtensionImage.ycp: added function for unloading image;
  LoadExtension and UnLoadExtension have argument for progress text

-------------------------------------------------------------------
Thu Sep  4 10:37:53 CEST 2008 - locilka@suse.cz

- One more `ButtonBox in SignatureCheckDialogs (bnc #392171).

-------------------------------------------------------------------
Tue Sep  2 11:18:36 CEST 2008 - locilka@suse.cz

- Extended control file handling to accept 'execute' module
  parameter to be called instead of 'name'/inst_'name'
  (BNC #401319).
- 2.17.16

-------------------------------------------------------------------
Thu Aug 28 11:55:05 CEST 2008 - locilka@suse.cz

- Adapted Popup, Confirm, CWM, ALog, GPGWidgets, NetworkPopup,
  PackageCallbacks, SignatureCheckDialogs, FileChanges, Initrd,
  and ModuleLoading libraries to use new YButtonBox widget
  (FATE #303446).
- Adjusted RPM dependencies.
- 2.17.15

-------------------------------------------------------------------
Wed Aug 27 10:03:54 CEST 2008 - jsrain@suse.cz

- added configuration files changes tracking in SNV as preview

-------------------------------------------------------------------
Mon Aug 25 14:10:23 CEST 2008 - ug@suse.de

- post-patterns for autoyast added
- 2.17.14

-------------------------------------------------------------------
Fri Aug 22 10:18:51 CEST 2008 - jsrain@suse.cz

- remove 'usbhid' from blacklisted modules for initrd (bnc #398420)

-------------------------------------------------------------------
Wed Aug 20 12:46:23 CEST 2008 - ug@suse.de

- fixed the Linuxrc::SaveInstallInf function to copy the 
  install.inf
- 2.17.13

-------------------------------------------------------------------
Tue Aug 19 15:55:31 CEST 2008 - mvidner@suse.cz

- Use zenity or kdialog instead of xmessage if available, for
  accessibility (bnc#418032, bnc#343903).

-------------------------------------------------------------------
Mon Aug 18 13:05:54 CEST 2008 - jsrain@suse.cz

- fixed bash completion (bnc #417755)
- 2.17.12

-------------------------------------------------------------------
Tue Aug 12 17:44:57 CEST 2008 - mvidner@suse.cz

- /sbin/yast, network.scr: Fedora portability, thanks to Oracle.
- Added Distro, a module to distinguish between distributions,
  to facilitate porting YaST.

-------------------------------------------------------------------
Mon Aug 11 13:54:29 CEST 2008 - kmachalkova@suse.cz

- Hostname::Current.*: Do not split FQDN into pieces if it is of the 
  form of IP address (bnc#415109)
- CWMFirewallInterfaces: widget-exists check added
- 2.17.11

-------------------------------------------------------------------
Mon Aug 11 12:42:18 CEST 2008 - locilka@suse.cz

- Fixing PortAliases to recover from faulty data.

-------------------------------------------------------------------
Fri Aug  8 13:19:03 CEST 2008 - locilka@suse.cz

- Fixed the latest Progress patch to pass the testsuite.
- 2.17.10

-------------------------------------------------------------------
Fri Aug  8 10:28:38 CEST 2008 - jsuchome@suse.cz

- anyxml agent documentation added to anyxml.scr (bnc#405291) 

-------------------------------------------------------------------
Wed Aug  6 14:23:14 CEST 2008 - tgoettlicher@suse.de

- Fixed bnc #413516: HideBackButton() always hides back button
  in wizard

-------------------------------------------------------------------
Wed Aug  6 10:34:07 CEST 2008 - locilka@suse.cz

- Converting old built-in allowed services configuration in
  firewall to services defined by packages (bnc #399217).

-------------------------------------------------------------------
Wed Jul 30 11:53:35 CEST 2008 - lslezak@suse.cz

- PackageLock::Connect() - display more details about owner of the
  zypp lock (bnc#280537)

-------------------------------------------------------------------
Fri Jul 25 16:00:44 CEST 2008 - mzugec@suse.cz

- support for tunnel devices in NetworkInterfaces (FaTE#302184)
- 2.17.9

-------------------------------------------------------------------
Tue Jul 22 20:12:41 CEST 2008 - locilka@suse.cz

- Added new DnsServerAPI::GetReverseIPforIPv6 function.
- 2.17.8

-------------------------------------------------------------------
Thu Jul 17 12:25:25 CEST 2008 - jsuchome@suse.cz

- ag_anyxml: return every value as string (bnc#409491) 

-------------------------------------------------------------------
Wed Jul 16 18:41:13 CEST 2008 - locilka@suse.cz

- Support for conflicting services has been dropped from
  SuSEFirewall* modules (replaced by services defined by packages).

-------------------------------------------------------------------
Tue Jul 15 13:37:09 CEST 2008 - locilka@suse.cz

- Fixed Linuxrc::SaveInstallInf function to really copy the
  /etc/install.inf at the end of the installation.
- Fixed ycpdoc warnings for SuSEFirewall*.ycp (added/fixed docu.)

-------------------------------------------------------------------
Fri Jul 11 11:11:11 CEST 2008 - locilka@suse.cz

- Unified icons in Popup library using Icon library.
- Extended Icon library with 'question' icon.
- 2.17.7

-------------------------------------------------------------------
Thu Jul 10 19:02:22 CEST 2008 - mvidner@suse.cz

- CWMTab: Added a nesting stack (bnc#406138); added LastTab() so
  that some modules continue to work (bnc#134386).

-------------------------------------------------------------------
Wed Jul  9 15:22:52 CEST 2008 - locilka@suse.cz

- Making ProductControl::InitAutomaticConfiguration public to make
  it possible to call it directly from first stage installation
  worker (bnc #404122).

-------------------------------------------------------------------
Tue Jul  8 11:28:39 CEST 2008 - locilka@suse.cz

- By default, firewall packages are just checked whether they are
  installed. CWM Firewall Interfaces does not offer to install them
  (bnc #388773).
- 2.17.6

-------------------------------------------------------------------
Mon Jul  7 17:05:37 CEST 2008 - locilka@suse.cz

- Dropped deprecated functions from Wizard module:
  ReplaceNextButton, ReplaceBackButton, ReplaceAbortButton.
- Added more documentation (examples).

-------------------------------------------------------------------
Sun Jul  6 22:18:42 CEST 2008 - mzugec@suse.de

- possibility to disable FileChanges popup (bnc#383718)

-------------------------------------------------------------------
Tue Jul  1 17:43:02 CEST 2008 - mzugec@suse.de

- new function is NetworkService::Networkv6Running()
- rewrite IP/PREFIXLEN for aliases in NetworkInterfaces
- 2.17.5 

-------------------------------------------------------------------
Fri Jun 27 10:53:23 CEST 2008 - lslezak@suse.cz

- adapted to the new patch messages and patch scripts callbacks
  (bnc#401220)
- 2.17.4

-------------------------------------------------------------------
Thu Jun 19 11:05:22 CEST 2008 - aschnell@suse.de

- added Integer::RangeFrom, Integer::IsPowerOfTwo and Integer::Sum
- 2.17.3

-------------------------------------------------------------------
Wed Jun 18 12:42:14 CEST 2008 - mzugec@suse.de

- moved DnsServerAPI testsuites to yast2-dns-server
- 2.17.2

-------------------------------------------------------------------
Wed Jun 18 10:19:41 CEST 2008 - mzugec@suse.de

- use PREFIXLEN in NetworkInterfaces
- fixed testsuites (added IPv6 tests)
- 2.17.1

-------------------------------------------------------------------
Mon Jun 16 12:42:24 CEST 2008 - locilka@suse.cz

- Added "ellipsis" to the "Firewall Details" generic button
  (bnc #395433).

-------------------------------------------------------------------
Fri Jun 13 16:57:42 CEST 2008 - aschnell@suse.de

- added Integer.ycp module with Range function
- 2.17.0

-------------------------------------------------------------------
Fri Jun 13 15:02:15 CEST 2008 - locilka@suse.cz

- Opening fallback ports in case of SSH and / or VNC installation
  when firewall services (defined by packages) are not installed
  (bnc #398855).
- DnsServerAPI testsuites moved here from yast2-dns-server.
- Adjusted RPM dependencies (Conflicts: yast2-dns-server < 2.17.0).

-------------------------------------------------------------------
Wed Jun 11 12:01:02 CEST 2008 - locilka@suse.cz

- All SUSEFirewallServices were dropped, since now we only support
  services defined by packages.

-------------------------------------------------------------------
Mon Jun  9 16:52:24 CEST 2008 - mzugec@suse.cz

- DnsServerApi.pm moved from dns-server (bnc#392606)

-------------------------------------------------------------------
Fri Jun  6 17:27:09 CEST 2008 - mzugec@suse.cz

- installation onto nfs - STARTMODE='nfsroot' (bnc#397410)

-------------------------------------------------------------------
Fri Jun  6 12:50:02 CEST 2008 - locilka@suse.cz

- Fixed Progress stages layout, stage-mark has a reseved space now
  (bnc #395752).
- Using 'rpmqpack' in PackageSystem::PackageInstalled because it is
  a way faster than 'rpm' itself.

-------------------------------------------------------------------
Wed Jun  4 16:32:13 CEST 2008 - lslezak@suse.cz

- added PackageLock::Connect() - similar to PackageLock::Check()
  but [Abort] is always displayed and [Continue] is optional
  (bnc#293356)

-------------------------------------------------------------------
Tue Jun  3 16:49:06 CEST 2008 - locilka@suse.cz

- Always calling NetworkInterfaces::Read in SuSEFirewall::Read
  (bnc #396646)

-------------------------------------------------------------------
Fri May 23 12:23:25 CEST 2008 - jsrain@suse.cz

- adjusted button handling in CWM (bnc#392983)
- 2.16.71

-------------------------------------------------------------------
Thu May 22 15:53:55 CEST 2008 - lslezak@suse.cz

- Added Product::ReadProducts() to explicitly read products from
  the package manager (bnc#390738)
- 2.16.70

-------------------------------------------------------------------
Thu May 22 10:56:19 CEST 2008 - mzugec@suse.cz

- test if disk is network based in NetworkStorage (bnc#384420)
- 2.16.69

-------------------------------------------------------------------
Tue May 20 13:51:55 CEST 2008 - locilka@suse.cz

- Updated SuSEfirewall2 service-translations (generated from PDB).

-------------------------------------------------------------------
Fri May 16 16:40:22 CEST 2008 - jsrain@suse.cz

- added categories Settings and System into desktop file
  (bnc #382778)

-------------------------------------------------------------------
Fri May 16 16:27:19 CEST 2008 - sh@suse.de

- Fixed bnc #374704: Missing wizard icons
  Now providing a default icon until the YCP app sets one
- V 2.16.68

-------------------------------------------------------------------
Wed May 14 09:47:19 CEST 2008 - jsrain@suse.cz

- propagate the yast2 --gtk and --qt switches from control center
  to running individual modules (bnc #389714)
- 2.16.67

-------------------------------------------------------------------
Tue May 13 13:49:40 CEST 2008 - mzugec@suse.cz

- isDiskOnNetwork::NetworkStorage added test for nfs (bnc#384420)
- 2.16.66

-------------------------------------------------------------------
Tue May 13 12:41:55 CEST 2008 - lslezak@suse.cz

- PackageSystem::EnsureSourceInit() - do not display "No package
  source defined" when installing from liveCD (bnc#389688)
- 2.16.65

-------------------------------------------------------------------
Mon May 12 13:42:11 CEST 2008 - mvidner@suse.cz

- Report::{Long,}{Message,Warning,Error}: log the text before popping
  up a dialog so that eager bug reporters have the last message in the
  log (bnc#381594#c15).

-------------------------------------------------------------------
Fri May 09 12:19:58 CEST 2008 - aschnell@suse.de

- Fixed keyboard on PPC during installation (bnc #387567)
- 2.16.64

-------------------------------------------------------------------
Fri May  9 10:03:05 CEST 2008 - locilka@suse.cz

- Fixed TSIG key generation (bnc #387099).
- 2.16.63

-------------------------------------------------------------------
Wed May  7 09:52:21 CEST 2008 - lslezak@suse.cz

- Progress:: store the current values correctly when a nested
  progress is started

-------------------------------------------------------------------
Mon May  5 14:52:54 CEST 2008 - mvidner@suse.cz

- Pass client arguments as literal strings, not YCP values.
  It broke for "/tmp/windomain\theuser-tmpdir" (bnc#382883).
- Fixed the bnc#382216 fix for non-/usr prefix.
- 2.16.62

-------------------------------------------------------------------
Fri May  2 14:07:24 CEST 2008 - lslezak@suse.cz

- Mode::test(), PakageCallbacks - do not call UI:: functions in
  command line mode (do not initialize UI) (another fix for
  bnc#374259)
- 2.16.61

-------------------------------------------------------------------
Wed Apr 30 12:02:38 CEST 2008 - lslezak@suse.cz

- Product.ycp - properly set 'name' and 'short_name' (bnc#368104)

-------------------------------------------------------------------
Tue Apr 29 15:26:54 CEST 2008 - lslezak@suse.cz

- moved ag_content agent (.content_file path) from yast2-instserver
  package here so it can be shared by yast2-instserver and
  yast2-product-creator (bnc#339126)
- 2.16.60

-------------------------------------------------------------------
Mon Apr 28 15:35:47 CEST 2008 - lslezak@suse.cz

- Abort completete autorefresh when [Abort] is pressed after
  a download problem (bnc #382377)
- 2.16.59

-------------------------------------------------------------------
Fri Apr 25 11:18:24 CEST 2008 - lslezak@suse.cz

- do not use UI:: call while importing PackageCallbaks module
  (initializes UI even in command line mode) (bnc#374259)
- 2.16.58

-------------------------------------------------------------------
Thu Apr 24 09:55:15 CEST 2008 - jsuchome@suse.cz

- added missing anyxml.scr
- 2.16.57

-------------------------------------------------------------------
Wed Apr 23 14:59:43 CEST 2008 - locilka@suse.cz

- Fixing CWMFirewallInterfaces to appropriately handle interfaces
  in unprotected internal zone (bnc #382686).
- 2.16.56

-------------------------------------------------------------------
Wed Apr 23 13:27:18 CEST 2008 - mvidner@suse.cz

- Make the yast2 script work even with trailing slashes in $PATH
  (bnc#382216).

-------------------------------------------------------------------
Wed Apr 23 11:50:23 CEST 2008 - lslezak@suse.cz

- PackageSystem.ycp - do not initialize the package callbacks,
  they are already initialized in PackageCallbacks constructor
- Product.ycp - do not initialize the package manager, read the
  installed product from /etc/SuSE-relase file instead (bnc#380652)
- 2.16.55

-------------------------------------------------------------------
Tue Apr 22 15:15:59 CEST 2008 - jsrain@suse.cz

- rename MODLIST variable to YAST_MODLIST to prevent conflicts
  with zypper (bnc #382097)

-------------------------------------------------------------------
Mon Apr 21 12:20:01 CEST 2008 - jsrain@suse.cz

- fixed CWM testsuite
- 2.16.54

-------------------------------------------------------------------
Fri Apr 18 15:29:46 CEST 2008 - lslezak@suse.cz

- Kernel.ycp - check XEN detection result for nil, nil means XEN
  was not found

-------------------------------------------------------------------
Thu Apr 17 20:31:39 CEST 2008 - locilka@suse.cz

- Using `InputFiled instead of obsolete `TextEntry (in CWM).
- Adjusted CWM testsuite.
- 2.16.53

-------------------------------------------------------------------
Wed Apr 16 13:30:31 CEST 2008 - kmachalkova@suse.cz

- Wizard.ycp: Generic tree dialog introduced - left help panel
  might be removed, but menu tree must stay (FaTE #303291 related)

-------------------------------------------------------------------
Tue Apr 15 11:13:04 CEST 2008 - lslezak@suse.cz

- PackageCallbacks.ycp - added RegisterEmptyProgressCallbacks() and
  RestorePreviousProgressCallbacks() functions for disabling and
  restoring progress callbacks (bnc#377919)
- 2.16.52

-------------------------------------------------------------------
Mon Apr 14 16:42:44 CEST 2008 - sh@suse.de

- Open wizard dialogs with `opt(`wizardDialog) in Wizard.ycp
- V 2.16.51

-------------------------------------------------------------------
Mon Apr 14 14:16:55 CEST 2008 - lslezak@suse.cz

- Products.ycp - the target and the sources must be initialized
  and the solver must be run to obtain the list of installed
  products (bnc #368104)

-------------------------------------------------------------------
Mon Apr 14 11:44:17 CEST 2008 - locilka@suse.cz

- Enhanced firewall-services translations script to generate a bit
  more usefule output for translators.

-------------------------------------------------------------------
Mon Apr 14 08:49:05 CEST 2008 - jsrain@suse.cz

- regenerated yast2-services-translations (bnc #373969)
- 2.16.50

-------------------------------------------------------------------
Sun Apr 13 14:42:01 CEST 2008 - aschnell@suse.de

- refactoring and fixing LogView.ycp (bnc #371983)
- 2.16.49

-------------------------------------------------------------------
Fri Apr 11 18:38:02 CEST 2008 - locilka@suse.cz

- New Wizard::OpenOKDialog() (FATE #120373).

-------------------------------------------------------------------
Fri Apr 11 10:50:20 CEST 2008 - mvidner@suse.cz

- FileChanges::FileChangedFromPackage: fixed to actually consider the
  file parameter

-------------------------------------------------------------------
Thu Apr 10 13:55:25 CEST 2008 - kmachalkova@suse.cz

- Hostname.ycp: new functions for retrieving current FQDN, hostname
  and domain name (for FaTE #302863)
- 2.16.48

-------------------------------------------------------------------
Thu Apr 10 10:09:20 CEST 2008 - kmachalkova@suse.cz

- Progress.ycp: use UI::GetDisplay info only when it is really
  needed, not on global level (it instantiates UI and makes CLI
  deaf-dumb in ncurses which set terminal echo to off) (bnc #374259)

-------------------------------------------------------------------
Wed Apr  9 14:57:17 CEST 2008 - jsrain@suse.cz

- use only one 'tail' command in LogView if not using grep to
  filter a log in order to avoid buffering (bnc #371983)
- 2.16.47

-------------------------------------------------------------------
Wed Apr  9 10:33:04 CEST 2008 - locilka@suse.cz

- Added support for Samba Broadcast Reply (FATE #300970).
- Updated Firewall Services translations.
- Renamed SuSEfirewall2 SCR agent to help to make SCR lazy.

-------------------------------------------------------------------
Tue Apr  8 12:14:52 CEST 2008 - lslezak@suse.cz

- call Pkg::TargetInit() in PackageSystem::EnsureTargetInit()
  to load installed packages
- only PAE version of kernel-xen is shipped (kernel-xenpae is now
  kernel-xen)

-------------------------------------------------------------------
Fri Apr  4 15:16:13 CEST 2008 - locilka@suse.cz

- Added GetInstArgs::automatic_configuration for easier handling
  of the automatic configuration process.
- InstExtensionImage changed to use new 'extend' command
  (bnc #376870).
- Function AddXenSupport doesn't change FW_FORWARD_ALWAYS_INOUT_DEV
  anymore. The whole functionality is handled by SuSEfirewall2
  itself (bnc #375482).
- 2.16.46

-------------------------------------------------------------------
Fri Apr  4 14:54:19 CEST 2008 - jsrain@suse.cz

- avoid calling PackageCallbacksInit::InitPackageCallbacks () to
  prevent testsuites of other packages from failing
- 2.16.45

-------------------------------------------------------------------
Thu Apr  3 07:53:51 CEST 2008 - lslezak@suse.cz

- fixed build (missing in -M option in Makefile.am)
- 2.16.44

-------------------------------------------------------------------
Wed Apr  2 22:10:10 CET 2008 - mzugec@suse.de

- added type "password" into CWM
- 2.16.43

-------------------------------------------------------------------
Wed Apr  2 16:31:13 CEST 2008 - lslezak@suse.cz

- moved package callbacks implementation from yast2-packager
  to yast2 (to break cyclic dependency) (fate#302296)
- 2.16.42

-------------------------------------------------------------------
Wed Apr  2 16:21:09 CEST 2008 - locilka@suse.cz

- SCR Agent for managing /etc/ssh/sshd_config has been moved here
  from yast2-sshd.
- Adjusted RPM dependencies.
- 2.16.41

-------------------------------------------------------------------
Tue Apr 01 20:49:22 CEST 2008 - aschnell@suse.de

- let String::FormatSizeWithPrecision return "1 MB" instead of
  "1024 kB" and alike
- fixed String::FormatSizeWithPrecision to return a unit for small
  values

-------------------------------------------------------------------
Tue Apr  1 09:46:44 CEST 2008 - jsrain@suse.cz

- merged texts from proofread

-------------------------------------------------------------------
Mon Mar 31 15:55:25 CEST 2008 - mvidner@suse.cz

- Don't document a feature that is unclear and was never there
  (bnc#373187).

-------------------------------------------------------------------
Wed Mar 26 16:19:46 CET 2008 - jsuchome@suse.cz

- added new anyxml agent, now using perl-XML-Simple library
  (bnc #366867)
- 2.16.40

-------------------------------------------------------------------
Wed Mar 19 17:22:30 CET 2008 - locilka@suse.cz

- anyxml agent renamed to barexml (bnc #366867)
- 2.16.39

-------------------------------------------------------------------
Wed Mar 19 15:36:55 CET 2008 - jsrain@suse.cz

- fixed efika detection (bnc #369045)

-------------------------------------------------------------------
Tue Mar 18 13:22:01 CET 2008 - locilka@suse.cz

- Changed the default value for use-automatic-configuration in
  ProductControl module, now it's false (Also because of AutoYaST).
- Better logging.
- 2.16.38

-------------------------------------------------------------------
Mon Mar 17 14:50:16 CET 2008 - aschnell@suse.de

- added LogViewCore.ycp
- added WaitForEvent to Wizard.ycp
- 2.16.37

-------------------------------------------------------------------
Mon Mar 17 12:43:32 CET 2008 - jsrain@suse.cz

- added 'StartupNotify=true' to the desktop file (bnc #304964)

-------------------------------------------------------------------
Fri Mar 14 12:26:39 CET 2008 - locilka@suse.cz

- Several changes in ProductControl modules for automatic
  configuration and easies enabling and disabling modules.
- DisabledModules and DisabledProposals were made local and acces
  to them is available via functional API only. Both for
  (fate #303396).
- 2.16.36

-------------------------------------------------------------------
Fri Mar 14 11:29:13 CET 2008 - jsrain@suse.cz

- fixed textdomain

-------------------------------------------------------------------
Wed Mar 12 17:16:20 CET 2008 - locilka@suse.cz

- Adjusted ProductControl to evaluate `accept and `ok as if it was
  `next (bnc #369846).
- 2.16.35

-------------------------------------------------------------------
Tue Mar 11 16:14:30 CET 2008 - jsrain@suse.cz

- added infrastructure to detect configuration files changed not
  by YaST and warn users about such changes possibly getting lost
  (fate #303374)

-------------------------------------------------------------------
Tue Mar 11 13:00:07 CET 2008 - lslezak@suse.cz

- improved String::FormatRateMessage() (needed for bnc #168935)
- 2.16.34

-------------------------------------------------------------------
Wed Mar  5 17:37:15 CET 2008 - lslezak@suse.cz

- register Refresh callbacks (required for FATE #30962, bnc #231745)
- 2.16.33

-------------------------------------------------------------------
Wed Mar 05 16:39:25 CET 2008 - aschnell@suse.de

- set Qt style during installation

-------------------------------------------------------------------
Wed Mar  5 15:37:35 CET 2008 - locilka@suse.cz

- Do not try to change the Wizard widget if no such widget exists
  (ncurses) reuse the Back button instead (bnc #367213).
- 2.16.31

-------------------------------------------------------------------
Tue Mar  4 13:53:43 CET 2008 - locilka@suse.cz

- Replacing obsolete ag_background with new ag_process in Service
  YCP module.
- Adjusted RPM dependencies.

-------------------------------------------------------------------
Wed Feb 27 14:38:42 CET 2008 - coolo@suse.de

- new version
- V 2.16.30

-------------------------------------------------------------------
Fri Feb 22 15:34:10 CET 2008 - jsuchome@suse.cz

- added ProductControl::EnableModule, ProductControl::DisabledModule

-------------------------------------------------------------------
Thu Feb 21 18:09:33 CET 2008 - sh@suse.de

- Added new UI packages to Requires/BuildRequires in .spec file
- No more fullscreen for sw_single (coolo's wish)
- V 2.16.29

-------------------------------------------------------------------
Mon Feb 18 20:51:30 CET 2008 - coolo@suse.de

- fix build
- 2.16.28

-------------------------------------------------------------------
Mon Feb 18 17:10:17 CET 2008 - mzugec@suse.de

- NetworkService::NetworkRunningPopup() changed to confirmation

-------------------------------------------------------------------
Mon Feb 18 14:13:07 CET 2008 - lslezak@suse.cz

- URL::Parse() - parse "dir:///" correctly

-------------------------------------------------------------------
Fri Feb 15 13:53:34 CET 2008 - jsrain@suse.cz

- added variables to define whether installing from RPM packages
  or images

-------------------------------------------------------------------
Thu Feb 14 11:59:42 CET 2008 - mzugec@suse.de

- added Confirm::RunningNetwork() for bnc#360571
- 2.16.27

-------------------------------------------------------------------
Wed Feb 13 12:15:22 CET 2008 - jsrain@suse.cz

- Defined filename of file to force update instead of installation

-------------------------------------------------------------------
Fri Feb  8 10:40:25 CET 2008 - locilka@suse.cz

- Umounts performed by InstExtensionImage use -f -l -d (force,
  lazy, free the used loop device as well).

-------------------------------------------------------------------
Thu Feb  7 15:50:24 CET 2008 - locilka@suse.cz

- Module InstExtensionImage moved here from installation.
- Added possibility to disintegrate extensions integrated by
  InstExtensionImage module.
- 2.16.26

-------------------------------------------------------------------
Wed Feb  6 16:51:28 CET 2008 - locilka@suse.cz

- Restoring buttons in ProductControl after every single client
  call to prevent from breaking the installation workflow.

-------------------------------------------------------------------
Tue Feb  5 10:36:52 CET 2008 - kmachalkova@suse.cz

- Progress.ycp: Use the presence of progress bar widget to determine
  whether some progress is running (querying progress counter is not
  enough, previous modules might have failed to reset it correctly)

-------------------------------------------------------------------
Mon Feb  4 18:07:47 CET 2008 - mzugec@suse.de

- Confirm::RunningNetwork() moved to
  NetworkService::NetworkRunningPopup()

-------------------------------------------------------------------
Fri Feb  1 13:00:18 CET 2008 - locilka@suse.cz

- Added new functions into the URL module: MakeMapFromParams and
  MakeParamsFromMap.
- Fixed deprecated find() calls in URL module.
- 2.16.25

-------------------------------------------------------------------
Mon Jan 28 16:28:34 CET 2008 - locilka@suse.cz

- Adjusted SCR agent for SuSEfirewall2 sysconfig file. Values can
  use also single quotes, not only double-quotes (bnc#327565).

-------------------------------------------------------------------
Mon Jan 28 13:14:13 CET 2008 - locilka@suse.cz

- Removing useless Wizard() calls in ProductControl to minimize the
  Wizard redrawing.

-------------------------------------------------------------------
Mon Jan 28 13:00:19 CET 2008 - aschnell@suse.de

- support Qt and Gtk frontend in startup scripts
- 2.16.24

-------------------------------------------------------------------
Sun Jan 27 21:22:06 CET 2008 - coolo@suse.de

- fixing changelog

-------------------------------------------------------------------
Thu Jan 24 15:16:44 CET 2008 - mzugec@suse.cz

- replace deprecated NetworkDevices by NetworkInterfaces
- 2.16.23

-------------------------------------------------------------------
Thu Jan 24 10:09:37 CET 2008 - lslezak@suse.cz

- Fixed testing UI::WidgetExists() call result (it can return nil,
  it must be explicitly compared to true)
- Added pre-requires for fillup into .spec file (for filling up
  sysconfig.yast2 template)
- 2.16.23

-------------------------------------------------------------------
Tue Jan 22 13:25:44 CET 2008 - lslezak@suse.cz

- Progress::New() can be called recursively - a nested progress
  can run inside the main progress (part of bug #352007)
- added wizard/doc/examples/progress_*.ycp examples how to use
  this feature
- 2.16.22

-------------------------------------------------------------------
Mon Jan 21 14:49:30 CET 2008 - locilka@suse.cz

- Disabled HTTP and HTTPS services in list of hard-coded
  SuSEfirewall2 services (replaced with services defined by pkgs).
- Disabled also SSH, DHCP server/client, NIS client.
- Function GetFilenameFromServiceDefinedByPackage has been made
  global.
- Fixed SuSEFirewall testsuite and possibly conflicting services.

-------------------------------------------------------------------
Fri Jan 18 18:04:57 CET 2008 - kmachalkova@suse.cz

- Re-enabled threading in ncurses UI (bug #164999, FaTE #301899)

-------------------------------------------------------------------
Thu Jan 17 13:15:45 CET 2008 - lslezak@suse.cz

- use `BusyIndicator widget for `tick subprogress in Progress::
  (#351933)
- register AcceptWrongDigest AcceptUnknownDigest callbacks
- 2.16.21

-------------------------------------------------------------------
Fri Jan 11 14:11:16 CET 2008 - mzugec@suse.de

- remove ocurrences of deprecated NetworkInterfaces::device_name

-------------------------------------------------------------------
Tue Jan  8 17:20:27 CET 2008 - mzugec@suse.cz

- added NetworkInterfaces module (NetworkDevices will be deprecated)
- 2.16.20

-------------------------------------------------------------------
Tue Jan  8 13:06:46 CET 2008 - jsrain@suse.cz

- disable tab-completion after -i, --install, --remove and
  -- update (#341706)

-------------------------------------------------------------------
Tue Jan  8 11:40:54 CET 2008 - kmachalkova@suse.cz

- Fixed crash when running text-mode menu as non-root user (new
  libyui throws an exception if SelectionBox entry is nil)

-------------------------------------------------------------------
Tue Jan  8 10:42:05 CET 2008 - jsrain@suse.cz

- offer possibility to define UI via cmdline parameter (#348817)

-------------------------------------------------------------------
Fri Jan  4 10:47:10 CET 2008 - lslezak@suse.cz

- Progress:: do not replace the subprocess widget, try to reuse the
  existing widget if possible (avoids screen flickering) (#350584)
- 2.16.19

-------------------------------------------------------------------
Thu Dec 13 17:47:39 CET 2007 - mzugec@suse.de

- NetworkDevices::CleanCacheRead() to reset and re-read
.sysconfig.network.ifcfg* because of network proposal (#170558)
- NetworkDevices::GetDeviceTypes() - list of netcard devices for
this architecture
- NetworkDevices::GetDevTypeDescription() moved from network module
(routines/summary device_types, routines/complex device_names)
- 2.16.18

-------------------------------------------------------------------
Mon Dec 10 12:31:44 CET 2007 - locilka@suse.cz

- Adjusted RPM dependencies:
    * Conflicts yast2-country < 2.16.3 because of moving some files
      from that package here.
    * yast2-pkg-bindings >= 2.16.5 needed already in build-time.

-------------------------------------------------------------------
Fri Dec  7 13:34:11 CET 2007 - lslezak@suse.cz

- Progress:: - added support for subprogress
  (see Progress::Subprogress*() functions)
- InitPackageCallbacks() - register Process* callbacks
- 2.16.17

-------------------------------------------------------------------
Fri Dec  7 13:22:17 CET 2007 - jsuchome@suse.cz

- country.ycp and country_long.ycp moved here from yast2-country
  to remove a dependency on yast2-country by some packages

-------------------------------------------------------------------
Fri Dec  7 11:18:01 CET 2007 - jsrain@suse.cz

- fixed validation of CWM tab widget (#346751)

-------------------------------------------------------------------
Thu Dec  6 17:36:11 CET 2007 - mzugec@suse.cz

- added vlan into device types list

-------------------------------------------------------------------
Wed Dec  5 17:32:22 CET 2007 - sh@suse.de

- Dropped obsolete --noborder option for /sbin/yast2

-------------------------------------------------------------------
Mon Dec  3 16:43:50 CET 2007 - locilka@suse.cz

- Adjusted RPM dependencies: mod_UI in yast2-core.
- Updated Progress with icons to rather use Image-Dimm support
  if available.
- Added new Icon YCP module to provide basic acces to icon files.
- Popup::ConfirmAbort now uses Icons.
- 2.16.16

-------------------------------------------------------------------
Mon Dec  3 14:24:02 CET 2007 - ug@suse.de

- XMLToYCPString added to convert an XML string to
  YCP data

-------------------------------------------------------------------
Thu Nov 29 15:35:40 CET 2007 - locilka@suse.cz

- Progress module has been extended to show icons for stages.
  Function NewProgressIcons() just extends the New() function
  with list of images to be shown.

-------------------------------------------------------------------
Thu Nov 29 13:19:11 CET 2007 - mzugec@suse.cz

- for AY Confirm::Detection popup has timeout 10 seconds (#192181)
- 2.16.15

-------------------------------------------------------------------
Tue Nov 27 19:13:03 CET 2007 - sh@suse.de

- Require yast2-core >= 2.16.10 in .spec
- 2.16.14

-------------------------------------------------------------------
Tue Nov 27 16:48:57 CET 2007 - mvidner@suse.cz

- Wizard::ShowReleaseNotesButton id is string, not any.
- 2.16.13

-------------------------------------------------------------------
Tue Nov 27 13:47:41 CET 2007 - mvidner@suse.cz

- /sbin/yast2: Factored out the y2base loop. Exit it on failure (#343258).

-------------------------------------------------------------------
Fri Nov 23 16:21:28 CET 2007 - mzugec@suse.cz

- fixed URL module for "smb" type
- 2.16.12

-------------------------------------------------------------------
Thu Nov 22 17:45:45 CET 2007 - locilka@suse.cz

- Fixed URL.ycp documentation, added some examples.

-------------------------------------------------------------------
Wed Nov 21 15:36:03 CET 2007 - mzugec@suse.cz

- title-style capitalization of GetDeviceType() (#223873)

-------------------------------------------------------------------
Tue Nov 20 10:50:24 CET 2007 - locilka@suse.cz

- Added new Internet::ShutdownAllLocalDHCPClients function
  for killing dhcpcd (#308577).

-------------------------------------------------------------------
Mon Nov 19 17:58:09 CET 2007 - kmachalkova@suse.cz

- Initialize locale variables (UTF-8 or not) properly to prevent
  displaying garbled characters in console (#335246) (thanks, mfabian
  and werner)

-------------------------------------------------------------------
Fri Nov 16 11:03:43 CET 2007 - locilka@suse.cz

- SCR agent for any_XML has been moved from yast2-packager-2.16.5
  to yast2-2.16.11 (#332187).
- Adjusted RPM dependencies.
- 2.16.11

-------------------------------------------------------------------
Fri Nov  9 12:23:00 CET 2007 - jsrain@suse.cz

- added manpage for yast (#336004)
- initialize product name during live installation properly
  (#297609)
- changed labels of software confirmation popup to Install/Cancel,
  resp. Uninstall/Cancel (#215195)
- 2.16.10

-------------------------------------------------------------------
Wed Nov  7 20:59:53 CET 2007 - mzugec@suse.cz

- added new function ListDevicesExcept(string)
- 2.16.9

-------------------------------------------------------------------
Tue Nov  6 18:22:47 CET 2007 - locilka@suse.cz

- Added new YCP module AutoinstData (which holds all data shared
  between Autoinstallation and other YaST modules) to break cyclic
  dependencies.
- Adjusted RPM dependencies.
- 2.16.8

-------------------------------------------------------------------
Mon Nov  5 11:19:38 CET 2007 - locilka@suse.cz

- Dirinstall-related global data added to Installation YCP module.
- 2.16.7

-------------------------------------------------------------------
Fri Nov  2 14:27:14 CET 2007 - locilka@suse.cz

- YCP module Internet moved from yast2-network to yast2 to remove
  RPM dependencies.
- Adjusted RPM dependencies.
- Added some more texts for firewall services defined by packages.
- Some functions from Internet were moved to newly created
  InternetDevices because of dependency on Provirer module.
- 2.16.6

-------------------------------------------------------------------
Thu Nov  1 16:44:07 CET 2007 - locilka@suse.cz

- Update/backup-related variables were moved from  Update::* to
  Installation::update_* to remove RPM dependencies.
- 2.16.5

-------------------------------------------------------------------
Wed Oct 31 13:19:42 CET 2007 - locilka@suse.cz

- installedVersion and updateVersion moved from 'Update' to
  'Installation' YCP module to remove dependencies.
- 2.16.4

-------------------------------------------------------------------
Tue Oct 30 17:24:06 CET 2007 - locilka@suse.cz

- Modules Hotplug and HwStatus moved here from yast2-installation
  to remove yast2-storage dependency on yast2-installation.
- Adjusted RPM dependencies.
- 2.16.3

-------------------------------------------------------------------
Tue Oct 23 08:10:22 CEST 2007 - jsrain@suse.cz

- kernel-bigsmp renamed to kernel-pae
- 2.16.2

-------------------------------------------------------------------
Thu Oct 11 11:52:23 CEST 2007 - locilka@suse.cz

- New function FileUtils::MD5sum.
- Merging every single workflow only once, skipping duplicate
  additional workflows even if provided by a different file name
  (#332436).
- Merging control-file texts in WorkflowManager as well (#271608).

-------------------------------------------------------------------
Thu Oct  4 16:29:01 CEST 2007 - jsrain@suse.cz

- install bigsmp kernel regardless the memory size (Fate #159006)
- 2.16.1

-------------------------------------------------------------------
Wed Oct  3 09:39:45 CEST 2007 - mvidner@suse.cz

- Do not try to package COPYRIGHT.english, it is gone from
  devtools (#299144).
- 2.16.0

-------------------------------------------------------------------
Wed Sep 26 18:06:50 CEST 2007 - kmachalkova@suse.cz

- Text-mode control center: do not show groups containing no modules
  to the user (#309452)

-------------------------------------------------------------------
Wed Sep 12 11:24:50 CEST 2007 - jsrain@suse.cz

- reverted Fate #159006 (always using bigsmp kernel if PAE detected)
  (#309468)
- 2.15.58

-------------------------------------------------------------------
Tue Sep 11 10:23:08 CEST 2007 - varkoly@suse.de

- Fixed Provides list (#309420)

-------------------------------------------------------------------
Mon Sep 10 11:41:49 CEST 2007 - locilka@suse.cz

- Fixed agent for /content file to correctly identify the key and
  the value (#305495).
- 2.15.57

-------------------------------------------------------------------
Thu Sep  6 14:30:06 CEST 2007 - tgoettlicher@suse.de

- fixed mouse cursor for links (#304679)
- 2.15.56

-------------------------------------------------------------------
Wed Sep  5 12:48:58 CEST 2007 - jsrain@suse.cz

- handle missing /usr/bin/id properly (#307375)
- 2.15.55

-------------------------------------------------------------------
Mon Sep  3 14:25:19 CEST 2007 - mvidner@suse.cz

- Mail via AutoYaST: do not omit the colon separator in /etc/aliases;
  fixed warnings about undefined variables (#304190).
- 2.15.54

-------------------------------------------------------------------
Mon Sep  3 13:08:17 CEST 2007 - lslezak@suse.cz

- added fallback for "kernel-iseries64" - use "kernel-ppc64",
  when it's not available (#302246)
- properly check whether a kernel package is available (use package
  name instead of 'provides' capability), fixed check in 'repair'
  mode (#302246, #299683)
- added Package::PackageAvailable() and Package::PackageInstaled()
  functions to check whether a package is available or installed
  (they check package name in contrast to Package::IsAvailable()
  and Package::IsInstalled() which check 'provides' capability)
- 2.15.53

-------------------------------------------------------------------
Mon Sep  3 08:24:32 CEST 2007 - mvidner@suse.cz

- Use xmessage only if y2base fails. Don't use it for harmless
  warnings (#265263#c59).
- 2.15.52

-------------------------------------------------------------------
Fri Aug 31 10:34:10 CEST 2007 - locilka@suse.cz

- Fixing evaluation of unreadable cpuflags in Kernel.ycp (#303842).
- 2.15.51

-------------------------------------------------------------------
Thu Aug 30 11:25:02 CEST 2007 - jsrain@suse.cz

- removed the -s/--style option from manpage and help (#300362)

-------------------------------------------------------------------
Thu Aug 30 10:51:17 CEST 2007 - jsrain@suse.cz

- updated list of fallback kernels (no longer kernel-smp) (#304646)
- 2.15.50

-------------------------------------------------------------------
Thu Aug 30 10:23:29 CEST 2007 - jsrain@suse.cz

- updated list of modules not to add to initrd (#298726)
- 2.15.49

-------------------------------------------------------------------
Tue Aug 28 15:54:17 CEST 2007 - mzugec@suse.cz

- add filter and log for output of NetworkDevices::List() (#303858)

-------------------------------------------------------------------
Tue Aug 28 12:12:49 CEST 2007 - locilka@suse.cz

- Fixed SuSEFirewall to better handle erroneous data from
  NetworkDevices module (#303858).

-------------------------------------------------------------------
Mon Aug 27 11:59:50 CEST 2007 - sh@suse.de

- Fixed bug #304776: save_y2logs usage message

-------------------------------------------------------------------
Fri Aug 24 13:21:57 CEST 2007 - mzugec@suse.cz

- add "ath" into "netcard" macro in NetworkDevices (#288450)
- 2.15.48

-------------------------------------------------------------------
Sun Aug 12 12:13:36 CEST 2007 - coolo@suse.de

- avoid conflicts without version

-------------------------------------------------------------------
Fri Aug 10 13:56:42 CEST 2007 - locilka@suse.cz

- Preselect "Add Online Repositories Before Installation" check-box
  in the "Installation Mode" dialog (#299207).
- 2.15.47

-------------------------------------------------------------------
Fri Aug 10 12:28:27 CEST 2007 - jsrain@suse.cz

- conflict older versions of packages which files were moved here
  from (#294054)
- 2.15.46

-------------------------------------------------------------------
Fri Aug 10 11:10:34 CEST 2007 - locilka@suse.cz

- Updated firewall-related texts for services defined by packages.

-------------------------------------------------------------------
Thu Aug  2 14:54:01 CEST 2007 - lslezak@suse.cz

- register download callbacks (#292629)
- 2.15.45

-------------------------------------------------------------------
Mon Jul 30 13:08:04 CEST 2007 - jsrain@suse.cz

- install bigsmp kernel regardless the memory size (Fate #159006)
- 2.15.42

-------------------------------------------------------------------
Thu Jul 26 10:07:51 CEST 2007 - jsrain@suse.cz

- added Provides: yast2-devel to yast2-devel-doc
- 2.15.43

-------------------------------------------------------------------
Wed Jul 25 14:46:56 CEST 2007 - locilka@suse.cz

- Renamed yast2-devel to yast2-devel-doc (FATE #302461).
- 2.15.42

-------------------------------------------------------------------
Sun Jul 22 10:02:08 CEST 2007 - mzugec@suse.de

- don't use getcfg in IsConnected function
- 2.15.41

-------------------------------------------------------------------
Wed Jul 18 16:56:45 CEST 2007 - lslezak@suse.cz

- PackageCallbacksInit.ycp - register ProgressReport callbacks
- 2.15.40

-------------------------------------------------------------------
Thu Jul 12 15:01:28 CEST 2007 - jsrain@suse.cz

- disabled rpmlint checks for .desktop files in order to build
- 2.15.39

-------------------------------------------------------------------
Wed Jul  4 11:47:40 CEST 2007 - locilka@suse.cz

- Fixed initrd testsuite
- 2.15.38

-------------------------------------------------------------------
Mon Jul  2 15:16:20 CEST 2007 - locilka@suse.cz

- Fixed adding of firewall custom rules in case of empty
  destination port but source port set (#284998).

-------------------------------------------------------------------
Thu Jun 28 21:33:42 CEST 2007 - jsrain@suse.cz

- added mode for live CD installation
- several updates for live CD installation

-------------------------------------------------------------------
Thu Jun 21 17:35:48 CEST 2007 - adrian@suse.de

- fix changelog entry order

-------------------------------------------------------------------
Wed Jun 20 11:56:36 CEST 2007 - locilka@suse.cz

- Extending Installation module to provide persistent information
  in Instalaltion Mode dialog.

-------------------------------------------------------------------
Tue Jun 19 13:02:27 CEST 2007 - kmachalkova@suse.cz

- Respect user's choice and never unset LANG (yast2-funcs)
- Do not append .UTF-8 suffix to POSIX and C locale (/sbin/yast2)
  (#285178)
- 2.15.37

-------------------------------------------------------------------
Tue Jun 19 08:28:57 CEST 2007 - locilka@suse.cz

- Allowing to go back in the installation workflow even if the
  workflow has changed. The condition must be explicitly set in
  the control file.

-------------------------------------------------------------------
Mon Jun 18 17:13:55 CEST 2007 - jsrain@suse.cz

- check patch lenght before calling substring (#283146)

-------------------------------------------------------------------
Thu Jun 14 15:57:58 CEST 2007 - kmachalkova@suse.cz

- Enable setting color theme of ncurses UI (Y2NCURSES_COLOR_THEME
  variable added to sysconfig, exported by /sbin/yast2 if defined)
  (FaTE #301893))

-------------------------------------------------------------------
Tue Jun 12 18:05:51 CEST 2007 - mzugec@suse.cz

- fixed CheckDomain function - allow "." character at the end
of domain name (suse.cz.)
- 2.15.36

-------------------------------------------------------------------
Thu Jun  7 10:14:06 CEST 2007 - lslezak@suse.cz

- speed up PackageSystem::InstallKernel() - call rpm directly
  instead of starting the package manager
- display licenses in the command line mode properly,
  fixed prompt when removing packages (#270910)

-------------------------------------------------------------------
Tue Jun  5 21:22:50 CEST 2007 - locilka@suse.cz

- Extended PackageLock::Check function to allow to 'Retry' getting
  the package management lock (#280383).

-------------------------------------------------------------------
Fri Jun  1 09:51:24 CEST 2007 - mzugec@suse.cz

- add function NetworkService::isNetworkRunning()
- NetworkStorage moved here from yast2-network
- 2.15.35

-------------------------------------------------------------------
Wed May 30 13:48:27 CEST 2007 - sh@suse.de

- Fixed bug #278790: save_y2logs complains about missing RPM DB

-------------------------------------------------------------------
Tue May 29 15:53:15 CEST 2007 - lslezak@suse.cz

- updated metadata in the sysconfig file (#278612)

-------------------------------------------------------------------
Fri May 25 10:59:56 CEST 2007 - jsrain@suse.cz

- fixed spec file (removed duplicate .desktop files translations)
- removed translations from .desktop-files (#271209)
- 2.15.34

-------------------------------------------------------------------
Mon May 21 16:04:31 CEST 2007 - kmachalkova@suse.cz

- Do not show empty xmessage window if nothing is printed to stderr
  after yast module has exited (mvidner's patch for #265263)

-------------------------------------------------------------------
Mon May 21 13:39:58 CEST 2007 - jsrain@suse.cz

- fixed chrp board detection (PPC) (#273606)
- do not check UI mode when enabling the 'Use LDAP' widget in
  service dialog (#274649)

-------------------------------------------------------------------
Thu May 17 17:57:17 CEST 2007 - lslezak@suse.cz

- Fixed testsuite for String.ycp
- 2.15.33

-------------------------------------------------------------------
Thu May 17 17:08:57 CEST 2007 - kmachalkova@suse.cz

- Do not request link state of network devices from ethtool (ask
  sysfs instead) so that yast2 does not require ethtool (#256382)

-------------------------------------------------------------------
Wed May 16 11:52:52 CEST 2007 - locilka@suse.cz

- Added checking for allowed "ssh" TCP port into
  SuSEFirewallProposal module additionaly to "service:sshd"
  (related to #274761).

-------------------------------------------------------------------
Wed May  9 13:47:10 CEST 2007 - lslezak@suse.cz

- fixed units - use "kB" instead of "KB" in strings (#270935)

-------------------------------------------------------------------
Mon May  7 14:47:41 CEST 2007 - mvidner@suse.cz

- save_y2logs: do not query the RPM database if there is none, as
  in the inst-sys (#270321).

-------------------------------------------------------------------
Fri May  4 15:28:26 CEST 2007 - locilka@suse.cz

- Added new refresh-srv-def-by-pkgs-trans.sh script that creates
  a YCP file containing translations for services defined by
  packages (FATE #30068).
- Added yast2-services-translations.ycp file with translations,
  textdomain is "firewall-services".
- Changed SuSEFirewallProposal to use new definition of services
  instead the old one from SuSEFirewallServices.
- Fixed BuildRequires (yast2-perl-bindings) after moving
  Mail-related perl modules to yast2 package.
- 2.15.32

-------------------------------------------------------------------
Thu May  3 14:44:05 CEST 2007 - varkoly@suse.de

- Add new module file MailAlias.ycp (269867 - build cycle between
  yast2-users and yast2-mail)
- 2.15.31

-------------------------------------------------------------------
Thu May  3 14:20:41 CEST 2007 - locilka@suse.cz

- Present more information to the user when calling a YaST client
  fails (#267886).

-------------------------------------------------------------------
Thu Apr 19 16:30:05 CEST 2007 - mzugec@suse.cz

- added GetIP(device) function to get first+additional addresses (#264393)
- 2.15.30

-------------------------------------------------------------------
Thu Apr 19 11:09:13 CEST 2007 - jsrain@suse.cz

- fixed path to GNOME control center (#245970)

-------------------------------------------------------------------
Wed Apr 18 08:33:37 CEST 2007 - locilka@suse.cz

- FileUtils::CheckAndCreatePatch function has been fixed not to
  turn "/" into empty string (#203363).
- 2.15.29

-------------------------------------------------------------------
Fri Apr 13 16:36:09 CEST 2007 - locilka@suse.cz

- Added 'modified' flag into SuSEFirewallServices module. This
  makes SuSEFirewall module to restart SuSEfirewall2 in case of
  changed only SuSEFirewallServices settings.

-------------------------------------------------------------------
Thu Apr 12 14:05:24 CEST 2007 - locilka@suse.cz

- Added new SetNeededPortsAndProtocols() function into
  SuSEFirewallServices module. It allows to modify services defined
  by packages described in FATE #300687.
- 2.15.28

-------------------------------------------------------------------
Thu Apr 12 13:09:40 CEST 2007 - mvidner@suse.cz

- Detect Efika board type, handle it like Pegasos (#259827).
- Fixed /sbin/yast2 to pass on the return value of y2base and of the
  control center (#263412).
- Let /sbin/yast2 redirect its output to xmessage if appropriate
  (#211392).
- 2.15.27

-------------------------------------------------------------------
Wed Apr 11 10:14:42 CEST 2007 - lslezak@suse.cz

- properly detect PV/FV Xen machine (#255217)
- 2.15.26

-------------------------------------------------------------------
Fri Apr  6 15:34:36 CEST 2007 - locilka@suse.cz

- Adding new Installation::reboot_net_settings that will point to
  a file storing current nework services settings when rebooting
  a computer during installation (#258742).
- Adding comments for Installation::* variables
- 2.15.25

-------------------------------------------------------------------
Fri Apr  6 11:18:10 CEST 2007 - lslezak@suse.cz

- register Pkg::CallbackAuthentication() callback (#190609)
- 2.15.24

-------------------------------------------------------------------
Mon Apr  2 14:15:53 CEST 2007 - jsuchome@suse.cz

- fixed restarting after Patch CD update (#259825)
- 2.15.23

-------------------------------------------------------------------
Mon Apr  2 14:11:12 CEST 2007 - lslezak@suse.cz

- register new callbacks Pkg::CallbackSourceCreateInit/Destroy()
  and Pkg::CallbackSourceReportInit/Destroy() (#251726)

-------------------------------------------------------------------
Mon Apr  2 10:59:49 CEST 2007 - locilka@suse.cz

- Changed Firewall proposal to be unified with other network
  proposals, e.g., "Firewall is enabled (disable)" (#259778).

-------------------------------------------------------------------
Fri Mar 30 08:23:46 CEST 2007 - locilka@suse.cz

- SCR agent proc_meminfo.scr moved from yast2-storage to yast2

-------------------------------------------------------------------
Thu Mar 29 15:45:49 CEST 2007 - locilka@suse.cz

- Added new WorkflowManager testsuite
- Added some debugging functions into WorkflowManager
- Changed ProductControl for easier testing

-------------------------------------------------------------------
Wed Mar 28 17:09:39 CEST 2007 - locilka@suse.cz

- Some testsuites have been moved from yast2-packager to yast2
- 2.15.22

-------------------------------------------------------------------
Wed Mar 28 15:59:03 CEST 2007 - locilka@suse.cz

- A new YCP module WorkflowManager has been created in order to
  unifys Add-On and Patterns in their possibility to influence the
  installation and configuration workflow (FATE #129).
- 2.15.21

-------------------------------------------------------------------
Fri Mar 23 12:47:17 CET 2007 - jsrain@suse.cz

- use Qt control center instead of Gtk and vice versa if the preffered
  one doesn't exist, fixed path to Gtk control center (#255745)
- fixed focus switching when changing dialogs in tree dialog (#239775)

-------------------------------------------------------------------
Wed Mar 21 16:12:54 CET 2007 - locilka@suse.cz

- Using SuSEFirewall::SuSEFirewallIsInstalled also internally in
  some SuSEFirewall functions.

-------------------------------------------------------------------
Wed Mar 21 07:50:59 CET 2007 - lslezak@suse.cz

- added hwinfo/classnames.ycp (from yast2-tune) (#253486)
- 2.15.20

-------------------------------------------------------------------
Mon Mar 19 16:37:40 CET 2007 - jsrain@suse.cz

- fixed selecting proper dialog in DialogTree in case of widget
  validation failed (#253488)

-------------------------------------------------------------------
Tue Mar 13 10:07:05 CET 2007 - jsrain@suse.cz

- added yast2-perl-bindings to Requires (#253514)

-------------------------------------------------------------------
Mon Mar 12 11:54:18 CET 2007 - mzugec@suse.cz

- sysconfig/network: use IPADDR/PREFIXLEN as default instead of NETMASK (#231997)
- 2.15.19

-------------------------------------------------------------------
Mon Mar 12 08:42:07 CET 2007 - locilka@suse.cz

- Modules 'Product' and 'Installation' (installation settings) were
  moved from 'yast2-installation' to 'yast2' to minimize
  cross-package dependencies.
- Adjusted package-conflicts.
- 2.15.18

-------------------------------------------------------------------
Fri Mar  9 08:57:01 CET 2007 - locilka@suse.cz

- Changing 'xenbr0' in SuSEfirewall2's FW_FORWARD_ALWAYS_INOUT_DEV
  to 'xenbr+' to match all XEN bridges. XEN bridge name is newly
  dependent on network interface number (#233934).

-------------------------------------------------------------------
Thu Mar  8 18:21:35 CET 2007 - jsuchome@suse.cz

- added SLPAPI.pm, Perl API for SLP agent (#238680)
- 2.15.17

-------------------------------------------------------------------
Thu Mar  8 16:57:17 CET 2007 - locilka@suse.cz

- Module GetInstArgs moved from yast2-installation to yast2, many
  clients required yast2-installation only because of this module.
- Added documentation of functions into that module.

-------------------------------------------------------------------
Thu Mar  8 16:30:09 CET 2007 - jsrain@suse.cz

- added xinetd support to the CWM service start widget

-------------------------------------------------------------------
Wed Mar  7 13:26:03 CET 2007 - jsrain@suse.cz

- build correctly URL in case of multiple leading slashes in the
  path (#179623)

-------------------------------------------------------------------
Tue Mar  6 22:25:24 CET 2007 - locilka@suse.cz

- Adding more documentation into the FileUtils module (examples).

-------------------------------------------------------------------
Tue Mar  6 13:49:56 CET 2007 - locilka@suse.cz

- When updating the SuSEfirewall2 network interfaces, consider that
  interfaces needn't be assigned to zones only by SuSEFirewall but
  also by network modules. Do not change assignments which have
  been made already.

-------------------------------------------------------------------
Mon Mar  5 10:57:48 CET 2007 - locilka@suse.cz

- fixed SuSEFirewall testsuite
- 2.15.16

-------------------------------------------------------------------
Mon Mar  5 10:42:34 CET 2007 - jsrain@suse.cz

- fixed testsuite

-------------------------------------------------------------------
Fri Mar  2 08:54:41 CET 2007 - lslezak@suse.cz

- install Xen paravirtual drivers (xen-kmp-* package) if running in
  a fully virtualized guest (#241564)
- register new yast agents when a patch or a package has been
  installed (#250179)
- 2.15.15

-------------------------------------------------------------------
Thu Mar  1 17:58:14 CET 2007 - kmachalkova@suse.cz

- Added checking for root user into ncurses menu. If the user is not
  root, show notify popup and list only the modules that do not need
  root privileges (#246015)

-------------------------------------------------------------------
Thu Mar  1 16:43:01 CET 2007 - jsuchome@suse.cz

- Added command line help text describing format of the [string]
  type options (#248201)

-------------------------------------------------------------------
Wed Feb 28 15:20:00 CET 2007 - locilka@suse.cz

- Making yast2.rpm independent on SuSEfirewall2. The package is
  checked and installed in SuSEFirewall::Read() function. If user
  decides not to install it, Firewall functionality is disabled.
  Installing the SuSEfirewall2 package is possible only on the
  running system (#245506).
- Checking for firewall definitions installed during one YaST run.
  This check is forced when something tries to use unknown service
  definition.
- Disabling possibility to configure firewall in Installation in
  Network proposal when SuSEfirewall2 package is not installed.
- Changing directory of service definitions to
  /etc/sysconfig/SuSEfirewall2.d/services (bugzilla #247352
  comment #13).

-------------------------------------------------------------------
Wed Feb 28 11:26:14 CET 2007 - lslezak@suse.cz

- ProductControl::Run() - return `abort also in the firstboot
  stage (#247552)
- 2.15.14

-------------------------------------------------------------------
Tue Feb 27 12:47:36 CET 2007 - locilka@suse.cz

- Added and fixed support for Firewall Custom Rules (FATE #100068,
  FATE #120042).
- 2.15.13

-------------------------------------------------------------------
Fri Feb 23 11:30:05 CET 2007 - lslezak@suse.cz

- error handling in Package::Available*() - return nil if no
  installation source is available (#225484)
- 2.15.12

-------------------------------------------------------------------
Mon Feb 19 14:04:18 CET 2007 - lslezak@suse.cz

- NetworkPopup - fixed NFS browsing (the same problem was
  in #71064), display scan results in a simple popup
- 2.15.11

-------------------------------------------------------------------
Fri Feb 16 12:50:35 CET 2007 - lslezak@suse.cz

- added String::FormatFilename() and URL::FormatUrl() - functions
  for removing the middle part of an URL/file name (#221163)
- 2.15.10

-------------------------------------------------------------------
Thu Feb 15 09:24:32 CET 2007 - aosthof@suse.de

- Fixed ComputePackage() in library/system/src/Kernel.ycp to be
  able to check provided kernel packages in installed system

-------------------------------------------------------------------
Thu Feb 15 07:31:47 CET 2007 - lslezak@suse.cz

- register ScanDB callbacks (#219953)
- String.ycp - functions for formatting dowload rate string
  (required for #168935)
- /sbin/yast2 - added control center switching, configurable via
  sysconfig (fate #301082) (mmeeks)
- 2.15.9

-------------------------------------------------------------------
Tue Feb 13 17:17:43 CET 2007 - mvidner@suse.cz

- ModulesConf::RunDepmod: do it also on s390 (#192120).

-------------------------------------------------------------------
Mon Feb 12 13:08:46 CET 2007 - lslezak@suse.cz

- register TrustGpgKey() callback handler (#242087, #240771)
- 2.15.8

-------------------------------------------------------------------
Mon Feb 12 11:00:53 CET 2007 - jsrain@suse.cz

- added control center switching, configurable via sysconfig
  (fate #301082) (mmeeks)

-------------------------------------------------------------------
Fri Feb  9 14:55:20 CET 2007 - mvidner@suse.cz

- Set Mode::testMode () == "testsuite" automatically when running with
  yast2-testsuite (#243624).
- Adjusted SuSEFirewall testsuite to match the current
  Mode::testMode () implementation
- 2.15.7

-------------------------------------------------------------------
Fri Feb  9 13:14:43 CET 2007 - locilka@suse.cz

- Using SCR::UnregisterAgent() instead of SCR::UnmountAgent in
  SetDesktopIcon() in Wizard.ycp (#244046).

-------------------------------------------------------------------
Thu Feb  8 16:46:18 CET 2007 - locilka@suse.cz

- Tuning firewall services defined by packages (FATE #300687).
- Added a lot of documentation and examples and comments into the
  SuSEFirewall YCP module.
- 2.15.6

-------------------------------------------------------------------
Thu Feb  8 11:06:41 CET 2007 - kmachalkova@suse.cz

- Use UI::RunInTerminal in menu.ycp for text-mode only. In all other
  cases run appropriate module in Qt(Gtk)
- 2.15.5

-------------------------------------------------------------------
Wed Feb  7 16:15:41 CET 2007 - locilka@suse.cz

- Added support for firewall services defined by packages
  (FATE #300687).
- Adjusted SuSEFirewall testsuite.

-------------------------------------------------------------------
Mon Jan 29 16:10:53 CET 2007 - mzugec@suse.de

- Internet connection test fails on s390 (#238246)
- 2.15.4

-------------------------------------------------------------------
Tue Jan 23 10:03:01 CET 2007 - jsrain@suse.cz

- use --whatprovides when quering for an installed package (#76181)

-------------------------------------------------------------------
Mon Jan 22 17:53:17 CET 2007 - mzugec@suse.cz

- 2.15.3
- #237353 - use cache to avoid multiple confirmations for the same purpose

-------------------------------------------------------------------
Fri Jan 19 10:16:05 CET 2007 - jsuchome@suse.cz

- added new API to Popup: MessageDetails, WarningDetails, ErrorDetails,
  NotifyDetails (popup with text and Details button for extra info)

-------------------------------------------------------------------
Fri Jan 19 09:09:33 CET 2007 - locilka@suse.cz

- Added two new remarkable functions GetFirewallKernelModules and
  SetFirewallKernelModules into the SuSEFirewall module. They will
  allow to open FTP service in SuSEfirewall2.
- Adjusted testsuite on Firewall

-------------------------------------------------------------------
Thu Jan 18 15:16:45 CET 2007 - kmachalkova@suse.cz

- Avoid displaying empty strings in NetworkPopup (#220813, #223498)

-------------------------------------------------------------------
Tue Jan  9 11:23:04 CET 2007 - mzugec@suse.cz

- add bond device

-------------------------------------------------------------------
Mon Jan  8 18:09:00 CET 2007 - locilka@suse.cz

- Fixed handling Y2_GEOMETRY="-geometry XxY[+OffsX+OffsY]" and
  "--geometry XxY[+OffsX+OffsY]" in /sbin/yast2 call (#232568).

-------------------------------------------------------------------
Fri Jan  5 13:20:26 CET 2007 - lslezak@suse.cz

- gpg library: fixed export of a key, export key in ASCII or
  binary format, added passphrase widget/popup, API documentation,
  example code
- 2.15.2

-------------------------------------------------------------------
Thu Jan  4 15:45:00 CET 2007 - locilka@suse.cz

- Changed y2error() to y2warning() when using default value is
  Misc::SysconfigRead() (#231744).

-------------------------------------------------------------------
Thu Dec 21 10:19:00 CET 2006 - lslezak@suse.cz

- added a gpg library - a wrapper for gpg binary (GPG.ycp),
  CWM widgets (GPGWidgets.ycp)  (initial version)

-------------------------------------------------------------------
Thu Dec 14 15:06:25 CET 2006 - lslezak@suse.cz

- added Label::SkipButton() (#228370)

-------------------------------------------------------------------
Wed Dec 13 09:11:24 CET 2006 - lslezak@suse.cz

- URL.ycp: fixed url building and checking in Estonian locale
  (use [[:alpha:]] instead of [a-z] in regexps) (#227256)
- 2.15.1

-------------------------------------------------------------------
Thu Dec  7 15:30:30 CET 2006 - lslezak@suse.cz

- menu.ycp: `restart_menu is not needed anymore (#148683)

-------------------------------------------------------------------
Tue Dec  5 11:20:10 CET 2006 - kmachalkova@suse.cz

- Adapt ncurses menu.ycp for running yast modules as separate
  processes (#148683, #221254, #222547)
- Do not change LANG and LC_CTYPE when stdin does not support
  utf8 (testutf8 returns 0) (partly #179989)
- 2.15.0

-------------------------------------------------------------------
Tue Nov 28 09:04:31 CET 2006 - jsrain@suse.cz

- fixed board detection on PPC (#223872)
- 2.14.15

-------------------------------------------------------------------
Tue Nov 21 11:16:27 CET 2006 - mvidner@suse.cz

- Implemented yast2 --remove and yast2 --update (#222757).
  (It needs yast2-packager-2.14.8 to work.)
- 2.14.14

-------------------------------------------------------------------
Tue Nov 14 10:49:04 CET 2006 - kmachalkova@suse.cz

- Better selection of fastest available network device (checking
  for cable connection and status for NICs) (#214897)
- 2.14.13

-------------------------------------------------------------------
Mon Nov 13 17:26:19 CET 2006 - locilka@suse.cz

- Tuning the previous change not to use .target.tmpdir but using
  "/var/lib/YaST2" instead.
- 2.14.12

-------------------------------------------------------------------
Mon Nov 13 14:27:39 CET 2006 - locilka@suse.cz

- Calling /sbin/SuSEfirewall2 (start|stop) instead of
  Service::Start()/Service::Stop() for SuSEfirewall2_(init && setup)
  (#215416).
- Extended testsuite of SuSEFirewall module.
- 2.14.11

-------------------------------------------------------------------
Wed Nov  8 09:44:03 CET 2006 - mvidner@suse.cz

- Resubmitting to fix the build.
- 2.14.10

-------------------------------------------------------------------
Mon Nov  6 15:20:34 CET 2006 - mzugec@suse.cz

- #177560 - fixed corrupting sysconfig files after setting locale to et_EE
- set value to boolean if contains "yes" or "no"
- 2.14.9

-------------------------------------------------------------------
Fri Nov  3 15:37:06 CET 2006 - locilka@suse.cz

- Fixed handling of missign SuSE-release files (partly #217013).

-------------------------------------------------------------------
Fri Nov  3 10:58:21 CET 2006 - mvidner@suse.cz

- Manual page: documented the command line interface (jfriedl).

-------------------------------------------------------------------
Mon Oct 30 09:29:21 CET 2006 - locilka@suse.cz

- Stopping/Starting and/or Enabling/Disabling all SuSEfirewall2
  services even if one of them fails. Partly preventing from not
  writing the new status of services (bugzilla #215416).
- Restarting firewall in SuSEFirewall::ActivateConfiguration() even
  if the configuration is not changed but there are some RPC
  services in the configuration (bugzilla #186186).
- 2.14.8

-------------------------------------------------------------------
Wed Oct 25 11:13:38 CEST 2006 - locilka@suse.cz

- Writing the client's return value to the log (ProductControl)
  for easier debugging (#214886).

-------------------------------------------------------------------
Tue Oct 24 15:50:54 CEST 2006 - lslezak@suse.cz

- .etc.policykit agent - added documentation
- fixed script callback registration

-------------------------------------------------------------------
Tue Oct 24 09:44:20 CEST 2006 - jsrain@suse.cz

- lazy initialization of list of YaST modules for bash completion
  (#212928)

-------------------------------------------------------------------
Mon Oct 23 17:14:04 CEST 2006 - lslezak@suse.cz

- added .etc.policykit agent (reads/writes
  /etc/PolicyKit/privilege.d/*.privilege files), used for
  handling powermanagement permissions (fate #301180, bug #214272)
- 2.14.7

-------------------------------------------------------------------
Wed Oct 18 15:12:08 CEST 2006 - locilka@suse.cz

- Returning `abort from ProductControl::Run in case of Abort button
  pressed during the second stage installation (FATE #300422).
- 2.14.6

-------------------------------------------------------------------
Wed Oct 18 13:47:50 CEST 2006 - kmachalkova@suse.cz

- NetworkDevices: return device type (e.g. netcard, modem,..) in
  human readable form
- NetworkPopup: display more information (besides device id also
  type, name and IP address)
- Moved NetworkPopup.ycp from library/wizard to library/network
- 2.14.5

-------------------------------------------------------------------
Mon Oct 16 16:34:58 CEST 2006 - lslezak@suse.cz

- register script callbacks (feature #100233)
- 2.14.4

-------------------------------------------------------------------
Mon Oct 16 11:23:48 CEST 2006 - mvidner@suse.cz

- /sbin/yast2: make ldd "not found" messages visible so that there is
  a hint about why a UI plugin is not working (#211392).

-------------------------------------------------------------------
Tue Oct 10 18:02:17 CEST 2006 - mvidner@suse.cz

- It is now configurable whether to use Qt or GTK GUI,
  see "man yast2" (F#301083).
- 2.14.3

-------------------------------------------------------------------
Tue Oct  3 12:38:46 CEST 2006 - jsrain@suse.cz

- reverted bigsmp kernel usage
- 2.14.2

-------------------------------------------------------------------
Mon Oct  2 16:38:20 CEST 2006 - jsrain@suse.cz

- merged texts from proofread
- install bigsmp kernel regardless the memory size
- 2.14.1

-------------------------------------------------------------------
Wed Sep 27 11:02:10 CEST 2006 - jsrain@suse.cz

- merged 10.2-only patches to SVN repository
- fixed Cell detection (#206539)
- 2.14.0

-------------------------------------------------------------------
Mon Sep 18 16:35:26 CEST 2006 - lslezak@suse.cz

- use the new source callbacks (feature #1466),
  require yast2-pkg-bindigs >= 2.13.95
- 2.13.81

-------------------------------------------------------------------
Fri Sep 15 10:02:49 CEST 2006 - mvidner@suse.cz

- Refactored Progress.ycp (but reverted the interface change).
- 2.13.80

-------------------------------------------------------------------
Wed Aug 30 16:31:11 CEST 2006 - sh@suse.de

- Added output of "rpm -qa" to save_y2logs
  upon request at all-hands meeting 2006-08-29
- 2.13.79

-------------------------------------------------------------------
Wed Aug 30 15:23:33 CEST 2006 - locilka@suse.cz

- DnsServerPunycode module moved from yast2-dns-server to yast2
  as Punycode module.
- 2.13.78

-------------------------------------------------------------------
Wed Aug 23 16:27:16 CEST 2006 - jsrain@suse.cz

- added release-specific Xvnc parameters
- 2.13.77

-------------------------------------------------------------------
Wed Aug 23 09:59:40 CEST 2006 - jsrain@suse.cz

- kernel-smp package is dropped for 10.2
- simplified kernel package detection for PPC for 10.2 (#195049)
- 2.13.76

-------------------------------------------------------------------
Tue Aug 22 19:24:18 CEST 2006 - mvidner@suse.cz

- CWM::ShowAndRun: documented disable_buttons.

-------------------------------------------------------------------
Thu Aug 17 16:40:58 CEST 2006 - jsrain@suse.cz

- initialize patch/delta RPM callbacks
- 2.13.75

-------------------------------------------------------------------
Thu Aug 10 15:25:59 CEST 2006 - locilka@suse.cz

- Moved (x)inetd agent from yast2-inetd to yast2
- 2.13.74

-------------------------------------------------------------------
Wed Aug  9 15:37:45 CEST 2006 - jsrain@suse.cz

- fixed recognizing pegasos, cell and maple boot requirements (PPC)
  (#192957)

-------------------------------------------------------------------
Wed Aug  9 14:19:23 CEST 2006 - kmachalkova@suse.cz

- Added new Address::CheckMAC() and Address::ValidMAC() functions.
- 2.13.73

-------------------------------------------------------------------
Mon Aug  7 11:07:31 CEST 2006 - locilka@suse.cz

- Added new IP::IPv4ToBits() and IP::BitsToIPv4() functions.

-------------------------------------------------------------------
Fri Aug  4 16:21:43 CEST 2006 - jsrain@suse.cz

- added mode X-version-specific paths
- 2.13.72

-------------------------------------------------------------------
Thu Aug  3 14:51:46 CEST 2006 - mvidner@suse.cz

- Start-up speed-up: don't read all desktop files to find our icon.
  Thanks to Michael Meeks for profiling.
- 2.13.71

-------------------------------------------------------------------
Wed Aug  2 16:00:12 CEST 2006 - jsrain@suse.cz

- Added more X-version-specific paths
- 2.13.70

-------------------------------------------------------------------
Wed Aug  2 10:08:50 CEST 2006 - locilka@suse.cz

- Added new module SuSEFirewallExpertRules managing expert ACCEPT
  rules of SuSEfirewall2.
- Port-ranges-related functionality in SuSEFirewall module moved
  to new module PortRanges.

-------------------------------------------------------------------
Tue Aug  1 16:10:01 CEST 2006 - jsrain@suse.cz

- Added module and data file specifying X11 paths

-------------------------------------------------------------------
Wed Jul 26 11:40:32 CEST 2006 - locilka@suse.cz

- Added new FileUtils::CheckAndCreatePath function that checks the
  current system for path existency and offers its creation if it
  doesn't exist.
- 2.13.69

-------------------------------------------------------------------
Tue Jul 25 15:50:15 CEST 2006 - jsrain@suse.cz

- fixed error popup if log of mkinitrd could not be run (#156762)
- prevent from crash in DialogTree.ycp (#191237)

-------------------------------------------------------------------
Mon Jul 24 09:42:55 CEST 2006 - locilka@suse.cz

- Fixed handling of multiline entries in the SuSEfirewall2
  sysconfig file. Newline characters were removed when joining
  multiline entries together. By now, .sysconfig.SuSEfirewall2
  returns values as it reads them, newlines are replaced with
  spaces in SuSEFirewall::Read() (#194419).

-------------------------------------------------------------------
Tue Jul 18 16:02:46 CEST 2006 - jsrain@suse.cz

- fixed handling of translated strings in control file (eg.
  congratulate string)
- 2.13.68

-------------------------------------------------------------------
Tue Jul 18 10:24:24 CEST 2006 - locilka@suse.cz

- Fixed proposal to reflect the current status better. Network
  interfaces might be assigned to the zone with 'any' in 'EXT'.
  If there are no network interfaces but SSH port is open, proposal
  informs about it (#154401).
- If there are only dial-up interfaces, SSH port can be also
  enabled and correctly informs about the current state.

-------------------------------------------------------------------
Sun Jul 16 08:54:55 CEST 2006 - olh@suse.de

- introduce a Linuxrc::display_ip and use it instead of Arch::s390
- 2.13.67

-------------------------------------------------------------------
Fri Jul 14 17:09:02 CEST 2006 - locilka@suse.cz

- Added better checking for wrong port-ranges. Invalid ones are
  stored in the configuration but ignored for firewall functions,
  such as joining port ranges.
- Joining ranges is possible only for TCP and UDP because other
  protocols don't support port ranges.
- Removing notes about NetworkManager from the SuSEFirewall
  documentation because it isn't needed to mention it there.
- 2.13.66

-------------------------------------------------------------------
Sat Jun 24 22:23:08 CEST 2006 - locilka@suse.cz

- Adding special Xen interface "xenbr0" into the
  FW_FORWARD_ALWAYS_INOUT_DEV variable in the Network Proposal in
  case of "kernel-xenpae" package installed (#154133) (Similar to
  change in 2.13.43).
- 2.13.65

-------------------------------------------------------------------
Tue Jun 13 13:27:35 CEST 2006 - jsrain@suse.cz

- fixed encoding/decoding query part of URL (#179913)
- 2.13.64

-------------------------------------------------------------------
Mon Jun 12 17:16:34 CEST 2006 - mvidner@suse.cz

- Moved cfg_security.scr from yast2-security.rpm to yast2.rpm
- Do not sit in a networked directory when reconfiguring network
  (#61055, reapplied lost fix).
- 2.13.63

-------------------------------------------------------------------
Mon Jun 12 11:48:12 CEST 2006 - locilka@suse.cz

- Do not register Signature Callbacks in case of AutoInst (#183821)
- 2.13.62

-------------------------------------------------------------------
Fri Jun  2 12:42:04 CEST 2006 - jsrain@suse.cz

- Marked global API of following modules as stable:
    ProductFeatures, WizardHW
- 2.13.61

-------------------------------------------------------------------
Thu Jun  1 14:49:53 CEST 2006 - locilka@suse.cz

- Global API or parts of these modules were marked as Stable:
    Address, Arch, Confirm, Crash, FileUtils, Hostname, HTML,
    HWConfig, IP, Label, Map, Message, Mode, Netmask, Package,
    PackageAI, PackageSystem, Popup, Report, RichText, Sequencer,
    Service, Stage, TypeRepository, URL and Wizard
- Added some more documentation into the Wizard module
- Fixing documentation of global modules (for generated docu.)
- 2.13.60

-------------------------------------------------------------------
Thu May 18 12:28:09 CEST 2006 - locilka@suse.cz

- Fixing exporting the $QT_HOME_DIR according to $user's home
  directory (#162114).
- 2.13.59

-------------------------------------------------------------------
Mon May 15 15:18:56 CEST 2006 - locilka@suse.cz

- Fixed CWMFirewallInterfaces behavior in the basic view for all
  interfaces at once. When the status of the firewall checkbox is
  changed, the current configuration is checked and possible errors
  are reported to user (#158520 c17).
- 2.13.58

-------------------------------------------------------------------
Mon May 15 12:58:42 CEST 2006 - jsrain@suse.cz

- provide more information about restart of YaST during
  installation from ProductControl (#167561)

-------------------------------------------------------------------
Thu May 11 09:23:29 CEST 2006 - lslezak@suse.cz

- select kernel-xenpae package if Xen PAE kernel is running
  (#172978)
- 2.13.57

-------------------------------------------------------------------
Wed May 10 16:30:02 CEST 2006 - locilka@suse.cz

- Added more logging into the Service.ycp module (for bug #173418)

-------------------------------------------------------------------
Thu May  4 14:15:31 CEST 2006 - jsrain@suse.cz

- read texts from control file (#170881)
- 2.13.56

-------------------------------------------------------------------
Wed May  3 17:45:59 CEST 2006 - locilka@suse.cz

- Properly handle special string 'any' in 'EXT' zone in CWM for
  firewall. Creating special functions in SuSEFirewall module for
  that (#158520).
- 2.13.55

-------------------------------------------------------------------
Tue Apr 25 20:38:04 CEST 2006 - jsrain@suse.de

- properly parse FTP URL (#166248, many others)
- 2.13.54

-------------------------------------------------------------------
Tue Apr 25 14:24:45 CEST 2006 - visnov@suse.cz

- ensure importing trusted RPM keys before initializing sources (#169121)
- 2.13.53

-------------------------------------------------------------------
Thu Apr 20 22:47:03 CEST 2006 - jsrain@suse.de

- handle installation restart with repeating last step (#167561)
- 2.13.52

-------------------------------------------------------------------
Wed Apr 19 15:02:44 CEST 2006 - jsuchome@suse.cz

- menu.ycp: check for `restart_menu possible return value (#162966)
- scripts/yast2: enable restarting curses menu
- 2.13.51

-------------------------------------------------------------------
Tue Apr 18 15:13:32 CEST 2006 - jsuchome@suse.cz

- menu.ycp: better check if menu should exit after online-update
- 2.13.50

-------------------------------------------------------------------
Fri Apr 14 19:21:11 CEST 2006 - jsrain@suse.de

- fixed handling of disabling back button (#165832)
- 2.13.49

-------------------------------------------------------------------
Fri Apr 14 14:29:17 CEST 2006 - jsuchome@suse.cz

- restart online update if there are some selected patches left to
  installation (#165540)
- 2.13.48

-------------------------------------------------------------------
Tue Apr 11 10:08:09 CEST 2006 - locilka@suse.cz

- Registering callback Pkg::CallbackAcceptFileWithoutChecksum
- 2.13.47

-------------------------------------------------------------------
Fri Apr  7 22:40:56 CEST 2006 - jsrain@suse.de

- fixed content file parser (#163702)
- 2.13.46

-------------------------------------------------------------------
Wed Apr  5 15:59:36 CEST 2006 - locilka@suse.cz

- Registered new Pkg:: callbacks
  - Pkg::CallbackAcceptUnsignedFile
  - Pkg::CallbackAcceptUnknownGpgKey
  - Pkg::CallbackImportGpgKey
  - Pkg::CallbackAcceptVerificationFailed
  - Pkg::CallbackTrustedKeyAdded
  - Pkg::CallbackTrustedKeyRemoved
- 2.13.45

-------------------------------------------------------------------
Wed Apr  5 15:09:52 CEST 2006 - sh@suse.de

- V 2.13.44
- Fixed bug #116356: save_y2logs saves into a different directory

-------------------------------------------------------------------
Wed Apr  5 11:36:03 CEST 2006 - fehr@suse.de

- changed some very verbose debug output in AsciiFile.ycp
- 2.13.43

-------------------------------------------------------------------
Wed Apr  5 11:11:44 CEST 2006 - locilka@suse.cz

- Adding special Xen interface "xenbr0" into the
  FW_FORWARD_ALWAYS_INOUT_DEV variable in the Network Proposal in
  case of "kernel-xen" package installed (#154133).

-------------------------------------------------------------------
Wed Apr  5 10:49:47 CEST 2006 - mvidner@suse.cz

- Added CWM::DisableButtons (jsuchome, #157125).

-------------------------------------------------------------------
Wed Apr  5 09:44:25 CEST 2006 - locilka@suse.cz

- Fixed wrong handling of special 'any' string in the internal
  function ArePortsOrServicesAllowed(). This part was forgotten
  from the first implementation of NetworkManager support (#162512).
- Adding FW_FORWARD_ALWAYS_INOUT_DEV variable into the Read()
  function to prepare fix for Xen handling (#154133).

-------------------------------------------------------------------
Tue Apr  4 15:31:08 CEST 2006 - locilka@suse.cz

- Added mapping for Pkg::CallbackAcceptUnsignedFile() callback
  (#162858)
- 2.13.42

-------------------------------------------------------------------
Wed Mar 29 17:04:09 CEST 2006 - mvidner@suse.cz

- Added PackageLock, a module to handle the big Zypp lock (#160319).
- 2.13.41

-------------------------------------------------------------------
Mon Mar 27 10:24:51 CEST 2006 - locilka@suse.cz

- TERM=raw -> TERM=dumb in Service::RunInitScriptWithTimeOut()

-------------------------------------------------------------------
Wed Mar 22 13:00:10 CET 2006 - locilka@suse.cz

- better testing of UTF-8 support using the testutf8 binary
  (#158001)
- 2.13.40

-------------------------------------------------------------------
Mon Mar 20 11:17:11 CET 2006 - locilka@suse.cz

- removed yast2 starting script from /usr/lib/YaST2/bin/, leaving
  it only in /sbin/ (#144237).
- replacing relative paths in /sbin/yast2 with absolute ones.
- 2.13.39

-------------------------------------------------------------------
Wed Mar 15 16:15:35 CET 2006 - jsrain@suse.de

- changed the name of kernel package on S/390 (#157605)
- 2.13.38

-------------------------------------------------------------------
Wed Mar 15 09:03:47 CET 2006 - locilka@suse.cz

- checking for testutf8 binary before running it in /sbin/yast2
  starting script (#158001)
- 2.13.37

-------------------------------------------------------------------
Mon Mar 13 14:07:54 CET 2006 - jsuchome@suse.cz

- fixed long buttons (#157420)
- 2.13.36

-------------------------------------------------------------------
Fri Mar 10 23:17:46 CET 2006 - jsrain@suse.de

- store all installation options in /etc/YaST2/Productfeatures
  (#156388)
- 2.13.35

-------------------------------------------------------------------
Fri Mar 10 17:12:00 CET 2006 - mvidner@suse.cz

- Start ncurses UI in non-threaded mode to enable spawning of
  interactive processes (like w3m for suseRegister, #150799).
- Added String::Random (#157107).
- 2.13.34

-------------------------------------------------------------------
Mon Feb 27 14:04:10 CET 2006 - lslezak@suse.cz

- Arch::is_xen0() and Arch::is_xenU() (#153235)
- 2.13.33

-------------------------------------------------------------------
Thu Feb 23 13:10:38 CET 2006 - mvidner@suse.cz

- ag_initscripts: no need to use absolute paths to awk and friends
  (#152840)
- 2.13.32

-------------------------------------------------------------------
Mon Feb 20 16:08:07 CET 2006 - mvidner@suse.cz

- Added Arch::is_laptop as a better alternative to
  Arch::has_pcmcia (#151813).
- 2.13.31

-------------------------------------------------------------------
Thu Feb 16 19:45:58 CET 2006 - olh@suse.de

- fix two typos in error path in Mode.ycp

-------------------------------------------------------------------
Tue Feb 14 17:57:57 CET 2006 - jsrain@suse.de

- added possibility to disable individual proposals
- 2.13.30

-------------------------------------------------------------------
Tue Feb 14 13:30:19 CET 2006 - olh@suse.de

- remove nubus support

-------------------------------------------------------------------
Mon Feb 13 13:06:25 CET 2006 - lslezak@suse.cz

- don't try to install kernel-*-nongpl packages
- 2.13.29

-------------------------------------------------------------------
Mon Feb 13 12:17:02 CET 2006 - locilka@suse.cz

- Killing the .background agent in the
  Service::RunInitScriptWithTimeOut function to prevent from
  undefined behavior when calling this function one by one
  without any sleep (#144891).
- Ignoring all 'skeleton' and 'skeleton.*' init scripts in the
  Rulevel editor since they are not a real init scripts.

-------------------------------------------------------------------
Mon Feb 13 09:49:13 CET 2006 - locilka@suse.cz

- Removing obsolete support for NetworkManager which have changed
  its behavior again (#149075). Changing firewall, firewall
  proposal and CWM firewall.
- 2.13.28

-------------------------------------------------------------------
Thu Feb  9 17:04:13 CET 2006 - locilka@suse.cz

- Added support for the iscsi-target (#149548) into the Firewall
  services

-------------------------------------------------------------------
Wed Feb  8 17:33:40 CET 2006 - jsrain@suse.de

- added support for localization of workflows updated from add-on
  products

-------------------------------------------------------------------
Tue Feb  7 19:33:38 CET 2006 - mvidner@suse.cz

- Use rcnetwork restart insted of rcnetwork start to handle the switch
  between ifup and NetworkManager (#148263).
- Use BuildRequires, but without openslp-devel, popt-devel.
- 2.13.27

-------------------------------------------------------------------
Thu Jan 26 09:36:21 CET 2006 - locilka@suse.cz

- Added new function String::WrapAt() to ease wrapping texts in
  dialogs and pop-up windows.
  Useful particulary for translated strings with unknown length.

-------------------------------------------------------------------
Mon Jan 23 17:36:06 CET 2006 - locilka@suse.cz

- Added new function NetworkService::ConfirmNetworkManager() to be
  called in the Read dialogs of services configuration. User has to
  confirm continuing the configuration when NetworkManager is
  enabled.
- Merged texts from proofreading.
- 2.13.26

-------------------------------------------------------------------
Mon Jan 23 17:06:18 CET 2006 - mvidner@suse.cz

- Start the network using rcnetwork start, not rcnetwork status.
  Fixes the internet test (#144829).
- 2.13.25

-------------------------------------------------------------------
Sun Jan 15 17:56:00 CET 2006 - mvidner@suse.cz

- NetworkService: use /etc/sysconfig/network/config:NETWORKMANAGER
  instead of rcnetworkmanager (#135595).
- 2.13.24

-------------------------------------------------------------------
Fri Jan 13 16:46:36 CET 2006 - jsrain@suse.cz

- hide disabled steps from installation workflow
- 2.13.23

-------------------------------------------------------------------
Fri Jan 13 15:20:02 CET 2006 - locilka@suse.cz

- Added missing function Progress::status()
  Returning whether progress 'is' on or 'off'

-------------------------------------------------------------------
Wed Jan 11 18:31:17 CET 2006 - mvidner@suse.cz

- CWMTab::CleanUp: do not reset current_tab_id, the caller may want to
  remember it for revisiting the dialog (#134386).
- Added String::NonEmpty (stringlist) and NewlineItems (string).
- Added XML::XmlError () (ug).
- 2.13.22

-------------------------------------------------------------------
Wed Jan 11 13:47:24 CET 2006 - jsrain@suse.cz

- added possibility to hide Edit button in Table/Popup
- 2.13.21

-------------------------------------------------------------------
Wed Jan 11 11:10:38 CET 2006 - locilka@suse.cz

- Fixing bug #142502
  Firewall still reported 'closed' SSH port when the Network Manager
  was used.
  Added more debugging logs.
- 2.13.20

-------------------------------------------------------------------
Mon Jan  9 17:54:49 CET 2006 - locilka@suse.cz

- Teaching SuSEFirewallProposal to work well with Network Manager
  enabled.
- 2.13.19

-------------------------------------------------------------------
Fri Jan  6 10:18:56 CET 2006 - locilka@suse.cz

- Tuning SuSEFirewall known Services
  Adding "TCP: 427" and "Broadcast: 427" to the definition of
  SLP-daemon by the feature #117 "SLP configuration module"

-------------------------------------------------------------------
Thu Jan  5 16:57:00 CET 2006 - mvidner@suse.cz

- CWM: implemented valid_chars property; added InitNull and StoreNull.
- CWM::Run: generate a fake event to allow a handler to enable/disable
  widgets before the first real UserInput takes place
- Dropped commandline.ycp, really now.
- 2.13.18

-------------------------------------------------------------------
Thu Jan  5 10:01:17 CET 2006 - locilka@suse.cz

- Adjusting environment for bugfix #129679
  Preventing Service::RunInitScript() from stuck by adding a new
  function Service::RunInitScriptWithTimeOut() using the
  .background agent
- Fixing bug #139587
  Firewall Functions IsEnabled() and IsStarted() expected that the
  firewall is not enabled or started by default in the
  installation. The [Back] button from the connection test (and
  changing firewall "enabled" to "disabled") has broken this
  expectation.

-------------------------------------------------------------------
Wed Jan  4 11:12:18 CET 2006 - visnov@suse.cz

- Dropped Require.ycp, long time obsolete library
- Dropped commandline.ycp obsolete wrapper

-------------------------------------------------------------------
Wed Jan  4 10:22:51 CET 2006 - locilka@suse.cz

- Adding Network Manager support into
        - SuSEFirewall Proposal
        - SuSEFirewall itself
        - CWM Firewall Interfaces (for other modules)
- 2.13.17

-------------------------------------------------------------------
Tue Jan  3 15:22:12 CET 2006 - visnov@suse.cz

- Show progress in command-line mode (F300349)

-------------------------------------------------------------------
Tue Jan  3 10:29:58 CET 2006 - mvidner@suse.cz

- Prevented NetworkService::Managed() from returning nil.

-------------------------------------------------------------------
Thu Dec 22 08:46:07 CET 2005 - visnov@suse.cz

- ignore .desktop comments starting with #

-------------------------------------------------------------------
Tue Dec 20 11:13:26 CET 2005 - visnov@suse.cz

- Include bash completion script
- 2.13.16

-------------------------------------------------------------------
Mon Dec 19 17:20:03 CET 2005 - mvidner@suse.cz

- Consider also NetworkManager if there are no ifcfgs during the
  firewall proposal (#139402).
- 2.13.15

-------------------------------------------------------------------
Mon Dec 19 15:34:37 CET 2005 - jsuchome@suse.cz

- merged texts from proofreading
- 2.13.14

-------------------------------------------------------------------
Wed Dec 14 16:08:39 CET 2005 - mvidner@suse.cz

- Added a bash completion script, thanks to choeger.

-------------------------------------------------------------------
Wed Dec  7 10:02:18 CET 2005 - locilka@suse.cz

- Changing firewall summary texts due to the bug/enhancement
  #119810. A bit misleading text "SSH is enabled" was changed to
  the "SSH port is open" etc. Also translatios should be now much
  more clearer.

-------------------------------------------------------------------
Tue Nov 29 14:41:40 CET 2005 - locilka@suse.cz

- Adding feature #5998 from FaTE: Port ranges
  Port ranges are supported in the whole configuration of
  SuSEFirewall2 for TCP, UDP and Broadcast. Port range has a higher
  priority than a port itsef, which means that adding a port which
  is already mentioned in some port alias will not add it again. If
  there is some port range next to the new port it will join it
  with the port range. Port ranges can be flatten when one is a
  neighbor of any other or if one covers any other. Removing a port
  from the port range will split the port range up into two port
  ranges.
- Adding port range support into port aliases
- Changing searching for port alias from grep-regexp to the
  perl-regexp (because of buggy behaviour with the 'mysql' port).
- Fixing variable types in documentation of some functions
- 2.13.13

-------------------------------------------------------------------
Thu Nov 24 12:51:20 CET 2005 - locilka@suse.cz

- Fixed the misleading documentation for GetEnableService()
  function in the SuSEFirewall module, thanks to jsmeix

-------------------------------------------------------------------
Wed Nov 23 13:41:53 CET 2005 - mvidner@suse.cz

- CWM::ProcessTerm now handles all container widgets
  (added `MarginBox, `MinWidth, `MinHeight, `MinSize).

-------------------------------------------------------------------
Wed Nov 23 12:36:26 CET 2005 - visnov@suse.cz

- 2.13.12

-------------------------------------------------------------------
Tue Nov 22 15:50:21 CET 2005 - lslezak@suse.cz

- do not log passwords (#134886)

-------------------------------------------------------------------
Wed Nov 16 15:03:58 CET 2005 - jsrain@suse.cz

- read list of modules to clone at the end of installation from
  control file

-------------------------------------------------------------------
Wed Nov 16 07:40:38 CET 2005 - lslezak@suse.cz

- Kernel.ycp - some PPC kernel RPMs have been dropped, kernel
  package selection updated (#64206)
- 2.13.11

-------------------------------------------------------------------
Tue Nov 15 18:49:54 CET 2005 - mvidner@suse.cz

- CWM:
 - added `menu_button
 - explicitly specifying an empty help produces no errors, like no_help
 - actually implemented validate_help
 - added validate_type: `function_no_popup so that the function bodies
   can be shared and only validate_help needs to differ
- CWMTab:
 - widget_names is now optional
 - generate a fake event when switching to a new tab to allow a handler
   to enabled/disable widgets before the first real UserInput takes place
 - prevent double tab initialization at tab set initialization
- 2.13.10

-------------------------------------------------------------------
Fri Nov 11 10:05:46 CET 2005 - jsrain@suse.cz

- initialize package source only if needed when installing kernel
  modules package (#132458)

-------------------------------------------------------------------
Tue Nov  8 13:37:34 CET 2005 - lslezak@suse.cz

- add %2f when the begining of FTP URL path starts with /
- 2.13.9

-------------------------------------------------------------------
Tue Nov  8 09:28:22 CET 2005 - lslezak@suse.cz

- The reserved characters can be part of URL (#96960),
  properly handle the escape sequences in parsing/building of URL
- 2.13.8

-------------------------------------------------------------------
Wed Nov  2 18:33:12 CET 2005 - mvidner@suse.cz

- CWM
 - PrepareDialog recognizes *Squash and alignment widgets.
 - "widget_names" can be omitted in ShowAndRun.
 - Added section: Widget Description Map Reference.
 - Factored out rules to format the docbook documentation.
- CWMTab
 - CreateWidget recognizes "fallback_functions" in the main map
   and the tab maps.
 - Also call "clean_up" functions for widgets inside the tabs.

-------------------------------------------------------------------
Wed Nov  2 10:54:54 CET 2005 - locilka@suse.cz

- Removing TCP port 135 from samba-server firewall definition.
- Adding "Portable Batch System (PBS)" definition into firewall
- Adding MySQL definition into firewall, enhancement #131478

-------------------------------------------------------------------
Thu Oct 27 18:14:24 CEST 2005 - mvidner@suse.cz

- CLI XML help: changed document structure, hopefully for the better.
- 2.13.7

-------------------------------------------------------------------
Fri Oct 21 16:28:01 CEST 2005 - lslezak@suse.cz

- CommandLine:: supports printing texts without trailing
  newline character (useful for progress messages); added YesNo()
  functionality for the command line mode
- Package:: supports installing packages in the command line mode
  (#91033)
- 2.13.6

-------------------------------------------------------------------
Thu Oct 20 13:14:33 CEST 2005 - jsuchome@suse.cz

- added Misc::CustomSysconfigRead for reading custom sysconfig files
- 2.13.5

-------------------------------------------------------------------
Mon Oct 10 15:38:30 CEST 2005 - mvidner@suse.cz

- Do not use modules marked with BrokenModules (#97655).
- 2.13.4

-------------------------------------------------------------------
Fri Sep 30 12:53:28 CEST 2005 - mvidner@suse.cz

- Fixed the configuration of ESCON and FICON (#82891).
- 2.13.3

-------------------------------------------------------------------
Thu Sep 29 13:44:59 CEST 2005 - visnov@suse.cz

- require yast2-hardware-detection for probing

-------------------------------------------------------------------
Tue Sep 27 11:02:16 CEST 2005 - jsrain@suse.cz

- do not prevent USB modules from being added to initrd (#66733)

-------------------------------------------------------------------
Tue Sep 27 09:56:07 CEST 2005 - lslezak@suse.cz

- Popup - display long error "as is" - escape rich text tags,
  format lines; layout fixes
- version 2.13.2

-------------------------------------------------------------------
Fri Sep 23 13:42:46 CEST 2005 - lslezak@suse.cz

- command line - multiline description of a command is possible
  (help can be string or list of strings)

-------------------------------------------------------------------
Fri Sep 23 09:43:09 CEST 2005 - locilka@suse.cz

- Adding support for VNC and SSH installations. Firewall proposal
  enables SSH on non-dial-up interfaces when installing over SSH,
  enables VNC on non-dial-up interfaces when installing over VNC.
  Firewall proposal warns when installing over SSH/VNC and SSH/VNC
  is not enabled. (enahancement #113211)
- Adding XDMCP (Remote Acces to Display Manager) support
  (enhancement #118200)
- Adding FAM (Remote File Alteration Monitor) support
  (enhancement #118196)
- 2.13.1

-------------------------------------------------------------------
Wed Sep 21 13:10:38 CEST 2005 - lslezak@suse.cz

- Support for long error and long warning messages
  (e.g. Report::LongError) (#79161)
- new popups in Popup:: module (e.g. Popup::TimedLongError)
- added [Stop] button to all timed popups
- version 2.13.0

-------------------------------------------------------------------
Wed Sep  7 16:01:13 CEST 2005 - mvidner@suse.cz

- Fixed deleting an interface after writing and returning
  to the network proposal (#115448).
- WIRELESS_WPA_PASSWORD is also secret (#65741).
- 2.12.27

-------------------------------------------------------------------
Mon Sep  5 22:39:56 CEST 2005 - locilka@suse.cz

- fixing default SuSEfirewall2 logging values using the
  GetDefaultValue() function for undefined and newly also for
  empty values  for security reasons (#100692).
- 2.12.26

-------------------------------------------------------------------
Mon Sep  5 16:55:12 CEST 2005 - jsrain@suse.cz

- translate proposal tab headers (#114677)
- 2.12.25

-------------------------------------------------------------------
Mon Aug 22 12:33:42 CEST 2005 - jsuchome@suse.cz

- added check for `cancel to ncurses menu loop (#105507)
- 2.12.24

-------------------------------------------------------------------
Thu Aug 18 13:59:50 CEST 2005 - lslezak@suse.cz

- added simple XEN detection (workaround for #100726)
- select kernel-xen if XEN is detected
- 2.12.23

-------------------------------------------------------------------
Thu Aug 18 11:05:25 CEST 2005 - locilka@suse.cz

- Do not Read() NetworkDevices when running CWMFirewallInterfaces
  in Installation or Update.
- Set SuSEFirewallProposal as 'modified' when changing the firewall
  counfiguration via CWMFirewallInterfaces in Installation or
  Update (bug #105170).

-------------------------------------------------------------------
Mon Aug 15 14:47:36 CEST 2005 - jsrain@suse.cz

- check whether VGA kernel parameter is correct (#103150)

-------------------------------------------------------------------
Fri Aug 12 13:10:37 CEST 2005 - jsrain@suse.cz

- don't prevent xfs and jfx module from being added to initrd on
  PPC (#104037)
- 2.12.22

-------------------------------------------------------------------
Fri Aug 12 13:03:29 CEST 2005 - locilka@suse.cz

- Fixed YaST in console. It had been using LANG set to "POSIX"
  which was supporsed to be empty or to contain "xx_XX" string
  (#103007).

-------------------------------------------------------------------
Fri Aug 12 10:08:14 CEST 2005 - visnov@suse.cz

- added comments for translators

-------------------------------------------------------------------
Tue Aug  9 16:10:22 CEST 2005 - mvidner@suse.cz

- Fixed init script parsing with special backslash and whitespace
  combination (#103013).

-------------------------------------------------------------------
Tue Aug  9 11:27:06 CEST 2005 - locilka@suse.cz

- Fixing bug #102951
  Adding SLP Daemon to the firewall as a known service
- 2.12.21

-------------------------------------------------------------------
Mon Aug  8 16:35:47 CEST 2005 - jsrain@suse.cz

- disable "Edit" and "Delete" buttons in hardware dialog if no item
  is present in the list (#102526)
- store vendor URL in the installed system (#102542)
- do not add unneeded modules to initrd (#102588)
- 2.12.20

-------------------------------------------------------------------
Fri Aug  5 09:08:24 CEST 2005 - jsrain@suse.cz

- added initialization of source refresh callbacks
- changed label of the menubutton in the hardware dialog
- 2.12.19

-------------------------------------------------------------------
Thu Aug  4 16:14:49 CEST 2005 - lslezak@suse.cz

- move sysconfig metadata parsing functions from Sysconfig
  to String module.
- 2.12.18

-------------------------------------------------------------------
Tue Aug  2 15:54:10 CEST 2005 - lslezak@suse.cz

- format function in WizardHW module
- 2.12.17

-------------------------------------------------------------------
Tue Aug  2 14:36:32 CEST 2005 - jsrain@suse.cz

- added support not to allow to go back in the installation
  workflow if started from the middle
- 2.12.16

-------------------------------------------------------------------
Mon Aug  1 15:06:21 CEST 2005 - locilka@suse.cz

- Changing firewall definition for samba-server by the Samba-Howto
  Allowed ports/functionality is: TCP 135, 139, 445; UDP: 137, 138;
  Broadcast: 137, 138;
  Bugzilla #81254

-------------------------------------------------------------------
Thu Jul 28 15:52:49 CEST 2005 - jsrain@suse.cz

- merged texts from proofreading

-------------------------------------------------------------------
Thu Jul 28 08:55:08 CEST 2005 - jsrain@suse.cz

- fixed stopping the workflow in the middle to reboot (eg. in case
  of kernel update)
- 2.12.15

-------------------------------------------------------------------
Thu Jul 21 13:58:55 CEST 2005 - sh@suse.de

- Now using `opt(`hvstretch) in wizard to restore old laoyut
  behaviour: center content by default
- V 2.12.14

-------------------------------------------------------------------
Thu Jul 21 09:53:02 CEST 2005 - jsrain@suse.cz

- don't report void errors in CWM

-------------------------------------------------------------------
Wed Jul 20 14:51:42 CEST 2005 - jsrain@suse.cz

- fixed incorrecr wizard command causing crash at the begin of the
  installation
- 2.12.13

-------------------------------------------------------------------
Wed Jul 20 10:35:22 CEST 2005 - jsrain@suse.cz

- added libxml2(-devel) to neededforbuild
- 2.12.12

-------------------------------------------------------------------
Tue Jul 19 16:47:38 CEST 2005 - jsrain@suse.cz

- fixed installation workflow re-load on switch from installation
  to update or vice versa
- added possibility to start the workflow from the middle
- added possibility for having more stages in the installation
  wizard navigation bar
- added support for specifying textdomain for translatable texts
  for installation wizard
- 2.12.11

-------------------------------------------------------------------
Mon Jul 18 11:42:40 CEST 2005 - sh@suse.de

- Properly check if KDE is running in /sbin/yast so the sw_single
  module is started full-screen if that works flawlessly (KDE)
- V 2.12.10

-------------------------------------------------------------------
Mon Jul 11 18:20:44 CEST 2005 - sh@suse.de

- Fixed NCurses wizard layout behaviour:
  Properly propagate content strechability to layout parent
- V 2.12.9

-------------------------------------------------------------------
Fri Jul  8 16:03:01 CEST 2005 - visnov@suse.cz

- adapt build dependencies for blocxx
- 2.12.8

-------------------------------------------------------------------
Fri Jul  1 12:48:43 CEST 2005 - jsrain@suse.cz

- added support functions fir general hardware summary dialog
- added possibility to get selected tab from CWMTab
- 2.12.7

-------------------------------------------------------------------
Tue Jun 14 16:05:05 CEST 2005 - lslezak@suse.cz

- command line - fixed example definition in xmlhelp output
- 2.12.6

-------------------------------------------------------------------
Mon Jun 13 17:04:03 CEST 2005 - lslezak@suse.cz

- command line - 'xmlhelp' command (store command line help of
  a client in XML format)

-------------------------------------------------------------------
Mon Jun  6 10:24:53 CEST 2005 - jsrain@suse.cz

- keep order of initrd modules from installation system in the
  target system
- 2.12.5

-------------------------------------------------------------------
Tue May 31 10:32:54 CEST 2005 - jsrain@suse.cz

- create initial ProductFeatures file via fillup (#79278)

-------------------------------------------------------------------
Wed May 25 14:26:50 CEST 2005 - locilka@suse.cz

- Fixed SuSEFirewall testsuite after adding 'bootps' port to the
  DHCP Server definition

-------------------------------------------------------------------
Wed May 25 13:25:04 CEST 2005 - mvidner@suse.cz

- CWM: added a standalone radio button widget

-------------------------------------------------------------------
Thu May 19 11:51:29 CEST 2005 - locilka@suse.cz

- Fixed bug in CWMTsigKeys
  Key name containing the 't' letter had been ending on that
  character because of wrong implementation of regexp with '\\t'

-------------------------------------------------------------------
Mon May  9 09:51:10 CEST 2005 - locilka@suse.cz

- Adding "Requires: SuSEfirewall2" into the yast2 package instead
  of the yast2-firewall

-------------------------------------------------------------------
Tue May  3 16:42:41 CEST 2005 - jsrain@suse.cz

- made the hardcoded fallback list of VGA modes in Initrd.ycp
  public (via global function)

-------------------------------------------------------------------
Tue May  3 11:27:04 CEST 2005 - locilka@suse.cz

- Added 'bootps' port allowing broadcast into the DHCP Server
  definition for SuSEFirewallServices

-------------------------------------------------------------------
Thu Apr 28 14:04:57 CEST 2005 - jsrain@suse.cz

- if YOU updates any YaST package, restart NCurses control center
  (#80591)

-------------------------------------------------------------------
Thu Apr 28 10:08:20 CEST 2005 - jsrain@suse.cz

- updated ProductControl.ycp to privide inst_finish steps
- 2.12.4

-------------------------------------------------------------------
Fri Apr 22 13:39:55 CEST 2005 - mvidner@suse.cz

- Do not use "default" as an identifier.

-------------------------------------------------------------------
Mon Apr 18 15:43:43 CEST 2005 - jsrain@suse.cz

- added testsuite for new ProductFeatures.ycp
- 2.12.3

-------------------------------------------------------------------
Mon Apr 18 14:40:43 CEST 2005 - jsrain@suse.cz

- updated manual page and help of yast2 (#70892)
- changed interface of ProductFeatures.ycp
- 2.12.2

-------------------------------------------------------------------
Tue Apr  5 14:45:07 CEST 2005 - visnov@suse.cz

- fix NFB
- 2.12.1

-------------------------------------------------------------------
Mon Apr  4 10:27:58 CEST 2005 - jsrain@suse.cz

- after running online update, exit ncurses control center (#63542)

-------------------------------------------------------------------
Thu Mar 31 13:05:13 CEST 2005 - jsrain@suse.cz

- initialize product macro for help texts from /etc/*-release
  (#61247)

-------------------------------------------------------------------
Thu Mar 31 11:10:12 CEST 2005 - locilka@suse.cz

- Changed firewall proposal texts to be clearly translatable
  (#73612)

-------------------------------------------------------------------
Thu Mar 24 13:07:15 CET 2005 - jsrain@suse.cz

- changed kernel packages for PPC (#72344)

-------------------------------------------------------------------
Mon Mar 21 16:25:33 CET 2005 - sh@suse.de

- Fixed bug #72799: Help/Steps buttons not translated
- V 2.11.48

-------------------------------------------------------------------
Mon Mar 21 13:51:43 CET 2005 - jsrain@suse.cz

- fixed setting bootsplash resolutino if framebuffer modes couldn't
  be detected (#74052)
- 2.11.47

-------------------------------------------------------------------
Fri Mar 18 14:17:30 CET 2005 - jsrain@suse.cz

- fixed determining if firewall is enabled (#73819)
- 2.11.46

-------------------------------------------------------------------
Wed Mar 16 16:50:03 CET 2005 - visnov@suse.cz

- 2.11.45

-------------------------------------------------------------------
Tue Mar 15 13:40:39 CET 2005 - visnov@suse.cz

- added check-all-syntax script for validating all YCP clients
  and modules (#63942)

-------------------------------------------------------------------
Mon Mar 14 16:36:55 CET 2005 - mvidner@suse.cz

- Don't allow single quotes inside ifcfg-* variables,
  especially NAME (#72164).
- NetworkDevices::ConcealSecrets: only nonempty; also WIRELESS_WPA_PSK.
- 2.11.44

-------------------------------------------------------------------
Sat Mar 12 04:44:45 CET 2005 - nashif@suse.de

- optionally add addon selections using the control file (#72257)
- 2.11.43

-------------------------------------------------------------------
Fri Mar 11 15:38:51 CET 2005 - mvidner@suse.cz

- Added NetworkDevices::ConcealSecrets not to log sensitive
  information (#65741).
- 2.11.42

-------------------------------------------------------------------
Fri Mar 11 10:45:17 CET 2005 - locilka@suse.cz

- Added new testsuite for SuSEFirewall module
- Added new testsuite for PortAliases module

-------------------------------------------------------------------
Wed Mar  9 13:17:46 CET 2005 - locilka@suse.cz

- Adjusting to changed /etc/services
  "ipsec-msft" has been changed to "ipsec-nat-t"
- 2.11.41

-------------------------------------------------------------------
Fri Mar  4 14:09:28 CET 2005 - lslezak@suse.cz

- HWConfig.ycp - /etc/sysconfig/hardware/hwcfg-* file access
- 2.11.40

-------------------------------------------------------------------
Fri Mar  4 10:25:56 CET 2005 - locilka@suse.cz

- fixed bug #67335
  Aborting unchanged SuSEfirewall configuration
- 2.11.39

-------------------------------------------------------------------
Thu Mar  3 13:40:45 CET 2005 - jsrain@suse.cz

- prevent Initrd module from automatical reading in Mode::config
  (#67256)

-------------------------------------------------------------------
Wed Mar  2 11:22:33 CET 2005 - locilka@suse.cz

- merged proofed texts
- 2.11.38

-------------------------------------------------------------------
Fri Feb 25 15:24:07 CET 2005 - lslezak@suse.cz

- command line - fixed checking of the mandatory keys - don't
  abort in "unsupported" mode, testsuite updated
- 2.11.37

-------------------------------------------------------------------
Fri Feb 25 13:20:17 CET 2005 - visnov@suse.cz

- 2.11.35

-------------------------------------------------------------------
Fri Feb 25 13:11:07 CET 2005 - lslezak@suse.cz

- commandline - don't check mandatory keys when the command line
  mode is "unsupported", testsuite updated
- 2.11.36

-------------------------------------------------------------------
Thu Feb 24 12:00:54 CET 2005 - fehr@suse.de

- Add AsciiFile::ReplaceLine
- 2.11.34

-------------------------------------------------------------------
Thu Feb 24 08:54:01 CET 2005 - visnov@suse.cz

- reading INCOMPLETE_TRANSLATION_TRESHOLD enabled
- 2.11.33

-------------------------------------------------------------------
Wed Feb 23 14:25:44 CET 2005 - lslezak@suse.cz

- command line - use command 'abort' instead of 'quit',
  testsuite updated

-------------------------------------------------------------------
Mon Feb 21 18:31:12 CET 2005 - nashif@suse.de

- Fixed reading of global variable which breaks testsuites

-------------------------------------------------------------------
Mon Feb 21 16:22:21 CET 2005 - nashif@suse.de

- Added incomplete_translation_treshold to product features

-------------------------------------------------------------------
Fri Feb 18 11:33:32 CET 2005 - visnov@suse.cz

- Don't show desktop files with "Hidden" set to yes in ncurses menu

-------------------------------------------------------------------
Thu Feb 17 07:16:41 CET 2005 - nashif@suse.de

- Added function to reset install.inf data to initiate a reread of
  the file

-------------------------------------------------------------------
Tue Feb 15 15:55:55 CET 2005 - locilka@suse.cz

- added name of the device for configuring interfaces
- added missing comments for SuSEFirewall functions

-------------------------------------------------------------------
Mon Feb 14 11:30:44 CET 2005 - jsrain@suse.cz

- added functions to disable and enable the CWM Firewall Interfaces
  widget
- 2.11.30

-------------------------------------------------------------------
Thu Feb 10 16:35:17 CET 2005 - mvidner@suse.cz

- Do not propose a dynamic address if the product (OES) says
  force_static_ip (#50524).
- 2.11.29

-------------------------------------------------------------------
Wed Feb  9 19:19:42 CET 2005 - nashif@suse.de

- control file and saved features from installation is now saved
  into /etc/YaST2,  /var/lib is too risky

-------------------------------------------------------------------
Wed Feb  9 15:12:00 CET 2005 - jsrain@suse.cz

- merged variables for kernel parameters in ProductFeatures into
  one (#50369)

-------------------------------------------------------------------
Wed Feb  9 12:03:50 CET 2005 - locilka@suse.cz

- Fixed reading SuSEfirewall2 configuration to be done only once
  in network proposal.

-------------------------------------------------------------------
Tue Feb  8 17:03:02 CET 2005 - sh@suse.de

- Added icons to standard popups
- V 2.11.26

-------------------------------------------------------------------
Tue Feb  8 16:09:19 CET 2005 - nashif@suse.de

- Moved ProductControl. Hooks from installation

-------------------------------------------------------------------
Tue Feb  8 14:48:37 CET 2005 - nashif@suse.de

- Moved XML module to library

-------------------------------------------------------------------
Tue Feb  8 10:48:25 CET 2005 - jsrain@suse.cz

- added richtext and (multi)selection box widget support to CWM
- enable release notes in inst. proposal also for NCurses

-------------------------------------------------------------------
Tue Feb  8 10:10:52 CET 2005 - jsuchome@suse.cz

- merged texts from proofreading
- 2.11.25

-------------------------------------------------------------------
Tue Feb  8 09:46:32 CET 2005 - jsuchome@suse.cz

- build with CustomDialogs.ycp
- 2.11.24

-------------------------------------------------------------------
Mon Feb  7 06:17:22 CET 2005 - nashif@suse.de

- Fixed call to inst_suseconfig
- Added variable to Directory used for custom workflows

-------------------------------------------------------------------
Fri Feb  4 17:44:21 CET 2005 - mvidner@suse.cz

- Added String::OptParens, String::OptFormat.
- 2.11.23

-------------------------------------------------------------------
Tue Feb  1 12:56:56 CET 2005 - lslezak@suse.cz

- fixed finish call handling (don't call finish handler (Write)
  when module is not initialized)
- 2.11.22

-------------------------------------------------------------------
Mon Jan 31 17:47:43 CET 2005 - sh@suse.de

- Added Show|HideReleaseNotesButton() to Wizard::
- V 2.11.21

-------------------------------------------------------------------
Mon Jan 31 10:46:33 CET 2005 - locilka@suse.cz

- added samba-server allowing broadcast feature (#50311)
- 2.11.20

-------------------------------------------------------------------
Fri Jan 28 09:57:54 CET 2005 - mlazar@suse.cz

- fixed runlevel agent: don't dump error msg if service script
  isn't readable

-------------------------------------------------------------------
Thu Jan 27 13:29:28 CET 2005 - mvidner@suse.cz

- NetworkDevices: canonicalize STARTMODE (~#50095), also on Import.
- 2.11.19

-------------------------------------------------------------------
Thu Jan 27 12:34:14 CET 2005 - locilka@suse.cz

- Rewritten SuSEFirewall::ActivateConfiguration() function
- Fixed some y2error message

-------------------------------------------------------------------
Wed Jan 26 16:39:19 CET 2005 - mvidner@suse.cz

- Fixed a typo preventing from adding an Altix XP interface (#50044).

-------------------------------------------------------------------
Tue Jan 25 12:39:26 CET 2005 - locilka@suse.cz

- removed SuSEfirewall2_final init script (bugzilla #50157)
- 2.11.18

-------------------------------------------------------------------
Fri Jan 21 10:50:28 CET 2005 - lslezak@suse.cz

- an option in command line mode specification can have
  more help texts (depending on command)
- improved command line mode support test (test also empty map)
- version 2.11.17

-------------------------------------------------------------------
Tue Jan 18 14:56:33 CET 2005 - lslezak@suse.cz

- command line - new simple mode (no commands),
  lazy initialization (bug #44083)
- version 2.11.16

-------------------------------------------------------------------
Wed Jan 12 16:16:20 CET 2005 - lslezak@suse.cz

- command line mode enhancements: accept integer type,
  added CommandLine::PrintVerbose(), cutom help option,
  testsuite update, small fixes
- version 2.11.15

-------------------------------------------------------------------
Tue Jan 11 16:52:35 CET 2005 - jsrain@suse.cz

-reverted fix of #49483

-------------------------------------------------------------------
Mon Jan 10 14:03:48 CET 2005 - jsrain@suse.cz

- added new function to compute additional packages (eg. -nongpl)
  for any base kernel package to Kernel.ycp

-------------------------------------------------------------------
Fri Jan  7 10:53:19 CET 2005 - locilka@suse.cz

- added new functions into String module
  TextTable() & UnderlinedHeader()

-------------------------------------------------------------------
Thu Jan  6 10:43:19 CET 2005 - jsrain@suse.cz

- prevent vga= kernel parameter from being used on IA64 (#49483)

-------------------------------------------------------------------
Wed Jan  5 16:52:31 CET 2005 - jsrain@suse.cz

- changed Kernel.ycp to functional interface
- 2.11.14

-------------------------------------------------------------------
Tue Jan  4 09:41:35 CET 2005 - jsrain@suse.cz

- fixed handling of sysconfig/kernel:MODULES_LOADED_ON_BOOT if
  changed externally during installation (#46971)

-------------------------------------------------------------------
Mon Jan  3 10:47:34 CET 2005 - locilka@suse.cz

- Added new implementation of SuSEfirewall2 broadcast configuration
  into SuSEFirewall module
- 2.11.13

-------------------------------------------------------------------
Tue Dec 21 17:13:26 CET 2004 - mvidner@suse.cz

- Added Hostname::Validhost (#22802).
- Substitute VERSION in Version.ycp also at "make" time (#40492).
- Support FW_ALLOW_FW_BROADCAST_* (locilka).
- 2.11.12

-------------------------------------------------------------------
Tue Dec 21 11:46:19 CET 2004 - jsrain@suse.cz

- fixed validation of widgets inside CWM Tab widget
- added possibility to set functions for immediate service
  start/stop in the CWMServiceStart widget

-------------------------------------------------------------------
Tue Dec 14 17:17:12 CET 2004 - mvidner@suse.cz

- Added Progress::set, fixed docs a bit.
- 2.11.11

-------------------------------------------------------------------
Fri Dec  3 16:45:39 CET 2004 - mvidner@suse.cz

- NetworkDevices: Canonicalize netmask data (#46885).

-------------------------------------------------------------------
Wed Dec  1 11:37:39 CET 2004 - locilka@suse.cz

- Added handling for 'all' parameter in old firewall functions
  in SuSEFirewall module
- Added CharacterDevice file-type into FileUtils.ycp.
- Created testsuite for FileUtils module.

-------------------------------------------------------------------
Wed Dec  1 10:56:06 CET 2004 - mvidner@suse.cz

- NetworkDevices: Improved ifcfg name handling,
  particularly mobile ipv6 (#48696).

-------------------------------------------------------------------
Tue Nov 30 12:40:31 CET 2004 - locilka@suse.cz

- Moved CWMFirewallInterfaces from yast2-firewall to yast2 rpm

-------------------------------------------------------------------
Tue Nov 30 10:47:06 CET 2004 - visnov@suse.cz

- added testsuite infrastructure for library/modules

-------------------------------------------------------------------
Thu Nov 25 09:50:51 CET 2004 - locilka@suse.cz

- added SuSEFirewallServices and PortAliases YCP Modules into
  library/network.

-------------------------------------------------------------------
Wed Nov 17 17:21:29 CET 2004 - arvin@suse.de

- fixed handling of command line arguments with space (bug #48264)

-------------------------------------------------------------------
Tue Nov 16 12:15:15 CET 2004  - fehr@suse.de

- add evms logfiles to save_y2logs if present

-------------------------------------------------------------------
Fri Nov 12 17:53:01 CET 2004 - mvidner@suse.cz

- Added NetworkDevices::DeleteAlias (#48191).

-------------------------------------------------------------------
Fri Nov 12 15:27:24 CET 2004 - locilka@suse.cz

- FileUtils have now GetFileRealType and GetFileType functions
  with output depending on the type of requested file.
- Increased documentation for FileUtils.

-------------------------------------------------------------------
Thu Nov 11 18:09:15 CET 2004 - arvin@suse.de

- always use Directory::logdir

-------------------------------------------------------------------
Thu Nov 11 16:28:56 CET 2004 - locilka@suse.cz

- Created FileUtils module for getting information about system
  files and directories.

-------------------------------------------------------------------
Thu Nov 11 15:32:43 CET 2004 - mvidner@suse.cz

- Added String::ValidCharsFilename, NetworkDevices::ValidCharsIfcfg
  (#46803)
- Added character set functions to String.
- PackageSystem::InstallKernel: return early if the module list is
  empty, thus slashing "yast2 lan" startup time.
- Desktop::RunViaDesktop now accepts arguments (#46828).

-------------------------------------------------------------------
Wed Nov 10 10:45:21 CET 2004 - mvidner@suse.cz

- Moved NetworkDevices from yast2-network to yast2.
- 2.11.7

-------------------------------------------------------------------
Mon Nov  8 15:07:10 CET 2004 - visnov@suse.cz

- yast2-pkg-bindings added to requires

-------------------------------------------------------------------
Mon Nov  8 12:53:46 CET 2004 - jsrain@suse.cz

- added optional "no_help" key to CWM widget description map
  in order to suppress errors in log if no help wanted (#47938)
- added protection against removing used TSIG keys to the CWM
  TSIG keys management widget (#47480)

-------------------------------------------------------------------
Thu Nov  4 17:56:47 CET 2004 - sh@suse.de

- Added save_y2logs script for easier bug reporting
- V 2.11.6

-------------------------------------------------------------------
Thu Nov  4 11:00:06 CET 2004 - mvidner@suse.cz

- Added String::FirstChunk.
- 2.11.5

-------------------------------------------------------------------
Wed Nov 03 14:32:15 CET 2004 - arvin@suse.de

- removed deprecated lookup

-------------------------------------------------------------------
Tue Nov  2 16:36:35 CET 2004 - mvidner@suse.cz

- Allow overriding sbindir so that we can install to a prefix.
- Merged changes from the 9.2 branch.

-------------------------------------------------------------------
Mon Nov  1 14:29:34 CET 2004 - visnov@suse.cz

- set product name in wizard when opening a dialog (#46247)

-------------------------------------------------------------------
Mon Nov  1 10:32:10 CET 2004 - visnov@suse.cz

- fix processing of command line arguments in Mode and Stage

-------------------------------------------------------------------
Mon Nov  1 09:34:44 CET 2004 - msvec@suse.cz

- use ll_LL in .desktop files (#47668)

-------------------------------------------------------------------
Mon Nov  1 08:00:06 CET 2004 - jsrain@suse.cz

- fixed parameters to sformat in Commandline.ycp
- 2.11.3

-------------------------------------------------------------------
Tue Oct 26 12:35:59 CEST 2004 - jsrain@suse.cz

- Mode.ycp split to Mode.ycp, Stage.ycp, Linuxrc.ycp and
  Installation.ycp (yast2-installation), clean-up
- adapted the code to the clean-up
- 2.11.2

-------------------------------------------------------------------
Tue Oct 19 13:29:57 CEST 2004 - locilka@suse.de

- added several messages into Message.ycp
- added several labels into Label.ycp
- added two functions into Confirm.ycp
- 2.11.1

-------------------------------------------------------------------
Mon Oct 11 14:53:47 CEST 2004 - jsrain@suse.cz

- changed Arch.ycp to functional interface, probing the settings
  when they are needed (instead of constructor)
- update Initrd.ycp not to use Arch:: in its constructor
- 2.11.0

-------------------------------------------------------------------
Mon Oct  4 16:42:21 CEST 2004 - mvidner@suse.cz

- Moved the "cd /" workaround to yast2-network (#46055).
- 2.10.27

-------------------------------------------------------------------
Fri Oct  1 13:44:58 CEST 2004 - sh@suse.de

- Fixed bug #46598: Layout broken due to 800x600 default size
- V 2.10.24

-------------------------------------------------------------------
Wed Sep 29 13:51:00 CEST 2004 - visnov@suse.cz

- always reinitialize target (#45356)
- 2.10.23

-------------------------------------------------------------------
Wed Sep 29 10:10:37 CEST 2004 - mvidner@suse.cz

- Fixed Package::FunctionsAI["DoInstall" and "DoRemove"] (#45463).
- 2.10.22

-------------------------------------------------------------------
Mon Sep 27 15:09:44 CEST 2004 - arvin@suse.de

- fixed generation of desktop files

-------------------------------------------------------------------
Sat Sep 25 10:55:58 CEST 2004 - mvidner@suse.cz

- Change directory to / in /sbin/yast2 (#46055).
- 2.10.20

-------------------------------------------------------------------
Fri Sep 24 19:03:41 CEST 2004 - mvidner@suse.cz

- Added Desktop::RunViaDesktop (#37864).
- 2.10.19

-------------------------------------------------------------------
Fri Sep 24 08:07:29 CEST 2004 - visnov@suse.cz

- always initialize SourceCache when installing packages
- use installed kernel to compute kernel packages (#45905)
- 2.10.18

-------------------------------------------------------------------
Thu Sep 23 09:49:52 CEST 2004 - mvidner@suse.cz

- Fixed empty runlevel editor (#45858).

-------------------------------------------------------------------
Tue Sep 21 11:31:00 CEST 2004 - arvin@suse.de

- adapted path for qtrc (bug #44803)

-------------------------------------------------------------------
Tue Sep 14 16:58:38 CEST 2004 - mvidner@suse.cz

- Ignore /etc/init.d/Makefile (#45198).

-------------------------------------------------------------------
Tue Sep 14 10:51:01 CEST 2004 - jsrain@suse.cz

- added ProductFeatures::enable_firewall and firewall_ssh_enable
  to control firewall behavior in the proposal

-------------------------------------------------------------------
Mon Sep 13 11:25:06 CEST 2004 - jsrain@suse.cz

- fixed reordering of items in Table/Popup's table (#45097)
- added ProductFeatures::fam_local_only
- 2.10.14

-------------------------------------------------------------------
Mon Sep  6 12:42:27 CEST 2004 - visnov@suse.cz

- moved ComputeKernelPackages to Kernel.ycp
- use Kernel::ComputePackages in Package (#44394)
- 2.10.13

-------------------------------------------------------------------
Mon Sep  6 11:53:31 CEST 2004 - jsrain@suse.cz

- mark licenses as confirmed when accepted (in PackageSystem.ycp
  and Require.ycp)

-------------------------------------------------------------------
Thu Sep  2 13:01:38 CEST 2004 - locilka@suse.cz

- added String::escapetags - function for escaping HTML/XML tags

-------------------------------------------------------------------
Mon Aug 30 15:10:19 CEST 2004 - arvin@suse.de

- add nongpl kernel package during installation (bug #44394)

-------------------------------------------------------------------
Fri Aug 27 15:10:55 CEST 2004 - arvin@suse.de

- merged proof read messages

-------------------------------------------------------------------
Fri Aug 27 11:19:51 CEST 2004 - mvidner@suse.cz

- LogView grep: properly quote the regex; it is a basic regex.

-------------------------------------------------------------------
Fri Aug 20 06:27:01 CEST 2004 - nashif@suse.de

- Own schema directory
- 2.10.10

-------------------------------------------------------------------
Thu Aug 19 13:14:02 CEST 2004 - visnov@suse.cz

- allow in commandline also GUI handler returning symbols (#43935)

-------------------------------------------------------------------
Tue Aug 17 11:26:37 CEST 2004 - jsrain@suse.cz

- fixed function type casting in Table/Popup routines
- prevent 'usbhid' module from being added to initrd (#36766)

-------------------------------------------------------------------
Mon Aug 16 23:36:18 CEST 2004 - nashif@suse.de

- fixed testsuites (added Testsuite.ycp to testedfiles or modified output
  according to the change of logging function references) (jsrain)
- type cast fixes
- CWM: fixed structure validation

-------------------------------------------------------------------
Thu Aug 12 23:27:19 CEST 2004 - nashif@suse.de

- Disable Commandline interface during firstboot phase
- 2.10.7

-------------------------------------------------------------------
Tue Aug  3 15:41:32 CEST 2004 - jsrain@suse.cz

- fixed types in CWM, changed interface of CWM::ShowAndRun ()
- split the CWMServiceStart widget into multiple widgets (one for
  each part)
- 2.10.6

-------------------------------------------------------------------
Fri Jul 30 11:37:44 CEST 2004 - jsrain@suse.cz

- adapted CWMServiceStart.ycp functionality for box product

-------------------------------------------------------------------
Thu Jul 29 09:47:51 CEST 2004 - nashif@suse.de

- New module for interaction with linuxrc(yast.inf and install.inf
  handling)
- Move functions from misc to Linuxrc

-------------------------------------------------------------------
Thu Jul 29 08:34:41 CEST 2004 - nashif@suse.de

- Defined more variables in ProductFeatures
- Removed live_eval variable

-------------------------------------------------------------------
Tue Jul 20 13:48:00 CEST 2004 - jsrain@suse.cz

- enhanced the TSIG keys management widget to do more checks before
  creating a new TSIG key (#40845)

-------------------------------------------------------------------
Mon Jul 19 12:26:40 CEST 2004 - jsrain@suse.cz

- enhnced functionality of Package*.ycp modules (popups with custom
  message, package check for read functions with error feedback)

-------------------------------------------------------------------
Wed Jul 14 11:27:23 CEST 2004 - jsrain@suse.cz

- fixed typos in CWMServiceStart.ycp

-------------------------------------------------------------------
Tue Jul 13 09:02:49 CEST 2004 - locilka@suse.de

- added new Message module
- 2.10.3

-------------------------------------------------------------------
Mon Jun 21 13:24:03 CEST 2004 - jsrain@suse.cz

- added CWM widget for TSIG keys management

-------------------------------------------------------------------
Fri Jun 18 15:28:07 CEST 2004 - lslezak@suse.cz

- CommandLine: read text or password from console

-------------------------------------------------------------------
Fri Jun 18 10:16:04 CEST 2004 - jsrain@suse.cz

- added CWM widget for service starting (like the Start-up dialog
  in DNS server component)

-------------------------------------------------------------------
Thu Jun 17 10:00:53 CEST 2004 - msvec@suse.cz

- updated testsuite
- 2.10.2

-------------------------------------------------------------------
Wed Jun 16 16:16:58 CEST 2004 - jsrain@suse.cz

- added suport for navigation tree and tabs to CWM
- updated the LogView popup to be able to be used as widget for CWM
- do not add 'desktop' to kernel command line

-------------------------------------------------------------------
Wed Jun 16 10:36:53 CEST 2004 - msvec@suse.cz

- fixed 'yast2 -l' output (#42087)
- 2.9.75

-------------------------------------------------------------------
Fri Jun 11 01:01:14 CEST 2004 - nashif@suse.de

- Added software-proposal variable to product features

-------------------------------------------------------------------
Tue Jun  8 04:35:25 CEST 2004 - nashif@suse.de

- Fixed bug #41696: yast uses elevator=anticipatory instead of
  elevator=as
- URL with empty host is valid (i.e. file:///test.xml )

-------------------------------------------------------------------
Fri May 28 16:48:12 CEST 2004 - sh@suse.de

- Fixed bug #41305: License agreement after abort in NCurses

-------------------------------------------------------------------
Wed May 26 15:12:17 CEST 2004 - mvidner@suse.cz

- Fixed agent definition for /etc/sysconfig/hardware
  to handle multiline values (#39350).
- 2.9.72

-------------------------------------------------------------------
Tue May 25 18:27:15 CEST 2004 - arvin@suse.de

- install kernel-bigsmp even with a bit less than 4GB of RAM
  (bug #40729)

-------------------------------------------------------------------
Tue May 25 13:48:01 CEST 2004 - jsrain@suse.cz

- set the I/O scheduler in ProductFeatures (#41038)
- 2.9.70

-------------------------------------------------------------------
Wed May 19 03:30:13 CEST 2004 - nashif@suse.de

- Added a timeout for ShowText popup when called via
  Report. (Report::ShowText)

-------------------------------------------------------------------
Mon May 17 10:42:57 CEST 2004 - msvec@suse.cz

- added PadZero general function for padding with zeros

-------------------------------------------------------------------
Wed May 12 15:30:47 CEST 2004 - msvec@suse.cz

- improved ncurses menu responsiveness (#38363)
- 2.9.68

-------------------------------------------------------------------
Wed May  5 16:20:30 CEST 2004 - gs@suse.de

- yast2 start script: check whether the terminal supports UTF-8
  and adapt language settings (bug #39606)
- 2.9.67

-------------------------------------------------------------------
Tue May 04 10:12:45 CEST 2004 - arvin@suse.de

- merged proofread messages

-------------------------------------------------------------------
Fri Apr 23 15:58:47 CEST 2004 - mvidner@suse.cz

- do not copy network aliases from install.inf
  to modprobe.conf (#39135)
- 2.9.65

-------------------------------------------------------------------
Thu Apr 22 11:09:32 CEST 2004 - arvin@suse.de

- run unicode_{start,stop} only if they are present (bug #35714)

-------------------------------------------------------------------
Mon Apr 19 13:05:04 CEST 2004 - arvin@suse.de

- merged proofread messages

-------------------------------------------------------------------
Fri Apr 16 18:11:07 CEST 2004 - nashif@suse.de

- Save runtime product variables

-------------------------------------------------------------------
Thu Apr  8 13:56:41 CEST 2004 - jsrain@suse.cz

- use the 'desktop' kernel parameter only for desktop products

-------------------------------------------------------------------
Wed Apr  7 19:25:31 CEST 2004 - nashif@suse.de

- #38596: Also use saved id

-------------------------------------------------------------------
Wed Apr  7 18:21:39 CEST 2004 - nashif@suse.de

- Workaround for #38596, broken recursion for iterators

-------------------------------------------------------------------
Tue Apr  6 18:53:56 CEST 2004 - nashif@suse.de

- update/upgrade defaults added to product feature set (#38486)

-------------------------------------------------------------------
Mon Apr  5 18:00:23 CEST 2004 - nashif@suse.de

- Removed unconfigurable options from report summary
- Added optional list of package to product features
- 2.9.60

-------------------------------------------------------------------
Fri Apr  2 22:16:33 CEST 2004 - nashif@suse.de

- Fixed wrapper functions for new wizard
- 2.9.59

-------------------------------------------------------------------
Fri Apr 02 15:59:59 CEST 2004 - arvin@suse.de

- finally changed license to GPL for good

-------------------------------------------------------------------
Fri Apr  2 06:41:58 CEST 2004 - nashif@suse.de

- added wrapper functions around Tree and Menu enabled Wizards to
  support ncurses mode (#37581)

-------------------------------------------------------------------
Thu Apr 01 14:28:23 CEST 2004 - arvin@suse.de

- don't set download callbacks globaly (bug #37151)

-------------------------------------------------------------------
Wed Mar 31 19:52:42 CEST 2004 - nashif@suse.de

- New ProductFeature variables

-------------------------------------------------------------------
Wed Mar 31 17:53:05 CEST 2004 - msvec@suse.cz

- added /etc/YaST2 dir (for log.conf)
- 2.9.54

-------------------------------------------------------------------
Wed Mar 31 14:06:43 CEST 2004 - gs@suse.de

- show header of ShowText popup (bug #37171)

-------------------------------------------------------------------
Wed Mar 31 12:20:54 CEST 2004 - arvin@suse.de

- added product feature about suboptimal distribution (bug #36823)

-------------------------------------------------------------------
Wed Mar 31 10:32:13 CEST 2004 - jsrain@suse.de

- remove ide-scsi from initrd during update (#37591)

-------------------------------------------------------------------
Tue Mar 30 18:04:43 CEST 2004 - jsrain@suse.de

- fixed map validator of CWM

-------------------------------------------------------------------
Mon Mar 29 16:18:49 CEST 2004 - jsrain@suse.de

- fixed behavior of combo box for adding new option if it is
  editable (#37267)
- 2.9.52

-------------------------------------------------------------------
Mon Mar 29 15:27:24 CEST 2004 - adrian@suse.de

- hide YaST groups desktop files in the desktop world

-------------------------------------------------------------------
Mon Mar 29 11:13:30 CEST 2004 - arvin@suse.de

- fixed kernel selection on i386 smp systems (bug #35876)

-------------------------------------------------------------------
Mon Mar 29 09:19:19 CEST 2004 - jsrain@suse.de

- adapted CWM to updated 'is' builtin
- fixed Initrd testsuite
- 2.9.50

-------------------------------------------------------------------
Fri Mar 26 15:03:49 CET 2004 - arvin@suse.de

- added uml detection to Arch module

-------------------------------------------------------------------
Wed Mar 24 16:59:37 CET 2004 - adrian@suse.de

- fix yast qt ui themeing, export QT_HOME_DIR again
  (got broken due to login shell usage bye kdesu)

-------------------------------------------------------------------
Wed Mar 24 11:17:25 CET 2004 - arvin@suse.de

- fixed function name (bug #36783)

-------------------------------------------------------------------
Tue Mar 23 16:54:37 CET 2004 - mvidner@suse.cz

- added Confirm::MustBeRoot to easily alert the user (#35363)

-------------------------------------------------------------------
Tue Mar 23 09:05:39 CET 2004 - lslezak@suse.cz

- fixed parsing quoted string in String::ParseOptions() (#36223)
- testsuite update

-------------------------------------------------------------------
Mon Mar 22 17:09:55 CET 2004 - msvec@suse.cz

- support for sort keys in ncurses menu (#36466)
- 2.9.47

-------------------------------------------------------------------
Mon Mar 22 14:11:58 CET 2004 - jsrain@suse.cz

- fixed unwanted hiding of helps during progress bar run
- don't abort installing packages via Require and PackageSystem
  if dependency solving fails and system wasn't consistent before
  installing them

-------------------------------------------------------------------
Mon Mar 22 13:38:27 CET 2004 - sh@suse.de

- V 2.9.46
- Fixed bug #35768: Wizard buttons not retranslated

-------------------------------------------------------------------
Fri Mar 19 15:41:00 CET 2004 - sh@suse.de

- V 2.9.45
- Improved handling for all Popup::*timed*() dialogs:
  Use UI::TimeoutUserInput() now, no more confusing busy cursor,
  less delays (no more sleep() )

-------------------------------------------------------------------
Wed Mar 17 19:10:15 CET 2004 - fehr@suse.de

- add functions {Set,Get}Utf8Lang() to Encoding module

-------------------------------------------------------------------
Wed Mar 17 11:48:25 CET 2004 - arvin@suse.de

- added download progress callbacks (bug #31445)

-------------------------------------------------------------------
Mon Mar 15 16:49:00 CET 2004 - fehr@suse.de

- add functions {Set,Get}EncLang() && GetCodePage() to Encoding module
- add global boolean evms_config to ProductFeatures.ycp

-------------------------------------------------------------------
Mon Mar 15 14:59:41 CET 2004 - arvin@suse.de

- adapted "yast -l" to desktop files (bug #35019)

-------------------------------------------------------------------
Fri Mar 12 15:35:56 CET 2004 - nashif@suse.de

- Custom wizard added (sh@suse.de)

-------------------------------------------------------------------
Thu Mar 11 18:17:52 CET 2004 - msvec@suse.cz

- proper event ID type handling (#35602)

-------------------------------------------------------------------
Wed Mar 10 14:05:43 CET 2004 - msvec@suse.cz

- accept nil from some UI calls (should fix the failing testsuites)
- added function for creation of FQ hostname

-------------------------------------------------------------------
Wed Mar 10 09:26:03 CET 2004 - arvin@suse.de

- install kernel-um in uml

-------------------------------------------------------------------
Wed Mar 10 07:03:41 CET 2004 - nashif@suse.de

- Fixed Progress for new Wizard
- 2.9.39

-------------------------------------------------------------------
Wed Mar 10 01:42:25 CET 2004 - sh@suse.de

- V 2.9.37
- Migration to new wizard

-------------------------------------------------------------------
Mon Mar  8 17:53:29 CET 2004 - sh@suse.de

- Changed X cursor theme (adrian)

-------------------------------------------------------------------
Mon Mar  8 15:56:52 CET 2004 - msvec@suse.cz

- Added Wizard::SetDesktopIcon to set the title icon
- 2.9.35

-------------------------------------------------------------------
Fri Mar  5 14:31:39 CET 2004 - mvidner@suse.cz

- Added Popup::AnyQuestionRichText.
- {Require,PackageSystem}::DoInstallAndRemove:
  ask for license acceptance (#35250).

-------------------------------------------------------------------
Fri Mar  5 12:43:40 CET 2004 - msvec@suse.cz

- make runlevel testsuite use Service
- add warnings about usage of obsolete interface
- 2.9.33

-------------------------------------------------------------------
Thu Mar  4 20:05:13 CET 2004 - visnov@suse.cz

- 2.9.32
- late initialization of Wizard and Progress (for command line)

-------------------------------------------------------------------
Thu Mar  4 17:24:56 CET 2004 - msvec@suse.cz

- fixed docu installation dirs
- replaced sequencer include with dummy one using Sequencer

-------------------------------------------------------------------
Thu Mar  4 16:09:18 CET 2004 - visnov@suse.cz

- added type info (kkaempf, visnov)

-------------------------------------------------------------------
Thu Mar  4 15:47:00 CET 2004 - msvec@suse.cz

- improved the packages testing client
- fixed ncurses menu generation (#35186)

-------------------------------------------------------------------
Tue Mar  2 15:50:16 CET 2004 - msvec@suse.cz

- fixed Package interface
- added documentation and testing client

-------------------------------------------------------------------
Tue Mar  2 10:58:54 CET 2004 - msvec@suse.cz

- improved (fixed) agent for sysconfig/hardware
- 2.9.31

-------------------------------------------------------------------
Fri Feb 27 03:28:39 CET 2004 - nashif@suse.de

- Adapt for new control file based installation

-------------------------------------------------------------------
Thu Feb 26 12:32:12 CET 2004 - jsrain@suse.de

- preventing modules uhci-hcd, ehci-hcd, ohci-hcd from being put
  into initrd (#35032)

-------------------------------------------------------------------
Tue Feb 24 13:03:03 CET 2004 - visnov@suse.cz

- don't duplicate history entries in interactive command line (#34610)

-------------------------------------------------------------------
Tue Feb 24 11:37:17 CET 2004 - kkaempf@suse.de

- treat x86_64 as 'wintel' architecture (#34853)

-------------------------------------------------------------------
Mon Feb 23 13:02:40 CET 2004 - mvidner@suse.cz

- Services: don't omit boot.hotplug-beta, boot.restore_permissions (#34775)
- 2.9.28

-------------------------------------------------------------------
Fri Feb 20 19:45:58 CET 2004 - arvin@suse.de

- disable accept button during Progress (bug #30303)

-------------------------------------------------------------------
Fri Feb 20 09:38:13 CET 2004 - jsrain@suse.de

- fixed redrawing of fields in Table/Popup table widget after an
  option was changed

-------------------------------------------------------------------
Thu Feb 19 18:04:31 CET 2004 - jsrain@suse.de

- added agent for handling /etc/sysconfig/hardware/hwcfg-*

-------------------------------------------------------------------
Thu Feb 19 15:33:17 CET 2004 - arvin@suse.de

- removed function Kernel::IDERecorders since "ide-scsi" is not
  used anymore (bug #34694)

-------------------------------------------------------------------
Thu Feb 19 13:24:44 CET 2004 - mvidner@suse.cz

- changed sort to use "<" instead of "<=" because of the switch
  to std::sort

-------------------------------------------------------------------
Thu Feb 19 11:15:17 CET 2004 - visnov@suse.cz

- restore AsciiFile::AssertLineValid behavior as in 9.0

-------------------------------------------------------------------
Tue Feb 17 18:12:25 CET 2004 - sh@suse.de

- Use correct kernel image name on S/390
- 2.9.25

-------------------------------------------------------------------
Tue Feb 17 15:37:45 CET 2004 - sh@suse.de

- Fixed bug #34617: New kernel names on S/390
- 2.9.24

-------------------------------------------------------------------
Tue Feb 17 12:00:56 CET 2004 - sh@suse.de

- Applied olh's patch for bug #34602: PPC kernel renamed
- 2.9.23

-------------------------------------------------------------------
Mon Feb 16 18:27:14 CET 2004 - arvin@suse.de

- recognize newer macs (bug #34587)

-------------------------------------------------------------------
Mon Feb 16 17:06:46 CET 2004 - jsrain@suse.de

- kernel image is now /boot/vmlinux on all PPC subarchs (#34588)
- 2.9.21

-------------------------------------------------------------------
Mon Feb 16 11:20:53 CET 2004 - arvin@suse.de

- removed obsolete Mode::hardBoot

-------------------------------------------------------------------
Thu Feb 12 17:50:24 CET 2004 - lslezak@suse.cz

- CWM: added better `back event handling, correctly displaying
  option names in the new option checkbox (jsrain)
- added function String::FormatSizeWithPrecision,
  updated testsuite
- version 2.9.19

-------------------------------------------------------------------
Wed Feb 11 11:02:20 CET 2004 - msvec@suse.cz

- adapt remote clients for the new interpreter

-------------------------------------------------------------------
Tue Feb 10 17:45:16 CET 2004 - arvin@suse.de

- adapted kernel determination to kernel 2.6 names

-------------------------------------------------------------------
Tue Feb 10 10:33:05 CET 2004 - arvin@suse.de

- finally removed configdir from file list (doesn't help anymore)

-------------------------------------------------------------------
Sat Feb 07 20:19:29 CET 2004 - arvin@suse.de

- removed config files (*.y2cc)

-------------------------------------------------------------------
Sat Feb  7 16:29:32 CET 2004 - msvec@suse.cz

- own configdir until all modules are updated
- 2.9.15

-------------------------------------------------------------------
Fri Feb  6 14:34:35 CET 2004 - msvec@suse.cz

- call %suse_update_desktop_file for the group files
- use the group .desktop files also in the ncurses menu
- 2.9.14

-------------------------------------------------------------------
Tue Feb  3 12:39:35 CET 2004 - msvec@suse.cz

- added yast2 groups .desktop files
- 2.9.13

-------------------------------------------------------------------
Tue Feb  3 09:27:50 CET 2004 - visnov@suse.cz

- implemented non-strict checking of command line options

-------------------------------------------------------------------
Sat Jan 31 21:58:23 CET 2004 - arvin@suse.de

- added function to build a url from tokens

-------------------------------------------------------------------
Fri Jan 30 16:46:34 CET 2004 - mvidner@suse.cz

- removed lookups in Service to fix configuration modules testsuites
- 2.9.11

-------------------------------------------------------------------
Thu Jan 29 18:09:39 CET 2004 - msvec@suse.cz

- more testsuite fixes
- 2.9.10

-------------------------------------------------------------------
Thu Jan 29 11:32:55 CET 2004 - jsrain@suse.de

- fixed cwm testsuite
- fixed file list
- 2.9.9

-------------------------------------------------------------------
Tue Jan 27 09:19:21 CET 2004 - jsrain@suse.de

- removed hwinfo from neededforbuild
- fixed testsuite for initrd

-------------------------------------------------------------------
Mon Jan 26 17:14:59 CET 2004 - jsrain@suse.de

- added hwinfo to neededforbuild
- 2.9.8

-------------------------------------------------------------------
Mon Jan 26 15:08:56 CET 2004 - msvec@suse.cz

- converted wizard sequencer to module
- 2.9.7

-------------------------------------------------------------------
Fri Jan 23 16:11:46 CET 2004 - msvec@suse.cz

- added agents for sysconfig/sysctl and /suseconfig
- 2.9.6

-------------------------------------------------------------------
Fri Jan 23 12:29:29 CET 2004 - arvin@suse.de

- fixed Require.ycp for brand new interpreter

-------------------------------------------------------------------
Mon Jan 19 08:52:19 CET 2004 - jsrain@suse.de

- merged the new interpreter branch

-------------------------------------------------------------------
Mon Dec 15 15:58:45 CET 2003 - jsrain@suse.de

- Moved Label.ycp and Popup.ycp from source/yast2/library/wizard/src
  to source/yas t2/library/module because of building with the new
  interpreter

-------------------------------------------------------------------
Mon Dec 15 11:34:19 CET 2003 - msvec@suse.cz

- better services handling: Service (from Runlevel)

-------------------------------------------------------------------
Fri Dec  5 09:41:45 CET 2003 - jsrain@suse.de

- added Mode::commandline variable, setting it an appropriate way

-------------------------------------------------------------------
Wed Dec  3 18:20:13 CET 2003 - msvec@suse.cz

- use common Makefile.am (needs recent devtools)

-------------------------------------------------------------------
Mon Nov 24 00:32:55 CET 2003 - ro@suse.de

- remove file conflict with yast2-pam (Autologin.ycp moved there)

-------------------------------------------------------------------
Mon Nov 17 18:10:50 CET 2003 - arvin@suse.de

- adapted plugindir detection for NPTL

-------------------------------------------------------------------
Fri Nov 14 11:16:31 CET 2003 - gs@suse.de

- use ncurses file selection widgets

-------------------------------------------------------------------
Wed Oct 29 13:55:00 CET 2003 - visnov@suse.cz

- fix testsuite
- 2.9.2

-------------------------------------------------------------------
Fri Oct 24 15:55:36 CEST 2003 - ms@suse.de

- moved x11 subdir to installation

-------------------------------------------------------------------
Fri Oct 17 11:01:59 CEST 2003 - jsrain@suse.de

- Fixed "blinking" of Table/Popup's buttons when table content was
  reordered

-------------------------------------------------------------------
Fri Oct  3 14:18:55 CEST 2003 - jsrain@suse.de

- Table/Popup stuff splitt off from CWM.ycp to separate file
- Added support for "Changed" column to Table/Popup

-------------------------------------------------------------------
Wed Oct  1 10:47:19 CEST 2003 - jsuchome@suse.cz

- added Autologin.ycp module to handle autologin configuration
- 2.9.0

-------------------------------------------------------------------
Wed Sep 17 16:18:48 CEST 2003 - gs@suse.de

- script/yast2: start textmode yast in UTF-8 environment (bug #30512)
- 2.8.31

-------------------------------------------------------------------
Wed Sep 17 08:59:45 CEST 2003 - visnov@suse.de

- enable interactive mode for command line again
- 2.8.30

-------------------------------------------------------------------
Mon Sep 15 17:56:07 CEST 2003 - jsrain@suse.de

- fixed X11Version.ycp to prefix Require:: when calling function
  from Require.ycp module
- 2.8.29

-------------------------------------------------------------------
Mon Sep 15 10:18:36 CEST 2003 - ms@suse.de

- fixed X11Version.ycp to use 'import "Require"' instead of
  'include "require.ycp"'

-------------------------------------------------------------------
Thu Sep 11 21:02:32 CEST 2003 - arvin@suse.de

- cool mouse cursor theme for 2nd stage installation (bug #30552)

-------------------------------------------------------------------
Thu Sep 11 18:58:37 CEST 2003 - gs@suse.de

- file_popups.ycp: bugfix for SaveFileAs() bug #29745

-------------------------------------------------------------------
Wed Sep 10 15:24:28 CEST 2003 - gs@suse.de

- V 2.8.27
- menu/menu.ycp: replace <key> by [key] in help text (to avoid
  misinterpretation in RichText)

-------------------------------------------------------------------
Fri Sep  5 14:34:09 CEST 2003 - visnov@suse.de

- library/commandline: care about command line only in normal mode (#30144)

-------------------------------------------------------------------
Thu Sep 04 17:51:12 CEST 2003 - arvin@suse.de

- proof-read messages

-------------------------------------------------------------------
Mon Sep  1 16:56:22 CEST 2003 - visnov@suse.de

- do not print module help twice in the header
- revert capitalization for the command line actions/options from
  proofreader
- 2.8.25

-------------------------------------------------------------------
Mon Sep  1 15:50:49 CEST 2003 - jsrain@suse.de

- added support for immutable options to Table/Popup

-------------------------------------------------------------------
Mon Sep 01 09:56:12 CEST 2003 - arvin@suse.de

- handle repair mode in Popup::ConfirmAbort

-------------------------------------------------------------------
Fri Aug 29 14:18:39 CEST 2003 - visnov@suse.de

- fix error reporting, use RichText::Rich2Plain()

-------------------------------------------------------------------
Wed Aug 27 16:14:09 CEST 2003 - msvec@suse.cz

- new module for confirmation of detection (#26515)
- 2.8.23

-------------------------------------------------------------------
Wed Aug 27 16:04:18 CEST 2003 - gs@suse.de

- yast2 script: set language to english only on console if LANG is
  japanese, korean or chinese

-------------------------------------------------------------------
Tue Aug 19 13:15:38 CEST 2003 - arvin@suse.de

- removed include file common_functions.ycp

-------------------------------------------------------------------
Tue Aug 19 08:52:50 CEST 2003 - arvin@suse.de

- optimized String::CutBlanks

-------------------------------------------------------------------
Fri Aug 15 15:16:37 CEST 2003 - arvin@suse.de

- added Popup::ShowText

-------------------------------------------------------------------
Thu Aug 14 14:35:30 CEST 2003 - arvin@suse.de

- removed y2menu for good
- added /usr/share/YaST2/include to file list (bug #28807)
- removed common_popups.ycp and common_messages.ycp for good

-------------------------------------------------------------------
Mon Aug 11 15:40:00 CEST 2003 - gs@suse.de

- yast2 script: start y2base menu ncurses (instead of y2menu)

-------------------------------------------------------------------
Fri Aug  8 14:47:14 CEST 2003 - gs@suse.de

- bugfix in file_popups.ycp/PopupDir(dir) (if the argument is an
  empty string, 'pwd' is the directory)
- menu.ycp: improved layout and usability

-------------------------------------------------------------------
Wed Aug  6 12:27:01 CEST 2003 - fehr@suse.de

- added function CutRegexMatch to String.ycp it can be used to
  remove matches of a regular expression from a string
- 2.8.16

-------------------------------------------------------------------
Mon Aug  4 14:21:17 CEST 2003 - jsrain@suse.de

- added possiblity to restart command getting log after performing
  operation from LogView popup
- 2.8.15

-------------------------------------------------------------------
Fri Aug 01 16:12:05 CEST 2003 - arvin@suse.de

- added directory for desktop files

-------------------------------------------------------------------
Tue Jul 29 14:48:06 CEST 2003 - jsrain@suse.de

- passing whole event information from CWM to handlers

-------------------------------------------------------------------
Wed Jul 23 09:33:04 CEST 2003 - jsrain@suse.de

- updated CWM to use WaitForEvent instead of UserInput, tables of
  table/popup dialogs display popup on double-click or enter key
- allow to specify command to display log directly, not only as
  filename and argument for grep for LogView

-------------------------------------------------------------------
Tue Jul 22 16:19:53 CEST 2003 - msvec@suse.cz

- further String updates and fixes
- 2.8.13

-------------------------------------------------------------------
Wed Jul  9 10:06:34 CEST 2003 - fehr@suse.de

- remove Mode::language, now handled in Laguage module (#27115)

-------------------------------------------------------------------
Mon Jul  7 14:06:06 CEST 2003 - visnov@suse.de

- let TypeRepository module use the simple types

-------------------------------------------------------------------
Fri Jul  4 16:55:41 CEST 2003 - msvec@suse.cz

- added a first library of simple types:
    IP, Netmask, Hostname, Address, String, URL
- 2.8.12

-------------------------------------------------------------------
Wed Jul  2 08:52:29 CEST 2003 - visnov@suse.de

- propagate y2base exit code from yast2 script

-------------------------------------------------------------------
Tue Jul  1 10:19:44 CEST 2003 - jsrain@suse.de

- updates of CWM module, added validation of used structures and
  some wrappers for more complex tasks

-------------------------------------------------------------------
Thu Jun 26 13:38:26 CEST 2003 - visnov@suse.de

- print to stderr in non-interactive mode

-------------------------------------------------------------------
Wed Jun 25 13:11:47 CEST 2003 - visnov@suse.de

- fixed Perl/encoding problem in commandline agent
- fixed padding of helps in commandline
- quiet is now default, verbose an option

-------------------------------------------------------------------
Tue Jun 24 11:05:50 CEST 2003 - visnov@suse.de

- 2.8.11

-------------------------------------------------------------------
Tue Jun 24 10:52:31 CEST 2003 - jsrain@suse.de

- added testsuite for CWM module

-------------------------------------------------------------------
Tue Jun 24 10:42:34 CEST 2003 - visnov@suse.cz

- removed modules directory at the top-level

-------------------------------------------------------------------
Mon Jun 23 17:06:34 CEST 2003 - jsrain@suse.de

- moved YCP libraries to own subdirectory (visnov@suse.cz)
- added CWM module for simple manipulation with widgets, including
  common routines for Table/Popup-style dialogs
- added LogView module for displaying logs with advanced
  functionality
- 2.8.10

-------------------------------------------------------------------
Fri Jun 20 13:38:28 CEST 2003 - mvidner@suse.cz

- Runlevel editor: call insserv with force
  when writing multiple services (#27370).
- Moved MailAliases out, to be put to yast2-mail-aliases (#18212).
- Reverted yast2-network from Requires
- 2.8.9

-------------------------------------------------------------------
Wed Jun 18 11:22:41 CEST 2003 - visnov@suse.de

- disabled ipaddress type for command line
- disabled interactive mode for command line
- reverted yast2-network from neededforbuild
- version 2.8.8

-------------------------------------------------------------------
Wed Jun 18 10:42:22 CEST 2003 - lslezak@suse.de

- spec file: added yast2-network to Requires/neededforbuild
- version 2.8.7

-------------------------------------------------------------------
Mon Jun 16 16:06:43 CEST 2003 - lslezak@suse.cz

- new NetworkPopup:: module (common network browsing popups)
- version 2.8.6

-------------------------------------------------------------------
Wed Jun 11 18:09:37 CEST 2003 - arvin@suse.de

- added /usr/share/doc/packages/yast2 to file list (2nd try)

-------------------------------------------------------------------
Wed Jun 11 17:04:50 CEST 2003 - visnov@suse.de

- added command line interface
- 2.8.4

-------------------------------------------------------------------
Wed Jun 11 16:08:13 CEST 2003 - arvin@suse.de

- added /usr/share/doc/packages/yast2 to file list

-------------------------------------------------------------------
Fri Jun  6 12:54:25 CEST 2003 - mvidner@suse.cz

- common_popups: fixed an embarassing syntax error
- 2.8.3

-------------------------------------------------------------------
Fri Jun  6 10:03:29 CEST 2003 - mvidner@suse.cz

- common_popups: revert from Label to common_messages.
- Fixed file list (lslezak).
- Directory: added tmpdir (msvec).
- 2.8.2

-------------------------------------------------------------------
Tue Jun  3 18:28:06 CEST 2003 - sh@suse.de

- Fixed bug #27213: Default sort order in NCurses control center

-------------------------------------------------------------------
Fri May 30 10:03:23 CEST 2003 - mvidner@suse.cz

- Added Label and Popup, replacements for common_{messages,popups}.
- ag_initscripts: recognize X-UnitedLinux-Default-Enabled.
- 2.8.1

-------------------------------------------------------------------
Thu Apr 24 11:08:10 CEST 2003 - kkaempf@suse.de

- rename 'axp' to 'alpha'

-------------------------------------------------------------------
Wed Apr 23 11:51:42 CEST 2003 - ms@suse.de

- added getX11Link function to solve the X11 link
  within the installed system

-------------------------------------------------------------------
Wed Mar 19 12:00:53 CET 2003 - ms@suse.de

- added textdomain to X11Version.ycp (#25627)
- added sax2 to RequireAndConflict() (#25628)

-------------------------------------------------------------------
Mon Mar 17 17:11:52 CET 2003 - arvin@suse.de

- correctly remove ampersand in button lables in y2menu (bug
  #25364)

-------------------------------------------------------------------
Fri Mar 14 17:03:30 CET 2003 - sh@suse.de

- V 2.7.29
- Removed excess quotes in yast2 script when starting in kcontrol

-------------------------------------------------------------------
Fri Mar 14 16:45:19 CET 2003 - sh@suse.de

- V 2.7.28
- Moved yast2_kde functionality into yast2 script
  (Fix for 25230: kcontrol YaST2 module not working)

-------------------------------------------------------------------
Wed Mar 12 11:42:02 CET 2003 - sh@suse.de

- Applied Adrian's patch to use the correct ~/.qtrc in yast2-funcs

-------------------------------------------------------------------
Tue Mar 11 15:24:30 CET 2003 - arvin@suse.de

- fixed syntax in start script (bug #25080)

-------------------------------------------------------------------
Mon Mar 10 14:56:22 CET 2003 - gs@suse.de

- Fixed bugs #24866/#24865 in ncurses file selector (show links;
  set focus to the directory list)

-------------------------------------------------------------------
Sun Mar  9 19:28:07 CET 2003 - nashif@suse.de

- Fixed bug #24953: beta message during installation does not time out

-------------------------------------------------------------------
Fri Mar  7 16:06:09 CET 2003 - sh@suse.de

- Dropped "Notify" header for notify popups (#24782)

-------------------------------------------------------------------
Fri Mar  7 14:20:31 CET 2003 - sh@suse.de

- Fixed bug #24809: sw_single window outside screen
  Now only using --fullscreen for sw_single with KDE running

-------------------------------------------------------------------
Fri Mar  7 13:39:03 CET 2003 - sh@suse.de

- Fixed bug #24790 - Wrong Qt style in y2cc modules after inst.
  (Adrian)

-------------------------------------------------------------------
Wed Mar  5 15:25:12 CET 2003 - ms@suse.de

- added scr agent for /etc/sysconfig/displaymanager handling (#24669)
- do not check for packages in autoinst mode (#24706)

-------------------------------------------------------------------
Mon Mar  3 17:14:44 CET 2003 - jsrain@suse.de

- added scr agent for /etc/sysconfig/hotplug handling (#22580)

-------------------------------------------------------------------
Mon Mar 03 13:02:47 CET 2003 - arvin@suse.de

- once more merged proofread texts

-------------------------------------------------------------------
Mon Mar 03 11:59:24 CET 2003 - arvin@suse.de

- fixed testsuite

-------------------------------------------------------------------
Fri Feb 28 17:25:39 CET 2003 - ms@suse.de

- use require.ycp for package checks in X11Version.ycp (#24488)

-------------------------------------------------------------------
Fri Feb 28 17:16:04 CET 2003 - kkaempf@suse.de

- honor 'manual' on kernel command line (#24462)

-------------------------------------------------------------------
Tue Feb 25 18:46:42 CET 2003 - kkaempf@suse.de

- fix mkdir silence option.

-------------------------------------------------------------------
Tue Feb 25 13:44:23 CET 2003 - kkaempf@suse.de

- suppress warning if /tmp/.qt already exists (#24243)

-------------------------------------------------------------------
Mon Feb 24 11:05:02 CET 2003 - jsrain@suse.de

- added `opt (`notify) to Wizard_hw::ConfiguredContent table to
  allow double click handling (#24095)
- 2.7.15

-------------------------------------------------------------------
Thu Feb 20 11:39:23 CET 2003 - arvin@suse.de

- use title-style capitalization for menu names (bug #23848)

-------------------------------------------------------------------
Wed Feb 19 10:52:05 CET 2003 - arvin@suse.de

- fixed DoNotAcceptButtonLabel (used during beta notice)

-------------------------------------------------------------------
Tue Feb 18 11:56:24 CET 2003 - arvin@suse.de

- added AsciiFile module from yast2-storage

-------------------------------------------------------------------
Mon Feb 17 17:17:42 CET 2003 - arvin@suse.de

- disable x11 setup on mips
- make Next and Accept the default button

-------------------------------------------------------------------
Mon Feb 10 20:53:53 CET 2003 - arvin@suse.de

- setup complete environment for qt during installation

-------------------------------------------------------------------
Mon Feb 10 18:18:00 CET 2003 - arvin@suse.de

- make anti aliased fonts work

-------------------------------------------------------------------
Thu Feb  6 17:01:26 CET 2003 - sh@suse.de

- New command line options for "yast2" script: --fullscreen --noborder
- Always start "sw_single" in full screen mode

-------------------------------------------------------------------
Wed Feb 05 17:10:45 CET 2003 - arvin@suse.de

- merged proofread messages

-------------------------------------------------------------------
Mon Feb  3 18:13:21 CET 2003 - sh@suse.de

- V 2.7.7
- Added default function key handling

-------------------------------------------------------------------
Mon Feb 03 17:40:14 CET 2003 - arvin@suse.de

- new pot file handling

-------------------------------------------------------------------
Mon Jan 27 16:12:51 CET 2003 - arvin@suse.de

- added popt to neededforbuild

-------------------------------------------------------------------
Mon Jan 27 15:48:51 CET 2003 - msvec@suse.de

- network groups: Network Devices and Network Services
- 2.7.4

-------------------------------------------------------------------
Fri Jan 24 15:56:26 CET 2003 - mvidner@suse.de

- Added readconfig.ycp to the file list. Fixes autoyast.

-------------------------------------------------------------------
Fri Jan 17 12:28:21 CET 2003 - mvidner@suse.de

- Reverted sequencer checking: allow superfluous aliases.
- 2.7.3

-------------------------------------------------------------------
Tue Jan 14 11:14:19 CET 2003 - mvidner@suse.de

- Added function key shortcuts to common dialogs (try F1 in curses).
- Report: added global settings for easier access (nashif).
- 2.7.2

-------------------------------------------------------------------
Mon Jan 13 13:13:04 CET 2003 - jsrain@suse.de

- added crashes handling module

-------------------------------------------------------------------
Fri Jan 10 12:58:45 CET 2003 - mvidner@suse.de

- mail table agent: Prevent returning strings as integers/booleans (~#21804).

-------------------------------------------------------------------
Fri Dec 20 15:23:50 CET 2002 - mvidner@suse.de

- file_popups: in qt, use the new widgets
- Arch: fallback for .probe.system being nil (msvec)
- workaround for CallFunction scope bug (#22486) (msvec)
- sequencer: check that all aliases are used (msvec)
- common_messages: DoNotAcceptButtonLabel (arvin)
- Wizard: use opt(key_F1) for Help (gs)
- 2.7.1

-------------------------------------------------------------------
Wed Nov 13 15:14:33 CET 2002 - ms@suse.de

- forgot to add hwinfo and hwinfo-devel to neededforbuild

-------------------------------------------------------------------
Wed Nov 13 12:07:47 CET 2002 - ms@suse.de

- fixed GetVersion() function within the X11Version module. The code
  to obtain the XFree86 version used to configure the installed
  card was really broken. I add a libhd based C program to check
  whether XFree86 4 or 3 is used to configure the card. This program
  is called from the GetVersion() function now.

-------------------------------------------------------------------
Mon Oct 21 15:45:19 CEST 2002 - arvin@suse.de

- print warning if qt frontend is installed but does not work
  (bug #20805)

-------------------------------------------------------------------
Thu Oct 17 13:38:33 CEST 2002 - arvin@suse.de

- fixed arrows in ncurses menu (#19902)

-------------------------------------------------------------------
Fri Oct 11 15:18:14 CEST 2002 - msvec@suse.cz

- fixed translations in the ncurses menu (#20801)
- 2.6.39

-------------------------------------------------------------------
Fri Oct 11 11:07:01 CEST 2002 - arvin@suse.de

- added lost password.ycp (bug #20087)

-------------------------------------------------------------------
Fri Sep 20 14:36:49 CEST 2002 - kkaempf@suse.de

- access content only in initial mode
- 2.6.37

-------------------------------------------------------------------
Fri Sep 20 13:13:05 CEST 2002 - kkaempf@suse.de

- read initial language from content file
- 2.6.36

-------------------------------------------------------------------
Wed Sep 18 16:01:32 CEST 2002 - arvin@suse.de

- does not provides/obsoletes the old yast

-------------------------------------------------------------------
Thu Sep 12 12:20:55 CEST 2002 - kkaempf@suse.de

- define IgnoreButtonLabel in WFM and UI
- 2.6.34

-------------------------------------------------------------------
Tue Sep 10 16:03:47 CEST 2002 - arvin@suse.de

- added provide/obsolete y2t_menu (bug #19325)

-------------------------------------------------------------------
Sat Sep 07 23:00:24 CEST 2002 - arvin@suse.de

- added help text in y2menu

-------------------------------------------------------------------
Thu Sep 05 17:48:13 CEST 2002 - arvin@suse.de

- wizard loads it's images from the theme dir

-------------------------------------------------------------------
Wed Sep  4 19:08:56 CEST 2002 - mvidner@suse.cz

- ncurses menu: fixed shortcut cycling in the group menu (#18258).
- 2.6.30

-------------------------------------------------------------------
Mon Sep  2 17:44:13 CEST 2002 - mvidner@suse.cz

- ag_initscripts: fixed parsing Short-Descriptions.

-------------------------------------------------------------------
Sat Aug 31 01:16:44 CEST 2002 - schwab@suse.de

- Don't waste tons of memory in y2menu.

-------------------------------------------------------------------
Fri Aug 30 11:35:30 CEST 2002 - arvin@suse.de

- moved X11Version.ycp from yast2-installation here

-------------------------------------------------------------------
Thu Aug 29 15:28:48 CEST 2002 - sh@suse.de

- Adapted wizard colors to new grey style images by wimer@suse.de

-------------------------------------------------------------------
Thu Aug 29 11:25:47 CEST 2002 - mvidner@suse.cz

- wizard: prevent temporary (but visible) truncations
  of dialog captions (#18517).

-------------------------------------------------------------------
Wed Aug 28 18:29:15 CEST 2002 - mvidner@suse.cz

- mail aliases: fixed line continuation processing (#18487).
- file_popups::PopupDir: fixed the Selected directory heading.
- 2.6.28

-------------------------------------------------------------------
Tue Aug 27 20:00:00 CEST 2002 - jsuchome@suse.cz

- provide/obsolete old translation packages

-------------------------------------------------------------------
Thu Aug 22 12:09:46 CEST 2002 - arvin@suse.de

- make links to yast2 relative (bug #18170)

-------------------------------------------------------------------
Tue Aug 20 19:07:38 CEST 2002 - arvin@suse.de

- added variable Mode::x11_setup_needed and Arch::x11_setup_needed

-------------------------------------------------------------------
Tue Aug 20 11:29:36 CEST 2002 - arvin@suse.de

- added ncurses based y2menu by Marco Skambraks

-------------------------------------------------------------------
Sun Aug 18 20:24:48 CEST 2002 - kkaempf@suse.de

- honor /etc/install.inf:UseSSH (#18053)

-------------------------------------------------------------------
Fri Aug 16 17:31:33 CEST 2002 - arvin@suse.de

- marked more texts for translation

-------------------------------------------------------------------
Wed Aug 14 11:54:01 CEST 2002 - arvin@suse.de

- removed links to /sbin/yast2 with non ascii characters to
  prevent screen corruption is some locales

-------------------------------------------------------------------
Tue Aug 13 14:20:37 CEST 2002 - arvin@suse.de

- merged proofread texts

-------------------------------------------------------------------
Mon Aug 12 17:23:44 CEST 2002 - kkaempf@suse.de

- read /etc/install.inf:InstMode correctly for Mode::boot
- 2.6.20

-------------------------------------------------------------------
Sun Aug 11 21:16:04 CEST 2002 - mvidner@suse.cz

- Runlevel: use full path of service scripts; force removal
  (#17608 workaround)
- 2.6.19

-------------------------------------------------------------------
Fri Aug  9 15:32:54 CEST 2002 - mvidner@suse.cz

- Fixed falling back to ncurses when DISPLAY is set
  but yast2-qt is not installed.
- Added Runlevel::error_msg, to inform the user what went wrong.
- 2.6.18

-------------------------------------------------------------------
Tue Aug 06 11:31:46 CEST 2002 - arvin@suse.de

- fixed detection of autoinst in Mode.ycp

-------------------------------------------------------------------
Mon Aug 05 18:13:04 CEST 2002 - arvin@suse.de

- adaption for new /etc/install.inf agent

-------------------------------------------------------------------
Wed Jul 31 13:49:39 CEST 2002 - mvidner@suse.cz

- Moved private runlevel files back to yast2-runlevel.
- 2.6.15

-------------------------------------------------------------------
Mon Jul 29 11:51:52 CEST 2002 - msvec@suse.cz

- included some general purpose agents
- 2.6.14

-------------------------------------------------------------------
Wed Jul 24 19:28:17 CEST 2002 - jsuchome@suse.cz

- Added runlevel module files.

-------------------------------------------------------------------
Fri Jul 19 16:50:44 CEST 2002 - mvidner@suse.cz

- Moved aliases handling from yast2-mail (bug #11730).
- 2.6.13

-------------------------------------------------------------------
Fri Jul 19 12:01:11 CEST 2002 - mvidner@suse.cz

- Added Wizard::{Set,Restore}ScreenShotName ().
- Moved sysconfig/ypserv definition from yast2-nis-server.
- 2.6.12

-------------------------------------------------------------------
Fri Jul 19 11:24:35 CEST 2002 - sh@suse.de

- Wizard now uses consistent image names for easier OEM logo
  handling

-------------------------------------------------------------------
Tue Jul 16 16:44:03 CEST 2002 - sh@suse.de

- V 2.6.11
- provide/obsolete yast2-trans-wizard

-------------------------------------------------------------------
Fri Jul 12 17:11:52 CEST 2002 - kkaempf@suse.de

- fix sequencer and wizard testsuite
- call sequencer testsuite during build
- 2.6.10

-------------------------------------------------------------------
Fri Jul 12 10:24:37 CEST 2002 - msvec@suse.cz

- added doc and autodocs
- new module Directory: contains definitions of all directories

-------------------------------------------------------------------
Tue Jul  9 11:43:47 CEST 2002 - mvidner@suse.cz

- Provides/Obsoletes fixed for the devel subpackage

-------------------------------------------------------------------
Thu Jul 04 13:22:52 CEST 2002 - arvin@suse.de

- move non binary file from /usr/lib/YaST2 to /usr/share/YaST2

-------------------------------------------------------------------
Mon Jul  1 11:03:51 CEST 2002 - kkaempf@suse.de

- split of images to separate package

-------------------------------------------------------------------
Thu Jun 27 13:55:21 CEST 2002 - kkaempf@suse.de

- merged yast2-lib-sequencer and yast2-lib-wizard.

-------------------------------------------------------------------
Tue Jun 11 16:52:39 CEST 2002 - arvin@suse.de

- the yast2 script now handels all arguments as strings when
  calling y2base

-------------------------------------------------------------------
Thu Jun 06 17:23:36 CEST 2002 - arvin@suse.de

- various minor fixes for installation

-------------------------------------------------------------------
Wed Jun  5 11:02:17 CEST 2002 - kkaempf@suse.de

- recode shell output properly for UI (#16178)
- don't require trans packages (#16285)

-------------------------------------------------------------------
Wed May 29 12:55:31 CEST 2002 - arvin@suse.de

- fixed yast2 start scripts for lib/lib64

-------------------------------------------------------------------
Tue May 28 14:37:19 CEST 2002 - sh@suse.de

- V 2.6.4
- dropped obsolete hw_setup_launcher.ycp
- fixed file list in spec file
- fixed Makefile.am to work with new automake

-------------------------------------------------------------------
Wed May 22 21:29:28 MEST 2002 - tom@suse.de

- Moved X11 functionality from x11 to y2c_x11.

-------------------------------------------------------------------
Tue May 14 11:09:46 CEST 2002 - arvin@suse.de

- prevent ncurses frontend to start with languages that
  are known to not work correct

-------------------------------------------------------------------
Wed May  8 17:40:49 MEST 2002 - tom@suse.de

- Removed keyboard, mouse, timezone, language (now extra packages)

-------------------------------------------------------------------
Tue Apr 23 12:14:56 CEST 2002 - fehr@suse.de

- remove subdirectories storage and partitioning they are now in
  a separate package yast2-storage.
- new version 2.6.2

-------------------------------------------------------------------
Wed Apr 17 15:47:56 MEST 2002 - tom@suse.de

- (#15565) monitors.ycp newly generated with uppercase vendor and
  model strings.

-------------------------------------------------------------------
Tue Apr 16 17:28:14 CEST 2002 - gs@suse.de

- (#15600, #15727) Package Installation: check again the package
  dependencies if the user deselects an additional required package

-------------------------------------------------------------------
Mon Apr 15 19:03:30 MEST 2002 - tom@suse.de

- (#15546) Now changing lilo.conf correctly.

-------------------------------------------------------------------
Thu Apr 11 15:55:50 MEST 2002 - tom@suse.de

- (#15546) Handle VESA mode correctly for fbdev graphics.

-------------------------------------------------------------------
Wed Apr 10 16:21:16 MEST 2002 - tom@suse.de

- (#15690) Now the probe button really probes.

-------------------------------------------------------------------
Wed Apr 10 10:01:56 CEST 2002 - lnussel@suse.de

- merged modifications for certification/product CD

-------------------------------------------------------------------
Wed Mar 27 17:52:38 CET 2002 - kkaempf@suse.de

- Unpack driver update data in chrooted directory.
- y2update.tar.gz is alread copied by linuxrc, don't expect
  it below /media/floppy.

-------------------------------------------------------------------
Wed Mar 27 12:22:01 CET 2002 - kkaempf@suse.de

- Evaluate "partition" and "serverdir" when installing from
  harddisk (#15525).

-------------------------------------------------------------------
Wed Mar 27 10:41:08 CET 2002 - gs@suse.de

- Change source medium: use "serverdir" instead of "partition"
  (concerns installation from hard disk)

-------------------------------------------------------------------
Tue Mar 26 18:01:45 CET 2002 - kkaempf@suse.de

- Set all hardware to a defined state after update (#15532).
- For installation from harddisk, use "serverdir" instead of
  "partition" from install.inf (#15525).
- linuxrc mounts CD1 to /var/adm/mount during harddisk install
  (#15525).

-------------------------------------------------------------------
Tue Mar 26 17:40:04 CET 2002 - sh@suse.de

- Fixed bug #15520: can't boot into installed system

-------------------------------------------------------------------
Tue Mar 26 16:54:53 CET 2002 - ms@suse.de

- need blank as first sign for VESA and LCD vendor to ensure
  proper display at top of the monitors list (#15521)

-------------------------------------------------------------------
Tue Mar 26 15:44:13 CET 2002 - sh@suse.de

- Fixed bug #15512: Can't install base pkgs in installed system

-------------------------------------------------------------------
Tue Mar 26 15:39:22 MET 2002 - tom@suse.de

- (#15518) Renamed YaST-internal IDs in sysconfig:
  keyboard: YAST_TYPE --> YAST_KEYBOARD
  mouse:    YAST_TYPE --> YAST_MOUSE

-------------------------------------------------------------------
Tue Mar 26 15:20:53 CET 2002 - kkaempf@suse.de

- Delete runme_at_boot after updating all packages.

-------------------------------------------------------------------
Tue Mar 26 14:28:44 MET 2002 - tom@suse.de

- (#15515) YaST-internal IDs are now: keyboard: YAST_TYPE, mouse: YAST_TYPE

-------------------------------------------------------------------
Tue Mar 26 14:27:10 CET 2002 - sh@suse.de

- Fixed bug #15506: Disable "Change" menu when skipping HW config

-------------------------------------------------------------------
Mon Mar 25 17:58:20 MET 2002 - tom@suse.de

- (#14852) inst_config_x11.ycp:
  The variables currentMode and Selected_3D were first stored into the
  X11 module and then queried from the UI. Fixed.

-------------------------------------------------------------------
Mon Mar 25 17:46:16 CET 2002 - sh@suse.de

- Fixed bug #15418: selbox in inst_rootpart not wide enough

-------------------------------------------------------------------
Mon Mar 25 17:38:37 CET 2002 - kkaempf@suse.de

- make update.post script executable before starting it.
- Allow either packed or unpacked extension disk.

-------------------------------------------------------------------
Mon Mar 25 17:23:46 CET 2002 - fehr@suse.de

- make reading of exiting fstab work again (#15482)

-------------------------------------------------------------------
Mon Mar 25 17:09:45 CET 2002 - schubi@suse.de

- kdoc added in forceupdate list

-------------------------------------------------------------------
Mon Mar 25 15:54:00 CET 2002 - kkaempf@suse.de

- adapt probing for usb controllers to changed libhd requirements
  (#15483).
- dont re-calculate bootloader location if it was set manually
  (#15446).
- fix typo in monitors.ycp ("90,47" is no valid vsync).

-------------------------------------------------------------------
Mon Mar 25 14:56:40 CET 2002 - sh@suse.de

- Fixed bug #15419: confusing message in inst_suseconfig

-------------------------------------------------------------------
Mon Mar 25 14:23:42 CET 2002 - gs@suse.de

- Update: change status from "u" to "i" for uninstalled packages
  (#14727)

-------------------------------------------------------------------
Mon Mar 25 13:44:54 CET 2002 - sh@suse.de

- Fixed bug #15412: One log line for each package installed

-------------------------------------------------------------------
Mon Mar 25 13:40:39 CET 2002 - fehr@suse.de

- moved static dialog definitions for fs options into function
  GetNormalFilesystems() to make translations work (#15460)

-------------------------------------------------------------------
Mon Mar 25 12:20:21 CET 2002 - ms@suse.de

- update monitors.ycp to currently used CDB entries (#15421).

-------------------------------------------------------------------
Sun Mar 24 13:00:35 CET 2002 - kkaempf@suse.de

- delete runme_at_boot after package installation (#15430).
- remember device (index) where (wrong) SuSE medium was found (#15432).

-------------------------------------------------------------------
Fri Mar 22 18:59:40 CET 2002 - gs@suse.de

- package selection: show correct status of the package (#15400)

-------------------------------------------------------------------
Fri Mar 22 16:04:40 CET 2002 - fehr@suse.de

- removed superfluous warning about fsid change when assigning a
  mount point to LVM LV (#15388)
- changed fstab options for /proc/bus/usb from "defaults,noauto"
  to "noauto" (#15389)

-------------------------------------------------------------------
Fri Mar 22 15:47:39 CET 2002 - kkaempf@suse.de

- Call /usr/bin/setfont without parameters when Braille enabled (#13801).

-------------------------------------------------------------------
Fri Mar 22 15:14:51 CET 2002 - gs@suse.de

- Change source of installation: umount /var/adm/mount before mounting
  the new source medium (#14425)

-------------------------------------------------------------------
Fri Mar 22 15:09:48 CET 2002 - sh@suse.de

- Fixed bug #15356: killed mwm message

-------------------------------------------------------------------
Fri Mar 22 14:08:46 CET 2002 - schubi@suse.de

- bugix: Xf86config module has been overwritten while update #15376
  ( wrong if statement in inst_finish.ycp )

-------------------------------------------------------------------
Fri Mar 22 12:42:58 CET 2002 - gs@suse.de

- Update: show packages with status "d" in the "No Update" list
  (#15350)

-------------------------------------------------------------------
Thu Mar 21 18:38:41 MET 2002 - tom@suse.de

- (#14936) Now capturing `cancel and treating like `abort.

-------------------------------------------------------------------
Thu Mar 21 18:17:01 CET 2002 - arvin@suse.de

- check for yast2-qt-plugin and it's libraries in the YaST2 and
  yast2 start scripts (bug #15300 and probably bug #13831)

-------------------------------------------------------------------
Thu Mar 21 17:41:42 MET 2002 - tom@suse.de

- (#14882) Now marking probed but unused monitor-hw-data with configured = no.

-------------------------------------------------------------------
Thu Mar 21 16:37:09 CET 2002 - kkaempf@suse.de

- Drop intermediate textdomain calls, they're useless (#15294).

-------------------------------------------------------------------
Thu Mar 21 16:21:59 CET 2002 - gs@suse.de

- Package installation: respect product information AND release number
  of the source medium (#15278)

-------------------------------------------------------------------
Thu Mar 21 16:05:00 CET 2002 - schubi@suse.de

- Checking mouse protocol before calling update_Xf86config

-------------------------------------------------------------------
Thu Mar 21 15:45:27 CET 2002 - sh@suse.de

- Fixed bug #15220: Wizard buttons not translated

-------------------------------------------------------------------
Thu Mar 21 15:03:47 CET 2002 - sh@suse.de

- Fixed endless loop in language with some weird NCurses combinations

-------------------------------------------------------------------
Thu Mar 21 12:51:34 CET 2002 - gs@suse.de

- Update: do not allow status "delete" for packages which are not
  installed (#14727)

-------------------------------------------------------------------
Thu Mar 21 11:03:27 CET 2002 - ms@suse.de

- fixed check script to be valid with the new firegl driver [fglr200]

-------------------------------------------------------------------
Thu Mar 21 09:36:31 CET 2002 - schubi@suse.de

- Checking broken update correctly #13597

-------------------------------------------------------------------
Wed Mar 20 22:27:30 CET 2002 - kkaempf@suse.de

- fallback to (chipset related) vendor/device if graphics card
  doesn't provide (manufacturer related) subvendor/subdevice (#15099)

-------------------------------------------------------------------
Wed Mar 20 18:48:16 MET 2002 - tom@suse.de

- (#15098) Now reading file with default value.

-------------------------------------------------------------------
Wed Mar 20 17:15:49 CET 2002 - kkaempf@suse.de

- Also show SuSE release number when choosing root partiton (#15243).
- Properly probe cdroms during installation/update (#15275).

-------------------------------------------------------------------
Wed Mar 20 15:04:48 CET 2002 - fehr@suse.de

- fix problem with map access to non-map in GetEntryForMountpoint
  (#15229)
- fix problem with wrong partition proposal
- fix problem with wrong default filesystem (#15057)

-------------------------------------------------------------------
Wed Mar 20 14:52:44 MET 2002 - tom@suse.de

- (#15093) New frequency range: [60,62,65,68,70,72,75,78,80,85,90,100]

-------------------------------------------------------------------
Wed Mar 20 14:27:52 CET 2002 - sh@suse.de

- Fixed bug #15214: Control center after HW proposal english only
- Fixed bug #15201: Disable WM decorations for first control center

-------------------------------------------------------------------
Wed Mar 20 14:26:01 CET 2002 - lnussel@suse.de

- added -S option to yast2 shell script (for susewm)

-------------------------------------------------------------------
Wed Mar 20 14:17:42 CET 2002 - schubi@suse.de

-  Installing vnc (if needed ) while updating the system #14707

-------------------------------------------------------------------
Wed Mar 20 14:03:24 MET 2002 - tom@suse.de

- Added norwegian language.

-------------------------------------------------------------------
Wed Mar 20 12:45:54 CET 2002 - sh@suse.de

- Fixed bug #13894: Slide show progress bar shows wrong value

-------------------------------------------------------------------
Wed Mar 20 12:23:47 CET 2002 - schubi@suse.de

- Starting raidstart for partitions which are not / and have
  raid systems ( update ). #14798

-------------------------------------------------------------------
Wed Mar 20 10:35:08 CET 2002 - kkaempf@suse.de

- remember language in Mouse in order to trigger re-translation
  (#15197).

-------------------------------------------------------------------
Tue Mar 19 20:10:49 CET 2002 - sh@suse.de

- Fixed bug #14530: Explicit file names in .spec rather than *.scr

-------------------------------------------------------------------
Tue Mar 19 18:40:21 CET 2002 - gs@suse.de

- Update: re-evaluate the update packages if the status of the
  "Clean up the system ..." checkbox has changed

-------------------------------------------------------------------
Tue Mar 19 18:25:06 CET 2002 - schubi@suse.de

- Call substring with the correct parameters #15184
  ( inst_rpmupdate.ycp)

-------------------------------------------------------------------
Tue Mar 19 18:10:04 CET 2002 - kkaempf@suse.de

- Also write hardware status for already active ide, floppy, usb
  controllers, and framebuffer (#15195).
- Preliminary fix for YaST2.firstboot (#15187).

-------------------------------------------------------------------
Tue Mar 19 18:05:01 MET 2002 - tom@suse.de

- (#15096) Do not use undefined variable any more.
- (#15091) Now restoring saved monitor data in normal mode.

-------------------------------------------------------------------
Tue Mar 19 15:49:13 CET 2002 - sh@suse.de

- Fixed "update finished, empty proposal dialog" bug

-------------------------------------------------------------------
Tue Mar 19 10:31:44 CET 2002 - kkaempf@suse.de

- Properly check return code from inst_mode if update was choosen.
- just pass 'Framebuffer' entry from install.inf to lilo, don't
  look at probe results (#15168)
- add comments to /etc/sysconfig/bootloader.

-------------------------------------------------------------------
Mon Mar 18 17:27:46 MET 2002 - tom@suse.de

- (#14238) Now writing sysconfig comments for the mouse.

-------------------------------------------------------------------
Mon Mar 18 16:29:01 CET 2002 - sh@suse.de

- Fixed bug #15101: Checkboxes truncated in 80x24 ncurses proposal

-------------------------------------------------------------------
Mon Mar 18 15:36:28 CET 2002 - kkaempf@suse.de

- re-probe cdroms in installed system in order to get proper status
  for ide cdwriter devices which couldn't be detected at boot-time
  (#15126).

-------------------------------------------------------------------
Mon Mar 18 14:26:38 CET 2002 - lnussel@suse.de

- added -i option for installing packages to yast2 shell script
- added some shell magic to allow more than two parameters for modules

-------------------------------------------------------------------
Mon Mar 18 12:19:29 CET 2002 - gs@suse.de

-  Recode for copyright and author added (#15058)

-------------------------------------------------------------------
Mon Mar 18 12:10:26 CET 2002 - kkaempf@suse.de

- Bugfix for lilo/dolilo: drop "vga" from append, pass via "-v"
  to dolilo.

-------------------------------------------------------------------
Mon Mar 18 12:07:55 CET 2002 - sh@suse.de

- Fixed bug #15090: "No" in "really install" interpreted as "yes"

-------------------------------------------------------------------
Mon Mar 18 11:50:06 CET 2002 - sh@suse.de

- Fixed bug #15100: Default "off" for "start control center"

-------------------------------------------------------------------
Mon Mar 18 11:19:58 CET 2002 - snwint@suse.de

- mk_lilo_conf: put 'vga' entry into image section

-------------------------------------------------------------------
Fri Mar 15 19:01:23 MET 2002 - tom@suse.de

- (#13878) Added Estonian keyboard.

-------------------------------------------------------------------
Fri Mar 15 17:22:10 MET 2002 - tom@suse.de

- (#14855) Language: Added Slovene language.
- (#14855) Keyboard: Added Slovene keyboard to YaST2 keyboards.
- (#14855) Timezone: Cleaned up existing lang --> timezone mess (new: Slovene).

-------------------------------------------------------------------
Fri Mar 15 17:15:23 CET 2002 - kkaempf@suse.de

- drop workaround for author/copyright twist from libpkg.
- Replace "\n" in author list with ", "

-------------------------------------------------------------------
Fri Mar 15 16:32:27 CET 2002 - fehr@suse.de

- fix wrong nameing for windows mount points (#15031)

-------------------------------------------------------------------
Fri Mar 15 16:17:50 CET 2002 - kkaempf@suse.de

- ignore more cmdline parameters
- don't pass "-v" (for global vga=) to dolilo, the "vga=" in the
  append line is sufficient.

-------------------------------------------------------------------
Fri Mar 15 16:10:54 CET 2002 - gs@suse.de

- Update: do not delete "aps" if it is in use (#15015)
- Package Selection: correct update of the disk space information

-------------------------------------------------------------------
Fri Mar 15 16:08:49 CET 2002 - snwint@suse.de

- updated 'failsafe' options for lilo.conf
- append user specified boot options to 'failsafe' entry

-------------------------------------------------------------------
Fri Mar 15 14:43:27 CET 2002 - sh@suse.de

- Fixed bug #13894: Slide show pkg sizes garbled from CD2 on

-------------------------------------------------------------------
Fri Mar 15 13:32:03 MET 2002 - tom@suse.de

- (#15021) Now only removing X11-link in case of "No X11".

-------------------------------------------------------------------
Fri Mar 15 12:54:14 CET 2002 - kkaempf@suse.de

- Check also /proc/modules besides the "active" flag from hwinfo
  in order to find out if a module is already loaded (#15007).

-------------------------------------------------------------------
Thu Mar 14 17:37:23 CET 2002 - sh@suse.de

- Fixed bug #14161: wrong background grey

-------------------------------------------------------------------
Thu Mar 14 16:16:21 CET 2002 - sh@suse.de

- Fixed bug #13186: Start Y2 control center after installation
- Fixed bug #14975: Final "All is ready" popup

-------------------------------------------------------------------
Thu Mar 14 15:55:07 CET 2002 - zoz@suse.de

- fix PCMCIA startup (#14661).

-------------------------------------------------------------------
Thu Mar 14 15:43:43 MET 2002 - tom@suse.de

- Added turkish language again in language.ycp.

-------------------------------------------------------------------
Thu Mar 14 14:49:07 MET 2002 - tom@suse.de

- (#14518) Added Irish.

-------------------------------------------------------------------
Thu Mar 14 13:16:15 MET 2002 - tom@suse.de

- (#14814) Now translating old lang codes to ISO codes on entry.

-------------------------------------------------------------------
Thu Mar 14 11:08:17 CET 2002 - kkaempf@suse.de

- scripts/yast2_kde: set LANG from /etc/sysconfig/language:RC_LANG (#14607).
- scripts/yast2: honor $LANG (#14607).
- install k_smp if > 4GB physical memory detected (#14287).

-------------------------------------------------------------------
Thu Mar 14 10:56:04 CET 2002 - gs@suse.de

- (#14592) Now ask the user whether YaST2 shall delete unmaintained
  packages from the system
- (#14406), (#14805) Package selection dialog: help text added for "X"
   status and popup text changed

-------------------------------------------------------------------
Wed Mar 13 18:30:42 MET 2002 - tom@suse.de

- (#14882) Now marking faked GENERIC Monitor with cfg=no.

-------------------------------------------------------------------
Wed Mar 13 18:23:06 MET 2002 - tom@suse.de

- (#14885) Now writing "/dev/mouse" into XF86Config so xmset works in the
  running system.

-------------------------------------------------------------------
Wed Mar 13 11:48:58 EST 2002 - nashif@suse.de

- Don't probe hardware in Mode::config

-------------------------------------------------------------------
Wed Mar 13 15:41:26 CET 2002 - fehr@suse.de

- prevent upward rounding in combination of
  ByteToHumanString/kmgt_str_to_byte (#14673)

-------------------------------------------------------------------
Wed Mar 13 13:22:57 MET 2002 - tom@suse.de

- (#14446) Now also restoring hwclock-param from sysconfig
  and setting timezone again in continue mode.

-------------------------------------------------------------------
Wed Mar 13 10:15:41 CET 2002 - kkaempf@suse.de

- Fix locale for greek (ISO8859-7 -> ISO-8859-7, #14898).
- Set "acpismp=force" for UP and SMP systems if "ht" flag detected (#13531).
- Install k_smp if "BOOT_IMAGE=apic" given in cmdline (#14022).
- Dont change initrd modules aic7xxx vs. aic7xxx_old on update (#14614).
- Override instmode "cd" in install.inf, if setup/descr/info knows better
  (#14469).
- Start ncurses "menu" with first group preselected (instead of all),
  general code cleanup of menu code (#14909).

-------------------------------------------------------------------
Tue Mar 12 16:57:16 CET 2002 - gs@suse.de

- equal button size in package conflict popups (#13302)

-------------------------------------------------------------------
Tue Mar 12 16:43:56 CET 2002 - mvidner@suse.cz

- Provide keyboard shortcuts for the group and package tables in
  ncurses detailed package selection. #14737.

-------------------------------------------------------------------
Tue Mar 12 16:24:34 MET 2002 - tom@suse.de

- (#13198) Changed mouse probing strategy.
  Applied sleep before mouse probing in inst_startup.ycp.

-------------------------------------------------------------------
Tue Mar 12 10:26:15 CET 2002 - fehr@suse.de

- add hibernation partition to expert partitioner menue (#14668)
- handle raids present on system to install reasonably

-------------------------------------------------------------------
Mon Mar 11 18:07:23 MET 2002 - tom@suse.de

- (#14491) Now using new "manual" probing to get the new unique key (mouse).

-------------------------------------------------------------------
Mon Mar 11 15:55:31 CET 2002 - kkaempf@suse.de

- Skip all non-data lines in "parted print" output (#14793).
- Don't pass "manual" option to installed system.

-------------------------------------------------------------------
Mon Mar 11 15:46:55 MET 2002 - tom@suse.de

- Detect language change to avoid unnecessary package selection recalculation.

-------------------------------------------------------------------
Mon Mar 11 14:41:28 CET 2002 - sh@suse.de

- Fixed bug #14164: inst_mode should be a popup

-------------------------------------------------------------------
Mon Mar 11 10:46:46 MET 2002 - tom@suse.de

- New script by ms@suse.de for changing X11-mouse-protocol during update.

-------------------------------------------------------------------
Fri Mar  8 14:28:27 CET 2002 - kkaempf@suse.de

- clean up firsboot script to fix pcmcia/usb and usbdevfs (#14416)
- don't 'hard' probe for cdroms when checking for installation
  sources but rely on libhd configuration database instead.
  Fallback to /dev/cdrom if even this fails (#14555).
- add "vnc" package to installation list if running under vnc (#14707).
- remove duplicate portmap start from firstboot script.

-------------------------------------------------------------------
Fri Mar  8 13:35:25 MET 2002 - tom@suse.de

- (#14663) Added textdomains to import-modules.

-------------------------------------------------------------------
Fri Mar  8 12:54:55 MET 2002 - tom@suse.de

- (#13951) After having talked to ke@suse.de removed (commented out):
	ca_ES, gl_ES, hr_HR, ru_RU, tr_TR
  Added again:
	pt_BR

-------------------------------------------------------------------
Thu Mar  7 18:14:04 MET 2002 - tom@suse.de

- (#14227 addendum) Just discovered that the faked monitor also fooled the
  automatic insertion of probed but unknown monitors into the monitor DB.
  This is done so that those monitors can be selected in the monitor selection
  dialog. Furthermore for user convenience such a monitor is preselected when
  entering the monitor selection dialog. Unfortunately the libhd-faked monitor
  does fulfil all those criteria and triggered this mechanism. Fixed.

-------------------------------------------------------------------
Thu Mar  7 17:53:52 MET 2002 - tom@suse.de

- (#14227) Erroneously there was still a branch where the new behaviour of
  libhd was not honored. YaST now takes this into consideration in any case
  (hopefully) and leads the user to the monitor selection dialog again as it
  was before.

-------------------------------------------------------------------
Thu Mar  7 17:21:00 MET 2002 - tom@suse.de

- (#14606) Solved by now displaying date in numerical form because in inst-sys
  not all translations for all languages are available for system commands.
  Invented new function Timezone::GetDateTime().

-------------------------------------------------------------------
Thu Mar  7 13:46:16 CET 2002 - sh@suse.de

- Added missing "textdomain" in BootSILO.ycp

-------------------------------------------------------------------
Thu Mar  7 13:42:26 CET 2002 - sh@suse.de

- Addes missing translation markers in inst_root

-------------------------------------------------------------------
Thu Mar  7 12:34:58 CET 2002 - schubi@suse.de

- patch xf86config in update mode

-------------------------------------------------------------------
Thu Mar  7 12:11:27 CET 2002 - fehr@suse.de

- handle editing of encrypted partitions in running system correct
- change handling of back-button in LVM lv dialog

-------------------------------------------------------------------
Wed Mar  6 17:39:47 CET 2002 - schubi@suse.de

- textdomain added for software proposal #14538

-------------------------------------------------------------------
Wed Mar  6 16:58:35 CET 2002 - schubi@suse.de

- Showing error popup, if the package agent has not been initialized
  correctly

-------------------------------------------------------------------
Wed Mar  6 16:45:43 MET 2002 - tom@suse.de

- (#14540) Now setting sysconfig var DISPLAYMANAGER to  "console"  instead
  of DISPLAYMANAGER_STARTS_XSERVER to "no" if user selects "No X11".

-------------------------------------------------------------------
Wed Mar  6 15:09:39 CET 2002 - sh@suse.de

- Fixed bug #14011: Switching laguages does not switch all texts

-------------------------------------------------------------------
Wed Mar  6 14:14:02 CET 2002 - fehr@suse.de

- fix bug in handling crypto fs in running system (#13781)

-------------------------------------------------------------------
Wed Mar  6 14:03:37 CET 2002 - kkaempf@suse.de

- Drop "-a" (activate parition) flag from dolilo call if no primary
  partition can be found for activation (#13884).
- Hide information box if user de-selected "Show details" checkbox
  in "Please insert CD n" popup.
- When checking for a medium, always start with the last active
  device and check other devices only on failure.

-------------------------------------------------------------------
Tue Mar  5 19:08:18 CET 2002 - schubi@suse.de

- copy *.pkd to target system

-------------------------------------------------------------------
Tue Mar  5 17:20:47 MET 2002 - tom@suse.de

- (#4849) Corrected if-clause in constructor. Now functional in continue mode.

-------------------------------------------------------------------
Tue Mar  5 16:39:49 CET 2002 - kkaempf@suse.de

- Require "yast2-trans-inst-proposal" for yast2-instsys to get
  proper translations for the "proposal" screen.
- fix textdomain for 'proposal_bootloader' to "proposal".

-------------------------------------------------------------------
Tue Mar  5 16:30:51 MET 2002 - tom@suse.de

- (#14457) Now date/time is redisplayed on any change in the UI.

-------------------------------------------------------------------
Tue Mar  5 14:38:01 CET 2002 - schubi@suse.de

- Bugfix while changing update-upgrade-status #14473

-------------------------------------------------------------------
Tue Mar  5 14:23:14 CET 2002 - lnussel@suse.de

- filter out "\n" in helptexts (#14337)
- create the list of all modules only once when the splashscreen is displayed
  and recycle this list later when the "All" button is selected (#14472)

-------------------------------------------------------------------
Tue Mar  5 12:42:31 MET 2002 - tom@suse.de

- (#14211) Now executing SuSEconfig.3ddiag instead of switch2mesasoft.

-------------------------------------------------------------------
Tue Mar  5 11:53:58 CET 2002 - kkaempf@suse.de

- Copy setup/descr/en.pkd instead of setup/descr/english.pkd to
  installed system.

-------------------------------------------------------------------
Mon Mar  4 19:36:08 MET 2002 - tom@suse.de

- (#14116) Now considering Win partitions when assuming GMT vs. local time.

-------------------------------------------------------------------
Mon Mar  4 19:12:12 CET 2002 - fehr@suse.de

- add module loading info for xfs

-------------------------------------------------------------------
Mon Mar  4 17:57:54 CET 2002 - fehr@suse.de

- support more than 26 scsi disks (#13983)
- various fixes for usage in running system

-------------------------------------------------------------------
Mon Mar  4 17:48:28 CET 2002 - zoz@suse.de

- check usb/pci hotplug on first start and rewrite sysconfig
  properly (#14428).

-------------------------------------------------------------------
Mon Mar  4 17:23:59 CET 2002 - sh@suse.de

- Fixed the YaST2 part of bug #1218: Linuxrc displays an error
  message if the user aborted the installation

-------------------------------------------------------------------
Mon Mar  4 16:51:18 CET 2002 - kkaempf@suse.de

- check old lilo destination on update and re-use it.
- when writing lilo on update, check better if floppy or harddisk.
- write bootloader related settings to sysconfig/bootloader.

- run /sbin/raidautorun after all storage modules are loaded.

-------------------------------------------------------------------
Mon Mar  4 16:36:49 CET 2002 - sh@suse.de

- Fixed bug #14363: Don't execute SuSEconfig once more when going back

-------------------------------------------------------------------
Mon Mar  4 16:27:13 CET 2002 - gs@suse.de

- show the packages of first set or group (#14339)

-------------------------------------------------------------------
Mon Mar  4 15:06:53 CET 2002 - lnussel@suse.de

- added comment header to menu.ycp (#14379)
- replaced "Quit" with QuitButtonLabel()

-------------------------------------------------------------------
Mon Mar  4 15:02:01 CET 2002 - gs@suse.de

- add button and popup for Samba installation in dialog Choose
  installation source (#14010)

-------------------------------------------------------------------
Mon Mar  4 14:45:50 MET 2002 - tom@suse.de

- (#14117) Now showing static date/time in timezone window and proposal.

-------------------------------------------------------------------
Mon Mar  4 12:30:28 CET 2002 - sh@suse.de

- Fixed bug #14351: YaST2 SuSEconfig executes *.rpmsave modules

-------------------------------------------------------------------
Mon Mar  4 12:07:16 CET 2002 - gs@suse.de

- don't destroy the user defined software selection if the
  partitioning is changed (bug #14103)

-------------------------------------------------------------------
Mon Mar  4 09:33:48 CET 2002 - schubi@suse.de

- Showing error message after update #14250
- Deleting unsupported packages while update #14194
- Showing delete packages correctly while update #14235

-------------------------------------------------------------------
Sat Mar  2 14:31:37 CET 2002 - kkaempf@suse.de

- remember state of "details" checkbox if media not found (#14018).
- restore "instmode" properly (#14170).

-------------------------------------------------------------------
Sat Mar  2 09:32:27 CET 2002 - schubi@suse.de

- Postifx added in force update #13995

-------------------------------------------------------------------
Fri Mar  1 17:03:01 CET 2002 - fehr@suse.de

- set passno to 0 for partitions without mount point (#14130)
- determine bootable windows partitions independent of entry in
  /etc/fstab (#13884)

-------------------------------------------------------------------
Fri Mar  1 14:30:39 MET 2002 - tom@suse.de

- (#14174) X11 configuration.
  Now also considering the xserver name when deciding to use framebuffer.

-------------------------------------------------------------------
Fri Mar  1 13:42:25 CET 2002 - sh@suse.de

- Fixed bug #13630: inst_proposal reinitialized after selecting
  "No" in final installation confirmation (inst_doit)

-------------------------------------------------------------------
Fri Mar  1 09:30:25 CET 2002 - kkaempf@suse.de

- Fixed YaST2.firstboot to handle pcmcia network correctly (#13993).

-------------------------------------------------------------------
Thu Feb 28 19:19:20 MET 2002 - tom@suse.de

- (#14076) Now marking the monitor as "configured" and "needed".

-------------------------------------------------------------------
Thu Feb 28 17:39:57 MET 2002 - tom@suse.de

- (#13888) Libhd now delivers a fake monitor when no monitor can be probed.
  So inst_choose_desktop now checks for the unique_key of this fake monitor.
  Also improved logging for diagnosing purposes.

-------------------------------------------------------------------
Thu Feb 28 16:44:51 CET 2002 - sh@suse.de

- Fixed bug #13555: HW proposal error handling - added err logging

-------------------------------------------------------------------
Thu Feb 28 16:30:01 CET 2002 - sh@suse.de

- Fixed bug #13556: Installation proposal screen not re-translated

-------------------------------------------------------------------
Thu Feb 28 15:58:54 CET 2002 - gs@suse.de

- missing description for set "images" added (#1406)
- only one default button (#14067)
- correct installation of software packages in hardware configuration
  dialog (#14026)

-------------------------------------------------------------------
Thu Feb 28 11:40:28 CET 2002 - schubi@suse.de

- Installing 3d packages after rebooting #13659

-------------------------------------------------------------------
Thu Feb 28 11:35:47 CET 2002 - gs@suse.de

- improvements in popups used for software installation

-------------------------------------------------------------------
Thu Feb 28 10:36:13 CET 2002 - fehr@suse.de

- fixes the wrong default when selecting a swap partition in the
  custom partitioner and formatting is turned on.

-------------------------------------------------------------------
Wed Feb 27 17:33:07 MET 2002 - tom@suse.de

- (#13906) Invented a new function TimedOKCancelPopup() in
  common_popups.ycp. Using this function during X11-configuration.

-------------------------------------------------------------------
Wed Feb 27 17:31:07 CET 2002 - kkaempf@suse.de

- Allow splitted dirs (.../CD1, .../CD2, ...) for all network
  installs (#14009).
- Sort partitions combo box in bootloader dialogue (#14124).

-------------------------------------------------------------------
Wed Feb 27 17:27:51 CET 2002 - gs@suse.de

- proposal dialog: show a warning message, if the software selection is reset
  (bug #13942)
- set default button "Select/Deselect" in dialog Package Selection

-------------------------------------------------------------------
Wed Feb 27 14:33:37 MET 2002 - tom@suse.de

- (#13944) Now reading sysconfig with default value.
  This applies to language, keyboard, mouse and timezone.
  Moved SysconfigRead() to Misc-module.

-------------------------------------------------------------------
Wed Feb 27 11:19:50 CET 2002 - schubi@suse.de

- target.insmod to target.modprobe changed #13928
  ( update )
- LANG might not be in install.inf, get it from descr/info then.
  (#13959).

-------------------------------------------------------------------
Wed Feb 27 11:16:24 CET 2002 - kkaempf@suse.de

- fix checking VNC on startup.

-------------------------------------------------------------------
Wed Feb 27 09:11:31 CET 2002 - schubi@suse.de

- bugfix in starting update #13909

-------------------------------------------------------------------
Wed Feb 27 09:01:24 CET 2002 - schubi@suse.de

- setting keyboard while update #13610

-------------------------------------------------------------------
Tue Feb 26 20:30:58 CET 2002 - kkaempf@suse.de

- Fix "please wait" popup, wrap string in `Label().

-------------------------------------------------------------------
Tue Feb 26 19:49:53 MET 2002 - tom@suse.de

- (#13944) Now reading sysconfig with default value.
  This applies to language, keyboard, mouse and timezone.

-------------------------------------------------------------------
Tue Feb 26 19:33:21 CET 2002 - schubi@suse.de

- setting timezone moved to inst_rootpart ( update )

-------------------------------------------------------------------
Tue Feb 26 19:01:25 CET 2002 - arvin@suse.de

- fixed emergency unmounting of installation system

-------------------------------------------------------------------
Tue Feb 26 18:41:28 CET 2002 - kkaempf@suse.de

- add "sv_SV" for "swedish" to language list.

-------------------------------------------------------------------
Tue Feb 26 18:20:58 CET 2002 - fehr@suse.de

- fix syntax error in functions used during update
- add call to .lvm.init before rereading Lvm infos

-------------------------------------------------------------------
Tue Feb 26 18:17:46 CET 2002 - sh@suse.de

- Added help text for installation and hardware proposals

-------------------------------------------------------------------
Tue Feb 26 16:05:49 CET 2002 - sh@suse.de

- Removed leftover debugging condition from last checkin

-------------------------------------------------------------------
Tue Feb 26 16:00:30 CET 2002 - sh@suse.de

- "Only new installation" popup msg back from proof reading

-------------------------------------------------------------------
Tue Feb 26 15:57:11 CET 2002 - schubi@suse.de

- setting timezone after update #13651

-------------------------------------------------------------------
Tue Feb 26 15:48:31 CET 2002 - fehr@suse.de

- fix typo ia86 -> ia64 in do_propocal.ycp

-------------------------------------------------------------------
Tue Feb 26 15:43:29 CET 2002 - gs@suse.de

- software installation: show the package version in the
  description popup (bug #13750)

-------------------------------------------------------------------
Tue Feb 26 15:36:43 CET 2002 - schubi@suse.de

- initialize package agent correctly for update #13838
  ( grep and locate has not been updated )

-------------------------------------------------------------------
Tue Feb 26 15:35:42 CET 2002 - sh@suse.de

- Added notify popup when user wants to change installation mode
  and no Linux partitions were found

-------------------------------------------------------------------
Tue Feb 26 15:31:39 CET 2002 - kkaempf@suse.de

- Fix vnc password setting.

-------------------------------------------------------------------
Tue Feb 26 14:11:46 CET 2002 - kkaempf@suse.de

- fix VNC check and startup.

-------------------------------------------------------------------
Tue Feb 26 12:25:15 CET 2002 - kkaempf@suse.de

- remove "runme_on_start" early during first boot in order to
  prevent endless re-start (#13907).
- re-create "media" convenience symlinks (e.g. /cdrom->/media/cdrom)
  after update (#13756).

-------------------------------------------------------------------
Mon Feb 25 19:31:25 MET 2002 - tom@suse.de

- Corrected handling of wheel mice in Mouse.ycp.
- Extended mouse_raw.ycp with "wheels"-field.

-------------------------------------------------------------------
Mon Feb 25 19:26:28 CET 2002 - kkaempf@suse.de

- re-probe floppy and cdroms in installed system (#13828).

-------------------------------------------------------------------
Mon Feb 25 18:38:19 CET 2002 - kkaempf@suse.de

- Support installation via VNC.

-------------------------------------------------------------------
Mon Feb 25 18:20:16 CET 2002 - fehr@suse.de

- enable support for xfs, issue warning when it is used
- fix reading of fstab in installed system (#13457, #13455)
- fix wrong workflow in partitioner in installed system (#13456)

-------------------------------------------------------------------
Mon Feb 25 17:29:51 CET 2002 - sh@suse.de

- Changed order of initial installation proposals to match
  agreement with marketing and software ergonimists

-------------------------------------------------------------------
Mon Feb 25 17:16:56 CET 2002 - kkaempf@suse.de

- Enable "lo" interface when running in installed system.
- mout installation media read-only (#13846).

-------------------------------------------------------------------
Mon Feb 25 16:52:42 CET 2002 - sh@suse.de

- Fixed bug #13612: Call to obsolete Wizard::SetStage()

-------------------------------------------------------------------
Mon Feb 25 16:04:33 CET 2002 - sh@suse.de

- Fixed bug #13666: (Apparent) bad spelling

-------------------------------------------------------------------
Mon Feb 25 13:24:59 CET 2002 - kkaempf@suse.de

- write hardware status for all storage related devices (#13657).

-------------------------------------------------------------------
Mon Feb 25 13:12:26 CET 2002 - fehr@suse.de

- Fixed bug #11300, #13742 removal of a PV forgot partition marked
  for deletion
- handle active swap partition during installation

-------------------------------------------------------------------
Fri Feb 22 18:02:51 CET 2002 - gs@suse.de

- Fixed bug #13640: consider change of partitioning for software
  selection

-------------------------------------------------------------------
Fri Feb 22 17:38:41 CET 2002 - sh@suse.de

- Fixed bug #13341: Hardware Proposal must suppress missing configs

-------------------------------------------------------------------
Fri Feb 22 15:52:37 CET 2002 - lnussel@suse.de

- workaround to make textdomain call work
- Added some commandline switches to /sbin/yast2, like --list
  (Bug #13738)

-------------------------------------------------------------------
Thu Feb 21 17:19:47 CET 2002 - sh@suse.de

- Reimported monitor DB - fixed bug #13530: IBM monitor not detected

-------------------------------------------------------------------
Thu Feb 21 16:04:23 CET 2002 - kkaempf@suse.de

- Unmount installation medium in target system (#13706).
- Install "apmd" if pcmcia detected (#13713).
- Load "mousedev" if USB (wheel) mouse (#13654).
- Check for either IO or memory resource when checking for
  active storage controllers (#13567).
- Copy hardware status to target system (#13762).

-------------------------------------------------------------------
Wed Feb 20 18:06:04 CET 2002 - fehr@suse.de

- do not destroy proposal in `inst_mode when `installation is
  selected (#13644)
- reorder LVM changes in inst_predisk to make removal of PVs from
  VGs easier and make it succeed in more cases than before (#13415)

-------------------------------------------------------------------
Wed Feb 20 14:50:03 CET 2002 - sh@suse.de

- Fixed bug #13513: Double abort confirmation

-------------------------------------------------------------------
Wed Feb 20 12:45:42 CET 2002 - sh@suse.de

- Fixed bug #13594: Fallback for slide show "en" only, no longer
  "en_US", "en_GB", "en" (in this order)

-------------------------------------------------------------------
Wed Feb 20 09:52:17 CET 2002 - kkaempf@suse.de

- add agent for /etc/sysconfig/windowmanager.
- fix writing of hwstatus for disk controllers.
- fix symlink handling for cd-w and cd-rw (#13596).
- handle $(srcdir) correctly when installing .scr files.
- add "acpismp=force" to kernel command line for "ht" processors.

-------------------------------------------------------------------
Tue Feb 19 19:01:17 CET 2002 - kkaempf@suse.de

- Check for specific .S.u.S.E file, so multiple CDs can be copied
  into a single directory for network installation.

-------------------------------------------------------------------
Tue Feb 19 18:02:23 MET 2002 - tom@suse.de

- Now setting timezone info with hwclock_wrapper.

-------------------------------------------------------------------
Tue Feb 19 17:34:27 CET 2002 - kkaempf@suse.de

- Properly install "Vendor" module.
- Handle "Sourcemounted" from linuxrc and mount the medium if
  not done properly by linuxrc.

-------------------------------------------------------------------
Tue Feb 19 15:36:24 CET 2002 - fehr@suse.de

- fix missing "/data<n>" mount point in installed system (#13406)

-------------------------------------------------------------------
Tue Feb 19 13:46:34 CET 2002 - fehr@suse.de

- fix bug with windows resizing in old installation path
  (inst_target_selection.ycp, inst_target_part.ycp) (#13559)

-------------------------------------------------------------------
Tue Feb 19 13:46:17 CET 2002 - kkaempf@suse.de

- save 'configured' status of devices detected during installation
  in order to get hw-probing at boot time correct.

-------------------------------------------------------------------
Tue Feb 19 09:14:30 CET 2002 - kkaempf@suse.de

- Install SMP kernel if "ht" set in cpuinfo:flags (#13532).
- Keep old initrd, only add new modules.

-------------------------------------------------------------------
Mon Feb 18 19:18:51 CET 2002 - kkaempf@suse.de

- Handle update in Boot, merge old initrd modules with new (#13370).

-------------------------------------------------------------------
Mon Feb 18 18:58:47 MET 2002 - tom@suse.de

- Implemented reprobe functionality  for X11 config.

-------------------------------------------------------------------
Mon Feb 18 18:08:04 CET 2002 - sh@suse.de

- V 2.5.41

-------------------------------------------------------------------
Mon Feb 18 15:15:16 CET 2002 - fehr@suse.de

- Do not allow FAT partitions for system mountpoints (#13485)
- Do not allow some special characters in mountpoint (#13411)
- fix configuration of encrypted filesystems (#13268)
- fix inconsitencie in mount point suggestion (#13444)

-------------------------------------------------------------------
Mon Feb 18 14:33:53 CET 2002 - sh@suse.de

- Fixed bug #13383: Letters not mentioned as valid chars in help text

-------------------------------------------------------------------
Mon Feb 18 14:32:50 CET 2002 - kkaempf@suse.de

- Check pcmcia values in /etc/sysconfig/pcmcia instead of /etc/rc.config.

-------------------------------------------------------------------
Mon Feb 18 13:54:16 CET 2002 - sh@suse.de

- Fixed bug #10726: Installation log incomplete during slide show

-------------------------------------------------------------------
Mon Feb 18 13:52:02 CET 2002 - kkaempf@suse.de

- Move vendor driver update code to separate module.

-------------------------------------------------------------------
Mon Feb 18 13:37:42 CET 2002 - schubi@suse.de

- vim howto* and ttmkfdir added to force list #13195
- Removing release number while checking packages for force update #12187

-------------------------------------------------------------------
Fri Feb 15 16:58:00 CET 2002 - gs@suse.de

- Change source medium dialog: read the package information from
  the source medium (if mounting works)

-------------------------------------------------------------------
Fri Feb 15 10:21:54 CET 2002 - kkaempf@suse.de

- make symlinks for /sbin/yast, /sbin/YaST, /sbin/zast, and /sbin/ZaST (#13292)

-------------------------------------------------------------------
Thu Feb 14 18:27:13 CET 2002 - sh@suse.de

- inst_doit falls through back to proposal if inst_prepdisk etc. failed
- [Back] in update falls back to inst_mode

-------------------------------------------------------------------
Thu Feb 14 17:08:05 CET 2002 - kkaempf@suse.de

- recognize USB-Wheel mouse (imps2 protocol) (#13258).

-------------------------------------------------------------------
Thu Feb 14 11:13:06 CET 2002 - fehr@suse.de

- Fix ycp syntax error (#13214) when editing a dos partition
- Change second error dialog button in inst_prepdisk from
  "Cancel" to "Abort" (#13217)

-------------------------------------------------------------------
Thu Feb 14 10:25:20 CET 2002 - kkaempf@suse.de

- Make fstab entries for all /dev/fdX devices (#13235).

-------------------------------------------------------------------
Wed Feb 13 19:07:21 CET 2002 - sh@suse.de

- Changed default background color in installation start script
- Changed default geometry to 800x600 in start script

-------------------------------------------------------------------
Wed Feb 13 18:45:31 CET 2002 - sh@suse.de

- cut off one of the "easy installation" pics to get rid of tons
  of layout warnings (allow some pixels more space for buttons to
  grow)

-------------------------------------------------------------------
Wed Feb 13 18:06:23 CET 2002 - fehr@suse.de

- fix option handling for new version of mkreiserfs (#13205)

-------------------------------------------------------------------
Wed Feb 13 18:04:29 CET 2002 - gs@suse.de

- don't compare the release number of the installation source
  with the information saved on hard disk

-------------------------------------------------------------------
Wed Feb 13 16:03:41 CET 2002 - kkaempf@suse.de

- make remove button in physical volume dialog of PV work again
- remove correspondig create/remove pairs for LVM modify_targets
  (# 12083)
- add modify_targets to backup set of partition values

-------------------------------------------------------------------
Wed Feb 13 16:03:41 CET 2002 - kkaempf@suse.de

- Call BootLILO constructor for proper setting of lba_support.

-------------------------------------------------------------------
Wed Feb 13 10:39:34 CET 2002 - olh@suse.de

- default to GMT also on chrp and prep

-------------------------------------------------------------------
Wed Feb 13 10:25:52 CET 2002 - olh@suse.de

- dont call yast1 anymore on ppc
  dont write to non existant tty devices on iSeries
  handle p690 hvc console on startup
  update ask_for_TERM_variable

-------------------------------------------------------------------
Wed Feb 13 10:12:53 CET 2002 - olh@suse.de

- add support for p690 hvc console in postinstall
  activate all 41prep boot partitions on iSeries

-------------------------------------------------------------------
Wed Feb 13 10:00:56 CET 2002 - olh@suse.de

- add fixes for console font. whitespaces
- add ja_JP.sjis entry to consolefonts.ycp

-------------------------------------------------------------------
Wed Feb 13 09:53:09 CET 2002 - olh@suse.de

- add ppc64 keymaps

-------------------------------------------------------------------
Tue Feb 12 22:01:35 CET 2002 - fehr@suse.de

- fix bug in doing a valid proposal when using only primary
  partitions and /boot is needed (#13184)
- V 2.5.39

-------------------------------------------------------------------
Tue Feb 12 19:11:40 CET 2002 - kkaempf@suse.de

- remove superfluous calls to inst_ask_hardware.

-------------------------------------------------------------------
Tue Feb 12 18:38:38 CET 2002 - sh@suse.de

- V 2.5.37
- Initial call to submod Write() func in proposal (for HW config)

-------------------------------------------------------------------
Tue Feb 12 18:27:31 CET 2002 - kkaempf@suse.de

- setup "lo" during network install.

-------------------------------------------------------------------
Tue Feb 12 18:03:50 CET 2002 - sh@suse.de

- V 2.5.35

-------------------------------------------------------------------
Tue Feb 12 17:51:22 CET 2002 - sh@suse.de

- Added images for new "easy installation" layout

-------------------------------------------------------------------
Tue Feb 12 17:39:00 CET 2002 - msvec@suse.cz

- added network proposals
- 2.5.34

-------------------------------------------------------------------
Tue Feb 12 14:16:57 CET 2002 - kkaempf@suse.de

- hwclock runs only GMT on sparc and iseries.
- dont write FQHOSTNAME.

-------------------------------------------------------------------
Tue Feb 12 11:32:57 CET 2002 - kkaempf@suse.de

- write keyboard data to /etc/sysconfig/keyboard instead of sysconfig/console.

-------------------------------------------------------------------
Mon Feb 11 15:08:16 CET 2002 - kkaempf@suse.de

- re-config network device even on 'warm' boot.

-------------------------------------------------------------------
Mon Feb 11 12:59:10 CET 2002 - fehr@suse.de

- following changes in partition proposal:
  try not to create an extended partition when enough primaries are
     available
  split swap from root slots large enough if at all possible

-------------------------------------------------------------------
Thu Feb  7 16:02:24 CET 2002 - pblahos@suse.cz

- proposal_printers changed to proposal_printers

-------------------------------------------------------------------
Thu Feb  7 13:33:25 CET 2002 - kkaempf@suse.de

- save infoMap and installMap for re-use after reboot.

-------------------------------------------------------------------
Wed Feb  6 15:28:18 CET 2002 - sh@suse.de

- Provides/obsoletes yast

-------------------------------------------------------------------
Tue Feb  5 18:36:09 CET 2002 - sh@suse.de

- Timeout upon msg "now booting your system"
  unless a hard reboot is required

-------------------------------------------------------------------
Tue Feb  5 17:41:13 CET 2002 - kkaempf@suse.de

- Properly reboot when adding ide-scsi to cmdline.
- Re-config ethX for all network installation modes.
- Restart portmapper for "nfs" installation mode.

-------------------------------------------------------------------
Tue Feb  5 17:12:54 CET 2002 - kukuk@suse.de

- Try to clear terminal before we ask for TERM variable [Bug #12848]

-------------------------------------------------------------------
Tue Feb  5 17:09:31 CET 2002 - sh@suse.de

- Fixed bug #13040: yast2 should not require saxtools

-------------------------------------------------------------------
Tue Feb  5 14:17:20 CET 2002 - kkaempf@suse.de

- Make "custom" boot loader field an editable combo box (#11821).

-------------------------------------------------------------------
Mon Feb  4 12:49:42 CET 2002 - snwint@suse.de

- added 'change-rules reset' to lilo.conf to prevent lilo from rewriting
  the partition table (#11875)

-------------------------------------------------------------------
Fri Feb  1 15:24:34 CET 2002 - gs@suse.de

- Single Package Selection: optimize checks when selecting a package

-------------------------------------------------------------------
Thu Jan 31 19:26:24 CET 2002 - sh@suse.de

- Made proposal aware of language changes
- Reintroduced inst_mode unless absolutely clear if update possible

-------------------------------------------------------------------
Thu Jan 31 12:11:55 CET 2002 - kkaempf@suse.de

- recognize "imps2" mice.

-------------------------------------------------------------------
Thu Jan 31 08:22:01 CET 2002 - kkaempf@suse.de

- Fix writing of yast.inf

-------------------------------------------------------------------
Wed Jan 30 20:59:51 CET 2002 - kkaempf@suse.de

- force /dev/cdrom symlink to point to boot cdrom.
- work around linuxrc "InstMode" bug.

-------------------------------------------------------------------
Wed Jan 30 17:47:56 CET 2002 - kkaempf@suse.de

- drop ag_yast agent, do yast.inf writing in Misc module.

-------------------------------------------------------------------
Wed Jan 30 16:19:15 CET 2002 - kkaempf@suse.de

- make cd-links prior to re-mounting.

-------------------------------------------------------------------
Wed Jan 30 14:06:34 CET 2002 - gs@suse.de

- bugfix concerning software installation workflow:
  read local package description instead of information from mounted medium

-------------------------------------------------------------------
Wed Jan 30 12:05:01 CET 2002 - kkaempf@suse.de

- make device symlinks earlier.

-------------------------------------------------------------------
Tue Jan 29 19:30:33 CET 2002 - kkaempf@suse.de

- write lilo to /dev/md if /boot is on raid1.
- adapting update to new agents.

-------------------------------------------------------------------
Tue Jan 29 13:16:18 CET 2002 - arvin@suse.de

- always use ini-agent instead of rcconfig-agent;
  bugfix syntax error in Bootloader module

-------------------------------------------------------------------
Mon Jan 28 17:41:42 CET 2002 - kkaempf@suse.de

- Simplify bootloader proposal.
- Adapt to changed install.inf syntax.

-------------------------------------------------------------------
Mon Jan 28 14:53:03 CET 2002 - gs@suse.de

- internal changes concerning the initialization of the package agent

-------------------------------------------------------------------
Thu Jan 24 12:47:02 CET 2002 - gs@suse.de

- bugfixes package installation workflow (already installed system)

-------------------------------------------------------------------
Wed Jan 23 12:03:29 CET 2002 - schubi@suse.de

- include/packages added in specfile

-------------------------------------------------------------------
Tue Jan 22 15:21:53 CET 2002 - schubi@suse.de

- Saving user package selections

-------------------------------------------------------------------
Mon Jan 21 12:12:27 EST 2002 - nashif@suse.de

- Skip confirmation(inst_doit)  in autoinst mode
  if requested in control file

-------------------------------------------------------------------
Mon Jan 21 12:28:29 CET 2002 - schubi@suse.de

- bufixes in installing packages after reboot

-------------------------------------------------------------------
Fri Jan 18 16:14:05 CET 2002 - kkaempf@suse.de

- more agents moved here.
- Fixed initrd creation, corrected module order.
- Final installation workflow (3 clicks !) and button labels.

-------------------------------------------------------------------
Tue Jan 15 17:55:02 CET 2002 - kkaempf@suse.de

- move bootloader do* scripts to bootloader sub-directories.
- fix bootloader proposal and texts.

-------------------------------------------------------------------
Mon Jan 14 16:19:34 CET 2002 - kkaempf@suse.de

- add dasddev.scr etc_cryptotab.scr etc_fstab.scr parted_check.scr
  parted_print.scr pdisk.scr proc_meminfo.scr proc_swaps.scr
  run_swapon_s.scr to ycp/partitioning/agents
- remove conf directory

-------------------------------------------------------------------
Mon Jan 14 16:19:34 CET 2002 - kkaempf@suse.de

- Integrate bootloader proposal.

-------------------------------------------------------------------
Thu Jan 10 12:31:38 CET 2002 - kkaempf@suse.de

- fix filelist.

-------------------------------------------------------------------
Thu Jan 10 11:59:56 CET 2002 - sh@suse.de

- Added proposal files to spec file file list

-------------------------------------------------------------------
Wed Jan  9 15:56:24 CET 2002 - kkaempf@suse.de

- pass filesystem module needed for "/" to Boot module.

-------------------------------------------------------------------
Tue Jan  8 19:33:59 CET 2002 - kkaempf@suse.de

- integrated software and partition proposal.

-------------------------------------------------------------------
Fri Jan 04 18:31:36 CET 2002 - arvin@suse.de

- adapted the new SCROpen syntax

-------------------------------------------------------------------
Fri Jan  4 17:44:58 CET 2002 - kkaempf@suse.de

- Complete modularization, drop user_settings.
- Implement new workflow, based on proposals, requiring
  a minimum amount of mouse clicks.
- Add support for auto installation.

-------------------------------------------------------------------
Mon Dec 10 10:01:12 CET 2001 - kkaempf@suse.de

- Greek locale fix (el_GR@ISO8859-7 instead of el_GR@euro, #12587)

-------------------------------------------------------------------
Wed Nov 21 11:11:35 CET 2001 - sh@suse.de

- Fixed bug #12381: YaST2 ignores ENABLE_SUSECONFIG in rc.config

-------------------------------------------------------------------
Thu Nov 15 15:14:58 CET 2001 - sh@suse.de

- V 2.5.8
- Fixed lots of missing lookup() default values
- Migrated inst_startup to new ProgressBar wizard

-------------------------------------------------------------------
Fri Oct 19 12:25:47 CEST 2001 - ms@suse.de

- include BusID statement if r128 driver is used. This is needed
  for the r128 driver on PPC and does not influence the i386 setup
  negatively [y2xr40.pl] Bug: 11689

-------------------------------------------------------------------
Thu Oct 18 17:48:11 MEST 2001 - tom@suse.de

- (#11689) Necessary changes to provide the BusID on PPC/r128.

-------------------------------------------------------------------
Thu Oct 18 16:29:21 MEST 2001 - tom@suse.de

- (#11876) Corrected Symbols for Japanese. nec/jp --> jp.

-------------------------------------------------------------------
Tue Oct 16 14:04:51 MEST 2001 - tom@suse.de

- (#11847) X11-config. Now using new y2xr40 parameter "-o <option-csl>".

-------------------------------------------------------------------
Tue Oct 16 13:19:26 CEST 2001 - sh@suse.de

- V 2.5.4
- Migration to yast2-devtools

-------------------------------------------------------------------
Mon Oct 15 16:46:42 CEST 2001 - ms@suse.de

- include a general parameter called --option which
  requires a comma separated list of options. This is the better
  solution if we need special options for calling y2xr40.pl

-------------------------------------------------------------------
Mon Oct 15 11:01:14 CEST 2001 - sh@suse.de

- Fixed bug #11812: patch_lilo_conf produces double initrd entry

-------------------------------------------------------------------
Fri Oct 12 17:27:48 MEST 2001 - tom@suse.de

- (#11672) Extended some YCP files with special cases for PPC.

-------------------------------------------------------------------
Fri Oct  5 17:30:15 CEST 2001 - kkaempf@suse.de

- present button "format floppy" if mount fails (#1220).

-------------------------------------------------------------------
Thu Oct  4 16:53:07 CEST 2001 - lnussel@suse.de

- do not overwrite softwaresel in usersettings if it's already set

-------------------------------------------------------------------
Wed Oct  3 21:18:36 CEST 2001 - olh@suse.de

- first part of bootconfiguration for ppc (#5440) ..............

-------------------------------------------------------------------
Wed Oct  3 21:00:18 CEST 2001 - olh@suse.de

- do not create floppy link on new Macs and iSeries
  write fstab correctly, not type auto for known filesystems
  whitespaces..

-------------------------------------------------------------------
Wed Oct  3 20:54:37 CEST 2001 - olh@suse.de

- do not force xf3 on ppc. the whole Xsetup is still broken...

-------------------------------------------------------------------
Wed Oct  3 20:50:11 CEST 2001 - olh@suse.de

- add mol and sudo to package list on pmac
  small whitespace fixes

-------------------------------------------------------------------
Wed Oct  3 20:45:59 CEST 2001 - olh@suse.de

- do not call mk_initrd on ppc in inst_finish_update

-------------------------------------------------------------------
Wed Oct  3 20:38:00 CEST 2001 - olh@suse.de

- fix handling of chrp kernels, compare lowercase strings
  use name_of_kernel_image for usersettings,
  s390 and axp must be verified (#9713)

-------------------------------------------------------------------
Tue Oct  2 17:57:37 CEST 2001 - olh@suse.de

- add keymap2mac.ycp to filelist (#11336)
  fix english-us and uk list

-------------------------------------------------------------------
Fri Sep 28 10:44:52 CEST 2001 - fehr@suse.de

- add dasd-parameter to S390 boot configuration

-------------------------------------------------------------------
Thu Sep 27 15:18:59 CEST 2001 - fehr@suse.de

- remove entry bus -> "SCSI" for LVM VGs

-------------------------------------------------------------------
Thu Sep 27 13:15:23 CEST 2001 - olh@suse.de

- install pmud on pmac and remove some obsolete packages on pmac

-------------------------------------------------------------------
Thu Sep 27 12:42:29 CEST 2001 - kkaempf@suse.de

- drop 3-button emulation since it might interfere with X11
  button events (#11204).

-------------------------------------------------------------------
Wed Sep 26 14:57:07 MEST 2001 - tom@suse.de

- (#11315 addendum) Now also updating the path section.

-------------------------------------------------------------------
Wed Sep 26 12:10:46 CEST 2001 - kendy@suse.cz

- update_unique_keys.pl: call hwinfo with --all instead of --reallyall
  (#11340).

-------------------------------------------------------------------
Wed Sep 26 11:59:03 CEST 2001 - sh@suse.de

- Reimported monitor DB (bug #11252: Iiyama monitors missing)

-------------------------------------------------------------------
Wed Sep 26 11:57:54 CEST 2001 - kkaempf@suse.de

- add /sbin:/usr/sbin to runtime PATH.
- vendor.ycp: message is string, not locale.

-------------------------------------------------------------------
Tue Sep 25 16:17:51 MEST 2001 - tom@suse.de

- (#11315) X11 reconfig: Now also updating the card section.

-------------------------------------------------------------------
Tue Sep 25 14:37:36 CEST 2001 - kkaempf@suse.de

- re-probe for mountable media (floppies) after loading
  of usb-storage (#11299).

-------------------------------------------------------------------
Tue Sep 25 09:00:59 CEST 2001 - kkaempf@suse.de

- make proper re-use of messages in inst_finish_update to get
  correct translations.
- prepare a mtab for mk_initrd after update.
- if first bios drive isn't hda, lilo probably wants to know about this.

-------------------------------------------------------------------
Mon Sep 24 19:39:07 CEST 2001 - snwint@suse.de

- do not try to install lilo into a raid partition (#10329)

-------------------------------------------------------------------
Mon Sep 24 18:39:26 CEST 2001 - sh@suse.de

- Added final "all the rest" step for SuSEconfig

-------------------------------------------------------------------
Mon Sep 24 17:32:13 CEST 2001 - lnussel@suse.de

- do not mount ntfs partitions automatically during installation (#11222)

-------------------------------------------------------------------
Mon Sep 24 16:49:57 CEST 2001 - kkaempf@suse.de

- If the mouse was choosen manually, going back must present
  mouse selection again (#11235).
- No need to make a backup of /etc/fstab in inst-sys, there's none anyway.
  Then inst_finish_update gets the correct fstab (#11215).

-------------------------------------------------------------------
Mon Sep 24 16:16:13 CEST 2001 - kkaempf@suse.de

- update NVIDIA kernel modules regardless of version (#11091).

-------------------------------------------------------------------
Mon Sep 24 14:28:48 CEST 2001 - kkaempf@suse.de

- set console keyboard even when called standalone (#11223).

-------------------------------------------------------------------
Mon Sep 24 13:38:38 CEST 2001 - kkaempf@suse.de

- split language and encoding to prevent gettext from applying
  it's own recoding.

-------------------------------------------------------------------
Mon Sep 24 13:30:24 CEST 2001 - sh@suse.de

- Correctly init slide show in installed system so YOU and single
  package installation works OK

-------------------------------------------------------------------
Mon Sep 24 12:34:18 CEST 2001 - kkaempf@suse.de

- Load usb-storage last in order to not interfere with other storage
  module (9490).

-------------------------------------------------------------------
Sun Sep 23 20:58:13 CEST 2001 - mike@suse.de

- (#11188) Press back at the "suggested partitioning" screen followed by
  "next" and YaST2 says "You have rejected the proposal.
  RAID: bugfix: user are not allowed to remove RAID Devices in UI
  which are already exist.
-------------------------------------------------------------------
Sun Sep 23 18:38:08 CEST 2001 - kukuk@suse.de

- Check for color depth, not # of colors for slide show to avoid
  problems with overflow (#11178)

-------------------------------------------------------------------
Sat Sep 22 20:20:46 CEST 2001 - kukuk@suse.de

- Sync X11 font path with SaX2
- Enable jfs and ext3 on PPC (#11194)

-------------------------------------------------------------------
Sat Sep 22 19:17:31 CEST 2001 - fehr@suse.de

- add "ori_nr" entries for lvm and md devices
- add empty argument to SCR call

-------------------------------------------------------------------
Sat Sep 22 16:43:38 MEST 2001 - tom@suse.de

- (#10421) Fixed the focus switch.

-------------------------------------------------------------------
Sat Sep 22 01:08:40 CEST 2001 - mike@suse.de

- md: detect number of raid partitions per RAID only for new created RAIDs
- md: do not let the user edit or delete already existing RAIDs
- swap: activate per default all swap partitions automatically
-modules: switch on automatical load of modules when Y2 is mounting
          filesystems, so that undetectebal and not formated fs are mounted
          properly

-------------------------------------------------------------------
Fri Sep 21 18:55:07 CEST 2001 - sh@suse.de

- Fixed bug #10303: Must press 'back' twice in 'choose part. to boot'

-------------------------------------------------------------------
Fri Sep 21 17:52:28 CEST 2001 - fehr@suse.de

- allow adding of mount points to LVs in lvm runtime config
- prevent formatting of edited LV in lvm runtime config
- allow handling of ataraid devices (e.g. /dev/ataraid/d0p0)
- prevent partitions with id 0x8E from being written to fstab (#10390)

-------------------------------------------------------------------
Fri Sep 21 16:21:50 CEST 2001 - sh@suse.de, gs@suse.de

- Only ONE SlideShow::OpenSlideShowDialog() in all modes -
  avoid confusion, much more reliable in all the different modes

-------------------------------------------------------------------
Fri Sep 21 16:01:09 CEST 2001 - lnussel@suse.de

- no longer mark partitions with id 130 automatically as swap
- do not change flags for swap devices in fstab if more than one
  such entry exists
- properly hande fstab entries for moved logical partitions (#11074)
- change fstab entry for first occurence of a device, instead of
  creating a new one
- do not create directories for swap partitions

-------------------------------------------------------------------
Fri Sep 21 14:59:31 CEST 2001 - mike@suse.de

- lvm_config now works in ncurses

-------------------------------------------------------------------
Fri Sep 21 13:36:39 CEST 2001 - gs@suse.de

- installation startup always (not only in manual mode) checks whether a
  kernel module is already loaded
  (workaround for bug #10983)

-------------------------------------------------------------------
Fri Sep 21 12:59:45 CEST 2001 - sh@suse.de

- Fixed bug #9977: Abort button doesn't work during slide show

-------------------------------------------------------------------
Fri Sep 21 12:58:09 CEST 2001 - ms@suse.de

- fixed access control bug during X11 reconfiguration
  with YaST2. For further details see Bug: [10921]

-------------------------------------------------------------------
Fri Sep 21 12:46:16 CEST 2001 - fehr@suse.de

- fix impossible 0 as stripe size in LV dialog
- make lvm configuration in system work again (#10291)

-------------------------------------------------------------------
Fri Sep 21 10:44:21 CEST 2001 - kendy@suse.cz

- Update /var/lib/YaST/unique.inf during update (bug 10931, 10941)

-------------------------------------------------------------------
Fri Sep 21 10:28:47 CEST 2001 - kkaempf@suse.de

- default medianame to "CD" (11106).

-------------------------------------------------------------------
Thu Sep 20 21:31:15 CEST 2001 - fehr@suse.de

- Fixed bug #10963: Now an update on systems using encrypted fs is
  possible

-------------------------------------------------------------------
Thu Sep 20 18:26:06 CEST 2001 - sh@suse.de

- Fixed bug #10325: Save settings to floppy doesn't work
- Reading log file of mkinitrd and lilo correctly #11030
  (inst_finish_update.ycp)
- Correct cancel popup added #10951( inst_kernel.ycp )

-------------------------------------------------------------------
Thu Sep 20 18:15:10 CEST 2001 - kkaempf@suse.de

- "break" is not allowed inside "foreach" (11015).
- properly extract module arguments (11015).
- umount medium before ejecting (11053).
- offer "save & exit" in media selection (11086).

-------------------------------------------------------------------
Thu Sep 20 17:45:30 CEST 2001 - lnussel@suse.de

- do not create symlink for mountpoint if it would point to itself

-------------------------------------------------------------------
Thu Sep 20 15:55:27 CEST 2001 - lnussel@suse.de

- fstab entries for mount flags, passno etc are no longer changed
  for existing entries

-------------------------------------------------------------------
Thu Sep 20 15:21:01 CEST 2001 - mike@suse.de

- bug 11063: YaST2 trys to change fsids of pdisk-label partitions, and
  popups therefore irritating popups

-------------------------------------------------------------------
Thu Sep 20 15:08:24 CEST 2001 - fehr@suse.de

- fix problem when root fs is md of personality raid5 (#10747)

-------------------------------------------------------------------
Thu Sep 20 14:06:25 MEST 2001 - tom@suse.de

- (#10920) Now the presence of the dummy packages is checked at first.

-------------------------------------------------------------------
Thu Sep 20 12:03:37 CEST 2001 - kkaempf@suse.de

- Remove old release number file before installing new one (#10992).

-------------------------------------------------------------------
Thu Sep 20 11:55:08 CEST 2001 - sh@suse.de

- Fixed bug #10684: Monitor DB outdated

-------------------------------------------------------------------
Thu Sep 20 11:52:20 CEST 2001 - fehr@suse.de

- Do not delete modify_targets in inst_sw_select.ycp except when
  using a while disk for installation

-------------------------------------------------------------------
Thu Sep 20 10:43:06 CEST 2001 - lnussel@suse.de

- Fixed root filesystem on raid leads to corrupted fstab (#10418)

-------------------------------------------------------------------
Wed Sep 19 20:42:44 CEST 2001 - mike@suse.de

- Bugfix: if zero partition table: resync /proc/partitions
  Added warning, if "/" is /dev/md and there is no /boot
- Downgrade versions correctly #10906 ( inst_sw_update.ycp )

-------------------------------------------------------------------
Wed Sep 19 16:59:15 CEST 2001 - snwint@suse.de

- YaST2.start: mtab might be missing, avoid error message
- unmounting proc filesystem in inst_finish_update.ycp
- start X-Server for testing with "-ac", needed when starting
  from inside YCC.

-------------------------------------------------------------------
Wed Sep 19 15:07:17 CEST 2001 - fehr@suse.de

- force a hard reboot when root filesystem is on a md device
- Logging reduced in inst_rpmupdate.ycp

-------------------------------------------------------------------
Wed Sep 19 14:12:54 CEST 2001 - sh@suse.de

- Fixed bug #10909: Complaint about slide show init in log file
- Added more packages for version 6.2 in forceUpdate.ycp
- No error, if the versions of updated packages differs from common.pkd

-------------------------------------------------------------------
Wed Sep 19 12:36:08 CEST 2001 - kkaempf@suse.de

- Fix installing package information to updated target.
- Eject CDs on PPC only when unmounting.

-------------------------------------------------------------------
Wed Sep 19 11:02:17 CEST 2001 - kkaempf@suse.de

- Fix "Lithuanian" with native translation in language list.
- Properly label progress bar during swap formatting.
- Use predefined button labels for continue/cancel/retry if partitioning
  or formatting fails.
- preselect first partition #10840 (inst_rootpart.ycp)
- /sbin/yast2: add "-f" to 'rm'.

-------------------------------------------------------------------
Tue Sep 18 22:20:19 CEST 2001 - schubi@suse.de

- Silly testpopup in inst_finish_update removed.
- packages for 7.2 added #10874" (forceUpdate.ycp)

-------------------------------------------------------------------
Tue Sep 18 20:52:59 CEST 2001 - schubi@suse.de

- Recognize update mode after reboot ( installation.ycp )
- /mnt to Installation::destdir changed ; checking modus improved in
  inst_sw_backup.ycp

-------------------------------------------------------------------
Tue Sep 18 20:41:06 CEST 2001 - sh@suse.de

- V 2.4.84
- Fixed bug #10859: Inconsistent "needed from CD" values

-------------------------------------------------------------------
Tue Sep 18 19:30:40 MEST 2001 - tom@suse.de

- (#10762) Popups displayed in Richtext now (with scroll bars).

-------------------------------------------------------------------
Tue Sep 18 18:45:00 CEST 2001 - sh@suse.de

- Fixed bug #10411: Show difference between pkg deleting and inst.
- Fixed bug #10793: Unmounting /mnt after update.

-------------------------------------------------------------------
Tue Sep 18 18:25:52 MEST 2001 - tom@suse.de

- Added script call when switching 3D <--> 2D mode. (#10761)
- Module inst_config_x11.ycp

-------------------------------------------------------------------
Tue Sep 18 18:23:17 CEST 2001 - kkaempf@suse.de

- only use "switch2mesasoft" for non-3d x11 setups.

-------------------------------------------------------------------
Tue Sep 18 17:33:10 CEST 2001 - lnussel@suse.de

- do not try to create or change /etc/raidtab if raid is active
  while the user has changed nothing

-------------------------------------------------------------------
Tue Sep 18 16:17:10 CEST 2001 - mike@suse.de

- bug 10673: need /boot if no ext2 on /
- bug 10686: swap <= 1GB
- show raid size correct: existing raid and raid in LVM
- ignore automatic inserted mountpoints
- pdisk: size of partition for inst_doit fixed

-------------------------------------------------------------------
Tue Sep 18 15:37:35 CEST 2001 - fehr@suse.de

- shut down LVM VGs and umount /etc/lvmtab.d in inst_finish.ycp

-------------------------------------------------------------------
Tue Sep 18 15:14:33 CEST 2001 - lnussel@suse.de

- workaround for '&'-character not displayed in ncurses menu

-------------------------------------------------------------------
Tue Sep 18 11:58:18 CEST 2001 - lnussel@suse.de

- removed the texdomain switching from menu.ycp (Bug #10819)
- only create fstab entry for partitions if user explicitly
  entererd a mountpoint, instead of inventing one

-------------------------------------------------------------------
Tue Sep 18 09:45:55 CEST 2001 - kkaempf@suse.de

- properly pass encoding ("UTF-8", "ISO-8859-X", ...) via SetLanguage() (#10807).
- drop unsupported "korean" from language list.
- properly detect that X11 couldn't be started and present
  and appropriate error message.
- just skip unknown options.
- stop SCR and all agents on target before umounting filesystems
  from WFM.
- remove faked /etc/mtab from target.
- Installation::normal_mode = true if running in installed system.
  (neither initila_mode, nor continue_mode).
- fix parport zip module loading.

-------------------------------------------------------------------
Mon Sep 17 21:31:56 CEST 2001 - kkaempf@suse.de

- write language back to /etc/yast.inf (#9790).
- umount all filesystems in target, except "/". Umount this
  from WFM after stopping SCR (#10685).
- Reading language from user_settings while selection kernel
- Showing correct counter of updated packages
- Button -Old Version- changed #10559
- ChangeCD --> ChangeMedium
- include package_utils removed #10763

-------------------------------------------------------------------
Mon Sep 17 10:06:30 CEST 2001 - kkaempf@suse.de

- use "lt-brim-8x14" font and "iso-8859-13" encoding for 'Lithuanian'.

-------------------------------------------------------------------
Sun Sep 16 13:47:05 CEST 2001 - kkaempf@suse.de

- only symlink /dev/cdrom once (#10370).

-------------------------------------------------------------------
Fri Sep 14 21:28:38 CEST 2001 - kukuk@suse.de

- On SPARC print error message about SILO, not LILO

-------------------------------------------------------------------
Fri Sep 14 19:35:01 CEST 2001 - kkaempf@suse.de

- adapt language list accoring to doc department.

-------------------------------------------------------------------
Fri Sep 14 19:29:31 MEST 2001 - tom@suse.de

- Bugfix #9986: Reduced suggestion refresh to 75 Hz.

-------------------------------------------------------------------
Fri Sep 14 18:53:28 CEST 2001 - mike@suse.de

- bug 10200: check the proposal for failures
  make a boot partition if possible
  bug 10347: set whole_diskflag
  bug 10044: set a message when proposal is discarded

-------------------------------------------------------------------
Fri Sep 14 18:39:10 CEST 2001 - kkaempf@suse.de

- fix inst_environment for standalone mode (#10413).
- respect user choice to NOT install a module (#10665).

-------------------------------------------------------------------
Fri Sep 14 16:24:31 MEST 2001 - tom@suse.de

- Fixed Bug #10651: Autoadjusting refresh/resolution/color-depth now correct.

-------------------------------------------------------------------
Fri Sep 14 14:04:39 CEST 2001 - kkaempf@suse.de

- set correct Installation::encoding in continue_mode (#10611).

-------------------------------------------------------------------
Fri Sep 14 11:58:13 CEST 2001 - mike@suse.de

- dont reread partition data always at start of inst_custom
  activate lvm if at least one vg exist
- check if textmode due to memory restrictions or x11 failure (#10134).
- use Arch and Installation modules in inst_environment (#10413).
- pkginfo release common.pkd before releasing CD 1 #10555

-------------------------------------------------------------------
Fri Sep 14 10:57:16 CEST 2001 - kkaempf@suse.de

- correct handling of 'splitted' media (#10532)
- touch/remove /var/run/yast.pid

-------------------------------------------------------------------
Thu Sep 13 17:10:14 CEST 2001 - snwint@suse.de

- dolilo: new mk_initrd needs fb resolution for splash screen config
- Taking long language for kernel description #10556 #1552
- No penguin progress bar in kernel selection module #10311
- Button -Old Version- changed #10559

-------------------------------------------------------------------
Thu Sep 13 16:58:40 CEST 2001 - kkaempf@suse.de

- dont probe mouse on serial console.
- dont probe mouse outside of initial_mode.
- sort languages by ascii equivalent.

-------------------------------------------------------------------
Thu Sep 13 12:46:11 CEST 2001 - kkaempf@suse.de

- enable software selection on S/390 (froh@suse.de).
- show proper boot-loader partition even if we don't have lilo (froh@suse.de).
- load input, hid, and mousedev if USB-mouse detected (#9228).
- default medium is CD (#10374)
- re-enable WFM::SetLanguage(), regexp bug in glibc identified,
  workaround in liby2 applied. (#10496)
- use /boot/zilo-kernel/image instead of /boot/vmlinuz on S/390 (froh@suse.de).
- sort language list alphabetically (#10516).

-------------------------------------------------------------------
Wed Sep 12 13:53:33 CEST 2001 - kkaempf@suse.de

- drop all WFM::SetLanguage()
- Unmounting partitions correctly while going back #10125
- REQUIRES are ordered; qt, qt-japanese.... in the selection box
- Warning popup for single selection removed while going backward
  in the software selection #10339

-------------------------------------------------------------------
Wed Sep 12 12:47:48 CEST 2001 - snwint@suse.de

- revert latest vmware changes to YaST2.start

-------------------------------------------------------------------
Wed Sep 12 12:07:01 CEST 2001 - kkaempf@suse.de

- drop initial WFM::SetLanguage()

-------------------------------------------------------------------
Tue Sep 11 15:15:23 CEST 2001 - kkaempf@suse.de

- Initial zipl configuration for S/390.

-------------------------------------------------------------------
Tue Sep 11 14:26:28 CEST 2001 - kkaempf@suse.de

- Unmount .probe and .disk agent before package installation.

-------------------------------------------------------------------
Tue Sep 11 11:25:39 CEST 2001 - kkaempf@suse.de

- call SetLanguage in UI and WFM.

-------------------------------------------------------------------
Mon Sep 10 18:54:56 CEST 2001 - snwint@suse.de

- create 'failsafe' instead of 'suse' entry in lilo.conf
- don't overwrite existing vmlinuz.suse

-------------------------------------------------------------------
Mon Sep 10 15:06:12 CEST 2001 - snwint@suse.de

- make YaST2.start work with vmware

-------------------------------------------------------------------
Mon Sep 10 12:29:04 CEST 2001 - sh@suse.de

- Fixed bug #10350: YaST2 doesn't look good with anti-aliasing

-------------------------------------------------------------------
Fri Sep  7 13:24:52 CEST 2001 - sh@suse.de

- Fixed bug #10244: No slide show unless at least 800x600x256col
- center slide show image

-------------------------------------------------------------------
Fri Sep  7 12:32:10 CEST 2001 - sh@suse.de

- V2.4.64

-------------------------------------------------------------------
Fri Sep  7 12:29:41 CEST 2001 - pblahos@suse.cz

- hotplug is started instead of usbmgr during YaST2.firstboot

-------------------------------------------------------------------
Fri Sep  7 12:25:24 CEST 2001 - sh@suse.de

- CD remaining times more pessimistic

-------------------------------------------------------------------
Fri Sep  7 09:59:31 CEST 2001 - kkaempf@suse.de

- fix textmode recognition with help of GetDisplayInfo().

-------------------------------------------------------------------
Thu Sep  6 16:56:32 CEST 2001 - kkaempf@suse.de

- fix X11 resolution dedection if 3D is selected.

-------------------------------------------------------------------
Thu Sep  6 15:05:17 CEST 2001 - sh@suse.de

- V 2.4.62
- Correctly reinitialize packager in continue mode
  -> correct remaining times / progress bar display

-------------------------------------------------------------------
Thu Sep  6 10:37:08 CEST 2001 - kkaempf@suse.de

- drop extraction of boot parameter from lilo setup, already
  done at startup. (#10223)
- fix reading of local package information.
- check if mount point is in use in InstMedia

-------------------------------------------------------------------
Wed Sep  5 18:11:25 CEST 2001 - schubi@suse.de

- Do not upgrade a package which produces package conflicts.

-------------------------------------------------------------------
Wed Sep  5 18:10:25 CEST 2001 - sh@suse.de

- Fixed bug #10063: bad display of hd partitions in inst_doit
  Re-used existing function from partitioning

-------------------------------------------------------------------
Wed Sep  5 17:33:57 CEST 2001 - sh@suse.de

- Fixed bug #10084: zero size for k_deflt

-------------------------------------------------------------------
Wed Sep  5 14:23:22 CEST 2001 - kkaempf@suse.de

- add belgian keyboard to keyboard list (#9577)

-------------------------------------------------------------------
Wed Sep  5 11:24:21 CEST 2001 - kkaempf@suse.de

- fix runtime installation and configuration of X11.

-------------------------------------------------------------------
Wed Sep  5 08:58:45 CEST 2001 - kkaempf@suse.de

- dont unmount installation medium if wrong product id detected,
  honor user request to ignore this fact.

-------------------------------------------------------------------
Tue Sep  4 18:07:07 CEST 2001 - kkaempf@suse.de

- use plain ascii language names if running in text mode (#10026).
- correct parameter for setEnvironment

-------------------------------------------------------------------
Tue Sep  4 18:05:05 CEST 2001 - fehr@suse.de

- add dummy parameter to SCR::Write(.lvm.deactivate)
- deactivate lvm only when running in inst-sys

-------------------------------------------------------------------
Tue Sep  4 17:50:15 CEST 2001 - mike@suse.de

- partproposal always creates /boot
  bugfix inst_do_resize: resize always when a "resize" is in targetmap
  software installation in installed system fixed

-------------------------------------------------------------------
Tue Sep  4 17:48:56 CEST 2001 - sh@suse.de

- Reimported monitor db

-------------------------------------------------------------------
Tue Sep  4 17:41:18 CEST 2001 - kkaempf@suse.de

- get {install,delete}_list in inst_rpmcopy from user_settings if
  not passed otherwise.

-------------------------------------------------------------------
Tue Sep  4 16:16:39 CEST 2001 - snwint@suse.de

- YaST start script: use vmware server module, not vga16

-------------------------------------------------------------------
Tue Sep  4 13:17:16 CEST 2001 - kukuk@suse.de

- inst_silo_expert.ycp: Initialize PROM/boot-device variablen
- inst_disk.ycp: Fix allowed filesystems on sparc [Bug #9678]

-------------------------------------------------------------------
Mon Sep  3 16:29:14 CEST 2001 - kkaempf@suse.de

- recognize IDE CD-R(W) drives and set up ide-scsi automatically.
- Hard reboot after update, if the installed kernel differs from
  the kernel which has been booted #10103
- Checking dependencies in -only update modus- too #10043

-------------------------------------------------------------------
Mon Sep  3 16:06:51 CEST 2001 - kendy@suse.cz

- keyboard_raw.ycp: group(shift_toggle) is not needed for the
  Czech and Slovak keyboards any more...
  (In fact, it breaks them.)

-------------------------------------------------------------------
Mon Sep  3 12:07:58 CEST 2001 - kkaempf@suse.de

- sort keyboards alphabetically.
- Error popup for dolilo #9729

-------------------------------------------------------------------
Sat Sep  1 15:54:42 CEST 2001 - kukuk@suse.de

- Show warning about PROMs with 1GB bug only on sparc32
- If /boot is selected for the boot manager, this is Ok on SPARC.
  Remove extra warning on SPARC since it is wrong here.
- Disable gpm if we install over serial console

-------------------------------------------------------------------
Fri Aug 31 17:45:22 CEST 2001 - kkaempf@suse.de

- fix installation path handling and mounting
  should now work for CD, DVD, Harddisk, Nfs, and Smb

-------------------------------------------------------------------
Thu Aug 30 12:43:39 CEST 2001 - kkaempf@suse.de

- modularized SlideShow.
- New help text in upgrade frame
- properly recode output of commands to utf-8
- allow change of installation medium on server (Nfs/Ftp/Smb)
- Short language description in inst_sw_select removed.
- fixed some parse errors <msvec@suse.cz>
- added abuild parse check <msvec@suse.cz>

-------------------------------------------------------------------
Thu Aug 30 00:58:43 CEST 2001 - kkaempf@suse.de

- unmount wrong medium.

-------------------------------------------------------------------
Thu Aug 30 00:25:53 CEST 2001 - kkaempf@suse.de

- always give all alternatives in ChangeCDPopup.
- always do a hard reboot after installation from first medium.

-------------------------------------------------------------------
Wed Aug 29 22:40:24 CEST 2001 - kkaempf@suse.de

- properly handle media release and product codes.
- initialize PKGINFO to installed data in continue_mode.

-------------------------------------------------------------------
Wed Aug 29 17:35:55 CEST 2001 - kkaempf@suse.de

- re-read installation data in continue_mode.

-------------------------------------------------------------------
Tue Aug 28 22:36:37 CEST 2001 - kkaempf@suse.de

- properly switch SCR during update.
- write YaST information after re-mounting installation medium.
- fix re-mounting of source medium in continue_mode
- re-init PKGINFO environment in continue_mode
- Packagelist added which have to be updated without checking version.

-------------------------------------------------------------------
Tue Aug 28 18:31:24 CEST 2001 - kkaempf@suse.de

- use "Installation" module in update.

-------------------------------------------------------------------
Tue Aug 28 18:13:39 CEST 2001 - kukuk@suse.de

- Fix dosilo script for new /proc behaviour with kernel 2.4.x
  print a message about SuSE Linux version before loading the
  kernel

-------------------------------------------------------------------
Tue Aug 28 17:34:49 CEST 2001 - sh@suse.de

- Fixed bug #9900: No ISDN for SPARC
- inst_rpmcopy now displays remaining times for each CD
- slide show

-------------------------------------------------------------------
Tue Aug 28 16:39:23 CEST 2001 - kendy@suse.cz

- inst_hw_config.ycp: maps describing the devices to configure can
  have a list "force_reread". It is useful for modules which
  call another one to configure something (e.g. TV may call Sound)

-------------------------------------------------------------------
Tue Aug 28 16:19:36 CEST 2001 - mike@suse.de

- fix: part_proposal only for arch == i386

-------------------------------------------------------------------
Mon Aug 27 20:40:34 CEST 2001 - kkaempf@suse.de

- Clean up SCR/WFM handling. WFM is always local, SCR is always the target.
- Introduce modules for Installation, InstMedia, PackageIO, and MediaUI.
- Prepare for multiple DVD installation.
- Prepare for Ftp, Harddisk, and SMB installation.
- Finally clean up installMap handling.

-------------------------------------------------------------------
Thu Aug 23 16:23:28 CEST 2001 - kukuk@suse.de

- Don't reboot if we use k_deflt on UltraSPARC

-------------------------------------------------------------------
Thu Aug 23 09:21:24 CEST 2001 - pblahos@suse.cz

- Fixed: there were 2 arrows in progressbar shown during hw probe.

-------------------------------------------------------------------
Wed Aug 22 17:30:07 CEST 2001 - kkaempf@suse.de

- fixed X11 setup

-------------------------------------------------------------------
Mon Aug 20 20:22:58 CEST 2001 - mike@suse.de

- partition proposal creates swap partitions

-------------------------------------------------------------------
Mon Aug 20 18:17:57 CEST 2001 - kkaempf@suse.de

- dont write "swap" to yast.inf, but "RebootMsg 0" instead

-------------------------------------------------------------------
Sat Aug 18 17:44:24 MEST 2001 - tom@suse.de

- Finished new X11 configuration dialog incl. control center ability.

-------------------------------------------------------------------
Fri Aug 17 14:31:27 CEST 2001 - kkaempf@suse.de

- implement and use "Arch" module.
- provide modules directory in specfile.
- reduce number of timezones.
- Patch runlevel in /etc/inittab while updating the system.

-------------------------------------------------------------------
Fri Aug 17 12:57:46 MEST 2001 - schubi@suse.de

- .targetroot to .root changed

-------------------------------------------------------------------
Tue Aug 14 13:48:32 CEST 2001 - kendy@suse.cz

- keyboard_raw.ycp: cs, cs_qwerty -> cz, cz_qwerty
- Added slovak keyboard.

-------------------------------------------------------------------
Fri Aug 10 18:51:45 MEST 2001 - tom@suse.de

- X11 configuration:
- Completely redesigned the xf86config module for use with the new
- agent-isax.
- Outsourced functions for X11 keyboard manipulation.
- Outsourced functions for X11 mouse manipulation.
- Outsourced functions for X11 card manipulation.
- Outsourced functions for X11 desktop manipulation.
- Outsourced functions for X11 path manipulation.
- Added batch mode for use with autoinst in xf86config.ycp.

-------------------------------------------------------------------
Fri Aug 10 15:42:59 CEST 2001 - jbuch@suse.de

- added SW-RAID support for installation Workflow
- added sequencer

-------------------------------------------------------------------
Fri Aug 10 13:50:35 CEST 2001 - kkaempf@suse.de

- extract kernel parameters from /proc/cmdline and pass them to LILO

-------------------------------------------------------------------
Fri Aug 10 12:49:45 CEST 2001 - kukuk@suse.de

- Only ask for TERM variable if we use serial console and not if
  we are in text mode (#9701)

-------------------------------------------------------------------
Fri Aug 10 09:36:32 CEST 2001 - kkaempf@suse.de

- partitioning enhancements for automatic and runtime usage
- copy info and update.in_ after CD1 installation, not before

-------------------------------------------------------------------
Thu Aug  9 17:47:41 CEST 2001 - kkaempf@suse.de

- check /proc/modules before asking for module load (#9698)

-------------------------------------------------------------------
Thu Aug  9 14:56:51 CEST 2001 - snwint@suse.de

- yast2 text mode starts on /dev/console, not tty3
- /mnt is a link on LiveEval: don't umount it

-------------------------------------------------------------------
Wed Aug  8 17:56:39 CEST 2001 - kkaempf@suse.de

- mount and mk*fs are .local not .target actions

-------------------------------------------------------------------
Wed Aug  8 13:02:19 CEST 2001 - kkaempf@suse.de

- adapt driver loading to new .probe format
- replace .target.inject calls

-------------------------------------------------------------------
Tue Aug  7 17:37:02 CEST 2001 - kkaempf@suse.de

- replace use of targetroot in favour of system agent.

-------------------------------------------------------------------
Tue Aug  7 12:11:21 CEST 2001 - kkaempf@suse.de

- skip "whole disk" partitions on BSD disks. (#7904)
- Activate button in lilo now reads "Activate LILO partition". (#7884)

-------------------------------------------------------------------
Mon Aug  6 09:55:15 CEST 2001 - kukuk@suse.de

- Add script to ask for TERM variable to yast2-instsys, too.

-------------------------------------------------------------------
Fri Aug 03 16:24:59 CEST 2001 - arvin@suse.de

- don't start vga x11 server on ppc (bug #9622)

-------------------------------------------------------------------
Fri Aug 03 14:05:13 CEST 2001 - arvin@suse.de

- added inst_part_proposal.ycp to inst-sys

-------------------------------------------------------------------
Fri Aug  3 11:51:50 CEST 2001 - kukuk@suse.de

- If installed over serial console ask the user for the TERM
  variable and write it to /etc/install.inf

-------------------------------------------------------------------
Thu Aug  2 17:31:36 CEST 2001 - mike@suse.de

- taged version for 7.3 - preview 3

-------------------------------------------------------------------
Wed Aug  1 00:32:56 CEST 2001 - mike@suse.de

- first Version for RAID and partition proposal
  (only for translation, dosn't work properly)

-------------------------------------------------------------------
Fri Jul 27 20:32:03 CEST 2001 - kkaempf@suse.de

- initial slide show code for package installation

-------------------------------------------------------------------
Fri Jul 27 16:46:49 CEST 2001 - kkaempf@suse.de

- ask for confirmation before loading module in manual mode

-------------------------------------------------------------------
Fri Jul 27 11:06:44 CEST 2001 - kkaempf@suse.de

- fix initrd module handling
  properly pass options to modules.conf
  use agent-modules in inst_finish

-------------------------------------------------------------------
Thu Jul 26 21:15:54 CEST 2001 - kkaempf@suse.de

- minor text changes

-------------------------------------------------------------------
Tue Jul 24 11:52:40 CEST 2001 - fehr@suse.de

- add detection of md devices to function GetLvmMdSystemInfo

-------------------------------------------------------------------
Wed Jul 18 17:37:35 CEST 2001 - fehr@suse.de

- fix a bug in LVM configuration for devices /dev/ida/, /dev/rd/
  and /dev/cciss/

-------------------------------------------------------------------
Mon Jul 16 10:26:31 CEST 2001 - kkaempf@suse.de

- fix keyboard data for swedish

-------------------------------------------------------------------
Thu Jul 12 16:13:51 CEST 2001 - sh@suse.de

- Improved inst_startup UI: More feedback

-------------------------------------------------------------------
Tue Jul 10 12:06:53 CEST 2001 - sh@suse.de

- Improved inst_suseconfig UI: Give feedback for individual steps

-------------------------------------------------------------------
Fri Jul  6 10:37:21 CEST 2001 - kkaempf@suse.de

- merge SLES fixes
- add JFS as filesystem

-------------------------------------------------------------------
Thu Jul  5 16:55:45 MEST 2001 - schubi@suse.de

- New handle of package selection groups.

-------------------------------------------------------------------
Thu Jul  5 13:51:58 CEST 2001 - sh@suse.de

- Fixed bug #9277: Bad initial focus in menu.ycp

-------------------------------------------------------------------
Wed Jul  4 17:38:35 CEST 2001 - sh@suse.de

- Redesigned inst_doit: Now using RichText widget

-------------------------------------------------------------------
Mon Jul  2 19:06:20 CEST 2001 - kkaempf@suse.de

- merge with 7.1-axp fixes:
  fix user information for vfat /boot
  format /boot as fat on milo and ia64
  changed 'doaboot' to get a useable /etc/aboot.conf
  force "-t vfat" for mount of /boot on MILO machines
  check cylinder boundaries on "aboot" only, not "axp" in general
  format /boot on "milo" machines with mkdosfs
  boot_mode "milo" on Alpha has FAT disklabel
  use smp flag from install.inf instead of probing on Alpha
  select correct cpml package for cpu model on Alpha
  auto-select aboot or milo on Alpha
  use data from milo package for installation
  write correct /etc/aboot.conf
  fix kernel image names for depmod
  for /boot to be FAT16 for MILO machines
  implemented boot loader installation on Alpha
  fix handling of XkbModel on pmac
  remove arch_ppc check in inst_lilo_expert.ycp #6684
  add missing pdisk partition type #6688
  allow update on a drive with pdisk label #6689

-------------------------------------------------------------------
Mon Jun 25 12:15:09 CEST 2001 - kkaempf@suse.de

- tell about reboot after first round of installation (#7994)
- modprobe "hid" and "mousedev" if "usb mouse" choosen from list (#8215)
- close CD tray before executing mount (#8492)

-------------------------------------------------------------------
Fri Jun 22 12:35:54 CEST 2001 - kkaempf@suse.de

- dont mention LILO on ia64 (#9003)

-------------------------------------------------------------------
Wed Jun 20 11:34:52 CEST 2001 - fehr@suse.de

- add necessary changes to handle LVs in fstab in running system

-------------------------------------------------------------------
Tue Jun 19 15:33:14 CEST 2001 - fehr@suse.de

- add changes for lvm configuration in installed system to
  handle /etc/fstab reasonable.
- Enable "next" button in selection ftp-server (#8641)

-------------------------------------------------------------------
Tue Jun 12 19:37:50 CEST 2001 - sh@suse.de

- V 2.4.1
  Fixed bug #8726: SuSEconfig fails on SPARC with serial console
- Fixed bug #8641: Allow "next" button in choosing ftp server

-------------------------------------------------------------------
Tue Jun 12 15:13:20 CEST 2001 - sh@suse.de

- V 2.4.0 for 7.3
  Honor new BarGraph / PartitionSplitter format: "%1"

-------------------------------------------------------------------
Thu Jun  7 16:52:06 CEST 2001 - kkaempf@suse.de

- remove @euro for en_GB and da_DK

-------------------------------------------------------------------
Thu Jun  7 11:39:52 CEST 2001 - kukuk@suse.de

- inst_silo_info.ycp: Fix info text: Don't speak about whole
  computer but only about selected harddisk.

-------------------------------------------------------------------
Wed Jun  6 14:00:43 CEST 2001 - kukuk@suse.de

- inst_environment.ycp: Don't set keyboard if serial console was
  detected.

-------------------------------------------------------------------
Tue Jun  5 15:44:47 CEST 2001 - kukuk@suse.de

- Remove inst_sunfb.ycp from instsys
- keyboard_raw.ycp: Replace default us keymap with new cz keymap
  on SPARC.
- inst_choose_desktop: Switch to own workflow for Sun Framebuffers

-------------------------------------------------------------------
Fri Jun  1 16:14:06 CEST 2001 - kukuk@suse.de

- inst_finish.ycp: Set correct boot device for hard reboot,
                   modify boot-device and set linux alias

-------------------------------------------------------------------
Fri Jun  1 14:16:21 CEST 2001 - kkaempf@suse.de

- install correct kernel for different ia64 cpu steppings
- allow vfat as root during update
- define "string architecture" in vendor.ycp
-#8425 update does a hard reboot
 #8081 too negative message after update ..
 #8356 vfat will not be mounted while updating the system
 #8185 Installation/Update: sformat wanted
 #8567 YaST2 does not mount /boot
 #6063 Update: Don't see ok button
 #7097 YaST2 info during update
 #4953 "Configurate boot-mode" should be renamed to "Configure boot-mode"
 #5051 typo in yast2 installation popup

-------------------------------------------------------------------
Fri Jun  1 12:46:59 CEST 2001 - kkaempf@suse.de

- adapt and enter inst_lilo_info for ia64

-------------------------------------------------------------------
Mon May 28 13:23:58 CEST 2001 - schwab@suse.de

- Also mount vfat filesystems during update.

-------------------------------------------------------------------
Wed May 23 14:24:22 MEST 2001 - gs@suse.de

- package_utils: samba mount implemented
  inst_smbmount: new module

-------------------------------------------------------------------
Tue May 22 15:46:51 CEST 2001 - schwab@suse.de

- doelilo: Adjust elilo config file for gnu-efi 2.5.

-------------------------------------------------------------------
Mon May 21 15:06:40 CEST 2001 - mike@suse.de

- XFS support in custom partitioner and LVM configuration

-------------------------------------------------------------------
Mon May 21 10:35:07 CEST 2001 - kukuk@suse.de

- inst_silo_info/inst_silo_expert: Tell the user that we change
  PROM aliases and let him change this.

-------------------------------------------------------------------
Fri May 18 16:35:33 CEST 2001 - kkaempf@suse.de

- add xfs to inst_prepdisk

-------------------------------------------------------------------
Fri May 18 14:41:38 CEST 2001 - kkaempf@suse.de

- setab 0 -> setab 9 to make output more pleasing on splash screen (#8551)

-------------------------------------------------------------------
Thu May 17 18:24:58 MEST 2001 - tom@suse.de

-  X configuration:
   Bugfix 8454: Besides the passing of the currently selected refresh rate
                in the resolution string (e.g. 600x800@70) to isax for XFree 3
                the selected refresh now also terminates the vsync range to
                prevent isax from generating modelines up to this value.

   Bugfix 8524: The 3D acceleration button is now disabled if the graphics
                adapter doesn't support 3D-acceleration.

   Bugfix 8540: Now the vendor and model strings are converted to upper case
                on module entry.

   Bugfix 8541: Now the probed data are deleted if the user selects another
                monitor.

-------------------------------------------------------------------
Thu May 17 17:20:41 CEST 2001 - kkaempf@suse.de

- dont pretend that no other os has been found if we can't
  write LILO to floppy disk.

-------------------------------------------------------------------
Wed May 16 23:38:31 CEST 2001 - sh@suse.de

- V 2.3.90
  added patch_lilo_conf to file list

-------------------------------------------------------------------
Wed May 16 19:51:18 CEST 2001 - sh@suse.de

- Fixed patch_lilo_conf: optional as well as initrd

-------------------------------------------------------------------
Wed May 16 19:33:57 CEST 2001 - kkaempf@suse.de

- prevent duplicate entry in initrdmodules during update
- activate only primary devices (#8458)

-------------------------------------------------------------------
Wed May 16 19:09:48 CEST 2001 - kkaempf@suse.de

- give proper default for "lilo_device" if "mbr_disk" is unknown (#8501)

-------------------------------------------------------------------
Wed May 16 18:54:19 CEST 2001 - sh@suse.de

- Fixed bug #8494: initrd not added to lilo.conf
  patch_lilo_conf adds "initrd" entries if corresponding
  initrd is present in /boot (for SuSE standard kernels only!)

-------------------------------------------------------------------
Wed May 16 17:18:48 CEST 2001 - kkaempf@suse.de

- add reiserfs to initrd if root is on reiserfs (#8494)

-------------------------------------------------------------------
Wed May 16 16:06:13 CEST 2001 - sh@suse.de

- Fix for bug #7465: "Abort Installation" always default button
  Added more SetFocus() calls for good measure

-------------------------------------------------------------------
Wed May 16 10:55:36 CEST 2001 - kkaempf@suse.de

- use gdm as displaymanager if minimal(+x11) and gnome (#6175)
- dont write MODEM in rc.config (#7895)
- copy complete y2log to installed system.
- fix declaration in lilo_info, string->boolean

-------------------------------------------------------------------
Tue May 15 19:33:14 MEST 2001 - tom@suse.de

- Bugfix 8423: probed monitor data now used.

-------------------------------------------------------------------
Tue May 15 17:00:57 MEST 2001 - gs@suse.de

- bugfix in Change Source Media (include file added) bug # 8406

-------------------------------------------------------------------
Tue May 15 14:16:36 CEST 2001 - mike@suse.de

- due to last information: to crypt /usr is
  not allowed. Added a popup

-------------------------------------------------------------------
Tue May 15 12:48:12 CEST 2001 - kkaempf@suse.de

- revert change in y2xr40.pl, support tft panel layouts
  in favour of higher resolutions (#8348)
- remove "breton" from languages, add "danish"
- patching XF86config for wheel mouse (#8251)

-------------------------------------------------------------------
Tue May 15 12:00:24 CEST 2001 - mike@suse.de

- bugfix cryptofs: now works with already existing
  and edited partitions

-------------------------------------------------------------------
Tue May 15 10:33:34 CEST 2001 - ms@suse.de

- disable use of DDC resolutions in y2xr40.pl (bug #8329)
  ( YaST2 used its own resolution list )

-------------------------------------------------------------------
Tue May 15 10:14:01 MEST 2001 - gs@suse.de

- don't show /dev/shm in single package selection (bug #8318)

-------------------------------------------------------------------
Mon May 14 19:58:34 CEST 2001 - sh@suse.de

- V2.2.79
  Fixed bug #8255: Wrong mouse cursor during SuSEconfig
  Removed obsolete UI(`NormalCursor()) calls

-------------------------------------------------------------------
Mon May 14 19:47:12 CEST 2001 - kkaempf@suse.de

- create lower case symlinks for /windows and /dos mount points
  (installation and update) to get around case mapping bug
  in star office (#8310)

-------------------------------------------------------------------
Mon May 14 16:30:12 CEST 2001 - kkaempf@suse.de

- properly initiale UI wizard for vendor cd modules (#8268)
- de-activate pt_PT, translations are incomplete (afaber@suse.de)

-------------------------------------------------------------------
Mon May 14 15:52:37 CEST 2001 - kkaempf@suse.de

- fix variable name in inst_finish (install_inf -> installMap) (#8247)

-------------------------------------------------------------------
Mon May 14 15:10:08 CEST 2001 - kkaempf@suse.de

- dont look at "Language" in install.inf, it's not in ISO-format
  if "Locale" in install.inf doesn't give a value, look at descr/info

-------------------------------------------------------------------
Mon May 14 13:11:33 CEST 2001 - kkaempf@suse.de

- read Locale, Language (from install.inf), and LANG (from desc/info)
  and use first set value.

-------------------------------------------------------------------
Mon May 14 12:55:26 CEST 2001 - kkaempf@suse.de

- restart network after staring system in NFS install (#8274)

-------------------------------------------------------------------
Mon May 14 12:40:25 CEST 2001 - kkaempf@suse.de

- check if "/" is reiser and force "reisefs" to INITRD_MODULES

-------------------------------------------------------------------
Mon May 14 12:02:07 CEST 2001 - kkaempf@suse.de

- drop question for kernel 2.2 on pcmcia, only very rare systems
  still fail with kernel 2.4

-------------------------------------------------------------------
Mon May 14 11:22:15 CEST 2001 - fehr@suse.de

- make removal of LVM volume groups work

-------------------------------------------------------------------
Sun May 13 11:09:14 CEST 2001 - kkaempf@suse.de

- fix blocker bug 8216

-------------------------------------------------------------------
Sat May 12 16:28:33 CEST 2001 - kkaempf@suse.de

- ask for kernel 2.2 on PCMCIA systems

-------------------------------------------------------------------
Sat May 12 15:20:16 CEST 2001 - kkaempf@suse.de

- unset MODPATH at initial start (#8143)
- install kernel 2.2 on PCMCIA systems

-------------------------------------------------------------------
Fri May 11 18:56:47 MEST 2001 - schubi@suse.de

- Not required reread of target map fixed.

-------------------------------------------------------------------
Fri May 11 17:07:22 CEST 2001 - pblahos@suse.cz

- #8064: fixed: if there is print spooled installed and configuration
  tool is not, there is no status in final YaST2 inst. screen.
- Correct popup message while backup #7584

-------------------------------------------------------------------
Fri May 11 14:10:20 CEST 2001 - kkaempf@suse.de

- provide extra start script for KDE which suppresses geometry hint
  to window manager.

-------------------------------------------------------------------
Thu May 10 21:24:51 CEST 2001 - kkaempf@suse.de

- Require translation packages
- dont translate empty string
- force LILO on MBR if initrd won't make it on floppy (#7864)
- calling patch_lilo_conf while update #7556
- bugfix in renamed packages while update #8057
- mounting swapfile correctly while update #8040

-------------------------------------------------------------------
Thu May 10 21:16:56 CEST 2001 - kkaempf@suse.de

- fix initrd modules order after update (#7948)

-------------------------------------------------------------------
Thu May 10 20:10:22 CEST 2001 - mike@suse.de

- fix for LVM configuration at runtime

-------------------------------------------------------------------
Thu May 10 18:42:39 CEST 2001 - sh@suse.de

- Fixed bug #7388: unnecessary OK-buttons
  (confirmation for writing LILO, confirmation for reboot)
  only one popup that contains both messages

-------------------------------------------------------------------
Thu May 10 18:41:56 CEST 2001 - kkaempf@suse.de

- dont write /boot/message any more (#8062)

-------------------------------------------------------------------
Thu May 10 18:02:33 CEST 2001 - fehr@suse.de

- add lvm initialisation when doing an update (#7974)
- allow update when root fs is LV (#7801)
- fixed:YaST updated old updatelist after reboot #8066
- #8025 not starting update, if there is nothing for update

-------------------------------------------------------------------
Thu May 10 17:58:02 CEST 2001 - sh@suse.de

- Fixed bug #8049: "boot installed system" "back" button boots

-------------------------------------------------------------------
Thu May 10 17:39:53 CEST 2001 - kkaempf@suse.de

- set "ulimit -s unlimited" before calling "rpm --rebuilddb"

-------------------------------------------------------------------
Thu May 10 17:10:57 CEST 2001 - kendy@suse.cz

- added console fonts for Brezhoneg and Lithuania
- Russian -> Russkij in cyrilics
- adaption of SelectConsoleFont() to new language.ycp

-------------------------------------------------------------------
Thu May 10 16:42:57 MEST 2001 - gs@suse.de

- make the popup Additional package needed larger (bug # 7900)
- Software Source Media dialog: label for button is "Next" (bug # 8038)

-------------------------------------------------------------------
Thu May 10 16:09:25 CEST 2001 - sh@suse.de

- Fixed bug #7199: Printer config before network
  Changed order to "professional" mode when network card detected
- bugfix in eavaluate diskspace in boot partition #8047

-------------------------------------------------------------------
Thu May 10 15:35:13 CEST 2001 - sh@suse.de

- (partial) fix for bug #7888: obsolete lilo.conf entries after update
  added patch_lilo_conf script that deletes vmlinuz_22 / vmlinuz_24
  if the respective boot images are not present and adds "optional"
  for other boot images that are not present


-------------------------------------------------------------------
Thu May 10 15:32:03 CEST 2001 - kkaempf@suse.de

- use RC_LANG when starting yast2 to get correct language (#8013)

-------------------------------------------------------------------
Thu May 10 15:03:03 MEST 2001 - tom@suse.de

- bugfix 7823:
  Now even in the special cases LCD and VESA an xserver query is made
  to get information regarding the possible color depths.

-------------------------------------------------------------------
Thu May 10 13:12:15 MEST 2001 - tom@suse.de

- bugfix #8000:
  Now the modified monitor db is preserved by storing it to disk.

-------------------------------------------------------------------
Thu May 10 11:42:22 CEST 2001 - sh@suse.de

- Re-imported SaX2 monitor DB

-------------------------------------------------------------------
Thu May 10 11:21:18 CEST 2001 - kendy@suse.cz

- lat9w font for EU states (#7776)

-------------------------------------------------------------------
Thu May 10 09:19:15 CEST 2001 - kkaempf@suse.de

- keep LANG codes and modifiers in single list (#7957)

-------------------------------------------------------------------
Wed May  9 17:36:32 CEST 2001 - kkaempf@suse.de

- fix order of initrd modules (#7948)

-------------------------------------------------------------------
Wed May  9 16:06:47 MEST 2001 - gs@suse.de

- text changed for popup package conflicts (bug # 7887)
  and popup "Release number differs ...."

-------------------------------------------------------------------
Wed May  9 14:30:29 CEST 2001 - jbuch@suse.de

- forbid crypt_fs with mountpoints like / /boot swap
  added cryt_fs to ExistingPartitionDlg

-------------------------------------------------------------------
Tue May  8 18:38:45 CEST 2001 - kkaempf@suse.de

- set "Greenwich" as default timezone for en_GB (#7837)
- unset MODPATH before calling depmod
- Update: selecting default to UPGRADE #7804

-------------------------------------------------------------------
Tue May  8 18:05:17 CEST 2001 - kkaempf@suse.de

- skip drives which are not ready (#6547)

-------------------------------------------------------------------
Tue May  8 16:39:56 MEST 2001 - tom@suse.de

- X11 configuration: removed integer <---> float inconsistency

-------------------------------------------------------------------
Tue May  8 16:31:59 CEST 2001 - kkaempf@suse.de

- reset have_x11 after switching to "minimal"
- allow "activate" switch for partitions

-------------------------------------------------------------------
Tue May  8 15:54:17 MEST 2001 - gs@suse.de

- package_utils: CheckLocalDescription added

-------------------------------------------------------------------
Tue May  8 15:47:36 CEST 2001 - mike@suse.de

- for security reasons: use now losetup agent instead of standalone binary

-------------------------------------------------------------------
Tue May  8 15:37:10 CEST 2001 - fehr@suse.de

- add shortcut key to crypt checkbox

-------------------------------------------------------------------
Tue May  8 15:26:28 CEST 2001 - sh@suse.de

- Fixed bug #7547: "Boot installed system" not active
  Implemented reboot from installed system

-------------------------------------------------------------------
Tue May  8 14:06:30 CEST 2001 - jbuch@suse.de

- fixed english

-------------------------------------------------------------------
Tue May  8 13:52:43 CEST 2001 - jbuch@suse.de

- removed not used variable last_format from inst_custompart.ycp
  forbid using fat file system with mountpoints / /home /opt /usr /var

-------------------------------------------------------------------
Tue May  8 13:29:19 MEST 2001 - schubi@suse.de

- showing progress bars again #7774
- rename /cdrom to /media/cdrom in /etc/fstab #7732

-------------------------------------------------------------------
Tue May  8 12:16:33 CEST 2001 - snwint@suse.de

- floppy device for mk_lilo_conf via $floppy environment var
- mk_boot_floppy completely rewritten to use lilo instead of syslinux

-------------------------------------------------------------------
Tue May  8 10:56:51 CEST 2001 - schwab@suse.de

- Fix typo targeroot -> targetroot.

-------------------------------------------------------------------
Tue May  8 10:25:01 CEST 2001 - jbuch@suse.de

- added define to change fsid from 5 to 15
  only for new extended partitions
  added DisplayMessage if a fat file system is greater than 2 GB
- showing progress bars again #7774

-------------------------------------------------------------------
Tue May  8 09:28:29 CEST 2001 - kkaempf@suse.de

- set hwclock before starting to change the target (#7833)

-------------------------------------------------------------------
Mon May  7 19:21:37 MEST 2001 - gs@suse.de

- Single Package Selection: improve popup Severe package conflict
- mk_lilo_conf removed #7569

-------------------------------------------------------------------
Mon May  7 18:26:26 CEST 2001 - kkaempf@suse.de

- FHS: /floppy -> /media/floppy also in inst-sys (#7827)

-------------------------------------------------------------------
Mon May  7 18:20:19 CEST 2001 - fehr@suse.de

- Add possibility to encrypt lvm logical volumes

-------------------------------------------------------------------
Mon May  7 17:59:08 CEST 2001 - sh@suse.de

- Fixed bug #7628: textmode info shown after booting
  Add flag to user_settings when text mode warning is shown

-------------------------------------------------------------------
Mon May  7 17:49:48 CEST 2001 - kendy@suse.cz

- Do not use CONSOLE_UNIMAP in consolefonts.ycp (#7767)

-------------------------------------------------------------------
Mon May  7 16:57:22 CEST 2001 - kkaempf@suse.de

- drop hard coded /dev/fd0, use value from hw-probing (#7789)

-------------------------------------------------------------------
Mon May  7 16:23:05 CEST 2001 - mike@suse.de

- Bugfix LVM: mount more than one crypted partition

-------------------------------------------------------------------
Mon May  7 16:21:38 MEST 2001 - tom@suse.de

- X-configuration
  Bugfix 7641: X-configuration for XFree86 3.x now functional (didn't work).
  Removed integer|float syntax warning.
  Added support for mice with wheels.
  checked default values for some lookups.

-------------------------------------------------------------------
Mon May  7 16:02:59 CEST 2001 - arvin@suse.de

- added output of memory information to YaST2 start script

-------------------------------------------------------------------
Mon May  7 15:49:31 CEST 2001 - sh@suse.de

- Use new UI builtin GetLanguage() parameter "strip_encoding"

-------------------------------------------------------------------
Mon May  7 15:15:00 CEST 2001 - kendy@suse.cz

- Use non-UTF-8 locale in the y2xfinetune40 (not reported bug)

-------------------------------------------------------------------
Mon May 07 11:53:08 CEST 2001 - arvin@suse.de

- start qt frontend with >= 64MB and adjusted corresponding text
- mounting /usr as reiserfs #7585
- initialize server, if another root has been selected #7495

-------------------------------------------------------------------
Mon May  7 11:21:44 CEST 2001 - kkaempf@suse.de

- change controlling terminal after switching virtual console (#7626)
- dont check mouse with serial console (#7716)
- dont ask keyboard with serial console (#7717)
- dont ask hwclock setting on sparc (#7717)

-------------------------------------------------------------------
Fri May  4 16:16:02 CEST 2001 - mike@suse.de

- fixed Bug 7528: YaST2->Partitioning: wrong info in popup

- Bug:          LVM:
                it at the moment not possible to delete a "activated"
                lvm partition (physical volume) and do afterwards
                mk*fs ...
                - changed: read lvm as late as possible
                - after deleting a  physical volume:
                  immediately do partitioning and reboot
                - if the target_partitioner delets volume group: reboot

- Bug:          Setting up an LVM an than switching via back to custom
                partitioner:
                - drop target_modifications in inst_sw_select

- Bug:          wrong error message appears:
                quick hack: delete message: inst_target_selection.ycp

- Bug:          no warning if /boot is to small
                - added warning

- Bug:          missing textdomains is lvm includes



-------------------------------------------------------------------
Fri May  4 12:39:50 MEST 2001 - gs@suse.de

- helptext for Mininum graphical system added (bug 7483) in
  dialog Software Selection
- check the software selection again when going next (bug reported by mike)

-------------------------------------------------------------------
Wed May  2 18:50:51 CEST 2001 - kkaempf@suse.de

- allow calling inst_enviroment and inst_language from outside

-------------------------------------------------------------------
Wed May  2 14:59:26 CEST 2001 - sh@suse.de

- Fixed bug #7463: next/abort/back not translated in installed system
  Moved msg re-translation code out to separate function
  added call to this function when starting in "continue mode"
- no more: RPM returned an error (#7424)

-------------------------------------------------------------------
Wed May  2 14:54:44 CEST 2001 - fehr@suse.de

- umount lvm agent after re-partitioning harddisk

-------------------------------------------------------------------
Wed May  2 14:26:54 CEST 2001 - sh@suse.de

- Fixed bug #7467: Help text not translated in inst_finish.ycp
  Added missing translation markers

-------------------------------------------------------------------
Wed May  2 14:02:36 CEST 2001 - sh@suse.de

- updated monitor DB from devel server

-------------------------------------------------------------------
Wed May  2 12:18:17 CEST 2001 - kkaempf@suse.de

- handle all sync values as floats in x11

-------------------------------------------------------------------
Wed May  2 10:39:26 CEST 2001 - kkaempf@suse.de

- use gdm as display manager if gnome is selected

-------------------------------------------------------------------
Mon Apr 30 22:01:11 CEST 2001 - kkaempf@suse.de

- drop obsolete file from filelist

-------------------------------------------------------------------
Mon Apr 30 17:14:11 CEST 2001 - fehr@suse.de

- bugfix for lvm configuration

-------------------------------------------------------------------
Mon Apr 30 17:06:36 CEST 2001 - kkaempf@suse.de

- Evaluate "buttons" and "wheels" values from probing
  dont emulate 3 buttons if not needed

-------------------------------------------------------------------
Mon Apr 30 16:53:54 CEST 2001 - sh@suse.de

- Fix for bug #7004: Penguin image too small
  New penguin image at startup: colored margins right and bottom,
  can adapt to different screen geometries

-------------------------------------------------------------------
Mon Apr 30 16:49:03 CEST 2001 - snwint@suse.de

- removed mk_lilo_message
- vga parameter correctly interpreted in mk_lilo_conf (#7197)
- new graphical boot screen handling

-------------------------------------------------------------------
Mon Apr 30 15:54:26 CEST 2001 - kkaempf@suse.de

- first try on DVORAK keyboard (incomplete)
- showing package description while installing rpm via ftp update (#6573)
- install "yast2-ui-qt" if "xf86" is installed.

-------------------------------------------------------------------
Mon Apr 30 15:44:10 CEST 2001 - mike@suse.de

- bugfix creating two volume groups

-------------------------------------------------------------------
Mon Apr 30 15:43:40 CEST 2001 - kkaempf@suse.de

- fix lilo device message (show disk instead of partition)

-------------------------------------------------------------------
Mon Apr 30 15:36:47 CEST 2001 - sh@suse.de

- (partial) fix for bug #7004: Penguin image too small at Y2 start
  Allow more flexible scaling of image, top left aligned, zero
  size by default

-------------------------------------------------------------------
Mon Apr 30 14:54:51 MEST 2001 - tom@suse.de

- X11 configuration:
  Fixed bug 7437:
  Corrected typo in sorting algorithm for sorting resolutions in the GUI.

-------------------------------------------------------------------
Mon Apr 30 12:00:56 CEST 2001 - kkaempf@suse.de

- mount "/boot" with "defaults", even if its vfat formatted (#7413)

-------------------------------------------------------------------
Fri Apr 27 17:20:41 MEST 2001 - tom@suse.de

- X11 configuration:
  Improved display with erroneous probing of monitor vendor and/or model.

-------------------------------------------------------------------
Fri Apr 27 16:20:09 CEST 2001 - fehr@suse.de

- bug fixes in lvm configuration

-------------------------------------------------------------------
Fri Apr 27 15:13:46 MEST 2001 - gs@suse.de

- inst_sw_details: internal changes because of new package dependencies
- package_utils: improve function ChangeCD
- Single Package Selection: translation of group tags
- evaluate splitted packages correctly ( e.g finger ) #7271

-------------------------------------------------------------------
Fri Apr 27 14:01:30 CEST 2001 - mike@suse.de

- Bugfixes:
        read cryptotab at firstboot failed
  7238  crypto dialog has no frame
  5967  unnecessary logline
        crypto dialog appears twice
  4693  deleting of extended partition 8 and 9
  2309  popup when deleteing partitions
  5422  display an error if we mount a ro filesystem for update


-------------------------------------------------------------------
Thu Apr 26 17:29:13 CEST 2001 - kkaempf@suse.de

- extrace x11 3d packages correctly (#7231)

-------------------------------------------------------------------
Thu Apr 26 17:12:28 MEST 2001 - tom@suse.de

- X11 configuration:
  Fixed Bug 4558: Now the model string (if VESA or LCD) is parsed and the
                  resolution and refresh rate are used for configuration.
  Improved setting of refresh rate with XFree86 4.
  (now reality will suit the users demand better)
  Consequently changed suggestion value from 90 Hz to 80 Hz.

-------------------------------------------------------------------
Thu Apr 26 16:08:07 CEST 2001 - kendy@suse.cz

- inst_hw_config: ReallyAbortPopup()->UI(`ReallyAbortPopup())

-------------------------------------------------------------------
Thu Apr 26 16:05:36 CEST 2001 - kkaempf@suse.de

- evaluate return from NIS question (#7269)

-------------------------------------------------------------------
Thu Apr 26 15:59:21 CEST 2001 - kkaempf@suse.de

- dont start inetd by default.

-------------------------------------------------------------------
Thu Apr 26 13:51:20 CEST 2001 - kkaempf@suse.de

- re-compute timezone if language was changed (#7008)

-------------------------------------------------------------------
Thu Apr 26 12:26:59 CEST 2001 - kkaempf@suse.de

- added "ash" to requires for dolilo (#7254)
- Checking boot partitionsize while updating the system (#6445)

-------------------------------------------------------------------
Thu Apr 26 12:17:03 CEST 2001 - kkaempf@suse.de

- look for "update.tar.gz" first, fallback to "update.tgz" else

-------------------------------------------------------------------
Thu Apr 26 11:45:21 CEST 2001 - kkaempf@suse.de

- load usb modules and mount usbdevfs (#7037)

-------------------------------------------------------------------
Thu Apr 26 10:52:17 CEST 2001 - kkaempf@suse.de

- set hwclock option to "--localtime" instead of empty (#3907)

-------------------------------------------------------------------
Thu Apr 26 10:12:15 CEST 2001 - kkaempf@suse.de

- correctly check for have_smp and pae flag for k_psmp kernel (#7093)
- add requires for yast2-instsys (#7189)

-------------------------------------------------------------------
Wed Apr 25 18:00:46 CEST 2001 - fehr@suse.de

- removal of LVM volume group should now work
- Bugfix showing logging after installation (#7034)
- Deleting old kernel will be handled by rpm ( update )
- Setting textdomain for logging installation


-------------------------------------------------------------------
Wed Apr 25 17:37:06 MEST 2001 - tom@suse.de

- X11 configuration
  fixed bug 7193: now empty vendor results in "".
  set default refresh to 90 Hz due to XFree86 4 variations.
  removed test code and test logging.

-------------------------------------------------------------------
Wed Apr 25 17:28:16 CEST 2001 - schwab@suse.de

- Add doelilo for ia64.

-------------------------------------------------------------------
Wed Apr 25 16:34:29 CEST 2001 - kkaempf@suse.de

- disable kernel include copies

-------------------------------------------------------------------
Wed Apr 25 14:16:46 CEST 2001 - kkaempf@suse.de

- /boot on ia64 is `fat32, not `fat (#6599)

-------------------------------------------------------------------
Wed Apr 25 13:03:14 CEST 2001 - mike@suse.de

- new lvm helptexts

-------------------------------------------------------------------
Wed Apr 25 12:51:37 CEST 2001 - sh@suse.de

- Fixed bug #6947: Long time empty screen
  Added feedback what's happening to inst_finish.ycp

-------------------------------------------------------------------
Wed Apr 25 12:45:46 CEST 2001 - sh@suse.de

- Fixed X11 config: Add correct user_settings key to
  inst_choose_desktop.ycp

-------------------------------------------------------------------
Wed Apr 25 11:18:00 MEST 2001 - gs@suse.de

- use of common popups in update modules

-------------------------------------------------------------------
Wed Apr 25 09:58:18 CEST 2001 - kkaempf@suse.de

- read euro.ycp from proper dir
- remove duplicate popup

-------------------------------------------------------------------
Wed Apr 25 09:39:32 CEST 2001 - kkaempf@suse.de

- moved menu.ycp here (from yast2-menu)

-------------------------------------------------------------------
Tue Apr 24 18:19:39 MEST 2001 - tom@suse.de

- X11 configuration fixed
  restriction logic complete in first version
  merged suggestion logic with restriction logic

-------------------------------------------------------------------
Tue Apr 24 16:45:07 CEST 2001 - kkaempf@suse.de

- mount in lexical order
- updating k_deflt_24 to k_deflt

-------------------------------------------------------------------
Tue Apr 24 16:14:52 MEST 2001 - gs@suse.de

- Single Package Selction: popup to show the Obsolete dependencies has changed

-------------------------------------------------------------------
Tue Apr 24 14:40:05 MEST 2001 - tom@suse.de

- interim checkin for beta 2
- texts now final for translaters
- restriction logic partly implemented

-------------------------------------------------------------------
Tue Apr 24 14:27:55 CEST 2001 - kkaempf@suse.de

- fix COMPOSETABLE entry according to latest kdb package (#7023)

-------------------------------------------------------------------
Tue Apr 24 11:22:00 MEST 2001 - fehr@suse.de

- change layout of vuloume group dialog
- add help texts for lvm dialog

-------------------------------------------------------------------
Tue Apr 24 10:14:09 CEST 2001 - kkaempf@suse.de

- new list of language codes which allow "@euro" appended
- error popup in inst_rpmupdate removed BUG 6243

-------------------------------------------------------------------
Mon Apr 23 18:17:44 MEST 2001 - fehr@suse.de

- fixes and extensions for lvm configuration

-------------------------------------------------------------------
Mon Apr 23 17:15:08 CEST 2001 - kkaempf@suse.de

- append "@euro" instead of ".ISO8859-15" to RC_LANG

-------------------------------------------------------------------
Mon Apr 23 17:11:26 CEST 2001 - sh@suse.de

- Fix for bug #7013: Abort should be disabled
  Disable "Abort" button in inst_suseconfig.ycp

-------------------------------------------------------------------
Mon Apr 23 15:02:46 CEST 2001 - sh@suse.de

- Always use "Abort Installation" for button label, even on the
  first dialogs (before lang switch)
- Fix screen shot mode hint in inst_startup: Use correct popup

-------------------------------------------------------------------
Mon Apr 23 14:46:13 CEST 2001 - sh@suse.de

- Fixed check_ycp complaints in installation.ycp:
  Obsolete WFM functions
- Assume presence of floppy in test_mode so "write settings to
  floppy" button appears consistently (screen shots!)

-------------------------------------------------------------------
Mon Apr 23 13:46:22 CEST 2001 - sh@suse.de

- Used correct include path for custom_part_helptexts.ycp
  in custom_part_dialogs.ycp

-------------------------------------------------------------------
Mon Apr 23 13:36:02 CEST 2001 - sh@suse.de

- declared "hwclock" in inst_environment.ycp

-------------------------------------------------------------------
Mon Apr 23 12:43:32 CEST 2001 - kkaempf@suse.de

- set COMPOSETABLE in rc.config (#7023)

-------------------------------------------------------------------
Mon Apr 23 11:08:13 CEST 2001 - kkaempf@suse.de

- fix isnil check in installation.ycp
- inst_sw_update: Changes for new dependencies
- add requirements for yast2-instsys package
- remove /var/lib/YaST2/run_suseconfig after SuSEconfig
- replace all isnil() calls

-------------------------------------------------------------------
Fri Apr 20 19:55:51 MEST 2001 - tom@suse.de

X11 configuration:
- added nvidia warning
- added change warning popup
- cleaned sequence of dialogs
- streamlined code
- fixed bug 7028: now text login when X11 configuration is skipped
- restriction logic when selecting resolution, color depth, or refresh
  is still missing

-------------------------------------------------------------------
Fri Apr 20 15:45:18 CEST 2001 - kkaempf@suse.de

- prepare standalone handling of keyboard and timezone selection

-------------------------------------------------------------------
Fri Apr 20 14:35:35 CEST 2001 - kkaempf@suse.de

- show username only if given (#7082)

-------------------------------------------------------------------
Fri Apr 20 12:31:04 CEST 2001 - kkaempf@suse.de

- switch "START_PORTMAP" back to "yes", must be fixed in kernel 2.4 by linus
- Update: Deleting old packages removed.

-------------------------------------------------------------------
Fri Apr 20 12:08:29 CEST 2001 - kkaempf@suse.de

- write bios ids to lilo.conf only on an ide/scsi mix system

-------------------------------------------------------------------
Fri Apr 20 11:25:51 MEST 2001 - gs@suse.de

- show set pay in dialog Pay Selection and groups tags in Single Selection
- popup displaying obsolete package dependencies added

-------------------------------------------------------------------
Fri Apr 20 11:11:22 MEST 2001 - fehr@suse.de

- fix some problems with lvm configuration

-------------------------------------------------------------------
Fri Apr 20 11:02:57 CEST 2001 - kkaempf@suse.de

- drop SEARCHLIST from rc.config (#7063)

-------------------------------------------------------------------
Thu Apr 19 10:17:54 CEST 2001 - kkaempf@suse.de

- X11 configuration fixes
  module loading fix

-------------------------------------------------------------------
Wed Apr 18 19:04:46 CEST 2001 - kkaempf@suse.de

- re-create tmpdir in continue_mode

-------------------------------------------------------------------
Wed Apr 18 18:08:45 CEST 2001 - kkaempf@suse.de

- add ".ISO8859-15" to RC_LANG where appropriate

-------------------------------------------------------------------
Wed Apr 18 17:52:45 CEST 2001 - kkaempf@suse.de

- provide correct "vga" entry to lilo.conf

-------------------------------------------------------------------
Wed Apr 18 16:22:09 CEST 2001 - kkaempf@suse.de

- use WarningPopup in installation.ycp

-------------------------------------------------------------------
Wed Apr 18 14:02:54 CEST 2001 - kkaempf@suse.de

- fixed x11 fontpathes

-------------------------------------------------------------------
Wed Apr 18 12:19:10 CEST 2001 - kkaempf@suse.de

- fix filelist for yast2-instsys

-------------------------------------------------------------------
Wed Apr 18 09:19:18 CEST 2001 - kkaempf@suse.de

- define "current_video" for x11 setting

-------------------------------------------------------------------
Wed Apr 18 09:05:36 CEST 2001 - kkaempf@suse.de

- set "YAST_ASK" values in rc.config (#6261)

-------------------------------------------------------------------
Tue Apr 17 18:42:10 CEST 2001 - kkaempf@suse.de

- check for serial console when configuring x11

-------------------------------------------------------------------
Tue Apr 17 18:14:35 MEST 2001 - fehr@suse.de

- allow formatting of lvm logical volumes

-------------------------------------------------------------------
Tue Apr 17 17:39:08 CEST 2001 - kkaempf@suse.de

- fix "have_x11" handling

-------------------------------------------------------------------
Tue Apr 17 15:36:31 MEST 2001 - gs@suse.de

- show package groups when entering the dialog

-------------------------------------------------------------------
Tue Apr 17 15:31:15 CEST 2001 - kkaempf@suse.de

- "START_PORTMAP" in rc.config defaults to "no" now (#6270)

-------------------------------------------------------------------
Tue Apr 17 15:27:36 CEST 2001 - kkaempf@suse.de

- dont ask for mouse on serial console (#6030)

-------------------------------------------------------------------
Tue Apr 17 15:21:10 CEST 2001 - kkaempf@suse.de

- dont ask for keyboard on serial console (#5939)

-------------------------------------------------------------------
Tue Apr 17 15:06:12 CEST 2001 - kkaempf@suse.de

- set linuxrc override language code from CD (#5249)

-------------------------------------------------------------------
Tue Apr 17 11:03:22 CEST 2001 - mike@suse.de

- new FEATURE: LVM setup is now possible

-------------------------------------------------------------------
Fri Apr 13 14:52:42 CEST 2001 - kendy@suse.cz

- inst_hw_config rewritten to use ui/summary.ycp include and
  to ask modules about the configured devices (or about the
  devices to configure) using calls of <module>_summary.ycp.

-------------------------------------------------------------------
Thu Apr 12 16:48:06 MEST 2001 - tom@suse.de

- X11 configuration

Complete redesign involving heavy changes (mostly new code).

o Split up functionality into modules and functions.
o Providing testsuites for functions (nearly all of them still to be done)
o Ask user if he wants to skip X11 configuration if "No X11" is selected
  in monitor selection dialog.
o Now reading X11 font pathes dynamically (hardcoded up to now).
o Better logic presenting resolution-colordepth-frequency dependencies.
o Better logic providing the settings suggestion that user may accept.
o New decision workflow in GUI (one more dialog).
o Better handling of monitor refresh rate (user can choose one).
o DPMS now supported in the XF86Config file to be created.
o Now it is possible to go back to the original YaST2 monitor data base after
  having read a Microsoft compatible drivers disk.
o Now a monitor that could be probed but is not known in the YaST2 monitor
  data base is automatically added to this data base (volatile, not in the
  data base file) if the monitor selection dialog is entered.

-------------------------------------------------------------------
Thu Apr 12 16:28:53 MEST 2001 - gs@suse.de

- respect new package dependencies for Single Package Selection

-------------------------------------------------------------------
Thu Apr 12 16:02:48 CEST 2001 - kkaempf@suse.de

- provide menuentry for vendor.ycp

-------------------------------------------------------------------
Thu Apr 12 15:39:26 CEST 2001 - sh@suse.de

- Migration to yast2-lib-wizard: Get rid of duplicate code,
  replace old style popups with new ones from common_popups.ycp
- Fixed lots of check_ycp complaints

-------------------------------------------------------------------
Thu Apr 12 15:38:32 CEST 2001 - kkaempf@suse.de

- adapt to FHS, /floppy, /cdrom, and /zip are below /media now
  provide compatibility symlinks

-------------------------------------------------------------------
Thu Apr 12 15:28:27 CEST 2001 - kkaempf@suse.de

- dont pass user_settings to SelectConsoleFont

-------------------------------------------------------------------
Tue Apr 10 19:28:14 CEST 2001 - kkaempf@suse.de

- do swap calculation based on detected main memory

-------------------------------------------------------------------
Fri Apr  6 15:36:55 CEST 2001 - kkaempf@suse.de

- ensure proper libGL link in YaST2.firstboot (# 6916)

-------------------------------------------------------------------
Thu Apr  5 10:33:56 CEST 2001 - kkaempf@suse.de

- kernel rpm rename, drop "_24" suffix

-------------------------------------------------------------------
Wed Apr  4 12:55:46 CEST 2001 - kkaempf@suse.de

- revert "switch_kernel" check, 2.4 is default now

-------------------------------------------------------------------
Wed Apr  4 10:17:45 CEST 2001 - kkaempf@suse.de

- separate show log defines from inst_suseconfig.ycp

-------------------------------------------------------------------
Tue Apr  3 20:37:26 CEST 2001 - kkaempf@suse.de

- add "yast2-agent-rcconfig" to Requires

-------------------------------------------------------------------
Tue Apr  3 19:25:13 CEST 2001 - kkaempf@suse.de

- remove need for global variables in installation.ycp

-------------------------------------------------------------------
Tue Apr 03 14:55:58 CEST 2001 - arvin@suse.de

- adapt calls to makefs-agent to new syntax

-------------------------------------------------------------------
Fri Mar 30 13:22:45 CEST 2001 - arvin@suse.de

- filelist correction for "yast2-instsys"

-------------------------------------------------------------------
Tue Mar 27 19:40:11 CEST 2001 - kkaempf@suse.de

- recode passwd comment to local encoding (#3798)

-------------------------------------------------------------------
Tue Mar 27 16:53:57 CEST 2001 - kkaempf@suse.de

- filelist correction for "yast2-instsys"

-------------------------------------------------------------------
Mon Mar 26 12:38:14 CEST 2001 - kkaempf@suse.de

- mark global defines as such
- require "yast2-core-pkginfo"

-------------------------------------------------------------------
Thu Mar 22 18:43:12 CET 2001 - kkaempf@suse.de

- first round of check_ycp adaptions

-------------------------------------------------------------------
Thu Mar 22 11:05:26 CET 2001 - kkaempf@suse.de

- merge 7.1 branch with CVS head

-------------------------------------------------------------------
Wed Mar 21 18:21:49 CET 2001 - kkaempf@suse.de

- remove all "...|any" declarations

-------------------------------------------------------------------
Wed Mar 21 17:09:27 CET 2001 - kkaempf@suse.de

- sub-package "yast2-instsys" for easier instsys creation.

-------------------------------------------------------------------
Thu Mar 15 18:28:17 CET 2001 - mfabian@suse.de

- change ja_JP : "english" to ja_JP : "japanese" in lang2yast1.ycp
  YaST1 doesn't know "japanese" but this entry is also used for
  the package selection in YaST2.

-------------------------------------------------------------------
Fri Mar  9 14:58:10 CET 2001 - kkaempf@suse.de

- recognize firewall cd

-------------------------------------------------------------------
Thu Mar  8 20:50:01 CET 2001 - kkaempf@suse.de

- clean up neededforbuild
  add yast2-base, -core, and -agents to Requires

-------------------------------------------------------------------
Thu Mar  8 13:30:31 CET 2001 - kkaempf@suse.de

- dont show "save to floppy" if no floppy present (#6634)

-------------------------------------------------------------------
Tue Mar  6 17:11:27 CET 2001 - kkaempf@suse.de

- check for partition table overflow on BSD disks (#6614)

-------------------------------------------------------------------
Mon Mar  5 15:31:13 CET 2001 - kkaempf@suse.de

- recognize arch_alpha during kernel selection (#6581)
- no kernel selection on IA64 (#6597)

-------------------------------------------------------------------
Mon Mar  5 13:06:30 CET 2001 - kkaempf@suse.de

- compute last used partition for BSD partitions (# 6580)

-------------------------------------------------------------------
Tue Feb 27 17:54:58 MET 2001 - gs@suse.de

- ppc_fix: eject CD works also if there are several CD devices
           (module package_utils.ycp)

-------------------------------------------------------------------
Fri Feb 23 19:43:13 CET 2001 - mike@suse.de

- ppc_fix: more than 9 pdisk partitions, format hfs partition

-------------------------------------------------------------------
Fri Feb 23 15:53:39 CET 2001 - mfabian@suse.de

- gs@suse.de fixed the syntax error I introduced in
  inst_finish.ycp. Sorry.
- powerpc kernel selection by gs@suse.de

-------------------------------------------------------------------
Fri Feb 23 11:58:35 CET 2001 - kukuk@suse.de

- Reset kernel_is list for sparc64 and PPC [Bug #6489]

-------------------------------------------------------------------
Thu Feb 22 14:54:56 CET 2001 - mfabian@suse.de

- fix from ms@suse.de:
  update fine tune scripts to work with the new
  saxtools package ( start xbound as background process )

-------------------------------------------------------------------
Thu Feb 22 14:30:38 CET 2001 - mfabian@suse.de

- add entries for Korean and Japanese to lang2yast1.ycp
- workaround for Japanese: set RC_LANG. See also bug 5712.

-------------------------------------------------------------------
Wed Feb 21 16:31:26 CET 2001 - snwint@suse.de

- remove /var/X11R6/bin/X link in YaST2.start

-------------------------------------------------------------------
Wed Feb 21 16:29:55 CET 2001 - snwint@suse.de

- remove /var/X11R6/bin/X link in YaST2.start

-------------------------------------------------------------------
Wed Feb 21 14:37:18 CET 2001 - snwint@suse.de

- accidentally removed x11 detection in YaST2.start (ppc only); fixed

-------------------------------------------------------------------
Wed Feb 21 09:47:22 CET 2001 - kkaempf@suse.de

- only check lba_support on i386 (bug #6341)

-------------------------------------------------------------------
Tue Feb 20 10:34:07 CET 2001 - snwint@suse.de

- accidentally removed x11 detection in YaST2.start (ppc only); fixed

-------------------------------------------------------------------
Mon Feb 19 12:09:17 CET 2001 - kkaempf@suse.de

- dont refer to exact kernel version (bug #6403)
- treat primary partitions in BSD and FAT alike (bug #6394)

-------------------------------------------------------------------
Sat Feb 17 12:38:04 CET 2001 - kukuk@suse.de

- Switch for all Sun Framebuffer driver from XFree86 4.0.2 into
  the sunfb module.
- dosilo: Rename label "linux.suse" into "suse"

-------------------------------------------------------------------
Wed Feb 14 10:13:33 CET 2001 - snwint@suse.de

- no braille detection on ppc

-------------------------------------------------------------------
Fri Feb  9 11:19:12 CET 2001 - sh@suse.de

- Re-imported monitor DB - now includes some more Sun monitors

-------------------------------------------------------------------
Wed Feb  7 14:46:06 CET 2001 - sh@suse.de

- Fix for bug #6263: Language selection box loses keyboard focus
  Set focus to the selbox, now simply hitting "Return" doesn't
  proceed to the next dialog any more.

-------------------------------------------------------------------
Wed Feb  7 12:10:46 CET 2001 - kkaempf@suse.de

- honor answer for "show logging"

-------------------------------------------------------------------
Wed Feb  7 09:42:16 CET 2001 - kkaempf@suse.de

- remove USE_KERNEL_NFSD from rc.config (bug #6262)

-------------------------------------------------------------------
Tue Feb  6 11:09:52 CET 2001 - kkaempf@suse.de

- fix partition check for BSD partitions (bug #6249)

-------------------------------------------------------------------
Tue Feb  6 10:42:06 CET 2001 - kkaempf@suse.de

- fix kernel installation (2.2 and 2.4) for Sparc64 and PPC

-------------------------------------------------------------------
Sun Feb  4 21:24:06 CET 2001 - kukuk@suse.de

- custom_part_check_generated.ycp: Fix second check for broken
  PROM version (1GB limit), too

-------------------------------------------------------------------
Sun Feb  4 15:41:01 CET 2001 - kukuk@suse.de

- dosilo: add workaround for new mk_initrd return codes

-------------------------------------------------------------------
Fri Feb  2 13:28:32 CET 2001 - kkaempf@suse.de

- added "lt_LT" : "Lithuania" to language selection

-------------------------------------------------------------------
Tue Jan 30 14:46:47 CET 2001 - kkaempf@suse.de

- support live_eval_mode for LiveCD

-------------------------------------------------------------------
Mon Jan 29 17:27:09 CET 2001 - kkaempf@suse.de

- fix /dev/NULL -> /dev/null (bug 6182)
- update sparc-kernel (schubi)
- call silo (schubi)

-------------------------------------------------------------------
Mon Jan 29 17:13:07 CET 2001 - kkaempf@suse.de

- drop "id" (indonesia) from language list

-------------------------------------------------------------------
Mon Jan 29 14:38:40 CET 2001 - kukuk@suse.de

- keyboard_raw.ycp: Fix dutch type5 keyboard description

-------------------------------------------------------------------
Sat Jan 27 16:32:17 CET 2001 - kukuk@suse.de

- dosilo: Make it useable after installation

-------------------------------------------------------------------
Fri Jan 26 10:00:39 CET 2001 - kkaempf@suse.de

- removed unneeded unimap settings for ISO-2 console fonts
- added ca_ES and gl_ES to consolefonts

-------------------------------------------------------------------
Thu Jan 25 11:18:16 CET 2001 - mike@suse.de

- menulogo.png deleted, not needed anymore

-------------------------------------------------------------------
Wed Jan 24 10:49:32 CET 2001 - kkaempf@suse.de

- enabled "ca_ES" (catalan) in language selection

-------------------------------------------------------------------
Tue Jan 23 16:13:09 CET 2001 - kkaempf@suse.de

- dont check for graphics or mouse if serial console is active

-------------------------------------------------------------------
Tue Jan 23 14:52:46 CET 2001 - kkaempf@suse.de

- write swap partition to global data

-------------------------------------------------------------------
Tue Jan 23 13:28:54 CET 2001 - kkaempf@suse.de

- write proper data to /etc/yast.inf so linuxrc can swapoff
  and set language correctly

-------------------------------------------------------------------
Tue Jan 23 12:49:19 CET 2001 - kkaempf@suse.de

- rename of update.tgz to update.tar.gz

-------------------------------------------------------------------
Mon Jan 22 21:39:01 CET 2001 - kkaempf@suse.de

- fix for initial console message in YaST2.firstboot

-------------------------------------------------------------------
Mon Jan 22 18:13:56 CET 2001 - kkaempf@suse.de

- pass root device to mk_initrd in chroot environment

-------------------------------------------------------------------
Mon Jan 22 17:27:16 CET 2001 - mike@suse.de

- dumpe2fs with option -h to avoid enormous logging

-------------------------------------------------------------------
Mon Jan 22 15:04:12 CET 2001 - sh@suse.de

- Re-imported monitor DB:
  10% higher sync range for LCDs to compensate for -10%
  safety decrease during X11 config
  + some new monitors

-------------------------------------------------------------------
Mon Jan 22 13:21:11 CET 2001 - sh@suse.de

- V2.1.148
- New title graphics from <wimer@suse.de> that no longer are
  cut off to the right

-------------------------------------------------------------------
Sun Jan 21 18:48:45 MET 2001 - schubi@suse.de

- update from 6.2 works

-------------------------------------------------------------------
Sun Jan 21 16:53:30 MET 2001 - schubi@suse.de

- logging of dumpe2fs reduced, is important for update <6.3

-------------------------------------------------------------------
Sun Jan 21 15:07:23 MET 2001 - schubi@suse.de

- new menu position (new logo) in lilo

-------------------------------------------------------------------
Sun Jan 21 13:47:28 MET 2001 - schubi@suse.de

- Update although there are packages which need a manual selection

-------------------------------------------------------------------
Sat Jan 20 12:24:08 MET 2001 - schubi@suse.de

- Warning to update manuell packages
- Made softboot while update

-------------------------------------------------------------------
Fri Jan 19 20:34:19 MET 2001 - tom@suse.de

- Fixed bug #6012: Now restoring original partition state on `back

-------------------------------------------------------------------
Fri Jan 19 18:28:26 CET 2001 - kukuk@suse.de

- Don't set defaultdepth in the moment for Sun Framebuffer

-------------------------------------------------------------------
Fri Jan 19 17:22:58 CET 2001 - sh@suse.de

- V2.1.141
  updated monitor DB (fix for bug #5177: display DB outdated)

-------------------------------------------------------------------
Fri Jan 19 14:12:34 CET 2001 - mike@suse.de

- bug fix 5016: custom partitioner sees a other OS

-------------------------------------------------------------------
Fri Jan 19 14:05:06 CET 2001 - kkaempf@suse.de

- after update:
  properly merge initrd modules from linuxrc and hwinfo
  properly merge modules.conf settings
  properly set USB
  Changing installed kernels which are no longer supported.
  Writing Lilo on floppy while update and retry if an error
  has been occured

-------------------------------------------------------------------
Fri Jan 19 13:43:00 CET 2001 - kkaempf@suse.de

- re-construct INITRD_MODULES after update to match current hardware
  and kernel.

-------------------------------------------------------------------
Fri Jan 19 11:50:04 CET 2001 - kkaempf@suse.de

- write all data needed for re-start at end of first update
- properly initialize initrd modules at startup
- Bugfix 5880: shrinkable in table-widget removed ( inst_sw_single)

-------------------------------------------------------------------
Fri Jan 19 11:12:02 CET 2001 - mike@suse.de

- bugfix 5857: Layout logging of installation
  bugfix 5933: Save and exit-button changed
               message in changeCD changed

-------------------------------------------------------------------
Thu Jan 18 19:53:36 CET 2001 - kkaempf@suse.de

- dont configure X11 with serial console (bug 5951)

-------------------------------------------------------------------
Thu Jan 18 19:37:12 CET 2001 - kkaempf@suse.de

- enable "korean"
- create extended part as "Win Ext LBA" if it starts above cyl 1024

-------------------------------------------------------------------
Thu Jan 18 19:36:57 MET 2001 - tom@suse.de

- added functionality for emulate 3 buttons (Bug #5802)

-------------------------------------------------------------------
Thu Jan 18 19:03:40 CET 2001 - sh@suse.de

- V2.1.131
- Added new column for encoding (ISO-8859-1 etc.) in consolefonts
  and changed the call to SetConsole() accordingly

-------------------------------------------------------------------
Thu Jan 18 13:14:59 CET 2001 - kkaempf@suse.de

- alternative bugfix 5579 to write correct /var/lib/YaST/install.inf
- pass installMap correctly to inst_rpmcopy

-------------------------------------------------------------------
Thu Jan 18 09:28:46 CET 2001 - kkaempf@suse.de

- read correct image to determine kernel version

-------------------------------------------------------------------
Wed Jan 17 19:29:17 CET 2001 - kkaempf@suse.de

- fully implemented driver update feature

- fully implemented vendor driver CD feature with
  fallback to floppy

-------------------------------------------------------------------
Wed Jan 17 13:45:27 CET 2001 - kkaempf@suse.de

- fix chroot call for driver update script (bug #5810)

-------------------------------------------------------------------
Wed Jan 17 09:40:29 MET 2001 - schubi@suse.de

- not mounting partitions with the option noauto while update

-------------------------------------------------------------------
Tue Jan 16 20:21:02 CET 2001 - kkaempf@suse.de

- correctly detect driver update (bug 5799)

-------------------------------------------------------------------
Tue Jan 16 19:13:04 CET 2001 - kkaempf@suse.de

- replace "/mnt" to "/" instead of "" (bug 5512)
- fix syntax error in keymap2yast1 (bug 5782)

-------------------------------------------------------------------
Tue Jan 16 15:24:45 CET 2001 - kkaempf@suse.de

- start/stop usbmgr before probing for printers

-------------------------------------------------------------------
Tue Jan 16 11:58:47 MET 2001 - schubi@suse.de

- Checking dependencies and disk space while UPGRADE

-------------------------------------------------------------------
Mon Jan 15 21:38:15 MET 2001 - schubi@suse.de

- calling GetInstSource at the beginning of the update

-------------------------------------------------------------------
Mon Jan 15 19:06:55 CET 2001 - snwint@suse.de

- add memtest86 to lilo.conf

-------------------------------------------------------------------
Mon Jan 15 14:57:50 CET 2001 - kkaempf@suse.de

- leave RC_LANG alone (bug 5712)

-------------------------------------------------------------------
Mon Jan 15 14:41:58 CET 2001 - snwint@suse.de

- fixed Screen[vga] bug

-------------------------------------------------------------------
Mon Jan 15 13:24:21 CET 2001 - sh@suse.de

- Fixed bug #5114: Title graphics too small
  Changed title graphics to much wider images (2000 pixels wide)

-------------------------------------------------------------------
Sun Jan 14 18:30:14 MET 2001 - tom@suse.de

- Added comment as suggested by ke in bug #5484.

-------------------------------------------------------------------
Sun Jan 14 18:13:50 MET 2001 - tom@suse.de

- Fixed Bug 5638: NVIDIA Warning now appears when enabling 3D acceleration.

-------------------------------------------------------------------
Sun Jan 14 15:48:10 CET 2001 - kkaempf@suse.de

- show partitions being created or formatted (bug #5649)

-------------------------------------------------------------------
Sat Jan 13 19:12:18 CET 2001 - kkaempf@suse.de

- write mtab to target (bug 5512)
- add comment for translators to log popups

-------------------------------------------------------------------
Sat Jan 13 18:19:45 CET 2001 - kkaempf@suse.de

- correctly re-read installMap in continue_mode

-------------------------------------------------------------------
Sat Jan 13 17:59:35 CET 2001 - kkaempf@suse.de

- disable kernel modprobe (bug #5639)

-------------------------------------------------------------------
Sat Jan 13 14:33:23 MET 2001 - schubi@suse.de

- Calling SuSEConfig
- Writing installMap to user_settings

-------------------------------------------------------------------
Fri Jan 12 21:15:22 CET 2001 - mike@suse.de

-  maximum of hda and sda devices changed
   changed message of error popup

-------------------------------------------------------------------
Fri Jan 12 20:03:46 CET 2001 - sh@suse.de

- display only the first device of any kind (printer, sound card,
  modem/isdn card/net card) in inst_ask_config

-------------------------------------------------------------------
Fri Jan 12 15:33:12 CET 2001 - kkaempf@suse.de

- dont leave LILO screen empty (bug 4942)
- user popup "not enough disk space " changed ( schubi )

-------------------------------------------------------------------
Fri Jan 12 13:23:39 CET 2001 - kkaempf@suse.de

- pass full path to vendor install script

-------------------------------------------------------------------
Fri Jan 12 13:01:01 CET 2001 - kkaempf@suse.de

- dont load modules in "manual" mode (bug #5575)

-------------------------------------------------------------------
Fri Jan 12 11:22:22 CET 2001 - kukuk@suse.de

- inst_sunfb.ycp: Write glx modules into filelist for 3D fb cards
- Aborting installation after disk-space exhausted (schubi)

-------------------------------------------------------------------
Fri Jan 12 10:45:13 CET 2001 - smueller@suse.de

- removed debug logging in autoinst modules

-------------------------------------------------------------------
Fri Jan 12 10:21:10 CET 2001 - kkaempf@suse.de

- check for existance of kernels before access

-------------------------------------------------------------------
Fri Jan 12 10:11:07 CET 2001 - kkaempf@suse.de

- provide check.boot in filelist

-------------------------------------------------------------------
Fri Jan 12 10:08:16 CET 2001 - kkaempf@suse.de

- fix write of /var/lib/YaST/install.inf

-------------------------------------------------------------------
Thu Jan 11 21:05:41 CET 2001 - kkaempf@suse.de

- implemented full functionality for vendor.ycp (vendor driver CD)

-------------------------------------------------------------------
Thu Jan 11 20:40:51 MET 2001 - tom@suse.de

- Corrected wrong sync values in X configuration (#5539)

-------------------------------------------------------------------
Thu Jan 11 18:29:15 CET 2001 - kkaempf@suse.de

- add vendor.ycp to filelist
- Installation from partition fixed Bugfix 5480

-------------------------------------------------------------------
Thu Jan 11 16:55:09 CET 2001 - smueller@suse.de

- remember settings during autoinstall process
- user-logging added for non installed packages ( BUG ID 5417)

-------------------------------------------------------------------
Thu Jan 11 15:47:41 CET 2001 - kukuk@suse.de

- YaST2.start: Sync mouse protocoll with template, change keyboard
               section to autoprobed results, too.

-------------------------------------------------------------------
Thu Jan 11 13:33:31 CET 2001 - kkaempf@suse.de

- dont always copy kernel headers in inst_suseconfig (bug #5503)

-------------------------------------------------------------------
Thu Jan 11 13:19:42 CET 2001 - kkaempf@suse.de

- use yast2's copy of install.inf in package_utils

-------------------------------------------------------------------
Thu Jan 11 13:12:55 CET 2001 - kkaempf@suse.de

- write install.inf to installed system (for later use)

-------------------------------------------------------------------
Wed Jan 10 20:38:00 MET 2001 - tom@suse.de

- Fixed bug #5461
  Fixed bug #5411 (schubi)

-------------------------------------------------------------------
Wed Jan 10 18:31:23 CET 2001 - kkaempf@suse.de

- bugfix #5453
- bugfixes in ChangeCD ( schubi )

-------------------------------------------------------------------
Wed Jan 10 17:19:26 MET 2001 - schubi@suse.de

- bugfix in spec-file

-------------------------------------------------------------------
Wed Jan 10 16:08:13 CET 2001 - kukuk@suse.de

- inst_sunfb.ycp: Add XFree86 4.0 support for SPARC framebuffer

-------------------------------------------------------------------
Wed Jan 10 15:16:33 MET 2001 - tom@suse.de

- switch off 32 bpp for XFree 4 config.
  correct partition handling in the "delete Windows" case

-------------------------------------------------------------------
Wed Jan 10 14:00:58 MET 2001 - schubi@suse.de

- Booting from floppy with grafical-lilo works after update the
  system.

-------------------------------------------------------------------
Wed Jan 10 11:57:52 CET 2001 - kukuk@suse.de

- dosilo: Use /proc/mounts instead of mount
- inst_config_x11.ycp: Add more Sun framebuffer cards for inst_sunfb

-------------------------------------------------------------------
Wed Jan 10 11:55:00 CET 2001 - smueller@suse.de

- implemented disabling of SCR with dummyagent during config_mode

-------------------------------------------------------------------
Wed Jan 10 11:39:34 CET 2001 - kkaempf@suse.de

- pass lba capability to lilo (bug #5418)

-------------------------------------------------------------------
Tue Jan  9 18:19:03 CET 2001 - kkaempf@suse.de

- dont force usbcore on sparc (bug #5368)

-------------------------------------------------------------------
Tue Jan  9 18:11:17 CET 2001 - kkaempf@suse.de

- write dummy install.inf before calling PKGINFO (bug 5361)

-------------------------------------------------------------------
Tue Jan  9 15:44:53 CET 2001 - kkaempf@suse.de

- add usb mouse to manual selection list (bug #5355)

-------------------------------------------------------------------
Tue Jan  9 12:16:50 CET 2001 - kkaempf@suse.de

- honor xkblayout if present (bug #5341)

-------------------------------------------------------------------
Tue Jan  9 11:55:43 CET 2001 - kkaempf@suse.de

- do a hard reboot if user de-selects kernel 2.2 (bug #5344)

-------------------------------------------------------------------
Tue Jan  9 11:28:35 MET 2001 - tom@suse.de

- replaced dosfsck with parted, added scandisk hint in resizer module

-------------------------------------------------------------------
Mon Jan  8 18:28:39 CET 2001 - snwint@suse.de

- fixed (hopefully) quoting while reading install.inf

-------------------------------------------------------------------
Mon Jan  8 17:10:36 CET 2001 - kkaempf@suse.de

- remove X11 link before init, yast2.firstboot will do this

-------------------------------------------------------------------
Mon Jan  8 16:16:25 CET 2001 - snwint@suse.de

- set lilo timeout to 8s

-------------------------------------------------------------------
Mon Jan  8 16:05:03 CET 2001 - kkaempf@suse.de

- dont use xfree86 3.x vga16 or fbdev server any more (bug 5214)

-------------------------------------------------------------------
Sun Jan  7 20:43:09 MET 2001 - schubi@suse.de

- update from NFS with CD1,CD2...directories

-------------------------------------------------------------------
Sun Jan  7 20:08:26 MET 2001 - tom@suse.de

- added nvidia warning in inst_config_x11.ycp

-------------------------------------------------------------------
Sun Jan  7 13:43:45 MET 2001 - schubi@suse.de

- Rebooting after CD1 while updating the system

-------------------------------------------------------------------
Sat Jan  6 16:15:07 CET 2001 - kkaempf@suse.de

- fill vendor CD update module with life

-------------------------------------------------------------------
Sat Jan  6 13:35:49 CET 2001 - kkaempf@suse.de

- add missing "/boot" to path (bug 5268)

-------------------------------------------------------------------
Sat Jan  6 13:05:37 CET 2001 - kkaempf@suse.de

- patch y2xr40 for FireGL 2/3

-------------------------------------------------------------------
Sat Jan  6 12:47:21 CET 2001 - kkaempf@suse.de

- start X with PseudoColor if VGA(16) (bug #5243)

-------------------------------------------------------------------
Fri Jan  5 22:27:04 CET 2001 - kkaempf@suse.de

- recognize request for 3DLabs server at startup

-------------------------------------------------------------------
Fri Jan  5 13:41:57 MET 2001 - tom@suse.de

- resizer now handles extended partitions

-------------------------------------------------------------------
Thu Jan  4 18:44:47 CET 2001 - kkaempf@suse.de

- treat part 3 on BSD as extended (e.g. spanning multiple partitions)

-------------------------------------------------------------------
Thu Jan  4 14:13:54 CET 2001 - kkaempf@suse.de

- implement driver update functionality

-------------------------------------------------------------------
Thu Jan  4 13:13:13 MET 2001 - schubi@suse.de

- Bugfix in installPackageInformation ( rm -F )

-------------------------------------------------------------------
Wed Jan  3 21:20:45 CET 2001 - mike@suse.de

- bugfix Bug 2503 4390 detect used_fs

-------------------------------------------------------------------
Wed Jan  3 19:13:43 CET 2001 - kkaempf@suse.de

- fix architecture variable handling

-------------------------------------------------------------------
Wed Jan  3 10:15:41 CET 2001 - kkaempf@suse.de

- dont call xhost or su in /sbin/yast2, let susewm handle this

-------------------------------------------------------------------
Wed Jan  3 09:55:16 CET 2001 - kkaempf@suse.de

- dont explain "default+office" on non-i386

-------------------------------------------------------------------
Tue Jan  2 20:39:28 MET 2001 - tom@suse.de

- fixed bugs #4376 and #4849

-------------------------------------------------------------------
Tue Jan  2 19:22:50 MET 2001 - schubi@suse.de

- call RPM-rebuild with Shell

-------------------------------------------------------------------
Tue Jan  2 15:06:27 CET 2001 - kkaempf@suse.de

- fix lba support check

-------------------------------------------------------------------
Fri Dec 22 17:08:26 MET 2000 - schubi@suse.de

- Bug fixes in kernel-installation

-------------------------------------------------------------------
Wed Dec 20 19:34:53 MET 2000 - tom@suse.de

- corrected X11-3D setup

-------------------------------------------------------------------
Wed Dec 20 12:00:37 CET 2000 - sh@suse.de

- Moved hw_setup_launcher.ycp from include to include/ui
- V2.1.58

-------------------------------------------------------------------
Wed Dec 20 11:35:06 CET 2000 - kkaempf@suse.de

- add include/ui to filelist

-------------------------------------------------------------------
Tue Dec 19 19:31:37 MET 2000 - schubi@suse.de

- kill pkginfo-server removed

-------------------------------------------------------------------
Tue Dec 19 11:46:53 CET 2000 - kkaempf@suse.de

- dont resize Win2000 partitions, let M$ get their act together first

-------------------------------------------------------------------
Mon Dec 18 18:13:57 CET 2000 - kkaempf@suse.de

- better determine version of installed kernel image

-------------------------------------------------------------------
Mon Dec 18 13:27:42 CET 2000 - mike@suse.de

- Fixed Bug 4769
  reiserfs on /boot -> no warning
  check if bios supports lba -> no warning if boot-partition is >1024 cyl

-------------------------------------------------------------------
Sat Dec 16 18:45:49 MET 2000 - schubi@suse.de

-  killing pkginfo while installation
   saving package-description into system
   bugixes in ChangeCD
   installation-logging for user improved

-------------------------------------------------------------------
Fri Dec 15 17:31:39 CET 2000 - kkaempf@suse.de

- prepare for loading vendor-specific driver CDs

-------------------------------------------------------------------
Fri Dec 15 17:09:22 CET 2000 - kkaempf@suse.de

- tell the partitioner about ia64

-------------------------------------------------------------------
Fri Dec 15 09:36:30 CET 2000 - kkaempf@suse.de

- dont put usbdevs in /etc/fstab, usbmgr handles this now

-------------------------------------------------------------------
Thu Dec 14 18:59:06 CET 2000 - kkaempf@suse.de

- usbdevfs is available for ppc now (bug #4694)

-------------------------------------------------------------------
Thu Dec 14 16:02:58 CET 2000 - sh@suse.de

- Fixed bug #4633: Set keyboard focus in text field for package search
- Fixed bug #4632: Added popup for empty results for package search
- V2.1.48

-------------------------------------------------------------------
Thu Dec 14 15:39:16 CET 2000 - kkaempf@suse.de

- activate /boot only if LILO is in MBR

-------------------------------------------------------------------
Wed Dec 13 19:41:46 MET 2000 - schubi@suse.de

- runlevel switching removed, SuSEconfig handles this

-------------------------------------------------------------------
Wed Dec 13 19:26:50 CET 2000 - kkaempf@suse.de

- correct path for kernel includes

-------------------------------------------------------------------
Wed Dec 13 19:02:37 CET 2000 - kkaempf@suse.de

- mount ntfs partitions with umask=022

-------------------------------------------------------------------
Wed Dec 13 18:41:14 CET 2000 - mike@suse.de

- yast2 now starts y2controlcenter

-------------------------------------------------------------------
Wed Dec 13 17:27:47 MET 2000 - schubi@suse.de

- rpm-rebuild added

-------------------------------------------------------------------
Wed Dec 13 15:44:05 CET 2000 - kkaempf@suse.de

- automatically use free space on disk only if it's enough
  for a default installation (w/o office)

-------------------------------------------------------------------
Wed Dec 13 12:25:55 CET 2000 - kkaempf@suse.de

- create version correct include and depmods for all installed kernels

-------------------------------------------------------------------
Wed Dec 13 11:19:45 CET 2000 - kkaempf@suse.de

- flush rc.config agent at end of x11 configuration

-------------------------------------------------------------------
Wed Dec 13 10:15:26 CET 2000 - kkaempf@suse.de

- convert /sbin/init.d -> /etc/init.d in start scripts

-------------------------------------------------------------------
Tue Dec 12 16:23:50 CET 2000 - kkaempf@suse.de

- enable VESA framebuffer in lilo if needed and system is capable

-------------------------------------------------------------------
Mon Dec 11 12:28:31 CET 2000 - kkaempf@suse.de

- support Sun Type5/UK keyboard properly

-------------------------------------------------------------------
Mon Dec 11 11:01:36 CET 2000 - mike@suse.de

- bugfix 4524 reiserfs partition now possible

-------------------------------------------------------------------
Mon Dec 11 09:46:46 CET 2000 - kkaempf@suse.de

- force install usbcore to get usbdevfs
  run depmod for all installed kernels
  rm /etc/install.inf at end of continue_mode only

-------------------------------------------------------------------
Mon Dec 11 09:33:13 CET 2000 - kkaempf@suse.de

- install kernel source configs for all installed kernels

-------------------------------------------------------------------
Sun Dec 10 21:06:00 MET 2000 - schubi@suse.de

- update-mode in installation.ycp added

-------------------------------------------------------------------
Sun Dec 10 15:46:17 CET 2000 - kkaempf@suse.de

- modprobe usbcore to mount usbdevfs

-------------------------------------------------------------------
Sun Dec 10 14:15:02 CET 2000 - kkaempf@suse.de

- make appropriate mountpoints for cdrecorder, dvd, cdrom
  tell mk_lilo_conf about kernel 2.4 and initrd_24

-------------------------------------------------------------------
Sat Dec  9 17:47:36 CET 2000 - kkaempf@suse.de

- adapt mk_lilo_conf to multiple kernels

-------------------------------------------------------------------
Sat Dec  9 16:52:16 CET 2000 - kkaempf@suse.de

- activate kernel 2.4 installation

-------------------------------------------------------------------
Sat Dec  9 14:45:16 CET 2000 - dan@suse.cz

- remove '/etc/install.inf' after inst_ask_config

-------------------------------------------------------------------
Fri Dec  8 19:26:04 CET 2000 - mike@suse.de

- fixed bug in inst_custom test mode

-------------------------------------------------------------------
Fri Dec  8 16:00:07 CET 2000 - arvin@suse.de

- fixed variable name in inst_ask_config.ycp

-------------------------------------------------------------------
Thu Dec  7 19:27:55 CET 2000 - kkaempf@suse.de

- use () for each double-quote
  add "--enable-testsuite" to configure to do just this
  fix update mounts in respect to targetroot

-------------------------------------------------------------------
Thu Dec  7 15:41:21 CET 2000 - kkaempf@suse.de

- fix typo in filename

-------------------------------------------------------------------
Thu Dec  7 15:30:17 CET 2000 - kkaempf@suse.de

- fix mount calls in update

-------------------------------------------------------------------
Thu Dec  7 14:00:26 CET 2000 - kkaempf@suse.de

- dont use double qouted symbols or term, use expressions

-------------------------------------------------------------------
Thu Dec  7 12:47:31 CET 2000 - kkaempf@suse.de

- fix monitor selection

-------------------------------------------------------------------
Tue Dec  5 18:52:15 CET 2000 - kkaempf@suse.de

- do graceful exit on resize errors

-------------------------------------------------------------------
Tue Dec  5 11:49:31 CET 2000 - kkaempf@suse.de

- windows resizing enabled

-------------------------------------------------------------------
Mon Dec  4 18:57:53 CET 2000 - kkaempf@suse.de

- gcc not needed, just gpp
  re-read settings in continue mode
  correct text for curses fallback
  adapt to splitted translation packages

-------------------------------------------------------------------
Mon Dec  4 18:05:17 CET 2000 - kkaempf@suse.de

- strip auto_part_create to match requirements

-------------------------------------------------------------------
Sat Dec  2 16:21:42 CET 2000 - kkaempf@suse.de

- move all UI related code for auto partitioner to auto_part_ui.ycp

-------------------------------------------------------------------
Sat Dec  2 01:57:32 CET 2000 - kkaempf@suse.de

- split up inst_target_part to support testing and
  re-use code for partition resizer

-------------------------------------------------------------------
Fri Dec  1 15:40:07 CET 2000 - arvin@suse.de

- If either the x server could not be started or the computer
  has to less memory, ncurses interface is started and a message
  is displayed to inform the user. (Fix for bug #4272)

-------------------------------------------------------------------
Thu Nov 30 12:18:25 CET 2000 - arvin@suse.de

- unmount agent instsource after use

-------------------------------------------------------------------
Wed Nov 29 22:44:00 CET 2000 - kkaempf@suse.de

- force flush of rc.config agent

-------------------------------------------------------------------
Wed Nov 29 12:27:23 CET 2000 - kkaempf@suse.de

- respect data from setup/descr/info

-------------------------------------------------------------------
Tue Nov 28 19:31:05 CET 2000 - kkaempf@suse.de

- adopt to fixed Y2_TARGET_ROOT handling of target agent

-------------------------------------------------------------------
Tue Nov 21 12:52:25 CET 2000 - kkaempf@suse.de

- dont refer to k_laptop any more

-------------------------------------------------------------------
Mon Nov 20 17:58:49 CET 2000 - kkaempf@suse.de

- make use of target agent

-------------------------------------------------------------------
Fri Nov 17 17:10:08 CET 2000 - kkaempf@suse.de

- use proper agents

-------------------------------------------------------------------
Fri Nov 17 12:26:19 CET 2000 - kkaempf@suse.de

- drop y2t_inst from requires

-------------------------------------------------------------------
Thu Nov  9 17:15:55 CET 2000 - kkaempf@suse.de

- update workflow integrated
  general code cleanup
  workflow for product cd integrated

-------------------------------------------------------------------
Fri Nov  3 09:52:04 CET 2000 - kkaempf@suse.de

- merge with ppc and s390 branch

-------------------------------------------------------------------
Mon Oct 23 10:16:49 CEST 2000 - kkaempf@suse.de

- disable .dumpto calls in inst_finish
  version 2.0.71

-------------------------------------------------------------------
Thu Oct 19 09:28:59 CEST 2000 - mike@suse.de

- s390 fixes
  version 2.0.77

-------------------------------------------------------------------
Wed Oct 18 14:57:13 CEST 2000 - choeger@suse.de

- added product cd detection

-------------------------------------------------------------------
Wed Oct 18 11:48:54 CEST 2000 - choeger@suse.de

- changed the color of the lilo menu to green

-------------------------------------------------------------------
Wed Oct 18 11:45:16 CEST 2000 - kkaempf@suse.de

- allow back from imap to lan at end of installation
  version 2.0.70

-------------------------------------------------------------------
Fri Oct 13 17:42:05 CEST 2000 - kkaempf@suse.de

- also recognize /dev/cciss/... as raid device
  same in mk_lilo_conf
  version 2.0.69

-------------------------------------------------------------------
Thu Oct  5 08:59:07 CEST 2000 - mike@suse.de

- fixed Makefile
  version 2.0.76

-------------------------------------------------------------------
Thu Oct  5 08:51:45 CEST 2000 - mike@suse.de

- s390 support
  version 2.0.75

-------------------------------------------------------------------
Thu Sep 28 14:42:40 CEST 2000 - choeger@suse.de

- workflow for imap server cd implemented
  version 2.0.68

-------------------------------------------------------------------
Tue Sep 26 09:27:16 CEST 2000 - kkaempf@suse.de

- add '-p' to all mkdir calls
- fix alpha custom partition
- probe floppies for ZIP (IDE Zips report as floppy, not disk)
  version 2.0.74

-------------------------------------------------------------------
Fri Sep 22 15:39:36 CEST 2000 - mike@suse.de

- ppc: limit boot region to 4MB if possible
  version 2.0.73

-------------------------------------------------------------------
Fri Sep  8 16:33:41 CEST 2000 - mike@suse.de

- ppc fixes (no msdos floppy needed, warning if on prep/chrp /boot
  is missing, first root login string beautified)
  version 2.0.72

-------------------------------------------------------------------
Mon Aug 28 16:33:53 CEST 2000 - kkaempf@suse.de

- create mountpoints for installation with mkdir -p
  usbdevfs is available for ppc now
  version 2.0.71

-------------------------------------------------------------------
Wed Aug 23 12:34:31 CEST 2000 - kkaempf@suse.de

- new keyboard defines for ppc
  special yast1 keyboard handling for ppc/macs
  version 2.0.70

-------------------------------------------------------------------
Tue Aug 22 17:04:34 CEST 2000 - kkaempf@suse.de

- ignore more Apple partition names
  version 2.0.69

-------------------------------------------------------------------
Thu Aug 17 13:21:29 CEST 2000 - mike@suse.de

- check for a corrupt partition table (partition magic 5.0 can corrupt the
  partition tabe)
 version 2.0.67

-------------------------------------------------------------------
Tue Aug  8 17:09:33 CEST 2000 - mike@suse.de

- enhancement fpr SPARC AXP and PPC
  version 2.0.68

-------------------------------------------------------------------
Mon Aug  7 13:13:08 CEST 2000 - kkaempf@suse.de

- set GMT to "-u" on sparc
  check for dos/windows/nt partitions on i386 architectures only
  version 2.0.67

-------------------------------------------------------------------
Wed Aug  2 11:48:02 CEST 2000 - kkaempf@suse.de

- remove /etc/install.inf at end of installation
  version 2.0.66

-------------------------------------------------------------------
Fri Jul 28 12:27:37 CEST 2000 - kkaempf@suse.de

- default to 640x480 if DDC string does not contain frequency values
  dont select highest monitor resol, most monitors lie about this
  version 2.0.65

-------------------------------------------------------------------
Wed Jul 26 15:12:36 CEST 2000 - kkaempf@suse.de

- fix x11 keyboard handling for sparc
  fix YaST2 startup for XFree86 4.0
  require y2t_inst in specfile
  clean up /tmp
  version 2.0.64

-------------------------------------------------------------------
Tue Jul 25 13:46:23 CEST 2000 - kkaempf@suse.de

- call package module in live_eval_mode to get x11 server data
  set have_x11=true in live_eval_mode
  version 2.0.63

-------------------------------------------------------------------
Mon Jul 24 17:40:00 CEST 2000 - kkaempf@suse.de

- bumped to 2.0.62 due to checkin clash

-------------------------------------------------------------------
Mon Jul 24 16:37:14 CEST 2000 - kkaempf@suse.de

- always allow 640x480 as selectable resolution
  use unicode font at runtime
  pass module name to "su -c"
  better -probeonly parsing from x11 server
  version 2.0.61

-------------------------------------------------------------------
Mon Jul 24 12:24:03 CEST 2000 - kkaempf@suse.de

- always close each opened dialog (bug 3611)
  version 2.0.60

-------------------------------------------------------------------
Fri Jul 21 16:31:20 MEST 2000 - gs@suse.de

- added portuguese, delete brasil
  version 2.0.59

-------------------------------------------------------------------
Thu Jul 20 15:46:24 CEST 2000 - kkaempf@suse.de

- enter all supported video modes to xf86config
  reboot if VGA16 is selected (clash with fbdev)
  check for x server alias existance befor using
  version 2.0.58

-------------------------------------------------------------------
Wed Jul 19 17:42:05 MEST 2000 - gs@suse.de

- condition of warnig popup in package post install mode changed
  version 2.0.57

-------------------------------------------------------------------
Tue Jul 18 18:49:08 CEST 2000 - kkaempf@suse.de

- take VGA16 as default X11 server for unknown graphic cards
  version 2.0.56

-------------------------------------------------------------------
Tue Jul 18 12:56:09 CEST 2000 - kkaempf@suse.de

- fix x11 server selection bug (3d/non-3d)
  version 2.0.55

-------------------------------------------------------------------
Mon Jul 17 19:06:46 CEST 2000 - kkaempf@suse.de

- restrict vsync to 100khz
  correctly construct video data
  version 2.0.54

-------------------------------------------------------------------
Mon Jul 17 11:54:03 CEST 2000 - kkaempf@suse.de

- sparc port: SILO workflow added
  version 2.0.53

-------------------------------------------------------------------
Mon Jul 17 11:41:23 CEST 2000 - kkaempf@suse.de

- only mount floppy if present (bug #3410)
  version 2.0.52

-------------------------------------------------------------------
Mon Jul 17 11:27:12 CEST 2000 - kkaempf@suse.de

- always install vga16 and fbdev
  force reboot if laptop kernel was installed
  version 2.0.51

-------------------------------------------------------------------
Sun Jul 16 17:28:31 CEST 2000 - kkaempf@suse.de

- pass x11 options to isax
  fix czech keyboard
  allow X4 fbdev if the user asked for it
  version 2.0.50

-------------------------------------------------------------------
Sat Jul 15 15:32:42 CEST 2000 - kkaempf@suse.de

- remove bogus help, fix typos
  version 2.0.49

-------------------------------------------------------------------
Sat Jul 15 10:12:42 CEST 2000 - kkaempf@suse.de

- never use nv/nvidia
  never use 4.0 fbdev
  version 2.0.48

-------------------------------------------------------------------
Fri Jul 14 18:25:15 CEST 2000 - kkaempf@suse.de

- fixed custom installer
  decrease space safety threshold
  version 2.0.47

-------------------------------------------------------------------
Fri Jul 14 15:27:31 CEST 2000 - kkaempf@suse.de

- fixed linear lilo bug
  fixed passing bios drivecodes to lilo
  version 2.0.46

-------------------------------------------------------------------
Fri Jul 14 13:02:34 MEST 2000 - tom@suse.de

- added y2merge.pl
  version 2.0.45

-------------------------------------------------------------------
Fri Jul 14 10:40:23 CEST 2000 - kkaempf@suse.de

- added client component password (bug #3403)
  version 2.0.44

-------------------------------------------------------------------
Thu Jul 13 12:19:30 CEST 2000 - kkaempf@suse.de

- fix voodoo handling
  fix nfs install
  version 2.0.43

-------------------------------------------------------------------
Thu Jul 13 11:03:17 CEST 2000 - kkaempf@suse.de

- remove mk_initrd, now in aaa_base
  version 2.0.42

-------------------------------------------------------------------
Wed Jul 12 17:54:22 CEST 2000 - kkaempf@suse.de

- remove cmdline copy (libhd kludge)

-------------------------------------------------------------------
Wed Jul 12 11:50:56 CEST 2000 - kkaempf@suse.de

- fix for free space immediately before empty extended part.
  version 2.0.41

-------------------------------------------------------------------
Wed Jul 12 11:25:26 CEST 2000 - kkaempf@suse.de

- special handling for voodoo1/2 add-on cards
  version 2.0.40

-------------------------------------------------------------------
Wed Jul 12 09:06:50 CEST 2000 - kkaempf@suse.de

- sparc patches
  version 2.0.39

-------------------------------------------------------------------
Tue Jul 11 17:33:08 CEST 2000 - kkaempf@suse.de

- fix space requirements calculation (new du.dir)
  remember if hard-boot is needed (smp, pcmcia)
  version 2.0.38

-------------------------------------------------------------------
Tue Jul 11 14:32:15 CEST 2000 - kkaempf@suse.de

- fix X11 start bug
  version 2.0.37

-------------------------------------------------------------------
Tue Jul 11 14:17:00 CEST 2000 - kkaempf@suse.de

- restart network after hard reboot
  version 2.0.36

-------------------------------------------------------------------
Tue Jul 11 11:57:08 CEST 2000 - kkaempf@suse.de

- dont offer zip drives for installation
  add /zip mountpoint to fstab
  version 2.0.35

-------------------------------------------------------------------
Tue Jul 11 11:29:41 CEST 2000 - kkaempf@suse.de

- re-read partitions after custom partitioning
  version 2.0.34

-------------------------------------------------------------------
Tue Jul 11 10:45:33 CEST 2000 - kkaempf@suse.de

- fix x11 start
  eject cdroms on ppc
  version 2.0.33

-------------------------------------------------------------------
Mon Jul 10 17:43:50 CEST 2000 - kkaempf@suse.de

- fix raid support
  version 2.0.32

-------------------------------------------------------------------
Fri Jul  7 18:49:08 CEST 2000 - @suse.de

- fix pdisk read for ppc
  fix parport ZIP init
  version 2.0.31

-------------------------------------------------------------------
Fri Jul  7 15:38:14 CEST 2000 - kkaempf@suse.de

- fix system probing for PPC
  version 2.0.29

-------------------------------------------------------------------
Fri Jul  7 12:09:30 CEST 2000 - kkaempf@suse.de

- fix NFS install from sub-dirs per CD
  version 2.0.28

-------------------------------------------------------------------
Tue Jul  4 22:25:07 CEST 2000 - kkaempf@suse.de

- fix dolilo activate partition (snwint@suse.de)
  version 2.0.27

-------------------------------------------------------------------
Tue Jul  4 16:42:29 CEST 2000 - kkaempf@suse.de

- support new dolilo options
  version 2.0.26

-------------------------------------------------------------------
Tue Jul  4 14:15:49 CEST 2000 - kkaempf@suse.de

- allow module as argument to "yast2" script
  activate /boot partition in mk_lilo_conf
  version 2.0.25

-------------------------------------------------------------------
Tue Jul  4 12:54:56 CEST 2000 - kkaempf@suse.de

- handle systems without mouse correctly
  version 2.0.24

-------------------------------------------------------------------
Mon Jul  3 12:31:44 CEST 2000 - kkaempf@suse.de

- dont Include() translatable strings
  version 2.0.23

-------------------------------------------------------------------
Thu Jun 29 11:34:32 CEST 2000 - kkaempf@suse.de

- remove noarch
  fixed copying of XF86Config
  version 2.0.22

-------------------------------------------------------------------
Wed Jun 28 19:35:17 CEST 2000 - kkaempf@suse.de

- correct monitor database to reflect documentation
  version 2.0.21

-------------------------------------------------------------------
Wed Jun 28 18:52:49 CEST 2000 - kkaempf@suse.de

- remove FROM_HEADER from sendmail.rc.config

-------------------------------------------------------------------
Wed Jun 28 17:53:58 CEST 2000 - kkaempf@suse.de

- fix sync range handling, decrease max values by 10%
  version 2.0.19

-------------------------------------------------------------------
Wed Jun 28 17:10:20 CEST 2000 - kkaempf@suse.de

- added comments and sparc support to keyboard_raw.ycp
  version 2.0.18

-------------------------------------------------------------------
Wed Jun 28 17:09:57 CEST 2000 - kkaempf@suse.de

- fixed wrong handling of xkbdprotocol

-------------------------------------------------------------------
Wed Jun 28 13:02:57 CEST 2000 - kkaempf@suse.de

- add x11 config setup tools for XFree86 4.0
  version 2.0.17

-------------------------------------------------------------------
Wed Jun 28 12:36:37 CEST 2000 - kkaempf@suse.de

- dont change consolefont for blinux
  version 2.0.16

-------------------------------------------------------------------
Wed Jun 28 12:23:38 CEST 2000 - kkaempf@suse.de

- fix monitor probing

-------------------------------------------------------------------
Wed Jun 28 12:09:14 CEST 2000 - kkaempf@suse.de

- add blinux support
  version 2.0.15

-------------------------------------------------------------------
Wed Jun 28 11:57:47 CEST 2000 - kkaempf@suse.de

- select and install correct kernel for sun4u architecture

-------------------------------------------------------------------
Wed Jun 28 11:39:07 CEST 2000 - kkaempf@suse.de

- fixed XFree86 4.0 startup to prevent sig11
  version 2.0.14

-------------------------------------------------------------------
Wed Jun 28 09:00:33 CEST 2000 - kkaempf@suse.de

- new XFree86 4.0, re-enable SetLanguage and SetKeyboard
  version 2.0.13

-------------------------------------------------------------------
Mon Jun 26 16:08:15 CEST 2000 - kkaempf@suse.de

- new title graphics
  version 2.0.12

-------------------------------------------------------------------
Mon Jun 19 17:40:00 CEST 2000 - kkaempf@suse.de

- correct xf86config
  use binaries from saxtools package
  version 2.0.11
-------------------------------------------------------------------
Fri Jun 16 18:00:38 CEST 2000 - kkaempf@suse.de

- make symlink for /usr/X11R6/bin/X (not in xf86 package any more)
  version 2.0.10

-------------------------------------------------------------------
Fri Jun 16 17:37:30 CEST 2000 - kkaempf@suse.de

- back out workarounds for aaa_base bugs
  version 2.0.9

-------------------------------------------------------------------
Fri Jun  9 15:06:42 CEST 2000 - kkaempf@suse.de

- start using ag_shell and Include()
  version 2.0.8

-------------------------------------------------------------------
Fri Jun  9 12:50:47 CEST 2000 - kkaempf@suse.de

- .probe adaptions, no more "byclass" probing
  corrected inst_ask_config
  version 2.0.7

-------------------------------------------------------------------
Thu Jun  8 15:45:12 CEST 2000 - kkaempf@suse.de

- scripts fixed for XFree86 4.0
  SetLanguage disabled for continue_mode
  version 2.0.6

-------------------------------------------------------------------
Thu Jun  8 13:46:19 CEST 2000 - kkaempf@suse.de

- set LD_LIBRARY_PATH
  version 2.0.5

-------------------------------------------------------------------
Thu Jun  8 11:40:28 CEST 2000 - kkaempf@suse.de

- fixed driver lookup
  added initrd scripts
  version 2.0.4

-------------------------------------------------------------------
Thu Jun  8 10:53:13 CEST 2000 - kkaempf@suse.de

- added dolilo
  version 2.0.3

-------------------------------------------------------------------
Wed Jun  7 13:53:54 CEST 2000 - kkaempf@suse.de

- .ycp are not executable
  use XFree86 3.3.x on startup

-------------------------------------------------------------------
Tue Jun  6 12:04:21 CEST 2000 - kkaempf@suse.de

- syntax change for makefs/makereiserfs/packager clients

-------------------------------------------------------------------
Wed May 31 10:22:36 CEST 2000 - kkaempf@suse.de

- allow for optional translation of timezone list

-------------------------------------------------------------------
Tue May 30 19:28:26 CEST 2000 - kkaempf@suse.de

- allow for optional translation of keyboard and mouse list

-------------------------------------------------------------------
Wed May 24 22:18:50 CEST 2000 - kkaempf@suse.de

- merge ppc changes
  new abort dialogue
  adapt to new .probe paths

-------------------------------------------------------------------
Tue May 23 18:37:36 CEST 2000 - kkaempf@suse.de

- backport sparc changes from old yast2

-------------------------------------------------------------------
Fri May 19 14:05:27 CEST 2000 - kkaempf@suse.de

- add data files for x11 configuration

-------------------------------------------------------------------
Fri May 19 12:55:32 CEST 2000 - kkaempf@suse.de

- add start scripts for yast2

-------------------------------------------------------------------
Wed May 17 12:59:02 CEST 2000 - kkaempf@suse.de

- Initial version based on SuSE 6.4 (i386)
<|MERGE_RESOLUTION|>--- conflicted
+++ resolved
@@ -1,5 +1,14 @@
 -------------------------------------------------------------------
-<<<<<<< HEAD
+Tue Mar  5 15:56:58 CET 2013 - mvidner@suse.cz
+
+- Changed to use network.service alias link, that is installed by
+  the NetworkManager.service while "systemctl enable" and obsoletes
+  the NETWORKMANAGER=yes/no variable in /etc/sysconfig/network/config
+  (bnc#764055,bnc#764336,bnc#798348, by mt@suse.com)
+- Requires sysconfig >= 0.80.0
+- 2.23.22
+
+-------------------------------------------------------------------
 Wed Feb 13 18:10:19 CET 2013 - aschnell@suse.de
 
 - added CommandLine::PrintTable, String::Repeat and
@@ -10,15 +19,6 @@
 Fri Feb  1 08:55:18 UTC 2013 - lslezak@suse.cz
 
 - added perl-XML-XPath dependency (needed by RegistrationStatus.pm)
-=======
-Thu Jan 24 18:31:36 UTC 2013 - mt@suse.com
-
-- Changed to use network.service alias link, that is installed by
-  the NetworkManager.service while "systemctl enable" and obsoletes
-  the NETWORKMANAGER=yes/no variable in /etc/sysconfig/network/config
-  (bnc#764055,bnc#764336,bnc#798348)
-- Requires sysconfig >= 0.80.0
->>>>>>> fa95370c
 - 2.23.20
 
 -------------------------------------------------------------------
