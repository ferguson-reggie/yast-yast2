--- conflicted
+++ resolved
@@ -1,27 +1,26 @@
 -------------------------------------------------------------------
-<<<<<<< HEAD
+Mon Jan 26 14:16:20 UTC 2015 - jreidinger@suse.com
+
+- fixed \r, \f, \v and \b  characters lost during conversion to
+  Ruby
+
+-------------------------------------------------------------------
+Fri Jan 16 16:53:25 UTC 2015 - jreidinger@suse.com
+
+- enable automatic rubocop style checker and adjust code to YaST
+  style guide
+
+-------------------------------------------------------------------
+Wed Jan  7 10:05:55 UTC 2015 - dvaleev@suse.com
+
+- Treat PowerNV platform as CHRP
+
+-------------------------------------------------------------------
 Fri Oct 31 07:10:48 UTC 2014 - jreidinger@suse.com
 
 - do not crash for non-english locale if log file does not exist
   (bnc#898204)
 - 3.1.109
-=======
-Mon Jan 26 14:16:20 UTC 2015 - jreidinger@suse.com
-
-- fixed \r, \f, \v and \b  characters lost during conversion to
-  Ruby
-
--------------------------------------------------------------------
-Fri Jan 16 16:53:25 UTC 2015 - jreidinger@suse.com
-
-- enable automatic rubocop style checker and adjust code to YaST
-  style guide
-
--------------------------------------------------------------------
-Wed Jan  7 10:05:55 UTC 2015 - dvaleev@suse.com
-
-- Treat PowerNV platform as CHRP
->>>>>>> c6010272
 
 -------------------------------------------------------------------
 Wed Sep 17 08:16:51 UTC 2014 - jsrain@suse.cz
