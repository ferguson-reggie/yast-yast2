-------------------------------------------------------------------
<<<<<<< HEAD
Fri May 22 12:32:27 UTC 2015 - jreidinger@suse.com

- InstExtensionImage: add block variant for loading extension
  (needed for FATE#317900)
- 3.1.124

-------------------------------------------------------------------
Tue May 19 04:56:13 UTC 2015 - igonzalezsosa@suse.com

- Add a class FsSnapshot for managing filesystem snapshots
  (fate#317973).
=======
Mon May 25 14:04:51 CEST 2015 - locilka@suse.com

- Fixed proposal to open fallback ports for services (bsc#916376)
- Removed opening iSCSI ports from firewall proposal (bsc#916376)
- 3.1.108.5
>>>>>>> 055544ef

-------------------------------------------------------------------
Mon May 18 10:32:24 CEST 2015 - locilka@suse.com

- Making SuSEFirewallProposal.propose_iscsi function public
  (bsc#916376)
- 3.1.123

-------------------------------------------------------------------
Wed May 13 15:03:50 CEST 2015 - locilka@suse.com

- Propose SuSEfirewal2 to fully initialize (e.g. open ports)
  already in the init phase to allow using iSCSI (bsc#916376)
- 3.1.122

-------------------------------------------------------------------
Tue Feb  3 10:15:13 UTC 2015 - ancor@suse.com

- Better handling of line breaks in system log viewer (bnc#912169)
- 3.1.121

-------------------------------------------------------------------
Mon Feb  2 08:27:21 UTC 2015 - jreidinger@suse.com

- fix typo in method call to package bindings (found by openQA)
- separate dummy Pkg callbacks from common ones
- 3.1.120

-------------------------------------------------------------------
Thu Jan 29 10:21:26 UTC 2015 - jreidinger@suse.com

- remove depreacated legacy Patch callbacks 

-------------------------------------------------------------------
Tue Jan 27 14:16:20 UTC 2015 - jreidinger@suse.com

- fixed \r, \f, \v and \b  characters lost during conversion to
  Ruby

-------------------------------------------------------------------
Tue Jan 27 11:51:54 UTC 2015 - cwh@suse.com

- Removed more icons from other dialogs (bnc#875201)
- 3.1.119

-------------------------------------------------------------------
Thu Jan 22 13:21:45 UTC 2015 - jsrain@suse.cz

- added handling of new created configuration files (bsc#860856)
- 3.1.118

-------------------------------------------------------------------
Wed Jan 21 15:50:26 UTC 2015 - cwh@suse.com

- Removed icons from all kinds of popups (bnc#875201)
- 3.1.117

-------------------------------------------------------------------
Tue Jan 20 09:55:48 UTC 2015 - jreidinger@suse.com

- remove unused module for tracking config history in svn
- remove unused module for writing to system log that is obsolete
  by systemd
- remove never used feature to lock proposal by administrator
- improve the most horrible nesting of blocks in code

-------------------------------------------------------------------
Fri Jan 16 16:53:25 UTC 2015 - jreidinger@suse.com

- enable automatic rubocop style checker and adjust code to YaST
  style guide

-------------------------------------------------------------------
Fri Jan 16 10:05:55 UTC 2015 - dvaleev@suse.com

- Treat PowerNV platform as CHRP

-------------------------------------------------------------------
Tue Jan 13 13:43:40 UTC 2015 - cwh@suse.com

- Use native Ruby implementation (IPAddr) for Yast::IP.
- 3.1.116

-------------------------------------------------------------------
Wed Jan  7 10:55:13 UTC 2015 - jsrain@suse.cz

- keep kernel cmdline options during live installation (bsc#793065)

-------------------------------------------------------------------
Thu Dec 18 19:55:46 UTC 2014 - lslezak@suse.cz

- 3.1.115

-------------------------------------------------------------------
Wed Dec 17 14:00:42 UTC 2014 - schwab@suse.de

- Add Arch.aarch64

-------------------------------------------------------------------
Thu Dec  4 09:51:50 UTC 2014 - jreidinger@suse.com

- remove X-KDE-Library from desktop file (bnc#899104)

-------------------------------------------------------------------
Mon Dec  1 12:23:34 UTC 2014 - lslezak@suse.cz

- PackageCallbacks: fixed progress reporting (progress overflow was
  caused by missing stage count)
- 3.1.113

-------------------------------------------------------------------
Wed Nov 26 09:49:19 UTC 2014 - jreidinger@suse.com

- Add base class for installation proposal and finish clients
- 3.1.112

-------------------------------------------------------------------
Wed Nov 26 09:31:55 UTC 2014 - gber@opensuse.org

- remove support for the unmaintained GTK UI plugin (bnc#901511)

-------------------------------------------------------------------
Wed Nov 12 14:04:51 UTC 2014 - lslezak@suse.cz

- removed RegistrationStatus.pm module (obsolete, not supported
  by the new SCC registration)
- 3.1.110

-------------------------------------------------------------------
Fri Oct 31 07:10:48 UTC 2014 - jreidinger@suse.com

- do not crash for non-english locale if log file does not exist
  (bnc#898204)
- 3.1.109

-------------------------------------------------------------------
Wed Sep 17 08:16:51 UTC 2014 - jsrain@suse.cz

- change order in mode initialization so that selected Upgrade
  entry in boot menu does not override AutoUpgrade (bnc#897044)
- 3.1.108

-------------------------------------------------------------------
Wed Sep 17 09:16:23 CEST 2014 - schubi@suse.de

- Checking nil for repository name. (bnc#896466)
- 3.1.107

-------------------------------------------------------------------
Tue Sep 16 12:58:53 UTC 2014 - ancor@suse.com

- Added an extra help message when authentication against a
  registration server fails while refreshing repositories
  (bnc#895719)
- 3.1.106

-------------------------------------------------------------------
Fri Sep  5 14:32:23 UTC 2014 - lslezak@suse.cz

- do not write /etc/sysconfig/kernel:INITRD_MODULES, it has been
  dropped (bnc#895084)
- 3.1.105

-------------------------------------------------------------------
Thu Sep  4 12:32:06 UTC 2014 - mvidner@suse.com

- Use a more flexible rubygem requirement syntax (bnc#895069)
- 3.1.104

-------------------------------------------------------------------
Thu Aug 28 11:17:16 UTC 2014 - jreidinger@suse.com

- fix using changed root in netd agent so it can be used in
  installation (bnc#893965)
- 3.1.103

-------------------------------------------------------------------
Wed Aug 27 13:24:34 CEST 2014 - locilka@suse.com

- Lazy-loading SuSEfirewall2 services - some new services can be
  added when Yast is already running, and the config has been read
  already (bnc#872960)
- Preventing from showing incorrect service name or description if
  they are coming from TEMPLATE file (bnc#893583)
- Fixed service file parsing - comments starting with more than one
  '#' characters were reported as unexpected input (just warning)
- 3.1.102

-------------------------------------------------------------------
Thu Aug 21 13:29:52 CEST 2014 - locilka@suse.com

- Fixed checking whether SuSEfirewall2 package is selected or
  installed - in inst_finish, the package is already installed
  (bnc#892935)
- 3.1.101

-------------------------------------------------------------------
Wed Aug 20 10:11:10 CEST 2014 - locilka@suse.com

- Fixed RPM description (bnc#888994)
- 3.1.100

-------------------------------------------------------------------
Wed Aug 13 14:37:19 UTC 2014 - ancor@suse.com

- Untrusted repositories are disabled during installation to avoid
  asking for the key import over and over during the installation.
- Fixed bnc#723019 and bnc#886572
- 3.1.99

-------------------------------------------------------------------
Wed Aug 13 14:36:23 CEST 2014 - schubi@suse.de

- Package.rb: Each call is polling which installation mode is
  active currently. So Mode.rb has not to take care about modules
  which are using Mode.rb. (Fixing current testcases)
- 3.1.98

-------------------------------------------------------------------
Tue Aug 12 16:35:30 CEST 2014 - locilka@suse.com

- Fixed checking for SuSEfirewall2 package installed/selected
  for installation depending on the current stage/mode (bnc#887406)
- 3.1.97

-------------------------------------------------------------------
Tue Aug 12 12:13:36 CEST 2014 - schubi@suse.de

- When changing installation mode in "Mode.rb" the mode in Package.rb
  has to be updated too. (bnc#888212)
- 3.1.96

-------------------------------------------------------------------
Thu Aug  7 12:14:16 UTC 2014 - locilka@suse.com

- SuSEFirewall: Reading SuSEfirewall2 configuration whenever it's
  possible instead of simply skipping it in Stage.initial - package
  can be already available at the end of installation (bnc#887406)
- 3.1.95

-------------------------------------------------------------------
Thu Aug  7 11:02:41 UTC 2014 - ancor@suse.com

- Added two new generic 'waiting' messages, needed in yast-country
  to fix bnc#888804
- 3.1.94

-------------------------------------------------------------------
Wed Aug  6 11:45:33 UTC 2014 - jsrain@suse.cz

- read products from system (not repository) also during live
  installation (bnc#889157)
- 3.1.93

-------------------------------------------------------------------
Wed Jul 30 07:50:20 UTC 2014 - lslezak@suse.cz

- fixed a crash in package management when running in Qt UI with
  libproxy1-config-kde4 package installed (bnc#866692)
- 3.1.92

-------------------------------------------------------------------
Wed Jul 30 09:13:36 CEST 2014 - locilka@suse.com

- Fixed setting the default target during installation - systemctl
  doesn't return any target properties while running in chroot so
  we have to guess the Id and AllowIsolate properties (bnc#889323)
- 3.1.91

-------------------------------------------------------------------
Tue Jul 29 13:30:04 UTC 2014 - jreidinger@suse.com

- Fix timing of slideshow - now slides goes in cycle and all have
  equal time to display which improve user experience (bnc#885973)
- 3.1.90

-------------------------------------------------------------------
Tue Jul 29 08:09:27 UTC 2014 - ancor@suse.com

- Fixed .proc.cmdline parsing to support more situations
  (bnc#889241)
- 3.1.89

-------------------------------------------------------------------
Tue Jul 29 06:46:55 UTC 2014 - jreidinger@suse.com

- fix hidding cd statistics in text only mode (bnc#864507)
- 3.1.88

-------------------------------------------------------------------
Thu Jul 24 12:09:29 CEST 2014 - locilka@suse.com

- Fixed checking for :active state of a systemd unit - it's :active
  already even if it's just being activated (bnc#884756)
- 3.1.87

-------------------------------------------------------------------
Tue Jul 22 13:08:32 CEST 2014 - locilka@suse.com

- Added new ServicesProposal library to hold and export services
  enabled/disabled during installation (bnc#887688)
- 3.1.86

-------------------------------------------------------------------
Thu Jul 10 12:56:20 UTC 2014 - lslezak@suse.cz

- Product.rb: do not stop initialization on solver errors
  (bnc#886588)
- 3.1.85

-------------------------------------------------------------------
Tue Jul  8 15:49:43 CEST 2014 - locilka@suse.com

- Fixed Product.get_property by ensuring that we don't try to get
  property of an undefined product (bnc#886151)
- 3.1.84

-------------------------------------------------------------------
Fri Jul  4 15:45:38 UTC 2014 - lslezak@suse.cz

- view_anymsg: remove escape sequences from input log file
  (bnc#879629)
- 3.1.83

-------------------------------------------------------------------
Tue Jul  1 09:00:51 UTC 2014 - vmoravec@suse.com

- Fix SystemdTarget.all not to return nil in the collection
- 3.1.82

-------------------------------------------------------------------
Tue Jun 24 12:59:43 UTC 2014 - jreidinger@suse.com

- add option to disable os probing for some products (bnc#884007)
- 3.1.81

-------------------------------------------------------------------
Mon Jun 23 10:38:15 UTC 2014 - mfilka@suse.com

- bnc#864619
  - old network service is also disabled when switching to new one. 
- 3.1.80

-------------------------------------------------------------------
Tue Jun 17 12:56:20 CEST 2014 - schubi@suse.de

- Fixed error message for missing services
  (bnc#882609)
- 3.1.79

-------------------------------------------------------------------
Wed Jun 11 10:02:27 UTC 2014 - mfilka@suse.com

- bnc#878719
  - improved handling of inactive network service
- 3.1.78

-------------------------------------------------------------------
Tue Jun 10 16:31:19 UTC 2014 - lslezak@suse.cz

- make sure the total installation progress is always 100%
  (adjust the rounding issues when computing the subprogress
  percentages) (bnc#865585)
- 3.1.77

-------------------------------------------------------------------
Mon Jun  9 11:53:58 UTC 2014 - mfilka@suse.com

- bnc#864619
  - stop wicked service(s) properly when switching network services
- 3.1.76 

-------------------------------------------------------------------
Wed Jun  4 12:47:17 CEST 2014 - locilka@suse.com

- Adjusted textdomain for OSRelease library
- 3.1.75

-------------------------------------------------------------------
Fri May 30 11:06:47 UTC 2014 - vmoravec@suse.com

- Add Service.call method to make available all systemctl commands
- 3.1.74

-------------------------------------------------------------------
Fri May 30 08:55:45 UTC 2014 - lslezak@suse.cz

- DonePackage callback: remove invalid UTF-8 characters to avoid
  crash (bnc#876459)
- 3.1.73

-------------------------------------------------------------------
Fri May 30 10:41:14 CEST 2014 - locilka@suse.com

- Fixed network backend handling during upgrade - unified with
  installation (bnc#879594)
- 3.1.72

-------------------------------------------------------------------
Wed May 28 10:55:02 UTC 2014 - locilka@suse.com

- Removed warning message when starting Yast in Qt instead of GTK
  and vice versa (bnc#861807)
- 3.1.71

-------------------------------------------------------------------
Wed May 28 10:39:00 UTC 2014 - jreidinger@suse.com

- split too wide urls for accepting GnuGP key (bnc#870822)
- 3.1.70

-------------------------------------------------------------------
Wed May 28 10:00:17 UTC 2014 - lslezak@suse.cz

- removed system verification check when yast module installs
  required packages (bnc#866256)
- 3.1.69

-------------------------------------------------------------------
Wed May 28 07:56:29 UTC 2014 - jreidinger@suse.com

- save_y2logs: store also pbl.log from target system, if bootloader
  installation failed (bnc#879622)
- 3.1.68

-------------------------------------------------------------------
Fri May 23 12:35:42 CEST 2014 - locilka@suse.com

- Added check for existence of /etc/modules.d/ directory in Kernel
  library, the directory is created when missing (bnc#879428)
- 3.1.67

-------------------------------------------------------------------
Fri May 23 09:06:28 UTC 2014 - mfilka@suse.com

- bnc#879399
  - offer /var/log/boot.log in SysLog module for view
- 3.1.66

-------------------------------------------------------------------
Mon May 19 15:42:28 CEST 2014 - locilka@suse.com

- Always using special InstallationProperties for systemd_unit
  while called in first stage (bnc#878560)
- 3.1.65

-------------------------------------------------------------------
Mon May 19 15:07:50 CEST 2014 - locilka@suse.com

- Changed dialog label for updating/installing in SlideShow
  depending on the selected method (bnc#874995)
- 3.1.64

-------------------------------------------------------------------
Tue May 13 12:03:12 CEST 2014 - aschnell@suse.de

- added error handing for viewing log files (bnc#876895)
- 3.1.63

-------------------------------------------------------------------
Mon May 12 12:38:40 UTC 2014 - jsrain@suse.cz

- avoid hiding release notes button when new wizard window is
  opened (bnc#876668)
- 3.1.62

-------------------------------------------------------------------
Fri May  9 07:15:25 UTC 2014 - lslezak@suse.cz

- Product.rb - fixed base product detection (do not check the
  product status, always use the product from the initial
  repository during installation) (bnc#876836)
- 3.1.61

-------------------------------------------------------------------
Mon May  5 11:38:34 UTC 2014 - vmoravec@suse.com

- Fix getting the status of sysvinit services (bnc#876144)
- 3.1.60

-------------------------------------------------------------------
Fri May  2 14:22:48 UTC 2014 - jreidinger@suse.com

- save_y2logs: store target of symlinks as symlinks are useless
- 3.1.59

-------------------------------------------------------------------
Fri May  2 08:43:37 UTC 2014 - jsrain@suse.cz

- fixed incorrect function name (bnc#876105)
- 3.1.58

-------------------------------------------------------------------
Tue Apr 29 12:46:18 CEST 2014 - locilka@suse.com

- Fixed Product lazy loading in Update mode (bnc#875605)
- 3.1.57

-------------------------------------------------------------------
Tue Apr 29 11:27:09 CEST 2014 - gs@suse.de

- Add support for 'stop' and 'restart' of services in inst-sys
  (related to bnc #873057, bnc #873448)
- 3.1.56

-------------------------------------------------------------------
Mon Apr 28 16:41:57 CEST 2014 - locilka@suse.com

- Fixed SlideShow table header to match the reality (bnc#874823)
- 3.1.55

-------------------------------------------------------------------
Thu Apr 24 15:59:44 CEST 2014 - locilka@suse.com

- Product library changed to read data only from os-release and
  libzypp (bnc#873877), no more from content file
- 3.1.54

-------------------------------------------------------------------
Tue Apr 22 15:05:41 CEST 2014 - locilka@suse.com

- Published Service.Active (used from Perl)
- 3.1.53

-------------------------------------------------------------------
Tue Apr 22 11:03:21 CEST 2014 - locilka@suse.com

- Removed Product.patterns (replaced by Packages.default_patterns)
  (bnc#873923)
- 3.1.52

-------------------------------------------------------------------
Thu Apr 17 15:08:41 UTC 2014 - mvidner@suse.com

- rewrote URLRecode.pm to URLRecode.rb so that 'yast2 repositories'
  can run without Perl bindings
- 3.1.51

-------------------------------------------------------------------
Thu Apr 17 11:11:01 CEST 2014 - locilka@suse.com

- Decreased number of logs coming from Hooks (to enhance logs
  readability)
- 3.1.50

-------------------------------------------------------------------
Thu Apr 17 08:22:23 UTC 2014 - vmoravec@suse.com

- Add path to deprecation warnings (bnc#873973)
- Fix enabling LSB services during installation (bnc#873929)
- 3.1.49

-------------------------------------------------------------------
Wed Apr 16 13:02:54 UTC 2014 - jreidinger@suse.com

- ensure that dialog was closed even if exception is raised
  (bnc#873916)
- save_y2logs: store versions of packages in inst-sys
- 3.1.48

-------------------------------------------------------------------
Wed Apr 16 11:46:55 UTC 2014 - mfilka@suse.com

- bnc#869661
  - fixed internal error raised in inst_lan during update
- 3.1.47

-------------------------------------------------------------------
Tue Apr 15 09:09:57 CEST 2014 - locilka@suse.com

- Changed Product.FindBaseProducts to throw an exception if no
  base products are found in installation (bnc#873458, bnc#873377)
- 3.1.46

-------------------------------------------------------------------
Mon Apr 14 15:11:22 CEST 2014 - locilka@suse.com

- Changed OSRelease not to read content file instead of os-release
  file in inst-sys (bnc#873366)
- Changed Product to use OSRelease.ReleaseInformation as :name
  instead of creating it from ReleaseName and ReleaseVersion,
  these are only used as fallback (bnc#873366)
- 3.1.45

-------------------------------------------------------------------
Thu Apr 10 11:07:13 CEST 2014 - locilka@suse.com

- Prefering os-release file to content file (which is used only as
  a fallback now) both in installation and on a running system
  (bnc#871261)
- 3.1.44

-------------------------------------------------------------------
Thu Apr 10 09:06:02 UTC 2014 - mvidner@suse.com

- Enable wizard title on the left instead of on top during the
  installation (bnc#868859).
- 3.1.43

-------------------------------------------------------------------
Thu Apr 10 08:04:42 UTC 2014 - jsrain@suse.cz

- adjusted Product.FindBaseProducts to be usable during
  installation (needed for fix of bnc#871158)
- 3.1.42

-------------------------------------------------------------------
Wed Apr  9 07:09:37 UTC 2014 - jsrain@suse.cz

- added tabs for release notes into slide show dialog (bnc#871158)
- 3.1.41

-------------------------------------------------------------------
Wed Apr  9 06:35:54 UTC 2014 - jreidinger@suse.com

- save_y2logs: save also log from perl-Bootloader (bnc#872486)
- 3.1.40

-------------------------------------------------------------------
Tue Apr  8 15:01:00 CEST 2014 - locilka@suse.com

- Changed way of reading the product information: Reads it from
  /content file if it exists, then from /etc/os-release, then it
  throws exception if there is no other place to read (bnc#871261)
- 3.1.39

-------------------------------------------------------------------
Tue Apr  8 11:40:15 UTC 2014 - lslezak@suse.cz

- fixed "uninitialized constant Yast2::HwDetection::SCR" error
  (bnc#871783), fixed testsuite
- 3.1.38

-------------------------------------------------------------------
Wed Apr  2 09:18:51 UTC 2014 - jreidinger@suse.com

- add control option to enable sshd in installation (bnc#865056)
- 3.1.37

-------------------------------------------------------------------
Tue Apr  1 13:58:20 CEST 2014 - gs@suse.de

- Add info about text mode navigation in trees to general help
  (bnc #840672)

-------------------------------------------------------------------
Mon Mar 31 19:48:07 UTC 2014 - vmoravec@suse.com

- Fix failing tests
- 3.1.36

-------------------------------------------------------------------
Mon Mar 31 14:54:17 UTC 2014 - vmoravec@suse.com

- Fix enabling services in inst-sys (bnc#870949)
- 3.1.35

-------------------------------------------------------------------
Fri Mar 28 13:13:54 UTC 2014 - vmoravec@suse.com

- Add more systemd unit commands to SystemdService
- 3.1.34

-------------------------------------------------------------------
Fri Mar 28 13:07:16 UTC 2014 - vmoravec@suse.com

- Don't change service name which might be frozen string
  (bnc#870803)
- 3.1.33

-------------------------------------------------------------------
Thu Mar 27 10:15:12 UTC 2014 - vmoravec@suse.com

- Fix for template systemd units properties
- 3.1.32

-------------------------------------------------------------------
Thu Mar 27 10:03:16 UTC 2014 - lslezak@suse.cz

- fixed popup_test
- 3.1.31

-------------------------------------------------------------------
Wed Mar 26 17:02:08 UTC 2014 - lslezak@suse.cz

- fixed syntax error in Popup.Feedback()
- 3.1.30

-------------------------------------------------------------------
Wed Mar 26 16:25:32 UTC 2014 - vmoravec@suse.com

- Deprecate and refactor Service module with SystemdService backend
- Add support for /bin/service_start script in installation system
  that has no running systemd
- 3.1.29

-------------------------------------------------------------------
Wed Mar 26 15:45:45 CET 2014 - locilka@suse.com

- Throwing exception Yast::OSReleaseFileMissingError from
  OSRelease if /etc/os-release file is missing (bnc#869091)
- 3.1.28

-------------------------------------------------------------------
Wed Mar 26 10:04:24 CET 2014 - locilka@suse.com

- Refactored SUSEFirewallServices to throw exceptions when user
  or code tries to handle unknown services (bnc#867377)
- Adjusted CWMFirewallInterfaces to handle the new exception
  and inform user about it (bnc#867377)
- 3.1.27

-------------------------------------------------------------------
Tue Mar 25 14:34:29 UTC 2014 - lslezak@suse.cz

- added Popup.Feedback for displaying progress popup when running
  a block of code
- 3.1.26

-------------------------------------------------------------------
Tue Mar 25 08:09:09 CET 2014 - jsuchome@suse.cz

- better check if chef-client is running (bnc#868483)

-------------------------------------------------------------------
Mon Mar 24 12:16:08 UTC 2014 - vmoravec@suse.com

- Add support for systemd target with SystemdTarget module 

-------------------------------------------------------------------
Thu Mar 13 14:34:42 CET 2014 - gs@suse.de

- Check IPv4 and IPv6 for running network (bnc#868001)
- 3.1.25

-------------------------------------------------------------------
Tue Mar 11 13:41:08 UTC 2014 - vmoravec@suse.com

- Adapt System.Status for latest systemctl (bnc#867378)
- 3.1.24

-------------------------------------------------------------------
Thu Mar  6 15:21:44 UTC 2014 - vmoravec@suse.com

- Allow raising exceptions for not found systemd units;
  updates the expectations for bnc#853300
- 3.1.23

-------------------------------------------------------------------
Thu Mar  6 07:48:29 UTC 2014 - vmoravec@suse.com

- Add systemd service support; needed by fate#314946
- 3.1.22

-------------------------------------------------------------------
Tue Mar  4 12:20:41 UTC 2014 - vmoravec@suse.com

- Allow the Service module to configure services witout
  systemd unit files (bnc#864934)
- 3.1.21

-------------------------------------------------------------------
Thu Feb 27 09:56:16 UTC 2014 - vmoravec@suse.com

- Add systemd socket support (bnc#853300)
- 3.1.20

-------------------------------------------------------------------
Mon Feb 10 13:18:52 UTC 2014 - lslezak@suse.cz

- added memory detection code (gh#yast/yast-packager#33)
- 3.1.19

-------------------------------------------------------------------
Wed Feb  5 11:26:09 CET 2014 - jsuchome@suse.cz

- Check for Chef outside in the yast2 shell script to catch modules
  not using CommandLine (bnc#803358)
- 3.1.18

-------------------------------------------------------------------
Thu Jan 30 09:27:43 UTC 2014 - mfilka@suse.com

- bnc#861078
  - detected network service set properly when running in
    installation mode
- 3.1.17

-------------------------------------------------------------------
Tue Jan 21 14:57:14 UTC 2014 - jreidinger@suse.com

- remove from wizard icons for title as proposed by Ken
  (fate#314695)
- 3.1.16

-------------------------------------------------------------------
Tue Jan 21 08:26:38 UTC 2014 - mfilka@suse.com

- fate#316768
  - use wicked tools for network service restart / reload when 
    running in installation mode
- 3.1.15

-------------------------------------------------------------------
Thu Jan 16 15:56:21 UTC 2014 - jreidinger@suse.com

- make the package owner of /usr/share/YaST2/lib
- 3.1.14

-------------------------------------------------------------------
Wed Jan  8 13:12:19 CET 2014 - locilka@suse.com

- Upgrade mode in installer is newly set by Linuxrc (bnc#857847)
- 3.1.13

-------------------------------------------------------------------
Fri Dec 20 09:29:58 UTC 2013 - vmoravec@suse.com

- Add fail and abort hooks for installation
- 3.1.12

-------------------------------------------------------------------
Thu Dec 12 13:14:11 UTC 2013 - mfilka@suse.com

- changed API for querying network configuration backend
- 3.1.11

-------------------------------------------------------------------
Tue Dec 10 11:40:46 UTC 2013 - mfilka@suse.com

- bnc#851769
  - fixed reading bridge configuration
  - thanks to Waldemar Spitz <wspitz@uni-bonn.de>
- 3.1.10

-------------------------------------------------------------------
Tue Dec 10 08:37:31 UTC 2013 - vmoravec@suse.com

- add hook file #output method
- 3.1.9

-------------------------------------------------------------------
Wed Dec  4 12:39:02 UTC 2013 - jreidinger@suse.com

- deprecate yast --install, --upgrade and --remove and use zypper
  instead. Suggest using zypper directly from command line.
  (FATE#316458)
- 3.1.8

-------------------------------------------------------------------
Tue Dec  3 13:34:50 UTC 2013 - vmoravec@suse.com

- Update hooks
- 3.1.7

-------------------------------------------------------------------
Thu Nov 28 12:42:12 UTC 2013 - vmoravec@suse.com

- Add hook into installation workflow
- 3.1.6

-------------------------------------------------------------------
Mon Nov 25 11:48:21 UTC 2013 - jreidinger@suse.com

- Make sure the system ruby is used (BNC#845897)
  ( thanks to Marc Schütz <schuetzm@gmx.net>)
- Add hooks module (FATE#315992) (vmoravec)
- Fix rspec run on OS-12.3
- 3.1.5

-------------------------------------------------------------------
Thu Nov 21 08:48:50 UTC 2013 - lslezak@suse.cz

- PKGMGR_ACTION_AT_EXIT: change the default action to "summary",
  added combobox for changing the value

-------------------------------------------------------------------
Wed Nov 20 13:36:39 UTC 2013 - lslezak@suse.cz

- removed support for automatic 2nd stage (the 2nd stage has been
  dropped completely) (FATE#314695)
- 3.1.4

-------------------------------------------------------------------
Fri Nov 15 16:23:46 CET 2013 - jsuchome@suse.cz

- Warn the user if Chef could overwrite her changes (bnc#803358).

-------------------------------------------------------------------
Fri Nov 15 13:59:06 UTC 2013 - jreidinger@suse.com

- Removed unused API from NetworkInterfaces

-------------------------------------------------------------------
Wed Nov 13 17:08:09 CET 2013 - aschnell@suse.de

- use correct binary prefix (see bnc#849276)

-------------------------------------------------------------------
Mon Nov 11 10:48:14 UTC 2013 - jsrain@suse.cz

- added dedicated "Show Release Notes" button support for NCurses
  (fate#314695)

-------------------------------------------------------------------
Mon Nov  4 16:56:18 CET 2013 - locilka@suse.com

- Removed obsolete clients: password, remotechooser, remoteinstall
  (gh#yast/yast-yast2#100)

-------------------------------------------------------------------
Fri Nov  1 14:54:16 CET 2013 - locilka@suse.com

- Removed checking for a fallback control file, that file is always
  outdated and cannot work for all products
  (gh#yast/yast-installation#86)
- 3.1.3

-------------------------------------------------------------------
Thu Oct 31 21:50:05 CET 2013 - locilka@suse.com

- Configuration of Kernel modules loaded on boot has been moved
  to /etc/modules-load.d/*.conf files. Adapted Kernel library
  internal handling (bnc#838185).
- 3.1.2

-------------------------------------------------------------------
Tue Oct 22 11:17:25 UTC 2013 - mfilka@suse.com

- bnc#846550
  - deleting aliases works even for devices with name according
    new scheme

-------------------------------------------------------------------
Tue Oct 22 10:57:46 CEST 2013 - locilka@suse.com

- Added Linuxrc.keys (FATE#314982)
- 3.1.1

-------------------------------------------------------------------
Wed Oct  9 13:45:40 UTC 2013 - jreidinger@suse.com

- Install binaries to /usr/sbin instead of /sbin to be consistent 
  with rest of world and use common specs. Symlinks are kept for
  backward compatibility.
- do not create sym links in sbin for zast or camel case yast

-------------------------------------------------------------------
Thu Sep 26 17:59:55 UTC 2013 - lslezak@suse.cz

- do not use *.spec.in template, use *.spec file with RPM macros
  instead
- 3.1.0

-------------------------------------------------------------------
Tue Sep 24 10:03:12 UTC 2013 - jreidinger@suse.com

- allow nested ipv4 in ipv6 (BNC#828683)
- 3.0.9

-------------------------------------------------------------------
Tue Sep  3 08:47:37 UTC 2013 - mfilka@suse.com

- bnc#837517
    - fixed misinterpreting IPv6 prefixes when converting to netmask
- 3.0.8 

-------------------------------------------------------------------
Thu Aug 29 05:57:29 UTC 2013 - jreidinger@suse.com

- use ruby builtin IP regexp and clean a bit code
- 3.0.7

-------------------------------------------------------------------
Wed Aug 28 08:13:21 UTC 2013 - jreidinger@suse.com

- removed output redirection for /sbin/yast2, now it ends up in
  ~/.xsession-errors like for every other X program (BNC#766555)
- 3.0.6

-------------------------------------------------------------------
Thu Aug 22 11:22:26 CEST 2013 - jsuchome@suse.cz

- prevent accessing /etc/os-release during tests from Product.rb
  constructor
- 3.0.5 

-------------------------------------------------------------------
Thu Aug 22 08:17:06 CEST 2013 - jsuchome@suse.cz

- replace SuSERelease with OSRelease, which uses /etc/os-release
  (bnc#833955,fate#316268)
- 3.0.4

-------------------------------------------------------------------
Tue Aug 13 16:45:59 CEST 2013 - locilka@suse.com

- Changed some y2milestone into y2debug in GetTypeFrom* in
  NetworkInterfaces to decrease overfilling Yast log
- 3.0.3

-------------------------------------------------------------------
Fri Aug  9 07:02:01 UTC 2013 - mfilka@suse.com

- bnc#798620
    - disabled starting firewall during second stage. It could
    cause deadlock in systemd initialization sequence.
- 3.0.2 

-------------------------------------------------------------------
Thu Aug  8 13:57:09 CEST 2013 - tgoettlicher@suse.de

- fixed navigation in yast2-cc without mouse (bnc#651350)

-------------------------------------------------------------------
Mon Aug  5 10:47:14 CEST 2013 - jsuchome@suse.cz

- added support for handling product profiles (port of fate#310730)
- 3.0.1 

-------------------------------------------------------------------
Wed Jul 31 08:45:41 UTC 2013 - yast-devel@opensuse.org

- converted from YCP to Ruby by YCP Killer
  (https://github.com/yast/ycp-killer)
- version 3.0.0

-------------------------------------------------------------------
Mon Jul 29 11:21:23 UTC 2013 - lslezak@suse.cz

- PackageSystem.ycp - do not initialize the target system in the
  first installation stage when running in instsys, there is no RPM
  DB in the RAM disk image (bnc#742420#c7)

-------------------------------------------------------------------
Thu Jul 18 11:57:12 UTC 2013 - mfilka@suse.com

- added net device type detection based on sysfs
- fixed type detection workflow
- 2.24.5 

-------------------------------------------------------------------
Fri Jul 12 08:20:12 UTC 2013 - mfilka@suse.com

- fixed device type detection when commiting new device into
  NetworkInterfaces' cache. Fixes bnc#809053.
- changes API for device type detection - incompatible to previous
  versions
- 2.24.4

-------------------------------------------------------------------
Fri Jun 28 12:08:50 UTC 2013 - mfilka@suse.com

- bnc#817797 
    - data imported into NetworkInterfaces cannot be overwritten by 
    subsequent Read anymore
- 2.24.3

-------------------------------------------------------------------
Thu Jun 27 16:10:13 CEST 2013 - jsuchome@suse.cz

- show gpg key info in a term that allows copying the text
  (bnc#611456)
 -2.24.2

-------------------------------------------------------------------
Thu Jun 13 06:24:11 UTC 2013 - lslezak@suse.cz

- updated the testsuite to make the transition to Ruby easier

-------------------------------------------------------------------
Mon May 27 14:16:53 CEST 2013 - locilka@suse.com

- Reverted resetting disabled steps (bnc#813072)
- 2.24.1

-------------------------------------------------------------------
Tue May 21 15:24:25 CEST 2013 - jsuchome@suse.cz

- do not propose desktop kernel for minimal installation
  (bnc#819335) 
- 2.24.0

-------------------------------------------------------------------
Thu May 16 12:41:09 UTC 2013 - jsrain@suse.cz

- handle GPG keys in AutoUpgrade the same as in AutoYaST
  (bnc#820166)
- 2.23.29

-------------------------------------------------------------------
Tue May 14 11:43:45 UTC 2013 - mfilka@suse.com

- bnc#819327
    - InfiniBand device is not available on s390 arch.
- 2.23.28

-------------------------------------------------------------------
Tue May 14 09:17:11 CEST 2013 - tgoettlicher@suse.de

- accept any version of libyui
- 2.23.27

-------------------------------------------------------------------
Mon May 13 12:43:33 CEST 2013 - locilka@suse.com

- Fixing resetting steps in installation (bnc#813072)
- 2.23.26

-------------------------------------------------------------------
Fri May  3 17:04:22 UTC 2013 - locilka@suse.com

- Added functionality for checking network entry with optional
  netmask in IP or CIDR format (bnc#800592).
- Using new IP::CheckNetwork in Firewall (bnc#800592).
- ValidNetwork definition moved to IP module.
- 2.23.25

-------------------------------------------------------------------
Thu May  2 10:32:13 UTC 2013 - locilka@suse.com

- Re-enabling all disabled items (steps, proposals) if stagemode
  has changed (bnc#813072)
- 2.23.24

-------------------------------------------------------------------
Thu May  2 10:04:01 UTC 2013 - lslezak@suse.cz

- correct function signature for Pkg::CallbackErrorScanDb()
  callback

-------------------------------------------------------------------
Fri Mar 15 16:35:14 CET 2013 - jsuchome@suse.cz

- testsuite adapted to previous change (new code in Enable call)

-------------------------------------------------------------------
Wed Mar  6 10:07:05 CET 2013 - tgoettlicher@suse.de

- applied lnussel's patch:
  Don't use Info function to check enable state (bnc#807507)
- 2.23.23

-------------------------------------------------------------------
Tue Mar  5 15:56:58 CET 2013 - mvidner@suse.cz

- Changed to use network.service alias link, that is installed by
  the NetworkManager.service while "systemctl enable" and obsoletes
  the NETWORKMANAGER=yes/no variable in /etc/sysconfig/network/config
  (bnc#764055,bnc#764336,bnc#798348, by mt@suse.com)
- Requires sysconfig >= 0.80.0
- 2.23.22

-------------------------------------------------------------------
Wed Feb 13 18:10:19 CET 2013 - aschnell@suse.de

- added CommandLine::PrintTable, String::Repeat and
  String::SuperPad
- 2.23.21

-------------------------------------------------------------------
Fri Feb  1 08:55:18 UTC 2013 - lslezak@suse.cz

- added perl-XML-XPath dependency (needed by RegistrationStatus.pm)
- 2.23.20

-------------------------------------------------------------------
Thu Jan 17 17:00:06 CET 2013 - locilka@suse.com

- Extended checking for service in Service module by also checking
  in /etc/init.d as a fallback (bnc#795929 comment#20).
- 2.23.19

-------------------------------------------------------------------
Wed Jan 16 10:57:28 CET 2013 - locilka@suse.com

- Testcase for Service module moved here from yast2-iscsi-client

-------------------------------------------------------------------
Mon Jan 14 10:17:53 UTC 2013 - locilka@suse.com

- Runlevel definitions (targets) are now in /usr/lib/systemd/system
  (bnc#795929)
- Checking for systemd scripts in more directories (bnc#795929)
- 2.23.18

-------------------------------------------------------------------
Mon Jan  7 08:10:08 UTC 2013 - locilka@suse.com

- SuSEfirewall2 has merged *_init and *_setup services into one
  systemd service (bnc#795929).
- 2.23.17

-------------------------------------------------------------------
Fri Jan 04 16:37:07 CET 2013 - aschnell@suse.de

- fixed path for get_kernel_version (bnc#794084)
- 2.23.16

-------------------------------------------------------------------
Tue Dec 18 14:34:07 UTC 2012 - locilka@suse.com

- Adapted Service module to use systemd directly instead of via
  init.d (FATE #312568)
- 2.23.15

-------------------------------------------------------------------
Fri Dec  7 12:08:58 UTC 2012 - lslezak@suse.cz

- allow some characters in URL password field (bnc#786757)

-------------------------------------------------------------------
Thu Nov 29 17:04:52 CET 2012 - tgoettlicher@suse.de

- fixed bnc#791294: frame for firewall settings 
- 2.23.14

-------------------------------------------------------------------
Tue Nov 27 12:15:32 CET 2012 - gs@suse.de

- Added sysconfig variables (solver options) PKGMGR_VERIFY_SYSTEM,
  PKGMGR_AUTO_CHECK, PKGMGR_REEVALUATE_RECOMMENDED

-------------------------------------------------------------------
Mon Nov 26 13:50:09 UTC 2012 - locilka@suse.com

- Dropped obsolete Runlevel YCP module

-------------------------------------------------------------------
Tue Nov 20 16:52:28 UTC 2012 - jdsn@suse.de

- move RegistrationStatus.pm from wagon to yast2 (fate#312712)
- new version for proper package dependencies in wagon
- 2.23.13

-------------------------------------------------------------------
Tue Nov 13 17:37:41 CET 2012 - tgoettlicher@suse.de

- confirmed license GPL v2
- 2.23.12

-------------------------------------------------------------------
Fri Nov  2 11:43:01 CET 2012 - jsuchome@suse.cz

- move Log Viewer client here from dropped repair module
  (bnc#787070)
- 2.23.11

-------------------------------------------------------------------
Tue Oct 30 08:26:28 CET 2012 - jsuchome@suse.cz

- Kernel::InformAboutKernelChange - always return boolean
- fixed build dependencies
- 2.23.10 

-------------------------------------------------------------------
Mon Oct 29 14:52:40 CET 2012 - jsuchome@suse.cz

- use Kernel::InformAboutKernelChange after package installation
- do not read SuSEconfig log 
- 2.23.9

-------------------------------------------------------------------
Thu Oct 25 14:12:12 CEST 2012 - jsuchome@suse.cz

- added Kernel::InformAboutKernelChange - replacement for only
  non-SuSEconfig part of inst_suseconfig
- 2.23.8 

-------------------------------------------------------------------
Fri Oct 19 11:36:26 CEST 2012 - jsuchome@suse.cz

- added Syslog module, simple API to write into system log 
- 2.23.7

-------------------------------------------------------------------
Thu Oct 11 14:49:04 CEST 2012 - jsuchome@suse.cz

- removed calls to /sbin/SuSEconfig, packages should care of 
  updating configurations on their own

-------------------------------------------------------------------
Mon Oct 01 06:17:16 UTC 2012 - mfilka@suse.com

- extended support for IPv6
- 2.23.6 

-------------------------------------------------------------------
Mon Sep 24 17:38:52 CEST 2012 - locilka@suse.com

- Fixed detection whether firewall is running (BNC #779455) and
  unified with starting and stopping the service via Service API.

-------------------------------------------------------------------
Tue Sep 18 22:32:59 CEST 2012 - jsuchome@suse.cz

- added San Marino to the list of countries (bnc#780639)
- 2.23.5 

-------------------------------------------------------------------
Mon Aug 27 08:51:54 CEST 2012 - tgoettlicher@suse.de

- fix bnc#776567 YaST doesn't support input method
- 2.23.4

-------------------------------------------------------------------
Fri Aug 17 15:47:42 CEST 2012 - locilka@suse.com

- Fixed a typo (BNC #766703)
- Added support for iSCSI Target into the Firewall proposal
  (BNC #766300)

-------------------------------------------------------------------
Tue Aug  7 14:53:33 CEST 2012 - jsuchome@suse.cz

- fixed checking for systemd status (bnc#774799)
- 2.23.3 

-------------------------------------------------------------------
Tue Jun 26 11:45:26 CEST 2012 - gs@suse.de

- added color schemes "highcontrast" and "inverted" to description
  of Y2NCURSES_COLOR_THEME in sysconfig.yast2 

-------------------------------------------------------------------
Fri Jun 22 11:25:10 UTC 2012 - tgoettlicher@suse.de

- search for UI plugins at new and old location
- 2.23.2 

-------------------------------------------------------------------
Thu May 10 07:17:40 UTC 2012 - mfilka@suse.com

- removed ShellSafeWrite as it is not needed anymore with new ag_ini - bnc#750325
- 2.23.0 

-------------------------------------------------------------------
Thu Mar 29 14:02:47 CEST 2012 - jsuchome@suse.cz

- merged proofed texts
- 2.22.6

-------------------------------------------------------------------
Wed Mar 28 11:58:34 CEST 2012 - gs@suse.de

- Revert the change in FileUtils::Exists() (change is not needed
  here but will cause failure of testsuites)
- 2.22.5 

-------------------------------------------------------------------
Wed Feb 22 12:57:01 UTC 2012 - mfilka@suse.com

- bnc#694582 - added @ as it is allowed in authority part of URI.
- improve Exists(), don't return 'true' if SCR::Read() returned nil
- fixed testsuite for WorkFlow.ycp - corrupted due to above Exists() fix
- added String::YesNo
- 2.22.4 

-------------------------------------------------------------------
Tue Jan 31 14:44:38 CET 2012 - tgoettlicher@suse.de

- Fixed typo

-------------------------------------------------------------------
Fri Jan 13 14:35:47 CET 2012 - mvidner@suse.cz

- Internet test: fail early if NetworkManager has crashed
  (bnc#739390).
- 2.22.3

-------------------------------------------------------------------
Fri Jan  6 15:06:00 CET 2012 - mvidner@suse.cz

- Relicensed ConfigHistory from GPL-2.0 to GPL-2.0+
  to match the rest of the package (bnc#728950).
- 2.22.2

-------------------------------------------------------------------
Fri Jan  6 14:57:57 CET 2012 - jreidinger@suse.com

- forbid appending to IPADDR additional suffix if there is already
  one. Original name have preference (bnc#735109).

-------------------------------------------------------------------
Fri Jan  6 14:56:00 CET 2012 - mvidner@suse.cz

- create user-unreadable ifcfg files without a race (bnc#713661, CVE-2011-3177)
- 2.22.1

-------------------------------------------------------------------
Fri Jan  6 14:47:16 CET 2012 - mvidner@suse.cz

- Moved NetworkStorage from yast2.rpm to yast2-network.rpm
  (bnc#726057)
- 2.22.0

-------------------------------------------------------------------
Wed Nov  2 14:49:31 CET 2011 - locilka@suse.cz

- Unified starting, stopping and checking for firewall status
  (bnc#727445)
- 2.21.25

-------------------------------------------------------------------
Tue Oct 25 15:45:33 CEST 2011 - locilka@suse.cz

- Added new function String::ReplaceWith that is a replacement for
  often used mergestring(splitstring(...))

-------------------------------------------------------------------
Thu Oct 20 11:54:34 CEST 2011 - locilka@suse.cz

- Fixed script for generating translations for firewall services
  defined by other packages
- Regenerated translations for firewall services defined by other
  packages (bnc#722877)

-------------------------------------------------------------------
Wed Oct  5 10:21:02 UTC 2011 - jsrain@suse.cz

- removed list of controller modules not to be included in ititrd
  (bnc#719696)
- 2.21.24

-------------------------------------------------------------------
Thu Sep 29 14:54:07 UTC 2011 - lslezak@suse.cz

- Service::RunInitScriptWithTimeOut() - fixed memory leak,
  release the process info at the end

-------------------------------------------------------------------
Mon Sep 26 10:58:19 UTC 2011 - jsrain@suse.cz

- simplify usage of save_y2logs (bnc#673990)

-------------------------------------------------------------------
Fri Sep 23 12:00:45 UTC 2011 - lslezak@suse.cz

- use Pkg::ResolvableProperties() instead of obsoleted
  Pkg::TargetProducts()
- removed obsoleted Pkg::CallbackAcceptNonTrustedGpgKey() and the
  related dialog
- 2.21.23

-------------------------------------------------------------------
Fri Sep 16 11:46:38 CEST 2011 - visnov@suse.de

- Added UIHelper library module - contains useful
  UI helpers from now obsolete Wizard_hw
- Drop Wizard_hw
- Added Wizard::SetDesktopTitleAndIcon
- Added Desktop::ParseSingleDesktopFile
- 2.21.22

-------------------------------------------------------------------
Thu Sep 15 15:23:50 CEST 2011 - mvidner@suse.cz

- Added the interface name patterns emN, pN and pNpM.
  It fixes recognizing them as configured (bnc#713644)
  and unbreaks the proposed bridged configuration (bnc#713048).
- 2.21.21

-------------------------------------------------------------------
Wed Sep 14 07:31:48 UTC 2011 - lslezak@suse.cz

- .etc.sysctl_conf agent - support also ';' comment character
- 2.21.20

-------------------------------------------------------------------
Tue Sep 13 10:39:42 CEST 2011 - locilka@suse.cz

- Fixed SuSEfirewall2 SCR agent to understand single-quoted and
  double-quoted, single and multi-line variables and also
  single-line variables without any quotes (bnc#716013).
- 2.21.19

-------------------------------------------------------------------
Fri Sep  9 15:56:48 CEST 2011 - locilka@suse.cz

- Using ButtonBox in Wizard where possible (bnc#571939)

-------------------------------------------------------------------
Thu Sep  8 16:13:26 UTC 2011 - lslezak@suse.cz

- adapted to systemd (bnc#664548)
- 2.21.18

-------------------------------------------------------------------
Thu Sep  8 11:33:46 CEST 2011 - jsuchome@suse.cz

- added agent for /etc/sysctl.conf (fate#312343)
- 2.21.17

-------------------------------------------------------------------
Thu Sep  8 09:29:27 UTC 2011 - lslezak@suse.cz

- GPG.ycp - fixed initialization after creating a new GPG key,
  fixed creating a GPG key in KDE desktop or after logging via
  plain "su" (gpg agent problem) (bnc#715242)

-------------------------------------------------------------------
Mon Sep  5 16:40:22 UTC 2011 - lslezak@suse.cz

- added new Systemd.ycp module for handling systemd configuration,
  (needed for bnc#707418)
- 2.21.16

-------------------------------------------------------------------
Thu Sep  1 06:40:43 UTC 2011 - jsrain@suse.cz

- enhanced the help command-line parameters (bnc#712271)
- 2.21.15

-------------------------------------------------------------------
Wed Aug 31 16:21:31 CEST 2011 - mvidner@suse.cz

- Update Deleted and OriginalDevices in NetworkInterfaces::Write.
  Thanks to Justus Winter
- 2.21.14

-------------------------------------------------------------------
Wed Aug 31 07:40:54 UTC 2011 - lslezak@suse.cz

- fixed trusting a GPG key (wrong id check) (bnc#713068)
- added String::FindMountPoint() function (moved from yast2-wagon
  to share it with other modules)
- 2.21.13

-------------------------------------------------------------------
Fri Aug 26 13:26:32 CEST 2011 - locilka@suse.cz

- Fixed handling of FW_SERVICES_ACCEPT_* in SuSEFirewall modules to
  understand flags as the fifth parameter (bnc#712670)
- Fixed SuSEfirewall2 SCR agent to parse the sysconfig file
  properly (bnc#712670)
- 2.21.12

-------------------------------------------------------------------
Mon Aug  8 11:07:38 UTC 2011 - lslezak@suse.cz

- improved GPG key import dialog: changed "Import" button to
  "Trust" (bnc#694213), display expiration warning for expired
  keys, better layout for displaying GPG key properties, hide
  additional help text in ncurses UI (so the GPG key properties are
  displayed completely)
- 2.21.11

-------------------------------------------------------------------
Fri Aug  5 12:35:57 CEST 2011 - tgoettlicher@suse.de

- fixed .desktop file (bnc #681249)

-------------------------------------------------------------------
Wed Aug  3 09:04:32 UTC 2011 - lslezak@suse.cz

- use term "Software manager" instead of "Package manager"
  (bnc#585679)
- 2.21.10

-------------------------------------------------------------------
Tue Aug  2 09:19:26 CEST 2011 - locilka@suse.cz

- Fixed Get/SetBroadcastAllowedPorts in SuSEFirewall to keep
  user-entered values instead of translating them magically into
  list of ports (bnc#694782).
- 2.21.9

-------------------------------------------------------------------
Thu Jul 28 16:23:46 CEST 2011 - mvidner@suse.cz

- Fixed NetworkInterfaces::GetTypeFromIfcfg to recognize bridges (bnc#704999).
- 2.21.8

-------------------------------------------------------------------
Wed Jul 27 09:29:36 UTC 2011 - lslezak@suse.cz

- command line - properly display multiline help texts (bnc#708553)
- 2.21.7

-------------------------------------------------------------------
Fri Jul 22 16:18:30 CEST 2011 - mvidner@suse.cz

- FCoE detection in NetworkStorage::isDiskOnNetwork (bnc#677251, FATE#306855).
- Added NetworkInterfaces::GetTypeFromIfcfg which knows
  ETHERDEVICE=>vlan (FATE#311380).
- 2.21.6

-------------------------------------------------------------------
Fri Jul 22 16:10:07 CEST 2011 - locilka@suse.cz

- Removed obsoleted X-KDE-SubstituteUID from desktop files
  (bnc#540627)

-------------------------------------------------------------------
Thu Jul 21 15:15:51 CEST 2011 - locilka@suse.cz

- Fixed SuSEfirewall2 config library: By default any unassigned
  network interface is automatically assigned to the external
  firewall zone (bnc#547309).
- Fixed CWM library for opening ports in firewall not to list any
  empty strings returned by network module, just interface names
  (bnc#547309).
- 2.21.5

-------------------------------------------------------------------
Mon Jul 18 08:26:12 CEST 2011 - jsrain@suse.cz

- fixed typo (bnc#702662)

-------------------------------------------------------------------
Tue Jun 28 13:50:16 UTC 2011 - lslezak@suse.cz

- Suppress decimal zeroes for kB sizes (e.g. display "743 kB"
  instead of "743.00 kB") (bnc#495045)
- 2.21.4

-------------------------------------------------------------------
Thu Jun 23 15:28:19 UTC 2011 - lslezak@suse.cz

- read GPG keys in UTF-8 locale to properly read non-ASCII
  characters, UTF-8 characters caused SLMS webyast module crashing
  (bnc#696312)
- 2.21.3

-------------------------------------------------------------------
Thu Jun 23 09:48:12 UTC 2011 - lslezak@suse.cz

- Fixed abort callback to abort installation completely
  (bnc#673629)
- 2.21.2

-------------------------------------------------------------------
Tue Jun 21 15:39:34 CEST 2011 - locilka@suse.cz

- Fixed group desktop files by adding Exec=/sbin/yast2 (BNC#470482)

-------------------------------------------------------------------
Thu Jun 16 17:40:28 CEST 2011 - tgoettlicher@suse.de

- Fixed crushed progress bar (bnc #675443)
- Version bump
- 2.21.1

-------------------------------------------------------------------
Thu Jun 16 14:55:22 CEST 2011 - locilka@suse.cz

- Fixed regexp in Custom broadcast definition in
  SuSEFirewallExpertRules (BNC #676972).
- 2.20.15

-------------------------------------------------------------------
Thu May 19 14:40:07 CEST 2011 - mvidner@suse.cz

- Don't assume YaST has crashed (and scare the user with a pop-up)
  simply if a YCP script returns false (bnc#645434).
- 2.20.14

-------------------------------------------------------------------
Wed Mar 16 10:46:07 CET 2011 - tgoettlicher@suse.de

- Fixed dependencies (bnc #667938)
- 2.20.13

-------------------------------------------------------------------
Tue Feb  8 16:37:35 CET 2011 - jsrain@suse.cz

- do not define splash screen resolution to mkinitrd if boot splash
  is not installed (bnc#670225)
- 2.20.12

-------------------------------------------------------------------
Wed Jan 19 13:49:18 CET 2011 - jsrain@suse.cz

- adaptations for unattended migration (fate#310481)
- 2.20.11

-------------------------------------------------------------------
Tue Jan 18 16:37:53 CET 2011 - aschnell@suse.de

- call snapper from yast2 script

-------------------------------------------------------------------
Tue Jan  4 13:42:54 UTC 2011 - lslezak@suse.cz

- check PackageKit status, suggest to quit the daemon if it is
  running (bnc#659522)
- 2.20.10

-------------------------------------------------------------------
Mon Jan  3 17:25:36 UTC 2011 - lslezak@suse.cz

- fixed VLAN config type detection (wrong regexp)
- 2.20.9

-------------------------------------------------------------------
Mon Jan  3 16:49:18 UTC 2011 - lslezak@suse.cz

- don't abort when package checksum verification failes, ask to
  download the file again (bnc#657608)
- 2.20.8

-------------------------------------------------------------------
Wed Dec 22 18:58:19 CET 2010 - mzugec@suse.cz

- ifcfg-ethX.Y style config files for VLAN(fate#309240)
- 2.20.7 

-------------------------------------------------------------------
Mon Dec 20 11:27:17 CET 2010 - mzugec@suse.cz

- fate#306855: FCoE boot support
- 2.20.6 

-------------------------------------------------------------------
Tue Nov 16 15:45:30 CET 2010 - mzugec@suse.cz

- save log file into home directory by default (bnc#653601)
- 2.20.5 

-------------------------------------------------------------------
Fri Nov 12 15:42:50 CET 2010 - mzugec@suse.cz

- FileChanges: fixed testsuite 

-------------------------------------------------------------------
Fri Nov 12 11:03:58 CET 2010 - mzugec@suse.cz

- yast2 added bind-utils dependency (bnc#651893)
- 2.20.4 

-------------------------------------------------------------------
Fri Nov 12 10:23:17 CET 2010 - mzugec@suse.cz

- FileChanges: test rpm command exit value 

-------------------------------------------------------------------
Fri Nov  5 12:40:03 UTC 2010 - lslezak@suse.cz

- PackageCallbacks: removed the retry/abort/skip dialog from
  DoneProvide callback - the user is asked via MediaChange
  callback, don't ask twice when aborting.
- 2.20.3

-------------------------------------------------------------------
Tue Nov  2 15:09:00 UTC 2010 - lslezak@suse.cz

- updated to match the changed StartPackage callback signature
- 2.20.2

-------------------------------------------------------------------
Mon Oct 18 15:04:37 UTC 2010 - lslezak@suse.cz

- don't display extra error popup when a download fails, the error
  is reported later via MediaChange callback anyway (bnc#625987)
- 2.20.1

-------------------------------------------------------------------
Wed Oct 13 10:07:55 CEST 2010 - jsuchome@suse.cz

- open LongError popup instead of Error if the message is too long 
  (bnc#611596)

-------------------------------------------------------------------
Thu Oct  7 07:21:57 UTC 2010 - lslezak@suse.cz

- just log problemDeltaDownload callbacks - libzypp automatically
  tries full rpm if patch/delta cannot be downloaded, displaying 
  error popup breaks unattended installation (bnc#377569)
- 2.20.0

-------------------------------------------------------------------
Mon Jul 19 14:56:51 CEST 2010 - mzugec@suse.cz

- yast2 bash completion - show all yast modules (bnc#621848)
- thanks to Andrea Florio

-------------------------------------------------------------------
Fri Apr 30 13:32:22 CEST 2010 - jsuchome@suse.cz

- ag_anyxml: do not die on broken XML (bnc#600928)
- 2.19.13 

-------------------------------------------------------------------
Thu Apr 29 12:15:50 CEST 2010 - jsrain@suse.cz

- fixed typo (bnc#594384)

-------------------------------------------------------------------
Mon Apr 19 07:49:25 UTC 2010 - lslezak@suse.cz

- URLRecode.pm - fixed "deprecated defined(%hash)" warning
  (bnc#596920)
- 2.19.12

-------------------------------------------------------------------
Thu Apr  8 13:11:14 CEST 2010 - gs@suse.de

- yast2 start script: don't start YaST on console in UTF-8 mode
  by default and don't fix settings, but respect and trust the 
  locale ('testutf8' is removed, see bnc#556555 and bnc#436378).
- 2.19.11  

-------------------------------------------------------------------
Fri Mar 26 02:19:19 EDT 2010 - cmeng@novell.com

- Add a new category High Availability (bnc #575787)

-------------------------------------------------------------------
Mon Mar 22 09:12:32 CET 2010 - mzugec@suse.cz

- L3: autoinstallation with manual setup (bnc#568653)
- 2.19.10 

-------------------------------------------------------------------
Tue Mar 16 15:28:33 CET 2010 - jsuchome@suse.cz

- SERVICES.pm moved to webyast-services-ws (bnc#587876) 
- 2.19.9

-------------------------------------------------------------------
Wed Mar 10 16:32:25 CET 2010 - locilka@suse.cz

- Added special comments for translators to RTL languages
  (BNC #584466).

-------------------------------------------------------------------
Wed Mar 10 15:43:17 CET 2010 - mvidner@suse.cz

- Mode::test(): check getenv instead of the UI
  so that it works also in WebYaST (bnc#243624#c13).
- 2.19.8

-------------------------------------------------------------------
Wed Mar  3 23:08:31 CET 2010 - jsuchome@suse.cz

- SERVICES.pm: added support for enabling/disabling service 
- 2.19.7

-------------------------------------------------------------------
Wed Feb 17 10:09:00 CET 2010 - jsrain@suse.cz

- do not save unmodified interfaces (fate#308978)

-------------------------------------------------------------------
Thu Feb 11 16:10:40 CET 2010 - juhliarik@suse.cz

- added fix for deleting splash from initrd (bnc#292013)

-------------------------------------------------------------------
Mon Feb  8 16:13:49 CET 2010 - locilka@suse.cz

- Fixed SuSEFirewall::ActivateConfiguration to return a boolean
  value in all scenarios (BNC #577932).

-------------------------------------------------------------------
Mon Feb  8 15:23:54 CET 2010 - locilka@suse.cz

- Showing also zone of interface for 'Open Port in Firewall'
  details (BNC #483455).
- 2.19.6

-------------------------------------------------------------------
Tue Feb  2 17:20:29 CET 2010 - locilka@suse.cz

- Fixed generating unique step IDs for Wizard too keep the same
  durign one YaST run (BNC #575092).

-------------------------------------------------------------------
Mon Jan 18 14:36:37 CET 2010 - jsuchome@suse.cz

- SERVICES.pm: read descriptions (bnc#570298); get single service
  status from the Read function (bnc#570968)
- 2.19.5

-------------------------------------------------------------------
Fri Jan 15 11:44:39 CET 2010 - aschnell@suse.de

- extended Report and Popup module (needed for fate #304500)
- 2.19.4

-------------------------------------------------------------------
Thu Jan 14 17:53:48 CET 2010 - mzugec@suse.cz

- NetworkStorage: adapt functions needed for iBFT (bnc#551380)
- 2.19.3 

-------------------------------------------------------------------
Thu Jan 14 16:48:19 CET 2010 - kmachalkova@suse.cz

- Added Recommends: xdg-utils. xdg-su is now used in .desktop files
  of root-only YaST modules (bnc#540627) 
- 2.19.2

-------------------------------------------------------------------
Tue Jan 12 11:15:45 UTC 2010 - lslezak@suse.cz

- GPG.ycp - run gpg in C locale (bnc#544680)
- GPG.ycp - return success/error result in GPG::Init() and
  GPG::CreateKey() functions (bnc#544682)

-------------------------------------------------------------------
Thu Jan  7 14:26:21 CET 2010 - jsrain@suse.cz

- updated start-up script to behave correctly if QT CC is to be
  used without QT back-end (bnc#545331)

-------------------------------------------------------------------
Tue Jan  5 15:07:54 UTC 2010 - lslezak@suse.cz

- added missing UI::SetProductName() call - display the proper
  product name in help texts (using &product; macro) (bnc#535483)
- 2.19.1

-------------------------------------------------------------------
Mon Dec  7 13:03:25 CET 2009 - jsrain@suse.cz

- translate module names properly in NCurses CC (bnc#553644)

-------------------------------------------------------------------
Thu Nov 26 19:40:24 CET 2009 - locilka@suse.cz

- Fixed access rights for /etc/install.inf (bnc #500124)

-------------------------------------------------------------------
Thu Nov 26 18:10:42 CET 2009 - kmachalkova@suse.cz

- Fixed striping trailing \n from Hostname::CurrentHostname() 
  (bnc#553213)
- 2.19.0

-------------------------------------------------------------------
Thu Nov 26 07:51:09 UTC 2009 - lslezak@suse.cz

- PackageLock - use "Software Management" term consistently
  (bnc#558625)

-------------------------------------------------------------------
Thu Nov 19 16:51:55 CET 2009 - locilka@susue.cz

- REGISTERPRODUCT from content file moved to control file to
  globals->require_registration (FATE #305578)
- Extended SuSEFirewallServices module (FATE #306804)

-------------------------------------------------------------------
Tue Nov 10 10:07:01 CET 2009 - jsuchome@suse.cz

- SERVICES.pm: use ruby-bindings to read yml file (bnc#551276)

-------------------------------------------------------------------
Fri Nov  6 14:05:03 CET 2009 - jsrain@suse.cz

- issue an error message instead of trying to start YaST in
  NCurses without a terminal available (bnc#502688)

-------------------------------------------------------------------
Mon Oct 26 16:53:20 CET 2009 - mzugec@suse.cz

- NetworkPopup: display link state (FaTE#307166)
- 2.18.28 

-------------------------------------------------------------------
Wed Oct 21 15:02:15 CEST 2009 - mzugec@suse.cz

- Internet.ycp: skip interface status test in case of NM (bnc#535837)
- 2.18.27 

-------------------------------------------------------------------
Mon Oct 19 16:53:58 CEST 2009 - lslezak@suse.cz

- added explicit gpg2 Requires (bnc#544683)

-------------------------------------------------------------------
Fri Sep 25 17:52:49 CEST 2009 - mzugec@suse.cz

- separation of netmask and prefix validation in Netmask module
- 2.18.26 

-------------------------------------------------------------------
Mon Sep 14 13:46:56 CEST 2009 - mvidner@suse.cz

- YaST would not start from the GNOME menu (Unknown option -S) bnc#537470.
- 2.18.25

-------------------------------------------------------------------
Mon Sep  7 15:20:03 CEST 2009 - jsuchome@suse.cz

- package new YaPI file SERVICES.pm (fate #306696)
- 2.18.24 

-------------------------------------------------------------------
Fri Sep  4 18:29:35 CEST 2009 - kmachalkova@suse.cz

- ProductControl: support for disabling AC sub-items and sub-proposals
  (related to FaTE #303859 and bnc#534862)
- 2.18.23

-------------------------------------------------------------------
Mon Aug 10 14:12:33 CEST 2009 - mvidner@suse.cz

- save_y2logs: print usage to stderr (bnc#522842).
  This is to notify users who use "$0 > l.tgz" instead of "$0 l.tgz"

-------------------------------------------------------------------
Wed Jul 29 14:44:48 CEST 2009 - jsrain@suse.cz

- select kernel-desktop by default if exists
- 2.18.22

-------------------------------------------------------------------
Thu Jul 16 14:06:37 CEST 2009 - jsuchome@suse.cz

- Wizard.ycp: use Fancy UI for 1024x576 screen size (fate#306298)
- 2.18.21

-------------------------------------------------------------------
Thu Jul  9 13:55:26 CEST 2009 - lslezak@suse.cz

- Call UI::RecalcLayout() after changing push button label
  (bnc#510282)
- Improved automatic retry after download failure (more attepts,
  logarithmic back-off, retry download in more cases) (bnc#119813)
- 2.18.20

-------------------------------------------------------------------
Wed Jul 08 11:29:44 CEST 2009 - aschnell@suse.de

- added GetIntegerFeature() and SetIntegerFeature() to
  ProductFeatures module
- 2.18.19

-------------------------------------------------------------------
Fri Jun 19 13:01:19 CEST 2009 - jsrain@suse.cz

- removed cyclic dependency between YCP modules preventing from
  correct build
- 2.18.18

-------------------------------------------------------------------
Tue Jun 16 16:44:49 CEST 2009 - mvidner@suse.cz

- Using autodocs-ycp.ami, which contains a fix for automake 1.11.

-------------------------------------------------------------------
Thu Jun 11 18:09:25 CEST 2009 - lslezak@suse.cz

- use float::tolstring() function in String::FormatSize() and
  String::FormatSizeWithPrecision() to use the current
  locale decimal separator (bnc#372671)

-------------------------------------------------------------------
Thu Jun 11 15:55:55 CEST 2009 - jsrain@suse.cz

- Getting hostname info from /etc/HOSTNAME only if the file exists.

-------------------------------------------------------------------
Wed Jun  3 12:25:28 CEST 2009 - jsrain@suse.cz

- prefer Gtk front-end when running xfce (bnc#509121)

-------------------------------------------------------------------
Mon Jun  1 11:52:53 CEST 2009 - mzugec@suse.cz

- new variable Internet::test to store status of test (bnc#506721)
- 2.18.17 

-------------------------------------------------------------------
Tue May 26 19:02:36 CEST 2009 - juhliarik@suse.cz

- added fix for problem with parsing command line (bnc#462276) 

-------------------------------------------------------------------
Fri May 22 10:47:43 CEST 2009 - mvidner@suse.cz

- yast2-completion.sh: removed <(process substitution) so that it
  works even with POSIXLY_CORRECT=1 (bnc#504844).

-------------------------------------------------------------------
Wed May 20 12:45:47 CEST 2009 - aschnell@suse.de

- moved .proc.mounts agent from yast2-installation to yast2 (bnc
  #504429)

-------------------------------------------------------------------
Tue May  5 14:18:28 CEST 2009 - jsrain@suse.cz
 
- remove all passwords from install.inf in save_y2log (bnc#500130)

-------------------------------------------------------------------
Wed Apr 29 09:15:49 CEST 2009 - lslezak@suse.cz

- media change popup - display also the URL in the short summary
  (bnc#439069)
- 2.18.15

-------------------------------------------------------------------
Tue Apr 28 15:18:49 CEST 2009 - lslezak@suse.cz

- URL.ycp - escape also non-ASCII characters in URL, added
  URLRecode.pm module (bnc#446395)
- URL.ycp - fixed processing of smb:// URLs (bnc#495109)

-------------------------------------------------------------------
Mon Apr 20 16:11:35 CEST 2009 - jsrain@suse.cz

- at start-up, check that /sys, /proc and /dev are not empty and
  prevent YaST from start if they are (bnc#450643)

-------------------------------------------------------------------
Thu Apr  9 10:04:19 CEST 2009 - lslezak@suse.cz

- PackageSystem.ycp - check nil result of Pkg::PkgCommit() call
  which indicates an error (bnc#157551)

-------------------------------------------------------------------
Wed Apr  8 11:27:13 CEST 2009 - lslezak@suse.cz

- PackageCallbacks.ycp - don't read non existing y2logRPM file
  (bnc#456446)

-------------------------------------------------------------------
Tue Apr  7 15:31:35 CEST 2009 - jreidinger@suse.cz

- Add to CWM widget for unified table CWMTable
- 2.18.14 

-------------------------------------------------------------------
Fri Apr  3 13:26:58 CEST 2009 - lslezak@suse.cz

- Do not display "No package source" popup, just log a warning
  (bnc#485587)

-------------------------------------------------------------------
Fri Apr  3 12:29:54 CEST 2009 - jsrain@suse.cz

- save_y2logs additionally collects /var/log/zypper.log and
  /var/log/pk_backend_zypp

-------------------------------------------------------------------
Wed Mar 25 16:41:53 CET 2009 - lslezak@suse.cz

- Fixed layout of the authentication popup

-------------------------------------------------------------------
Tue Mar 17 20:05:45 CET 2009 - lslezak@suse.cz

- moved functions RunCommandWithTimeout() and RunDumbTimeout()
  from SourceManager.ycp to Misc.ycp

-------------------------------------------------------------------
Tue Mar 17 12:42:56 CET 2009 - jsrain@suse.cz

- fixed typo (bnc #483915)
- report when GTK UI is wanted but not installed (bnc #472448)

-------------------------------------------------------------------
Mon Mar 16 10:03:31 CET 2009 - ug@suse.de

- docu for Popup::ShowTextTimed fixed

-------------------------------------------------------------------
Fri Mar 06 12:15:09 CET 2009 - aschnell@suse.de

- added Event.ycp to easy use of UI events
- 2.18.13

-------------------------------------------------------------------
Fri Mar  6 09:03:14 CET 2009 - jsrain@suse.cz

- fixed textdomain

-------------------------------------------------------------------
Thu Mar  5 09:23:43 CET 2009 - jsuchome@suse.cz

- GPG.ycp: --batch option is needed for hiding password popup

-------------------------------------------------------------------
Tue Feb 24 18:24:42 CET 2009 - mzugec@suse.cz

- - NetworkInterfaces - possible to not use LABEL for aliases
(bnc#471253)
- 2.18.12 

-------------------------------------------------------------------
Tue Feb 24 14:34:50 CET 2009 - locilka@suse.cz

- Added support for `reboot_same_step return value (bnc #475650).
- 2.18.11

-------------------------------------------------------------------
Mon Feb 23 12:43:46 CET 2009 - locilka@suse.cz

- Fixing ProductControl to avoid leaving a workflow with the `auto
  result - reruns the very first dialog (bnc #468677).

-------------------------------------------------------------------
Wed Feb 18 18:05:49 CET 2009 - mzugec@suse.cz

- NetworkInterfaces.GetDeviceTypes-added bond for s390 (bnc#476490) 
- 2.18.10

-------------------------------------------------------------------
Wed Feb 18 15:37:29 CET 2009 - jsrain@suse.cz

- use PAE kernel only if there is >3GB of RAM or NX flag is present
  (bnc#467328)

-------------------------------------------------------------------
Mon Feb 16 10:45:05 CET 2009 - mzugec@suse.cz

- assign to GetInstArgs.args first map, not first argument (bnc#475169)
- 2.18.9 

-------------------------------------------------------------------
Thu Feb 12 12:52:47 CET 2009 - coolo@suse.de

- add dummy Exec line to the group desktop files to shutup kbuildsycoca
- 2.18.8

-------------------------------------------------------------------
Fri Feb  6 12:27:50 CET 2009 - ug@suse.de

- read X-SuSE-DocTeamID from desktop files
- 2.18.7

-------------------------------------------------------------------
Fri Feb  6 10:40:17 CET 2009 - locilka@suse.cz

- InstError module moved here from yast2-installation-2.18.5
- 2.18.6

-------------------------------------------------------------------
Wed Feb 04 17:02:01 CET 2009 - aschnell@suse.de

- avoid broken pipe in scripts (bnc #467891)
- 2.18.5

-------------------------------------------------------------------
Tue Feb  3 09:27:34 CET 2009 - mvidner@suse.cz

- Fixed prefix detection if called "bash -x yast2" (bnc#458385 c12).

-------------------------------------------------------------------
Fri Jan 30 11:14:42 CET 2009 - jsrain@suse.cz

- fixed bash completion (bnc #470544)

-------------------------------------------------------------------
Wed Jan 28 11:55:29 CET 2009 - lslezak@suse.cz

- PackagesUI - removed textdomain switches

-------------------------------------------------------------------
Tue Jan 27 17:36:15 CET 2009 - locilka@suse.cz

- Added ag_freespace - SCR agent for checking free space in
  directories (mounted partitions) (bnc #460477).
- 2.18.4

-------------------------------------------------------------------
Tue Jan 27 16:35:14 CET 2009 - aschnell@suse.de

- added String::StartsWith() function
- 2.18.3

-------------------------------------------------------------------
Mon Jan 26 14:09:34 CET 2009 - mzugec@suse.cz

- new Wizard::OpenCancelOKDialog() function
- 2.18.2 

-------------------------------------------------------------------
Mon Jan 26 13:08:55 CET 2009 - locilka@suse.cz

- Fixing ProductControl to avoid leaving a workflow by with the
  `back result - reruns the very first dialog (bnc #468677).

-------------------------------------------------------------------
Thu Jan 22 18:41:41 CET 2009 - lslezak@suse.cz

- added String::FormatTime() for formatting time in seconds to
  a printable string (HH:MM:SS or MM:SS format)
- PackagesUI - added installation summary dialog (bnc#431854)
- added PKGMGR_ACTION_AT_EXIT sysconfig variable for configuring
  the default package manager behavior at exit
- 2.18.1

-------------------------------------------------------------------
Mon Jan 19 17:38:12 CET 2009 - lslezak@suse.cz

- URL.ycp - fixed parsing and building IPv6 URLs, testsuite update
  (bnc#465820)

-------------------------------------------------------------------
Tue Jan  6 12:12:09 CET 2009 - jsrain@suse.cz

- added String::RemoveShortcut to allow using widget labels in help
  texts to ensure translations are in sync (bnc #307220)
- 2.18.0

-------------------------------------------------------------------
Tue Dec 30 14:37:45 CET 2008 - lslezak@suse.cz

- use "Installed Size" label in the summary table during package
  installation (bnc#355326)
- better help text for package installation progress dialog
  (bnc#443142)

-------------------------------------------------------------------
Tue Dec 23 08:38:26 CET 2008 - lslezak@suse.cz

- CommandLine.ycp - fixed handling of multiline help texts in
  'xmlhelp' command (bnc#430848)

-------------------------------------------------------------------
Mon Dec 22 13:02:28 CET 2008 - lslezak@suse.cz

- PackageCallbacks.ycp - do not log a password in URL (bnc#460978)

-------------------------------------------------------------------
Wed Dec 17 14:35:22 CET 2008 - lslezak@suse.cz

- PackageSystem::DoInstallAndRemove() - check the system and offer
  to fix it when there are inconsistencies, do not commit the
  changes if there are unresolved dependencies (bnc#439373)

-------------------------------------------------------------------
Wed Dec 17 14:16:19 CET 2008 - locilka@suse.cz

- Escaping parameters when calling /usr/bin/genDDNSkey
  (bnc #459739)

-------------------------------------------------------------------
Mon Dec 15 13:20:41 CET 2008 - lslezak@suse.cz

- PackageSystem::DoInstallAndRemove() - reset the fixsystem solver
  flag and do not install extra (unrelated) packages (bnc#439373)
- 2.17.60

-------------------------------------------------------------------
Mon Dec  8 12:33:02 CET 2008 - jsuchome@suse.cz

- menu.ycp: do not wait for integer return value of YOU (bnc#457167)
- 2.17.59

-------------------------------------------------------------------
Fri Dec  5 15:32:57 CET 2008 - lslezak@suse.cz

- PackagesUI.ycp - properly pass the mode parameter to the packager
  widget (bnc#456472)
- 2.17.58

-------------------------------------------------------------------
Fri Dec  5 09:34:54 CET 2008 - lslezak@suse.cz

- PackageSystem::DoInstallAndRemove() - updated to API change in
  pkg-bindings (bnc#450528)
- 2.17.57

-------------------------------------------------------------------
Wed Dec  3 15:55:44 CET 2008 - kmachalkova@suse.cz

- Take translations of group and module names in ncurses CC from
  system-wide desktop_translations.mo - they are not part of YaST
  .desktop files anymore (bnc#450494) 

-------------------------------------------------------------------
Wed Dec 03 14:39:30 CET 2008 - aschnell@suse.de

- save xorg conf and log in save_y2logs
- 2.17.56

-------------------------------------------------------------------
Wed Dec  3 10:28:01 CET 2008 - lslezak@suse.cz

- PackageSystem::DoInstallAndRemove() - do not install recommended
  packages for already installed packages (bnc#445476)
- 2.17.55

-------------------------------------------------------------------
Tue Dec  2 15:18:00 CET 2008 - mzugec@suse.cz

- NetworkStorage:: for LVM detection use pvs instead of pvscan 

-------------------------------------------------------------------
Tue Dec  2 14:05:30 CET 2008 - mzugec@suse.cz

- improved rootfs on network-based disk detection (bnc#445004)
- 2.17.54 

-------------------------------------------------------------------
Mon Dec  1 11:44:18 CET 2008 - mzugec@suse.cz

- Confirm::Detection() - exception for s390 (bnc#429562) 

-------------------------------------------------------------------
Fri Nov 28 16:55:00 CET 2008 - locilka@suse.cz

- Fixed the ag_netd agent to reset the STDOUT handler to :raw just
  for itself, otherwise UTF-8 chars read from disk are broken
  (bnc #447487).
- 2.17.53

-------------------------------------------------------------------
Thu Nov 27 17:15:15 CET 2008 - locilka@suse.cz

- Fixed counting the current overall SlideShow progress status
  (bnc #449792).

-------------------------------------------------------------------
Tue Nov 25 12:38:23 CET 2008 - lslezak@suse.cz

- reverted back the kernel-maxcpus change (bnc#444658)
- 2.17.52

-------------------------------------------------------------------
Tue Nov 18 19:10:22 CET 2008 - lslezak@suse.cz

- select kernel-maxcpus on x86_64 when there are more than 128
  processors (bnc#444658)
- register AcceptUnknownGpgKey callback (bnc#445664)
- 2.17.51

-------------------------------------------------------------------
Fri Nov 14 16:26:33 CET 2008 - sh@suse.de

- Consistent behaviour for Wizard::HideAbortButton() (bnc #444176)
  Still broken usability-wise, but now broken in a consistent way
- V 2.17.50 

-------------------------------------------------------------------
Wed Nov 12 18:28:46 CET 2008 - jdsn@suse.de

- revert change to disable x11 setup on Itanium(ia64) (bnc#439612)
- 2.17.49

-------------------------------------------------------------------
Fri Nov  7 17:37:50 CET 2008 - locilka@suse.cz

- Checking downloaded files signatures (WorkflowManager)
  (bnc #409927).
- 2.17.48

-------------------------------------------------------------------
Fri Nov  7 12:40:08 CET 2008 - lslezak@suse.cz

- added URL::HidePassword() and URL::HidePasswordToken() functions
  (bnc#441944)
- 2.17.47

-------------------------------------------------------------------
Thu Nov  6 18:45:38 CET 2008 - jdsn@suse.de

- disable x11 setup on Itanium/ia64 (bnc#439612) 
- 2.17.46

-------------------------------------------------------------------
Wed Nov 05 19:14:39 CET 2008 - aschnell@suse.de

- added Integer::Clamp (also used for #429908)
- 2.17.45

-------------------------------------------------------------------
Wed Nov 05 14:25:37 CET 2008 - aschnell@suse.de

- added Integer::Min and Integer::Max (needed for bnc #429908)
- 2.17.44

-------------------------------------------------------------------
Tue Nov  4 16:02:34 CET 2008 - mzugec@suse.cz

- UI::TimeoutUserInput() instead of UI::UserInput() for Hardware 
  Detection (bnc#429562)
- 2.17.43 

-------------------------------------------------------------------
Thu Oct 30 16:44:23 CET 2008 - lslezak@suse.cz

- added .sysconfig.services agent for reading/writing
  /etc/sysconfig/services file (bnc#440243)
- 2.17.42

-------------------------------------------------------------------
Mon Oct 27 13:00:20 CET 2008 - visnov@suse.cz

- SlideShow: check stage progress against overflow 
- 2.17.41

-------------------------------------------------------------------
Mon Oct 20 17:59:57 CEST 2008 - lslezak@suse.cz

- moved PackagesUI.ycp from yast2-packager, added
  RunPackageSelector() and RunPatternSelector() functions
  (bnc#435479)
- 2.17.40

-------------------------------------------------------------------
Mon Oct 20 12:33:54 CEST 2008 - kmachalkova@suse.cz

- bash ag_showexports moved from yast2-nfs-client package here 
  (bnc#257910) 

-------------------------------------------------------------------
Thu Oct 16 15:15:02 CEST 2008 - locilka@suse.cz

- Enhancing ProductControl to show internal steps names if debug
  mode is enabled (needed for WAGON);

-------------------------------------------------------------------
Wed Oct 15 14:59:02 CEST 2008 - locilka@suse.cz

- Removing SetFocus from Popup::AnyQuestion (bnc #435399).

-------------------------------------------------------------------
Mon Oct 13 12:53:12 CEST 2008 - lslezak@suse.cz

- fixed syntax error in media change callback (bnc#434721)
- 2.17.39

-------------------------------------------------------------------
Mon Oct 13 10:37:58 CEST 2008 - locilka@suse.cz

- Used Ricardo's patch for Popup dialog layout (bnc #433183).

-------------------------------------------------------------------
Wed Oct  8 09:33:20 CEST 2008 - lslezak@suse.cz

- display "Skip Autorefresh" button instead of "Abort" when an
  error occurs during autorefresh (bnc#427017)

-------------------------------------------------------------------
Tue Oct  7 17:48:31 CEST 2008 - lslezak@suse.cz

- fixed reference markers (%1) in a popup message (bnc#432518)
- 2.17.38

-------------------------------------------------------------------
Mon Oct  6 14:38:59 CEST 2008 - locilka@suse.cz

- Module PackagesProposal extended to handle also patterns
  (bnc #431580, bnc #431503)

-------------------------------------------------------------------
Mon Oct  6 13:23:09 CEST 2008 - visnov@suse.cz

- Added icon to hardware detection confirmation (bnc #431276)
- 2.17.37

-------------------------------------------------------------------
Fri Oct  3 00:26:13 CEST 2008 - locilka@suse.cz

- Fixed Makefiles by using [[:upper:]]*.ycp where needed.
- 2.17.36

-------------------------------------------------------------------
Thu Oct  2 22:15:31 CEST 2008 - locilka@suse.cz

- Added new PackagesProposal module which provides unified API for
  YaST modules in installation that want to select resolvables for
  installation (bnc #431580).

-------------------------------------------------------------------
Thu Oct  2 14:31:38 CEST 2008 - mzugec@suse.de

- Service  - log output in case of error 

-------------------------------------------------------------------
Thu Oct  2 11:31:35 CEST 2008 - kmachalkova@suse.cz

- Hostname.ycp: Improved FQDN lookup - read /etc/HOSTNAME and use 
  'linux.site' if all else fails (bnc#429792) 

-------------------------------------------------------------------
Wed Oct  1 17:07:00 CEST 2008 - visnov@suse.cz

- Show old action logs when rebuilding slideshow dialog (bnc #431261)

-------------------------------------------------------------------
Tue Sep 30 15:27:45 CEST 2008 - tgoettlicher@suse.de

- Fixed forgotten unregister from agent

-------------------------------------------------------------------
Mon Sep 29 16:52:39 CEST 2008 - visnov@suse.cz

- updated man page with exit codes
- save also zypp history in save_y2logs
- 2.17.35

-------------------------------------------------------------------
Fri Sep 29 14:55:50 CEST 2008 - tgoettlicher@suse.de

- Fixed bnc #418443: Yast modules windows have no title 
- 2.17.34

-------------------------------------------------------------------
Mon Sep 29 10:38:07 CEST 2008 - locilka@suse.cz

- Added possibility to restart YaST from any module by checking for
  /var/lib/YaST2/restart_yast (FATE #304118).
- 2.17.33

-------------------------------------------------------------------
Fri Sep 26 12:15:53 CEST 2008 - locilka@suse.cz

- Disabling firewall functions in Stage::initial (bnc #429861).
- 2.17.32

-------------------------------------------------------------------
Fri Sep 26 10:24:15 CEST 2008 - lslezak@suse.cz

- SlideShow.ycp - fixed division by zero when the installed
  packages are very small (bnc#429933)

-------------------------------------------------------------------
Thu Sep 25 17:20:38 CEST 2008 - jdsn@suse.de

- added new control center group: support (fate#303458)
- 2.17.31

-------------------------------------------------------------------
Thu Sep 25 15:03:02 CEST 2008 - lslezak@suse.cz

- reverted back the base product detection, fixed in pkg-bindings
  (bnc#413444)
- display the affected repository while importing a GPG key,
  updated GPG callbacks (bnc#370223)
- 2.17.30

-------------------------------------------------------------------
Thu Sep 25 13:30:01 CEST 2008 - locilka@suse.cz

- Fixed VNC handling in Firewall Proposal (bnc #427708).

-------------------------------------------------------------------
Tue Sep 23 11:37:32 CEST 2008 - locilka@suse.cz

- Fixed Popup::ErrorDetails (bnc #429068).
- 2.17.29

-------------------------------------------------------------------
Tue Sep 23 10:17:23 CEST 2008 - kmachalkova@suse.cz

- Added Service::Find function - return the first of the list of 
  services which is available (has init script)
  (needed for bnc#423026)
- 2.17.28

-------------------------------------------------------------------
Mon Sep 22 12:58:46 CEST 2008 - visnov@suse.cz

- don't initialize UI in SlideShow.ycp if not necessary (bnc#427345)

-------------------------------------------------------------------
Thu Sep 18 12:44:25 CEST 2008 - lslezak@suse.cz

- fixed base product detection (use /etc/products.d/baseproduct
  symlink) (bnc#413444)
- 2.17.27

-------------------------------------------------------------------
Wed Sep 17 18:51:08 CEST 2008 - locilka@suse.cz

- Handling new 'add_on_mode' key in product control file
  (bnc #427002).

-------------------------------------------------------------------
Wed Sep 17 16:14:08 CEST 2008 - locilka@suse.cz

- Fixed aborting the installation/upgrade (bnc #406401).

-------------------------------------------------------------------
Wed Sep 17 15:57:00 CEST 2008 - lslezak@suse.cz

- PackageCallbacks.ycp - fixed `ButtonBox definition (bnc#426965)

-------------------------------------------------------------------
Wed Sep 17 14:07:08 CEST 2008 - lslezak@suse.cz

- Progress.ycp - check whether widget `progress_replace_point
  exists (bnc#412453)
- display a link to Yast Bug Reporting Howto page in the "crash"
  dialog (bnc#421805)
- 2.17.26

-------------------------------------------------------------------
Tue Sep 16 17:22:42 CEST 2008 - lslezak@suse.cz

- added Service::EnabledServices() and .sysconfig.cron agent
  (access to /etc/sysconfig/cron file) (bnc#425864)
- 2.17.25

-------------------------------------------------------------------
Tue Sep 16 08:46:18 CEST 2008 - locilka@suse.cz

- Fixed ncurses menu (bnc #426507).
- 2.17.24

-------------------------------------------------------------------
Mon Sep 15 12:36:02 CEST 2008 - locilka@suse.cz

- Ignoring backslashes at ends of lines in SuSEfirewall
  configuration file (bnc #426000).
- Using one-record-perl-line style in SuSEfirewall for some
  variables to keep them human-readable (bnc #426000).

-------------------------------------------------------------------
Fri Sep 12 15:50:25 CEST 2008 - lslezak@suse.cz

- display a warning when a package installation or download error
  is ignored, suggest verification of the system (fate#303527)
- 2.17.23

-------------------------------------------------------------------
Thu Sep 11 15:35:45 CEST 2008 - jsrain@suse.cz

- require yast2-branding instead of yast2-theme (fate #301794)
- 2.17.22

-------------------------------------------------------------------
Thu Sep 11 07:55:19 CEST 2008 - jsrain@suse.cz

- merged texts from proofread

-------------------------------------------------------------------
Wed Sep 10 14:47:48 CEST 2008 - aschnell@suse.de

- allow whitespace at line-end in /etc/fstab (see bnc #401521)

-------------------------------------------------------------------
Wed Sep 10 07:24:35 CEST 2008 - lslezak@suse.cz

- fixed UI definition in MediaChange callback (incorrectly defined
  ButtonBox widget) (bnc#424349)
- 2.17.21

-------------------------------------------------------------------
Tue Sep  9 15:38:57 CEST 2008 - locilka@suse.cz

- .barexml SCR agent dropped (bnc #424263).

-------------------------------------------------------------------
Tue Sep  9 15:26:12 CEST 2008 - mzugec@suse.de

- fixed NetworkInterfaces::FreeDevice() function
- 2.17.20 

-------------------------------------------------------------------
Tue Sep  9 10:24:41 CEST 2008 - locilka@suse.cz

- Modules 'Slides' and 'SlideShow' moved here from packager.
- 2.17.19

-------------------------------------------------------------------
Mon Sep  8 10:02:12 CEST 2008 - mzugec@suse.cz

- fix for testsuite 

-------------------------------------------------------------------
Fri Sep  5 14:23:55 CEST 2008 - mzugec@suse.cz

- added support for InfiniBand network devices (fate#304870), 
  (fate#304115)
- 2.17.18 

-------------------------------------------------------------------
Thu Sep  4 17:48:02 CEST 2008 - locilka@suse.cz

- Adding question icon for ModuleLoading::Load (bnc #421002).
- Fixed Confirm module (bnc #423272).

-------------------------------------------------------------------
Thu Sep  4 14:31:14 CEST 2008 - locilka@suse.cz

- Fixing Popup YCP module to workaround a UI Syntax Error while
  using ButtonBox widget (bnc #422612).
- Checking UI::OpenDialog return value and closing the dialog only
  if successful (bnc #422612).
- 2.17.17

-------------------------------------------------------------------
Thu Sep  4 12:26:33 CEST 2008 - jsuchome@suse.cz

- InstExtensionImage.ycp: added function for unloading image;
  LoadExtension and UnLoadExtension have argument for progress text

-------------------------------------------------------------------
Thu Sep  4 10:37:53 CEST 2008 - locilka@suse.cz

- One more `ButtonBox in SignatureCheckDialogs (bnc #392171).

-------------------------------------------------------------------
Tue Sep  2 11:18:36 CEST 2008 - locilka@suse.cz

- Extended control file handling to accept 'execute' module
  parameter to be called instead of 'name'/inst_'name'
  (BNC #401319).
- 2.17.16

-------------------------------------------------------------------
Thu Aug 28 11:55:05 CEST 2008 - locilka@suse.cz

- Adapted Popup, Confirm, CWM, ALog, GPGWidgets, NetworkPopup,
  PackageCallbacks, SignatureCheckDialogs, FileChanges, Initrd,
  and ModuleLoading libraries to use new YButtonBox widget
  (FATE #303446).
- Adjusted RPM dependencies.
- 2.17.15

-------------------------------------------------------------------
Wed Aug 27 10:03:54 CEST 2008 - jsrain@suse.cz

- added configuration files changes tracking in SNV as preview

-------------------------------------------------------------------
Mon Aug 25 14:10:23 CEST 2008 - ug@suse.de

- post-patterns for autoyast added
- 2.17.14

-------------------------------------------------------------------
Fri Aug 22 10:18:51 CEST 2008 - jsrain@suse.cz

- remove 'usbhid' from blacklisted modules for initrd (bnc #398420)

-------------------------------------------------------------------
Wed Aug 20 12:46:23 CEST 2008 - ug@suse.de

- fixed the Linuxrc::SaveInstallInf function to copy the 
  install.inf
- 2.17.13

-------------------------------------------------------------------
Tue Aug 19 15:55:31 CEST 2008 - mvidner@suse.cz

- Use zenity or kdialog instead of xmessage if available, for
  accessibility (bnc#418032, bnc#343903).

-------------------------------------------------------------------
Mon Aug 18 13:05:54 CEST 2008 - jsrain@suse.cz

- fixed bash completion (bnc #417755)
- 2.17.12

-------------------------------------------------------------------
Tue Aug 12 17:44:57 CEST 2008 - mvidner@suse.cz

- /sbin/yast, network.scr: Fedora portability, thanks to Oracle.
- Added Distro, a module to distinguish between distributions,
  to facilitate porting YaST.

-------------------------------------------------------------------
Mon Aug 11 13:54:29 CEST 2008 - kmachalkova@suse.cz

- Hostname::Current.*: Do not split FQDN into pieces if it is of the 
  form of IP address (bnc#415109)
- CWMFirewallInterfaces: widget-exists check added
- 2.17.11

-------------------------------------------------------------------
Mon Aug 11 12:42:18 CEST 2008 - locilka@suse.cz

- Fixing PortAliases to recover from faulty data.

-------------------------------------------------------------------
Fri Aug  8 13:19:03 CEST 2008 - locilka@suse.cz

- Fixed the latest Progress patch to pass the testsuite.
- 2.17.10

-------------------------------------------------------------------
Fri Aug  8 10:28:38 CEST 2008 - jsuchome@suse.cz

- anyxml agent documentation added to anyxml.scr (bnc#405291) 

-------------------------------------------------------------------
Wed Aug  6 14:23:14 CEST 2008 - tgoettlicher@suse.de

- Fixed bnc #413516: HideBackButton() always hides back button
  in wizard

-------------------------------------------------------------------
Wed Aug  6 10:34:07 CEST 2008 - locilka@suse.cz

- Converting old built-in allowed services configuration in
  firewall to services defined by packages (bnc #399217).

-------------------------------------------------------------------
Wed Jul 30 11:53:35 CEST 2008 - lslezak@suse.cz

- PackageLock::Connect() - display more details about owner of the
  zypp lock (bnc#280537)

-------------------------------------------------------------------
Fri Jul 25 16:00:44 CEST 2008 - mzugec@suse.cz

- support for tunnel devices in NetworkInterfaces (FaTE#302184)
- 2.17.9

-------------------------------------------------------------------
Tue Jul 22 20:12:41 CEST 2008 - locilka@suse.cz

- Added new DnsServerAPI::GetReverseIPforIPv6 function.
- 2.17.8

-------------------------------------------------------------------
Thu Jul 17 12:25:25 CEST 2008 - jsuchome@suse.cz

- ag_anyxml: return every value as string (bnc#409491) 

-------------------------------------------------------------------
Wed Jul 16 18:41:13 CEST 2008 - locilka@suse.cz

- Support for conflicting services has been dropped from
  SuSEFirewall* modules (replaced by services defined by packages).

-------------------------------------------------------------------
Tue Jul 15 13:37:09 CEST 2008 - locilka@suse.cz

- Fixed Linuxrc::SaveInstallInf function to really copy the
  /etc/install.inf at the end of the installation.
- Fixed ycpdoc warnings for SuSEFirewall*.ycp (added/fixed docu.)

-------------------------------------------------------------------
Fri Jul 11 11:11:11 CEST 2008 - locilka@suse.cz

- Unified icons in Popup library using Icon library.
- Extended Icon library with 'question' icon.
- 2.17.7

-------------------------------------------------------------------
Thu Jul 10 19:02:22 CEST 2008 - mvidner@suse.cz

- CWMTab: Added a nesting stack (bnc#406138); added LastTab() so
  that some modules continue to work (bnc#134386).

-------------------------------------------------------------------
Wed Jul  9 15:22:52 CEST 2008 - locilka@suse.cz

- Making ProductControl::InitAutomaticConfiguration public to make
  it possible to call it directly from first stage installation
  worker (bnc #404122).

-------------------------------------------------------------------
Tue Jul  8 11:28:39 CEST 2008 - locilka@suse.cz

- By default, firewall packages are just checked whether they are
  installed. CWM Firewall Interfaces does not offer to install them
  (bnc #388773).
- 2.17.6

-------------------------------------------------------------------
Mon Jul  7 17:05:37 CEST 2008 - locilka@suse.cz

- Dropped deprecated functions from Wizard module:
  ReplaceNextButton, ReplaceBackButton, ReplaceAbortButton.
- Added more documentation (examples).

-------------------------------------------------------------------
Sun Jul  6 22:18:42 CEST 2008 - mzugec@suse.de

- possibility to disable FileChanges popup (bnc#383718)

-------------------------------------------------------------------
Tue Jul  1 17:43:02 CEST 2008 - mzugec@suse.de

- new function is NetworkService::Networkv6Running()
- rewrite IP/PREFIXLEN for aliases in NetworkInterfaces
- 2.17.5 

-------------------------------------------------------------------
Fri Jun 27 10:53:23 CEST 2008 - lslezak@suse.cz

- adapted to the new patch messages and patch scripts callbacks
  (bnc#401220)
- 2.17.4

-------------------------------------------------------------------
Thu Jun 19 11:05:22 CEST 2008 - aschnell@suse.de

- added Integer::RangeFrom, Integer::IsPowerOfTwo and Integer::Sum
- 2.17.3

-------------------------------------------------------------------
Wed Jun 18 12:42:14 CEST 2008 - mzugec@suse.de

- moved DnsServerAPI testsuites to yast2-dns-server
- 2.17.2

-------------------------------------------------------------------
Wed Jun 18 10:19:41 CEST 2008 - mzugec@suse.de

- use PREFIXLEN in NetworkInterfaces
- fixed testsuites (added IPv6 tests)
- 2.17.1

-------------------------------------------------------------------
Mon Jun 16 12:42:24 CEST 2008 - locilka@suse.cz

- Added "ellipsis" to the "Firewall Details" generic button
  (bnc #395433).

-------------------------------------------------------------------
Fri Jun 13 16:57:42 CEST 2008 - aschnell@suse.de

- added Integer.ycp module with Range function
- 2.17.0

-------------------------------------------------------------------
Fri Jun 13 15:02:15 CEST 2008 - locilka@suse.cz

- Opening fallback ports in case of SSH and / or VNC installation
  when firewall services (defined by packages) are not installed
  (bnc #398855).
- DnsServerAPI testsuites moved here from yast2-dns-server.
- Adjusted RPM dependencies (Conflicts: yast2-dns-server < 2.17.0).

-------------------------------------------------------------------
Wed Jun 11 12:01:02 CEST 2008 - locilka@suse.cz

- All SUSEFirewallServices were dropped, since now we only support
  services defined by packages.

-------------------------------------------------------------------
Mon Jun  9 16:52:24 CEST 2008 - mzugec@suse.cz

- DnsServerApi.pm moved from dns-server (bnc#392606)

-------------------------------------------------------------------
Fri Jun  6 17:27:09 CEST 2008 - mzugec@suse.cz

- installation onto nfs - STARTMODE='nfsroot' (bnc#397410)

-------------------------------------------------------------------
Fri Jun  6 12:50:02 CEST 2008 - locilka@suse.cz

- Fixed Progress stages layout, stage-mark has a reseved space now
  (bnc #395752).
- Using 'rpmqpack' in PackageSystem::PackageInstalled because it is
  a way faster than 'rpm' itself.

-------------------------------------------------------------------
Wed Jun  4 16:32:13 CEST 2008 - lslezak@suse.cz

- added PackageLock::Connect() - similar to PackageLock::Check()
  but [Abort] is always displayed and [Continue] is optional
  (bnc#293356)

-------------------------------------------------------------------
Tue Jun  3 16:49:06 CEST 2008 - locilka@suse.cz

- Always calling NetworkInterfaces::Read in SuSEFirewall::Read
  (bnc #396646)

-------------------------------------------------------------------
Fri May 23 12:23:25 CEST 2008 - jsrain@suse.cz

- adjusted button handling in CWM (bnc#392983)
- 2.16.71

-------------------------------------------------------------------
Thu May 22 15:53:55 CEST 2008 - lslezak@suse.cz

- Added Product::ReadProducts() to explicitly read products from
  the package manager (bnc#390738)
- 2.16.70

-------------------------------------------------------------------
Thu May 22 10:56:19 CEST 2008 - mzugec@suse.cz

- test if disk is network based in NetworkStorage (bnc#384420)
- 2.16.69

-------------------------------------------------------------------
Tue May 20 13:51:55 CEST 2008 - locilka@suse.cz

- Updated SuSEfirewall2 service-translations (generated from PDB).

-------------------------------------------------------------------
Fri May 16 16:40:22 CEST 2008 - jsrain@suse.cz

- added categories Settings and System into desktop file
  (bnc #382778)

-------------------------------------------------------------------
Fri May 16 16:27:19 CEST 2008 - sh@suse.de

- Fixed bnc #374704: Missing wizard icons
  Now providing a default icon until the YCP app sets one
- V 2.16.68

-------------------------------------------------------------------
Wed May 14 09:47:19 CEST 2008 - jsrain@suse.cz

- propagate the yast2 --gtk and --qt switches from control center
  to running individual modules (bnc #389714)
- 2.16.67

-------------------------------------------------------------------
Tue May 13 13:49:40 CEST 2008 - mzugec@suse.cz

- isDiskOnNetwork::NetworkStorage added test for nfs (bnc#384420)
- 2.16.66

-------------------------------------------------------------------
Tue May 13 12:41:55 CEST 2008 - lslezak@suse.cz

- PackageSystem::EnsureSourceInit() - do not display "No package
  source defined" when installing from liveCD (bnc#389688)
- 2.16.65

-------------------------------------------------------------------
Mon May 12 13:42:11 CEST 2008 - mvidner@suse.cz

- Report::{Long,}{Message,Warning,Error}: log the text before popping
  up a dialog so that eager bug reporters have the last message in the
  log (bnc#381594#c15).

-------------------------------------------------------------------
Fri May 09 12:19:58 CEST 2008 - aschnell@suse.de

- Fixed keyboard on PPC during installation (bnc #387567)
- 2.16.64

-------------------------------------------------------------------
Fri May  9 10:03:05 CEST 2008 - locilka@suse.cz

- Fixed TSIG key generation (bnc #387099).
- 2.16.63

-------------------------------------------------------------------
Wed May  7 09:52:21 CEST 2008 - lslezak@suse.cz

- Progress:: store the current values correctly when a nested
  progress is started

-------------------------------------------------------------------
Mon May  5 14:52:54 CEST 2008 - mvidner@suse.cz

- Pass client arguments as literal strings, not YCP values.
  It broke for "/tmp/windomain\theuser-tmpdir" (bnc#382883).
- Fixed the bnc#382216 fix for non-/usr prefix.
- 2.16.62

-------------------------------------------------------------------
Fri May  2 14:07:24 CEST 2008 - lslezak@suse.cz

- Mode::test(), PakageCallbacks - do not call UI:: functions in
  command line mode (do not initialize UI) (another fix for
  bnc#374259)
- 2.16.61

-------------------------------------------------------------------
Wed Apr 30 12:02:38 CEST 2008 - lslezak@suse.cz

- Product.ycp - properly set 'name' and 'short_name' (bnc#368104)

-------------------------------------------------------------------
Tue Apr 29 15:26:54 CEST 2008 - lslezak@suse.cz

- moved ag_content agent (.content_file path) from yast2-instserver
  package here so it can be shared by yast2-instserver and
  yast2-product-creator (bnc#339126)
- 2.16.60

-------------------------------------------------------------------
Mon Apr 28 15:35:47 CEST 2008 - lslezak@suse.cz

- Abort completete autorefresh when [Abort] is pressed after
  a download problem (bnc #382377)
- 2.16.59

-------------------------------------------------------------------
Fri Apr 25 11:18:24 CEST 2008 - lslezak@suse.cz

- do not use UI:: call while importing PackageCallbaks module
  (initializes UI even in command line mode) (bnc#374259)
- 2.16.58

-------------------------------------------------------------------
Thu Apr 24 09:55:15 CEST 2008 - jsuchome@suse.cz

- added missing anyxml.scr
- 2.16.57

-------------------------------------------------------------------
Wed Apr 23 14:59:43 CEST 2008 - locilka@suse.cz

- Fixing CWMFirewallInterfaces to appropriately handle interfaces
  in unprotected internal zone (bnc #382686).
- 2.16.56

-------------------------------------------------------------------
Wed Apr 23 13:27:18 CEST 2008 - mvidner@suse.cz

- Make the yast2 script work even with trailing slashes in $PATH
  (bnc#382216).

-------------------------------------------------------------------
Wed Apr 23 11:50:23 CEST 2008 - lslezak@suse.cz

- PackageSystem.ycp - do not initialize the package callbacks,
  they are already initialized in PackageCallbacks constructor
- Product.ycp - do not initialize the package manager, read the
  installed product from /etc/SuSE-relase file instead (bnc#380652)
- 2.16.55

-------------------------------------------------------------------
Tue Apr 22 15:15:59 CEST 2008 - jsrain@suse.cz

- rename MODLIST variable to YAST_MODLIST to prevent conflicts
  with zypper (bnc #382097)

-------------------------------------------------------------------
Mon Apr 21 12:20:01 CEST 2008 - jsrain@suse.cz

- fixed CWM testsuite
- 2.16.54

-------------------------------------------------------------------
Fri Apr 18 15:29:46 CEST 2008 - lslezak@suse.cz

- Kernel.ycp - check XEN detection result for nil, nil means XEN
  was not found

-------------------------------------------------------------------
Thu Apr 17 20:31:39 CEST 2008 - locilka@suse.cz

- Using `InputFiled instead of obsolete `TextEntry (in CWM).
- Adjusted CWM testsuite.
- 2.16.53

-------------------------------------------------------------------
Wed Apr 16 13:30:31 CEST 2008 - kmachalkova@suse.cz

- Wizard.ycp: Generic tree dialog introduced - left help panel
  might be removed, but menu tree must stay (FaTE #303291 related)

-------------------------------------------------------------------
Tue Apr 15 11:13:04 CEST 2008 - lslezak@suse.cz

- PackageCallbacks.ycp - added RegisterEmptyProgressCallbacks() and
  RestorePreviousProgressCallbacks() functions for disabling and
  restoring progress callbacks (bnc#377919)
- 2.16.52

-------------------------------------------------------------------
Mon Apr 14 16:42:44 CEST 2008 - sh@suse.de

- Open wizard dialogs with `opt(`wizardDialog) in Wizard.ycp
- V 2.16.51

-------------------------------------------------------------------
Mon Apr 14 14:16:55 CEST 2008 - lslezak@suse.cz

- Products.ycp - the target and the sources must be initialized
  and the solver must be run to obtain the list of installed
  products (bnc #368104)

-------------------------------------------------------------------
Mon Apr 14 11:44:17 CEST 2008 - locilka@suse.cz

- Enhanced firewall-services translations script to generate a bit
  more usefule output for translators.

-------------------------------------------------------------------
Mon Apr 14 08:49:05 CEST 2008 - jsrain@suse.cz

- regenerated yast2-services-translations (bnc #373969)
- 2.16.50

-------------------------------------------------------------------
Sun Apr 13 14:42:01 CEST 2008 - aschnell@suse.de

- refactoring and fixing LogView.ycp (bnc #371983)
- 2.16.49

-------------------------------------------------------------------
Fri Apr 11 18:38:02 CEST 2008 - locilka@suse.cz

- New Wizard::OpenOKDialog() (FATE #120373).

-------------------------------------------------------------------
Fri Apr 11 10:50:20 CEST 2008 - mvidner@suse.cz

- FileChanges::FileChangedFromPackage: fixed to actually consider the
  file parameter

-------------------------------------------------------------------
Thu Apr 10 13:55:25 CEST 2008 - kmachalkova@suse.cz

- Hostname.ycp: new functions for retrieving current FQDN, hostname
  and domain name (for FaTE #302863)
- 2.16.48

-------------------------------------------------------------------
Thu Apr 10 10:09:20 CEST 2008 - kmachalkova@suse.cz

- Progress.ycp: use UI::GetDisplay info only when it is really
  needed, not on global level (it instantiates UI and makes CLI
  deaf-dumb in ncurses which set terminal echo to off) (bnc #374259)

-------------------------------------------------------------------
Wed Apr  9 14:57:17 CEST 2008 - jsrain@suse.cz

- use only one 'tail' command in LogView if not using grep to
  filter a log in order to avoid buffering (bnc #371983)
- 2.16.47

-------------------------------------------------------------------
Wed Apr  9 10:33:04 CEST 2008 - locilka@suse.cz

- Added support for Samba Broadcast Reply (FATE #300970).
- Updated Firewall Services translations.
- Renamed SuSEfirewall2 SCR agent to help to make SCR lazy.

-------------------------------------------------------------------
Tue Apr  8 12:14:52 CEST 2008 - lslezak@suse.cz

- call Pkg::TargetInit() in PackageSystem::EnsureTargetInit()
  to load installed packages
- only PAE version of kernel-xen is shipped (kernel-xenpae is now
  kernel-xen)

-------------------------------------------------------------------
Fri Apr  4 15:16:13 CEST 2008 - locilka@suse.cz

- Added GetInstArgs::automatic_configuration for easier handling
  of the automatic configuration process.
- InstExtensionImage changed to use new 'extend' command
  (bnc #376870).
- Function AddXenSupport doesn't change FW_FORWARD_ALWAYS_INOUT_DEV
  anymore. The whole functionality is handled by SuSEfirewall2
  itself (bnc #375482).
- 2.16.46

-------------------------------------------------------------------
Fri Apr  4 14:54:19 CEST 2008 - jsrain@suse.cz

- avoid calling PackageCallbacksInit::InitPackageCallbacks () to
  prevent testsuites of other packages from failing
- 2.16.45

-------------------------------------------------------------------
Thu Apr  3 07:53:51 CEST 2008 - lslezak@suse.cz

- fixed build (missing in -M option in Makefile.am)
- 2.16.44

-------------------------------------------------------------------
Wed Apr  2 22:10:10 CET 2008 - mzugec@suse.de

- added type "password" into CWM
- 2.16.43

-------------------------------------------------------------------
Wed Apr  2 16:31:13 CEST 2008 - lslezak@suse.cz

- moved package callbacks implementation from yast2-packager
  to yast2 (to break cyclic dependency) (fate#302296)
- 2.16.42

-------------------------------------------------------------------
Wed Apr  2 16:21:09 CEST 2008 - locilka@suse.cz

- SCR Agent for managing /etc/ssh/sshd_config has been moved here
  from yast2-sshd.
- Adjusted RPM dependencies.
- 2.16.41

-------------------------------------------------------------------
Tue Apr 01 20:49:22 CEST 2008 - aschnell@suse.de

- let String::FormatSizeWithPrecision return "1 MB" instead of
  "1024 kB" and alike
- fixed String::FormatSizeWithPrecision to return a unit for small
  values

-------------------------------------------------------------------
Tue Apr  1 09:46:44 CEST 2008 - jsrain@suse.cz

- merged texts from proofread

-------------------------------------------------------------------
Mon Mar 31 15:55:25 CEST 2008 - mvidner@suse.cz

- Don't document a feature that is unclear and was never there
  (bnc#373187).

-------------------------------------------------------------------
Wed Mar 26 16:19:46 CET 2008 - jsuchome@suse.cz

- added new anyxml agent, now using perl-XML-Simple library
  (bnc #366867)
- 2.16.40

-------------------------------------------------------------------
Wed Mar 19 17:22:30 CET 2008 - locilka@suse.cz

- anyxml agent renamed to barexml (bnc #366867)
- 2.16.39

-------------------------------------------------------------------
Wed Mar 19 15:36:55 CET 2008 - jsrain@suse.cz

- fixed efika detection (bnc #369045)

-------------------------------------------------------------------
Tue Mar 18 13:22:01 CET 2008 - locilka@suse.cz

- Changed the default value for use-automatic-configuration in
  ProductControl module, now it's false (Also because of AutoYaST).
- Better logging.
- 2.16.38

-------------------------------------------------------------------
Mon Mar 17 14:50:16 CET 2008 - aschnell@suse.de

- added LogViewCore.ycp
- added WaitForEvent to Wizard.ycp
- 2.16.37

-------------------------------------------------------------------
Mon Mar 17 12:43:32 CET 2008 - jsrain@suse.cz

- added 'StartupNotify=true' to the desktop file (bnc #304964)

-------------------------------------------------------------------
Fri Mar 14 12:26:39 CET 2008 - locilka@suse.cz

- Several changes in ProductControl modules for automatic
  configuration and easies enabling and disabling modules.
- DisabledModules and DisabledProposals were made local and acces
  to them is available via functional API only. Both for
  (fate #303396).
- 2.16.36

-------------------------------------------------------------------
Fri Mar 14 11:29:13 CET 2008 - jsrain@suse.cz

- fixed textdomain

-------------------------------------------------------------------
Wed Mar 12 17:16:20 CET 2008 - locilka@suse.cz

- Adjusted ProductControl to evaluate `accept and `ok as if it was
  `next (bnc #369846).
- 2.16.35

-------------------------------------------------------------------
Tue Mar 11 16:14:30 CET 2008 - jsrain@suse.cz

- added infrastructure to detect configuration files changed not
  by YaST and warn users about such changes possibly getting lost
  (fate #303374)

-------------------------------------------------------------------
Tue Mar 11 13:00:07 CET 2008 - lslezak@suse.cz

- improved String::FormatRateMessage() (needed for bnc #168935)
- 2.16.34

-------------------------------------------------------------------
Wed Mar  5 17:37:15 CET 2008 - lslezak@suse.cz

- register Refresh callbacks (required for FATE #30962, bnc #231745)
- 2.16.33

-------------------------------------------------------------------
Wed Mar 05 16:39:25 CET 2008 - aschnell@suse.de

- set Qt style during installation

-------------------------------------------------------------------
Wed Mar  5 15:37:35 CET 2008 - locilka@suse.cz

- Do not try to change the Wizard widget if no such widget exists
  (ncurses) reuse the Back button instead (bnc #367213).
- 2.16.31

-------------------------------------------------------------------
Tue Mar  4 13:53:43 CET 2008 - locilka@suse.cz

- Replacing obsolete ag_background with new ag_process in Service
  YCP module.
- Adjusted RPM dependencies.

-------------------------------------------------------------------
Wed Feb 27 14:38:42 CET 2008 - coolo@suse.de

- new version
- V 2.16.30

-------------------------------------------------------------------
Fri Feb 22 15:34:10 CET 2008 - jsuchome@suse.cz

- added ProductControl::EnableModule, ProductControl::DisabledModule

-------------------------------------------------------------------
Thu Feb 21 18:09:33 CET 2008 - sh@suse.de

- Added new UI packages to Requires/BuildRequires in .spec file
- No more fullscreen for sw_single (coolo's wish)
- V 2.16.29

-------------------------------------------------------------------
Mon Feb 18 20:51:30 CET 2008 - coolo@suse.de

- fix build
- 2.16.28

-------------------------------------------------------------------
Mon Feb 18 17:10:17 CET 2008 - mzugec@suse.de

- NetworkService::NetworkRunningPopup() changed to confirmation

-------------------------------------------------------------------
Mon Feb 18 14:13:07 CET 2008 - lslezak@suse.cz

- URL::Parse() - parse "dir:///" correctly

-------------------------------------------------------------------
Fri Feb 15 13:53:34 CET 2008 - jsrain@suse.cz

- added variables to define whether installing from RPM packages
  or images

-------------------------------------------------------------------
Thu Feb 14 11:59:42 CET 2008 - mzugec@suse.de

- added Confirm::RunningNetwork() for bnc#360571
- 2.16.27

-------------------------------------------------------------------
Wed Feb 13 12:15:22 CET 2008 - jsrain@suse.cz

- Defined filename of file to force update instead of installation

-------------------------------------------------------------------
Fri Feb  8 10:40:25 CET 2008 - locilka@suse.cz

- Umounts performed by InstExtensionImage use -f -l -d (force,
  lazy, free the used loop device as well).

-------------------------------------------------------------------
Thu Feb  7 15:50:24 CET 2008 - locilka@suse.cz

- Module InstExtensionImage moved here from installation.
- Added possibility to disintegrate extensions integrated by
  InstExtensionImage module.
- 2.16.26

-------------------------------------------------------------------
Wed Feb  6 16:51:28 CET 2008 - locilka@suse.cz

- Restoring buttons in ProductControl after every single client
  call to prevent from breaking the installation workflow.

-------------------------------------------------------------------
Tue Feb  5 10:36:52 CET 2008 - kmachalkova@suse.cz

- Progress.ycp: Use the presence of progress bar widget to determine
  whether some progress is running (querying progress counter is not
  enough, previous modules might have failed to reset it correctly)

-------------------------------------------------------------------
Mon Feb  4 18:07:47 CET 2008 - mzugec@suse.de

- Confirm::RunningNetwork() moved to
  NetworkService::NetworkRunningPopup()

-------------------------------------------------------------------
Fri Feb  1 13:00:18 CET 2008 - locilka@suse.cz

- Added new functions into the URL module: MakeMapFromParams and
  MakeParamsFromMap.
- Fixed deprecated find() calls in URL module.
- 2.16.25

-------------------------------------------------------------------
Mon Jan 28 16:28:34 CET 2008 - locilka@suse.cz

- Adjusted SCR agent for SuSEfirewall2 sysconfig file. Values can
  use also single quotes, not only double-quotes (bnc#327565).

-------------------------------------------------------------------
Mon Jan 28 13:14:13 CET 2008 - locilka@suse.cz

- Removing useless Wizard() calls in ProductControl to minimize the
  Wizard redrawing.

-------------------------------------------------------------------
Mon Jan 28 13:00:19 CET 2008 - aschnell@suse.de

- support Qt and Gtk frontend in startup scripts
- 2.16.24

-------------------------------------------------------------------
Sun Jan 27 21:22:06 CET 2008 - coolo@suse.de

- fixing changelog

-------------------------------------------------------------------
Thu Jan 24 15:16:44 CET 2008 - mzugec@suse.cz

- replace deprecated NetworkDevices by NetworkInterfaces
- 2.16.23

-------------------------------------------------------------------
Thu Jan 24 10:09:37 CET 2008 - lslezak@suse.cz

- Fixed testing UI::WidgetExists() call result (it can return nil,
  it must be explicitly compared to true)
- Added pre-requires for fillup into .spec file (for filling up
  sysconfig.yast2 template)
- 2.16.23

-------------------------------------------------------------------
Tue Jan 22 13:25:44 CET 2008 - lslezak@suse.cz

- Progress::New() can be called recursively - a nested progress
  can run inside the main progress (part of bug #352007)
- added wizard/doc/examples/progress_*.ycp examples how to use
  this feature
- 2.16.22

-------------------------------------------------------------------
Mon Jan 21 14:49:30 CET 2008 - locilka@suse.cz

- Disabled HTTP and HTTPS services in list of hard-coded
  SuSEfirewall2 services (replaced with services defined by pkgs).
- Disabled also SSH, DHCP server/client, NIS client.
- Function GetFilenameFromServiceDefinedByPackage has been made
  global.
- Fixed SuSEFirewall testsuite and possibly conflicting services.

-------------------------------------------------------------------
Fri Jan 18 18:04:57 CET 2008 - kmachalkova@suse.cz

- Re-enabled threading in ncurses UI (bug #164999, FaTE #301899)

-------------------------------------------------------------------
Thu Jan 17 13:15:45 CET 2008 - lslezak@suse.cz

- use `BusyIndicator widget for `tick subprogress in Progress::
  (#351933)
- register AcceptWrongDigest AcceptUnknownDigest callbacks
- 2.16.21

-------------------------------------------------------------------
Fri Jan 11 14:11:16 CET 2008 - mzugec@suse.de

- remove ocurrences of deprecated NetworkInterfaces::device_name

-------------------------------------------------------------------
Tue Jan  8 17:20:27 CET 2008 - mzugec@suse.cz

- added NetworkInterfaces module (NetworkDevices will be deprecated)
- 2.16.20

-------------------------------------------------------------------
Tue Jan  8 13:06:46 CET 2008 - jsrain@suse.cz

- disable tab-completion after -i, --install, --remove and
  -- update (#341706)

-------------------------------------------------------------------
Tue Jan  8 11:40:54 CET 2008 - kmachalkova@suse.cz

- Fixed crash when running text-mode menu as non-root user (new
  libyui throws an exception if SelectionBox entry is nil)

-------------------------------------------------------------------
Tue Jan  8 10:42:05 CET 2008 - jsrain@suse.cz

- offer possibility to define UI via cmdline parameter (#348817)

-------------------------------------------------------------------
Fri Jan  4 10:47:10 CET 2008 - lslezak@suse.cz

- Progress:: do not replace the subprocess widget, try to reuse the
  existing widget if possible (avoids screen flickering) (#350584)
- 2.16.19

-------------------------------------------------------------------
Thu Dec 13 17:47:39 CET 2007 - mzugec@suse.de

- NetworkDevices::CleanCacheRead() to reset and re-read
.sysconfig.network.ifcfg* because of network proposal (#170558)
- NetworkDevices::GetDeviceTypes() - list of netcard devices for
this architecture
- NetworkDevices::GetDevTypeDescription() moved from network module
(routines/summary device_types, routines/complex device_names)
- 2.16.18

-------------------------------------------------------------------
Mon Dec 10 12:31:44 CET 2007 - locilka@suse.cz

- Adjusted RPM dependencies:
    * Conflicts yast2-country < 2.16.3 because of moving some files
      from that package here.
    * yast2-pkg-bindings >= 2.16.5 needed already in build-time.

-------------------------------------------------------------------
Fri Dec  7 13:34:11 CET 2007 - lslezak@suse.cz

- Progress:: - added support for subprogress
  (see Progress::Subprogress*() functions)
- InitPackageCallbacks() - register Process* callbacks
- 2.16.17

-------------------------------------------------------------------
Fri Dec  7 13:22:17 CET 2007 - jsuchome@suse.cz

- country.ycp and country_long.ycp moved here from yast2-country
  to remove a dependency on yast2-country by some packages

-------------------------------------------------------------------
Fri Dec  7 11:18:01 CET 2007 - jsrain@suse.cz

- fixed validation of CWM tab widget (#346751)

-------------------------------------------------------------------
Thu Dec  6 17:36:11 CET 2007 - mzugec@suse.cz

- added vlan into device types list

-------------------------------------------------------------------
Wed Dec  5 17:32:22 CET 2007 - sh@suse.de

- Dropped obsolete --noborder option for /sbin/yast2

-------------------------------------------------------------------
Mon Dec  3 16:43:50 CET 2007 - locilka@suse.cz

- Adjusted RPM dependencies: mod_UI in yast2-core.
- Updated Progress with icons to rather use Image-Dimm support
  if available.
- Added new Icon YCP module to provide basic acces to icon files.
- Popup::ConfirmAbort now uses Icons.
- 2.16.16

-------------------------------------------------------------------
Mon Dec  3 14:24:02 CET 2007 - ug@suse.de

- XMLToYCPString added to convert an XML string to
  YCP data

-------------------------------------------------------------------
Thu Nov 29 15:35:40 CET 2007 - locilka@suse.cz

- Progress module has been extended to show icons for stages.
  Function NewProgressIcons() just extends the New() function
  with list of images to be shown.

-------------------------------------------------------------------
Thu Nov 29 13:19:11 CET 2007 - mzugec@suse.cz

- for AY Confirm::Detection popup has timeout 10 seconds (#192181)
- 2.16.15

-------------------------------------------------------------------
Tue Nov 27 19:13:03 CET 2007 - sh@suse.de

- Require yast2-core >= 2.16.10 in .spec
- 2.16.14

-------------------------------------------------------------------
Tue Nov 27 16:48:57 CET 2007 - mvidner@suse.cz

- Wizard::ShowReleaseNotesButton id is string, not any.
- 2.16.13

-------------------------------------------------------------------
Tue Nov 27 13:47:41 CET 2007 - mvidner@suse.cz

- /sbin/yast2: Factored out the y2base loop. Exit it on failure (#343258).

-------------------------------------------------------------------
Fri Nov 23 16:21:28 CET 2007 - mzugec@suse.cz

- fixed URL module for "smb" type
- 2.16.12

-------------------------------------------------------------------
Thu Nov 22 17:45:45 CET 2007 - locilka@suse.cz

- Fixed URL.ycp documentation, added some examples.

-------------------------------------------------------------------
Wed Nov 21 15:36:03 CET 2007 - mzugec@suse.cz

- title-style capitalization of GetDeviceType() (#223873)

-------------------------------------------------------------------
Tue Nov 20 10:50:24 CET 2007 - locilka@suse.cz

- Added new Internet::ShutdownAllLocalDHCPClients function
  for killing dhcpcd (#308577).

-------------------------------------------------------------------
Mon Nov 19 17:58:09 CET 2007 - kmachalkova@suse.cz

- Initialize locale variables (UTF-8 or not) properly to prevent
  displaying garbled characters in console (#335246) (thanks, mfabian
  and werner)

-------------------------------------------------------------------
Fri Nov 16 11:03:43 CET 2007 - locilka@suse.cz

- SCR agent for any_XML has been moved from yast2-packager-2.16.5
  to yast2-2.16.11 (#332187).
- Adjusted RPM dependencies.
- 2.16.11

-------------------------------------------------------------------
Fri Nov  9 12:23:00 CET 2007 - jsrain@suse.cz

- added manpage for yast (#336004)
- initialize product name during live installation properly
  (#297609)
- changed labels of software confirmation popup to Install/Cancel,
  resp. Uninstall/Cancel (#215195)
- 2.16.10

-------------------------------------------------------------------
Wed Nov  7 20:59:53 CET 2007 - mzugec@suse.cz

- added new function ListDevicesExcept(string)
- 2.16.9

-------------------------------------------------------------------
Tue Nov  6 18:22:47 CET 2007 - locilka@suse.cz

- Added new YCP module AutoinstData (which holds all data shared
  between Autoinstallation and other YaST modules) to break cyclic
  dependencies.
- Adjusted RPM dependencies.
- 2.16.8

-------------------------------------------------------------------
Mon Nov  5 11:19:38 CET 2007 - locilka@suse.cz

- Dirinstall-related global data added to Installation YCP module.
- 2.16.7

-------------------------------------------------------------------
Fri Nov  2 14:27:14 CET 2007 - locilka@suse.cz

- YCP module Internet moved from yast2-network to yast2 to remove
  RPM dependencies.
- Adjusted RPM dependencies.
- Added some more texts for firewall services defined by packages.
- Some functions from Internet were moved to newly created
  InternetDevices because of dependency on Provirer module.
- 2.16.6

-------------------------------------------------------------------
Thu Nov  1 16:44:07 CET 2007 - locilka@suse.cz

- Update/backup-related variables were moved from  Update::* to
  Installation::update_* to remove RPM dependencies.
- 2.16.5

-------------------------------------------------------------------
Wed Oct 31 13:19:42 CET 2007 - locilka@suse.cz

- installedVersion and updateVersion moved from 'Update' to
  'Installation' YCP module to remove dependencies.
- 2.16.4

-------------------------------------------------------------------
Tue Oct 30 17:24:06 CET 2007 - locilka@suse.cz

- Modules Hotplug and HwStatus moved here from yast2-installation
  to remove yast2-storage dependency on yast2-installation.
- Adjusted RPM dependencies.
- 2.16.3

-------------------------------------------------------------------
Tue Oct 23 08:10:22 CEST 2007 - jsrain@suse.cz

- kernel-bigsmp renamed to kernel-pae
- 2.16.2

-------------------------------------------------------------------
Thu Oct 11 11:52:23 CEST 2007 - locilka@suse.cz

- New function FileUtils::MD5sum.
- Merging every single workflow only once, skipping duplicate
  additional workflows even if provided by a different file name
  (#332436).
- Merging control-file texts in WorkflowManager as well (#271608).

-------------------------------------------------------------------
Thu Oct  4 16:29:01 CEST 2007 - jsrain@suse.cz

- install bigsmp kernel regardless the memory size (Fate #159006)
- 2.16.1

-------------------------------------------------------------------
Wed Oct  3 09:39:45 CEST 2007 - mvidner@suse.cz

- Do not try to package COPYRIGHT.english, it is gone from
  devtools (#299144).
- 2.16.0

-------------------------------------------------------------------
Wed Sep 26 18:06:50 CEST 2007 - kmachalkova@suse.cz

- Text-mode control center: do not show groups containing no modules
  to the user (#309452)

-------------------------------------------------------------------
Wed Sep 12 11:24:50 CEST 2007 - jsrain@suse.cz

- reverted Fate #159006 (always using bigsmp kernel if PAE detected)
  (#309468)
- 2.15.58

-------------------------------------------------------------------
Tue Sep 11 10:23:08 CEST 2007 - varkoly@suse.de

- Fixed Provides list (#309420)

-------------------------------------------------------------------
Mon Sep 10 11:41:49 CEST 2007 - locilka@suse.cz

- Fixed agent for /content file to correctly identify the key and
  the value (#305495).
- 2.15.57

-------------------------------------------------------------------
Thu Sep  6 14:30:06 CEST 2007 - tgoettlicher@suse.de

- fixed mouse cursor for links (#304679)
- 2.15.56

-------------------------------------------------------------------
Wed Sep  5 12:48:58 CEST 2007 - jsrain@suse.cz

- handle missing /usr/bin/id properly (#307375)
- 2.15.55

-------------------------------------------------------------------
Mon Sep  3 14:25:19 CEST 2007 - mvidner@suse.cz

- Mail via AutoYaST: do not omit the colon separator in /etc/aliases;
  fixed warnings about undefined variables (#304190).
- 2.15.54

-------------------------------------------------------------------
Mon Sep  3 13:08:17 CEST 2007 - lslezak@suse.cz

- added fallback for "kernel-iseries64" - use "kernel-ppc64",
  when it's not available (#302246)
- properly check whether a kernel package is available (use package
  name instead of 'provides' capability), fixed check in 'repair'
  mode (#302246, #299683)
- added Package::PackageAvailable() and Package::PackageInstaled()
  functions to check whether a package is available or installed
  (they check package name in contrast to Package::IsAvailable()
  and Package::IsInstalled() which check 'provides' capability)
- 2.15.53

-------------------------------------------------------------------
Mon Sep  3 08:24:32 CEST 2007 - mvidner@suse.cz

- Use xmessage only if y2base fails. Don't use it for harmless
  warnings (#265263#c59).
- 2.15.52

-------------------------------------------------------------------
Fri Aug 31 10:34:10 CEST 2007 - locilka@suse.cz

- Fixing evaluation of unreadable cpuflags in Kernel.ycp (#303842).
- 2.15.51

-------------------------------------------------------------------
Thu Aug 30 11:25:02 CEST 2007 - jsrain@suse.cz

- removed the -s/--style option from manpage and help (#300362)

-------------------------------------------------------------------
Thu Aug 30 10:51:17 CEST 2007 - jsrain@suse.cz

- updated list of fallback kernels (no longer kernel-smp) (#304646)
- 2.15.50

-------------------------------------------------------------------
Thu Aug 30 10:23:29 CEST 2007 - jsrain@suse.cz

- updated list of modules not to add to initrd (#298726)
- 2.15.49

-------------------------------------------------------------------
Tue Aug 28 15:54:17 CEST 2007 - mzugec@suse.cz

- add filter and log for output of NetworkDevices::List() (#303858)

-------------------------------------------------------------------
Tue Aug 28 12:12:49 CEST 2007 - locilka@suse.cz

- Fixed SuSEFirewall to better handle erroneous data from
  NetworkDevices module (#303858).

-------------------------------------------------------------------
Mon Aug 27 11:59:50 CEST 2007 - sh@suse.de

- Fixed bug #304776: save_y2logs usage message

-------------------------------------------------------------------
Fri Aug 24 13:21:57 CEST 2007 - mzugec@suse.cz

- add "ath" into "netcard" macro in NetworkDevices (#288450)
- 2.15.48

-------------------------------------------------------------------
Sun Aug 12 12:13:36 CEST 2007 - coolo@suse.de

- avoid conflicts without version

-------------------------------------------------------------------
Fri Aug 10 13:56:42 CEST 2007 - locilka@suse.cz

- Preselect "Add Online Repositories Before Installation" check-box
  in the "Installation Mode" dialog (#299207).
- 2.15.47

-------------------------------------------------------------------
Fri Aug 10 12:28:27 CEST 2007 - jsrain@suse.cz

- conflict older versions of packages which files were moved here
  from (#294054)
- 2.15.46

-------------------------------------------------------------------
Fri Aug 10 11:10:34 CEST 2007 - locilka@suse.cz

- Updated firewall-related texts for services defined by packages.

-------------------------------------------------------------------
Thu Aug  2 14:54:01 CEST 2007 - lslezak@suse.cz

- register download callbacks (#292629)
- 2.15.45

-------------------------------------------------------------------
Mon Jul 30 13:08:04 CEST 2007 - jsrain@suse.cz

- install bigsmp kernel regardless the memory size (Fate #159006)
- 2.15.42

-------------------------------------------------------------------
Thu Jul 26 10:07:51 CEST 2007 - jsrain@suse.cz

- added Provides: yast2-devel to yast2-devel-doc
- 2.15.43

-------------------------------------------------------------------
Wed Jul 25 14:46:56 CEST 2007 - locilka@suse.cz

- Renamed yast2-devel to yast2-devel-doc (FATE #302461).
- 2.15.42

-------------------------------------------------------------------
Sun Jul 22 10:02:08 CEST 2007 - mzugec@suse.de

- don't use getcfg in IsConnected function
- 2.15.41

-------------------------------------------------------------------
Wed Jul 18 16:56:45 CEST 2007 - lslezak@suse.cz

- PackageCallbacksInit.ycp - register ProgressReport callbacks
- 2.15.40

-------------------------------------------------------------------
Thu Jul 12 15:01:28 CEST 2007 - jsrain@suse.cz

- disabled rpmlint checks for .desktop files in order to build
- 2.15.39

-------------------------------------------------------------------
Wed Jul  4 11:47:40 CEST 2007 - locilka@suse.cz

- Fixed initrd testsuite
- 2.15.38

-------------------------------------------------------------------
Mon Jul  2 15:16:20 CEST 2007 - locilka@suse.cz

- Fixed adding of firewall custom rules in case of empty
  destination port but source port set (#284998).

-------------------------------------------------------------------
Thu Jun 28 21:33:42 CEST 2007 - jsrain@suse.cz

- added mode for live CD installation
- several updates for live CD installation

-------------------------------------------------------------------
Thu Jun 21 17:35:48 CEST 2007 - adrian@suse.de

- fix changelog entry order

-------------------------------------------------------------------
Wed Jun 20 11:56:36 CEST 2007 - locilka@suse.cz

- Extending Installation module to provide persistent information
  in Instalaltion Mode dialog.

-------------------------------------------------------------------
Tue Jun 19 13:02:27 CEST 2007 - kmachalkova@suse.cz

- Respect user's choice and never unset LANG (yast2-funcs)
- Do not append .UTF-8 suffix to POSIX and C locale (/sbin/yast2)
  (#285178)
- 2.15.37

-------------------------------------------------------------------
Tue Jun 19 08:28:57 CEST 2007 - locilka@suse.cz

- Allowing to go back in the installation workflow even if the
  workflow has changed. The condition must be explicitly set in
  the control file.

-------------------------------------------------------------------
Mon Jun 18 17:13:55 CEST 2007 - jsrain@suse.cz

- check patch lenght before calling substring (#283146)

-------------------------------------------------------------------
Thu Jun 14 15:57:58 CEST 2007 - kmachalkova@suse.cz

- Enable setting color theme of ncurses UI (Y2NCURSES_COLOR_THEME
  variable added to sysconfig, exported by /sbin/yast2 if defined)
  (FaTE #301893))

-------------------------------------------------------------------
Tue Jun 12 18:05:51 CEST 2007 - mzugec@suse.cz

- fixed CheckDomain function - allow "." character at the end
of domain name (suse.cz.)
- 2.15.36

-------------------------------------------------------------------
Thu Jun  7 10:14:06 CEST 2007 - lslezak@suse.cz

- speed up PackageSystem::InstallKernel() - call rpm directly
  instead of starting the package manager
- display licenses in the command line mode properly,
  fixed prompt when removing packages (#270910)

-------------------------------------------------------------------
Tue Jun  5 21:22:50 CEST 2007 - locilka@suse.cz

- Extended PackageLock::Check function to allow to 'Retry' getting
  the package management lock (#280383).

-------------------------------------------------------------------
Fri Jun  1 09:51:24 CEST 2007 - mzugec@suse.cz

- add function NetworkService::isNetworkRunning()
- NetworkStorage moved here from yast2-network
- 2.15.35

-------------------------------------------------------------------
Wed May 30 13:48:27 CEST 2007 - sh@suse.de

- Fixed bug #278790: save_y2logs complains about missing RPM DB

-------------------------------------------------------------------
Tue May 29 15:53:15 CEST 2007 - lslezak@suse.cz

- updated metadata in the sysconfig file (#278612)

-------------------------------------------------------------------
Fri May 25 10:59:56 CEST 2007 - jsrain@suse.cz

- fixed spec file (removed duplicate .desktop files translations)
- removed translations from .desktop-files (#271209)
- 2.15.34

-------------------------------------------------------------------
Mon May 21 16:04:31 CEST 2007 - kmachalkova@suse.cz

- Do not show empty xmessage window if nothing is printed to stderr
  after yast module has exited (mvidner's patch for #265263)

-------------------------------------------------------------------
Mon May 21 13:39:58 CEST 2007 - jsrain@suse.cz

- fixed chrp board detection (PPC) (#273606)
- do not check UI mode when enabling the 'Use LDAP' widget in
  service dialog (#274649)

-------------------------------------------------------------------
Thu May 17 17:57:17 CEST 2007 - lslezak@suse.cz

- Fixed testsuite for String.ycp
- 2.15.33

-------------------------------------------------------------------
Thu May 17 17:08:57 CEST 2007 - kmachalkova@suse.cz

- Do not request link state of network devices from ethtool (ask
  sysfs instead) so that yast2 does not require ethtool (#256382)

-------------------------------------------------------------------
Wed May 16 11:52:52 CEST 2007 - locilka@suse.cz

- Added checking for allowed "ssh" TCP port into
  SuSEFirewallProposal module additionaly to "service:sshd"
  (related to #274761).

-------------------------------------------------------------------
Wed May  9 13:47:10 CEST 2007 - lslezak@suse.cz

- fixed units - use "kB" instead of "KB" in strings (#270935)

-------------------------------------------------------------------
Mon May  7 14:47:41 CEST 2007 - mvidner@suse.cz

- save_y2logs: do not query the RPM database if there is none, as
  in the inst-sys (#270321).

-------------------------------------------------------------------
Fri May  4 15:28:26 CEST 2007 - locilka@suse.cz

- Added new refresh-srv-def-by-pkgs-trans.sh script that creates
  a YCP file containing translations for services defined by
  packages (FATE #30068).
- Added yast2-services-translations.ycp file with translations,
  textdomain is "firewall-services".
- Changed SuSEFirewallProposal to use new definition of services
  instead the old one from SuSEFirewallServices.
- Fixed BuildRequires (yast2-perl-bindings) after moving
  Mail-related perl modules to yast2 package.
- 2.15.32

-------------------------------------------------------------------
Thu May  3 14:44:05 CEST 2007 - varkoly@suse.de

- Add new module file MailAlias.ycp (269867 - build cycle between
  yast2-users and yast2-mail)
- 2.15.31

-------------------------------------------------------------------
Thu May  3 14:20:41 CEST 2007 - locilka@suse.cz

- Present more information to the user when calling a YaST client
  fails (#267886).

-------------------------------------------------------------------
Thu Apr 19 16:30:05 CEST 2007 - mzugec@suse.cz

- added GetIP(device) function to get first+additional addresses (#264393)
- 2.15.30

-------------------------------------------------------------------
Thu Apr 19 11:09:13 CEST 2007 - jsrain@suse.cz

- fixed path to GNOME control center (#245970)

-------------------------------------------------------------------
Wed Apr 18 08:33:37 CEST 2007 - locilka@suse.cz

- FileUtils::CheckAndCreatePatch function has been fixed not to
  turn "/" into empty string (#203363).
- 2.15.29

-------------------------------------------------------------------
Fri Apr 13 16:36:09 CEST 2007 - locilka@suse.cz

- Added 'modified' flag into SuSEFirewallServices module. This
  makes SuSEFirewall module to restart SuSEfirewall2 in case of
  changed only SuSEFirewallServices settings.

-------------------------------------------------------------------
Thu Apr 12 14:05:24 CEST 2007 - locilka@suse.cz

- Added new SetNeededPortsAndProtocols() function into
  SuSEFirewallServices module. It allows to modify services defined
  by packages described in FATE #300687.
- 2.15.28

-------------------------------------------------------------------
Thu Apr 12 13:09:40 CEST 2007 - mvidner@suse.cz

- Detect Efika board type, handle it like Pegasos (#259827).
- Fixed /sbin/yast2 to pass on the return value of y2base and of the
  control center (#263412).
- Let /sbin/yast2 redirect its output to xmessage if appropriate
  (#211392).
- 2.15.27

-------------------------------------------------------------------
Wed Apr 11 10:14:42 CEST 2007 - lslezak@suse.cz

- properly detect PV/FV Xen machine (#255217)
- 2.15.26

-------------------------------------------------------------------
Fri Apr  6 15:34:36 CEST 2007 - locilka@suse.cz

- Adding new Installation::reboot_net_settings that will point to
  a file storing current nework services settings when rebooting
  a computer during installation (#258742).
- Adding comments for Installation::* variables
- 2.15.25

-------------------------------------------------------------------
Fri Apr  6 11:18:10 CEST 2007 - lslezak@suse.cz

- register Pkg::CallbackAuthentication() callback (#190609)
- 2.15.24

-------------------------------------------------------------------
Mon Apr  2 14:15:53 CEST 2007 - jsuchome@suse.cz

- fixed restarting after Patch CD update (#259825)
- 2.15.23

-------------------------------------------------------------------
Mon Apr  2 14:11:12 CEST 2007 - lslezak@suse.cz

- register new callbacks Pkg::CallbackSourceCreateInit/Destroy()
  and Pkg::CallbackSourceReportInit/Destroy() (#251726)

-------------------------------------------------------------------
Mon Apr  2 10:59:49 CEST 2007 - locilka@suse.cz

- Changed Firewall proposal to be unified with other network
  proposals, e.g., "Firewall is enabled (disable)" (#259778).

-------------------------------------------------------------------
Fri Mar 30 08:23:46 CEST 2007 - locilka@suse.cz

- SCR agent proc_meminfo.scr moved from yast2-storage to yast2

-------------------------------------------------------------------
Thu Mar 29 15:45:49 CEST 2007 - locilka@suse.cz

- Added new WorkflowManager testsuite
- Added some debugging functions into WorkflowManager
- Changed ProductControl for easier testing

-------------------------------------------------------------------
Wed Mar 28 17:09:39 CEST 2007 - locilka@suse.cz

- Some testsuites have been moved from yast2-packager to yast2
- 2.15.22

-------------------------------------------------------------------
Wed Mar 28 15:59:03 CEST 2007 - locilka@suse.cz

- A new YCP module WorkflowManager has been created in order to
  unifys Add-On and Patterns in their possibility to influence the
  installation and configuration workflow (FATE #129).
- 2.15.21

-------------------------------------------------------------------
Fri Mar 23 12:47:17 CET 2007 - jsrain@suse.cz

- use Qt control center instead of Gtk and vice versa if the preffered
  one doesn't exist, fixed path to Gtk control center (#255745)
- fixed focus switching when changing dialogs in tree dialog (#239775)

-------------------------------------------------------------------
Wed Mar 21 16:12:54 CET 2007 - locilka@suse.cz

- Using SuSEFirewall::SuSEFirewallIsInstalled also internally in
  some SuSEFirewall functions.

-------------------------------------------------------------------
Wed Mar 21 07:50:59 CET 2007 - lslezak@suse.cz

- added hwinfo/classnames.ycp (from yast2-tune) (#253486)
- 2.15.20

-------------------------------------------------------------------
Mon Mar 19 16:37:40 CET 2007 - jsrain@suse.cz

- fixed selecting proper dialog in DialogTree in case of widget
  validation failed (#253488)

-------------------------------------------------------------------
Tue Mar 13 10:07:05 CET 2007 - jsrain@suse.cz

- added yast2-perl-bindings to Requires (#253514)

-------------------------------------------------------------------
Mon Mar 12 11:54:18 CET 2007 - mzugec@suse.cz

- sysconfig/network: use IPADDR/PREFIXLEN as default instead of NETMASK (#231997)
- 2.15.19

-------------------------------------------------------------------
Mon Mar 12 08:42:07 CET 2007 - locilka@suse.cz

- Modules 'Product' and 'Installation' (installation settings) were
  moved from 'yast2-installation' to 'yast2' to minimize
  cross-package dependencies.
- Adjusted package-conflicts.
- 2.15.18

-------------------------------------------------------------------
Fri Mar  9 08:57:01 CET 2007 - locilka@suse.cz

- Changing 'xenbr0' in SuSEfirewall2's FW_FORWARD_ALWAYS_INOUT_DEV
  to 'xenbr+' to match all XEN bridges. XEN bridge name is newly
  dependent on network interface number (#233934).

-------------------------------------------------------------------
Thu Mar  8 18:21:35 CET 2007 - jsuchome@suse.cz

- added SLPAPI.pm, Perl API for SLP agent (#238680)
- 2.15.17

-------------------------------------------------------------------
Thu Mar  8 16:57:17 CET 2007 - locilka@suse.cz

- Module GetInstArgs moved from yast2-installation to yast2, many
  clients required yast2-installation only because of this module.
- Added documentation of functions into that module.

-------------------------------------------------------------------
Thu Mar  8 16:30:09 CET 2007 - jsrain@suse.cz

- added xinetd support to the CWM service start widget

-------------------------------------------------------------------
Wed Mar  7 13:26:03 CET 2007 - jsrain@suse.cz

- build correctly URL in case of multiple leading slashes in the
  path (#179623)

-------------------------------------------------------------------
Tue Mar  6 22:25:24 CET 2007 - locilka@suse.cz

- Adding more documentation into the FileUtils module (examples).

-------------------------------------------------------------------
Tue Mar  6 13:49:56 CET 2007 - locilka@suse.cz

- When updating the SuSEfirewall2 network interfaces, consider that
  interfaces needn't be assigned to zones only by SuSEFirewall but
  also by network modules. Do not change assignments which have
  been made already.

-------------------------------------------------------------------
Mon Mar  5 10:57:48 CET 2007 - locilka@suse.cz

- fixed SuSEFirewall testsuite
- 2.15.16

-------------------------------------------------------------------
Mon Mar  5 10:42:34 CET 2007 - jsrain@suse.cz

- fixed testsuite

-------------------------------------------------------------------
Fri Mar  2 08:54:41 CET 2007 - lslezak@suse.cz

- install Xen paravirtual drivers (xen-kmp-* package) if running in
  a fully virtualized guest (#241564)
- register new yast agents when a patch or a package has been
  installed (#250179)
- 2.15.15

-------------------------------------------------------------------
Thu Mar  1 17:58:14 CET 2007 - kmachalkova@suse.cz

- Added checking for root user into ncurses menu. If the user is not
  root, show notify popup and list only the modules that do not need
  root privileges (#246015)

-------------------------------------------------------------------
Thu Mar  1 16:43:01 CET 2007 - jsuchome@suse.cz

- Added command line help text describing format of the [string]
  type options (#248201)

-------------------------------------------------------------------
Wed Feb 28 15:20:00 CET 2007 - locilka@suse.cz

- Making yast2.rpm independent on SuSEfirewall2. The package is
  checked and installed in SuSEFirewall::Read() function. If user
  decides not to install it, Firewall functionality is disabled.
  Installing the SuSEfirewall2 package is possible only on the
  running system (#245506).
- Checking for firewall definitions installed during one YaST run.
  This check is forced when something tries to use unknown service
  definition.
- Disabling possibility to configure firewall in Installation in
  Network proposal when SuSEfirewall2 package is not installed.
- Changing directory of service definitions to
  /etc/sysconfig/SuSEfirewall2.d/services (bugzilla #247352
  comment #13).

-------------------------------------------------------------------
Wed Feb 28 11:26:14 CET 2007 - lslezak@suse.cz

- ProductControl::Run() - return `abort also in the firstboot
  stage (#247552)
- 2.15.14

-------------------------------------------------------------------
Tue Feb 27 12:47:36 CET 2007 - locilka@suse.cz

- Added and fixed support for Firewall Custom Rules (FATE #100068,
  FATE #120042).
- 2.15.13

-------------------------------------------------------------------
Fri Feb 23 11:30:05 CET 2007 - lslezak@suse.cz

- error handling in Package::Available*() - return nil if no
  installation source is available (#225484)
- 2.15.12

-------------------------------------------------------------------
Mon Feb 19 14:04:18 CET 2007 - lslezak@suse.cz

- NetworkPopup - fixed NFS browsing (the same problem was
  in #71064), display scan results in a simple popup
- 2.15.11

-------------------------------------------------------------------
Fri Feb 16 12:50:35 CET 2007 - lslezak@suse.cz

- added String::FormatFilename() and URL::FormatUrl() - functions
  for removing the middle part of an URL/file name (#221163)
- 2.15.10

-------------------------------------------------------------------
Thu Feb 15 09:24:32 CET 2007 - aosthof@suse.de

- Fixed ComputePackage() in library/system/src/Kernel.ycp to be
  able to check provided kernel packages in installed system

-------------------------------------------------------------------
Thu Feb 15 07:31:47 CET 2007 - lslezak@suse.cz

- register ScanDB callbacks (#219953)
- String.ycp - functions for formatting dowload rate string
  (required for #168935)
- /sbin/yast2 - added control center switching, configurable via
  sysconfig (fate #301082) (mmeeks)
- 2.15.9

-------------------------------------------------------------------
Tue Feb 13 17:17:43 CET 2007 - mvidner@suse.cz

- ModulesConf::RunDepmod: do it also on s390 (#192120).

-------------------------------------------------------------------
Mon Feb 12 13:08:46 CET 2007 - lslezak@suse.cz

- register TrustGpgKey() callback handler (#242087, #240771)
- 2.15.8

-------------------------------------------------------------------
Mon Feb 12 11:00:53 CET 2007 - jsrain@suse.cz

- added control center switching, configurable via sysconfig
  (fate #301082) (mmeeks)

-------------------------------------------------------------------
Fri Feb  9 14:55:20 CET 2007 - mvidner@suse.cz

- Set Mode::testMode () == "testsuite" automatically when running with
  yast2-testsuite (#243624).
- Adjusted SuSEFirewall testsuite to match the current
  Mode::testMode () implementation
- 2.15.7

-------------------------------------------------------------------
Fri Feb  9 13:14:43 CET 2007 - locilka@suse.cz

- Using SCR::UnregisterAgent() instead of SCR::UnmountAgent in
  SetDesktopIcon() in Wizard.ycp (#244046).

-------------------------------------------------------------------
Thu Feb  8 16:46:18 CET 2007 - locilka@suse.cz

- Tuning firewall services defined by packages (FATE #300687).
- Added a lot of documentation and examples and comments into the
  SuSEFirewall YCP module.
- 2.15.6

-------------------------------------------------------------------
Thu Feb  8 11:06:41 CET 2007 - kmachalkova@suse.cz

- Use UI::RunInTerminal in menu.ycp for text-mode only. In all other
  cases run appropriate module in Qt(Gtk)
- 2.15.5

-------------------------------------------------------------------
Wed Feb  7 16:15:41 CET 2007 - locilka@suse.cz

- Added support for firewall services defined by packages
  (FATE #300687).
- Adjusted SuSEFirewall testsuite.

-------------------------------------------------------------------
Mon Jan 29 16:10:53 CET 2007 - mzugec@suse.de

- Internet connection test fails on s390 (#238246)
- 2.15.4

-------------------------------------------------------------------
Tue Jan 23 10:03:01 CET 2007 - jsrain@suse.cz

- use --whatprovides when quering for an installed package (#76181)

-------------------------------------------------------------------
Mon Jan 22 17:53:17 CET 2007 - mzugec@suse.cz

- 2.15.3
- #237353 - use cache to avoid multiple confirmations for the same purpose

-------------------------------------------------------------------
Fri Jan 19 10:16:05 CET 2007 - jsuchome@suse.cz

- added new API to Popup: MessageDetails, WarningDetails, ErrorDetails,
  NotifyDetails (popup with text and Details button for extra info)

-------------------------------------------------------------------
Fri Jan 19 09:09:33 CET 2007 - locilka@suse.cz

- Added two new remarkable functions GetFirewallKernelModules and
  SetFirewallKernelModules into the SuSEFirewall module. They will
  allow to open FTP service in SuSEfirewall2.
- Adjusted testsuite on Firewall

-------------------------------------------------------------------
Thu Jan 18 15:16:45 CET 2007 - kmachalkova@suse.cz

- Avoid displaying empty strings in NetworkPopup (#220813, #223498)

-------------------------------------------------------------------
Tue Jan  9 11:23:04 CET 2007 - mzugec@suse.cz

- add bond device

-------------------------------------------------------------------
Mon Jan  8 18:09:00 CET 2007 - locilka@suse.cz

- Fixed handling Y2_GEOMETRY="-geometry XxY[+OffsX+OffsY]" and
  "--geometry XxY[+OffsX+OffsY]" in /sbin/yast2 call (#232568).

-------------------------------------------------------------------
Fri Jan  5 13:20:26 CET 2007 - lslezak@suse.cz

- gpg library: fixed export of a key, export key in ASCII or
  binary format, added passphrase widget/popup, API documentation,
  example code
- 2.15.2

-------------------------------------------------------------------
Thu Jan  4 15:45:00 CET 2007 - locilka@suse.cz

- Changed y2error() to y2warning() when using default value is
  Misc::SysconfigRead() (#231744).

-------------------------------------------------------------------
Thu Dec 21 10:19:00 CET 2006 - lslezak@suse.cz

- added a gpg library - a wrapper for gpg binary (GPG.ycp),
  CWM widgets (GPGWidgets.ycp)  (initial version)

-------------------------------------------------------------------
Thu Dec 14 15:06:25 CET 2006 - lslezak@suse.cz

- added Label::SkipButton() (#228370)

-------------------------------------------------------------------
Wed Dec 13 09:11:24 CET 2006 - lslezak@suse.cz

- URL.ycp: fixed url building and checking in Estonian locale
  (use [[:alpha:]] instead of [a-z] in regexps) (#227256)
- 2.15.1

-------------------------------------------------------------------
Thu Dec  7 15:30:30 CET 2006 - lslezak@suse.cz

- menu.ycp: `restart_menu is not needed anymore (#148683)

-------------------------------------------------------------------
Tue Dec  5 11:20:10 CET 2006 - kmachalkova@suse.cz

- Adapt ncurses menu.ycp for running yast modules as separate
  processes (#148683, #221254, #222547)
- Do not change LANG and LC_CTYPE when stdin does not support
  utf8 (testutf8 returns 0) (partly #179989)
- 2.15.0

-------------------------------------------------------------------
Tue Nov 28 09:04:31 CET 2006 - jsrain@suse.cz

- fixed board detection on PPC (#223872)
- 2.14.15

-------------------------------------------------------------------
Tue Nov 21 11:16:27 CET 2006 - mvidner@suse.cz

- Implemented yast2 --remove and yast2 --update (#222757).
  (It needs yast2-packager-2.14.8 to work.)
- 2.14.14

-------------------------------------------------------------------
Tue Nov 14 10:49:04 CET 2006 - kmachalkova@suse.cz

- Better selection of fastest available network device (checking
  for cable connection and status for NICs) (#214897)
- 2.14.13

-------------------------------------------------------------------
Mon Nov 13 17:26:19 CET 2006 - locilka@suse.cz

- Tuning the previous change not to use .target.tmpdir but using
  "/var/lib/YaST2" instead.
- 2.14.12

-------------------------------------------------------------------
Mon Nov 13 14:27:39 CET 2006 - locilka@suse.cz

- Calling /sbin/SuSEfirewall2 (start|stop) instead of
  Service::Start()/Service::Stop() for SuSEfirewall2_(init && setup)
  (#215416).
- Extended testsuite of SuSEFirewall module.
- 2.14.11

-------------------------------------------------------------------
Wed Nov  8 09:44:03 CET 2006 - mvidner@suse.cz

- Resubmitting to fix the build.
- 2.14.10

-------------------------------------------------------------------
Mon Nov  6 15:20:34 CET 2006 - mzugec@suse.cz

- #177560 - fixed corrupting sysconfig files after setting locale to et_EE
- set value to boolean if contains "yes" or "no"
- 2.14.9

-------------------------------------------------------------------
Fri Nov  3 15:37:06 CET 2006 - locilka@suse.cz

- Fixed handling of missign SuSE-release files (partly #217013).

-------------------------------------------------------------------
Fri Nov  3 10:58:21 CET 2006 - mvidner@suse.cz

- Manual page: documented the command line interface (jfriedl).

-------------------------------------------------------------------
Mon Oct 30 09:29:21 CET 2006 - locilka@suse.cz

- Stopping/Starting and/or Enabling/Disabling all SuSEfirewall2
  services even if one of them fails. Partly preventing from not
  writing the new status of services (bugzilla #215416).
- Restarting firewall in SuSEFirewall::ActivateConfiguration() even
  if the configuration is not changed but there are some RPC
  services in the configuration (bugzilla #186186).
- 2.14.8

-------------------------------------------------------------------
Wed Oct 25 11:13:38 CEST 2006 - locilka@suse.cz

- Writing the client's return value to the log (ProductControl)
  for easier debugging (#214886).

-------------------------------------------------------------------
Tue Oct 24 15:50:54 CEST 2006 - lslezak@suse.cz

- .etc.policykit agent - added documentation
- fixed script callback registration

-------------------------------------------------------------------
Tue Oct 24 09:44:20 CEST 2006 - jsrain@suse.cz

- lazy initialization of list of YaST modules for bash completion
  (#212928)

-------------------------------------------------------------------
Mon Oct 23 17:14:04 CEST 2006 - lslezak@suse.cz

- added .etc.policykit agent (reads/writes
  /etc/PolicyKit/privilege.d/*.privilege files), used for
  handling powermanagement permissions (fate #301180, bug #214272)
- 2.14.7

-------------------------------------------------------------------
Wed Oct 18 15:12:08 CEST 2006 - locilka@suse.cz

- Returning `abort from ProductControl::Run in case of Abort button
  pressed during the second stage installation (FATE #300422).
- 2.14.6

-------------------------------------------------------------------
Wed Oct 18 13:47:50 CEST 2006 - kmachalkova@suse.cz

- NetworkDevices: return device type (e.g. netcard, modem,..) in
  human readable form
- NetworkPopup: display more information (besides device id also
  type, name and IP address)
- Moved NetworkPopup.ycp from library/wizard to library/network
- 2.14.5

-------------------------------------------------------------------
Mon Oct 16 16:34:58 CEST 2006 - lslezak@suse.cz

- register script callbacks (feature #100233)
- 2.14.4

-------------------------------------------------------------------
Mon Oct 16 11:23:48 CEST 2006 - mvidner@suse.cz

- /sbin/yast2: make ldd "not found" messages visible so that there is
  a hint about why a UI plugin is not working (#211392).

-------------------------------------------------------------------
Tue Oct 10 18:02:17 CEST 2006 - mvidner@suse.cz

- It is now configurable whether to use Qt or GTK GUI,
  see "man yast2" (F#301083).
- 2.14.3

-------------------------------------------------------------------
Tue Oct  3 12:38:46 CEST 2006 - jsrain@suse.cz

- reverted bigsmp kernel usage
- 2.14.2

-------------------------------------------------------------------
Mon Oct  2 16:38:20 CEST 2006 - jsrain@suse.cz

- merged texts from proofread
- install bigsmp kernel regardless the memory size
- 2.14.1

-------------------------------------------------------------------
Wed Sep 27 11:02:10 CEST 2006 - jsrain@suse.cz

- merged 10.2-only patches to SVN repository
- fixed Cell detection (#206539)
- 2.14.0

-------------------------------------------------------------------
Mon Sep 18 16:35:26 CEST 2006 - lslezak@suse.cz

- use the new source callbacks (feature #1466),
  require yast2-pkg-bindigs >= 2.13.95
- 2.13.81

-------------------------------------------------------------------
Fri Sep 15 10:02:49 CEST 2006 - mvidner@suse.cz

- Refactored Progress.ycp (but reverted the interface change).
- 2.13.80

-------------------------------------------------------------------
Wed Aug 30 16:31:11 CEST 2006 - sh@suse.de

- Added output of "rpm -qa" to save_y2logs
  upon request at all-hands meeting 2006-08-29
- 2.13.79

-------------------------------------------------------------------
Wed Aug 30 15:23:33 CEST 2006 - locilka@suse.cz

- DnsServerPunycode module moved from yast2-dns-server to yast2
  as Punycode module.
- 2.13.78

-------------------------------------------------------------------
Wed Aug 23 16:27:16 CEST 2006 - jsrain@suse.cz

- added release-specific Xvnc parameters
- 2.13.77

-------------------------------------------------------------------
Wed Aug 23 09:59:40 CEST 2006 - jsrain@suse.cz

- kernel-smp package is dropped for 10.2
- simplified kernel package detection for PPC for 10.2 (#195049)
- 2.13.76

-------------------------------------------------------------------
Tue Aug 22 19:24:18 CEST 2006 - mvidner@suse.cz

- CWM::ShowAndRun: documented disable_buttons.

-------------------------------------------------------------------
Thu Aug 17 16:40:58 CEST 2006 - jsrain@suse.cz

- initialize patch/delta RPM callbacks
- 2.13.75

-------------------------------------------------------------------
Thu Aug 10 15:25:59 CEST 2006 - locilka@suse.cz

- Moved (x)inetd agent from yast2-inetd to yast2
- 2.13.74

-------------------------------------------------------------------
Wed Aug  9 15:37:45 CEST 2006 - jsrain@suse.cz

- fixed recognizing pegasos, cell and maple boot requirements (PPC)
  (#192957)

-------------------------------------------------------------------
Wed Aug  9 14:19:23 CEST 2006 - kmachalkova@suse.cz

- Added new Address::CheckMAC() and Address::ValidMAC() functions.
- 2.13.73

-------------------------------------------------------------------
Mon Aug  7 11:07:31 CEST 2006 - locilka@suse.cz

- Added new IP::IPv4ToBits() and IP::BitsToIPv4() functions.

-------------------------------------------------------------------
Fri Aug  4 16:21:43 CEST 2006 - jsrain@suse.cz

- added mode X-version-specific paths
- 2.13.72

-------------------------------------------------------------------
Thu Aug  3 14:51:46 CEST 2006 - mvidner@suse.cz

- Start-up speed-up: don't read all desktop files to find our icon.
  Thanks to Michael Meeks for profiling.
- 2.13.71

-------------------------------------------------------------------
Wed Aug  2 16:00:12 CEST 2006 - jsrain@suse.cz

- Added more X-version-specific paths
- 2.13.70

-------------------------------------------------------------------
Wed Aug  2 10:08:50 CEST 2006 - locilka@suse.cz

- Added new module SuSEFirewallExpertRules managing expert ACCEPT
  rules of SuSEfirewall2.
- Port-ranges-related functionality in SuSEFirewall module moved
  to new module PortRanges.

-------------------------------------------------------------------
Tue Aug  1 16:10:01 CEST 2006 - jsrain@suse.cz

- Added module and data file specifying X11 paths

-------------------------------------------------------------------
Wed Jul 26 11:40:32 CEST 2006 - locilka@suse.cz

- Added new FileUtils::CheckAndCreatePath function that checks the
  current system for path existency and offers its creation if it
  doesn't exist.
- 2.13.69

-------------------------------------------------------------------
Tue Jul 25 15:50:15 CEST 2006 - jsrain@suse.cz

- fixed error popup if log of mkinitrd could not be run (#156762)
- prevent from crash in DialogTree.ycp (#191237)

-------------------------------------------------------------------
Mon Jul 24 09:42:55 CEST 2006 - locilka@suse.cz

- Fixed handling of multiline entries in the SuSEfirewall2
  sysconfig file. Newline characters were removed when joining
  multiline entries together. By now, .sysconfig.SuSEfirewall2
  returns values as it reads them, newlines are replaced with
  spaces in SuSEFirewall::Read() (#194419).

-------------------------------------------------------------------
Tue Jul 18 16:02:46 CEST 2006 - jsrain@suse.cz

- fixed handling of translated strings in control file (eg.
  congratulate string)
- 2.13.68

-------------------------------------------------------------------
Tue Jul 18 10:24:24 CEST 2006 - locilka@suse.cz

- Fixed proposal to reflect the current status better. Network
  interfaces might be assigned to the zone with 'any' in 'EXT'.
  If there are no network interfaces but SSH port is open, proposal
  informs about it (#154401).
- If there are only dial-up interfaces, SSH port can be also
  enabled and correctly informs about the current state.

-------------------------------------------------------------------
Sun Jul 16 08:54:55 CEST 2006 - olh@suse.de

- introduce a Linuxrc::display_ip and use it instead of Arch::s390
- 2.13.67

-------------------------------------------------------------------
Fri Jul 14 17:09:02 CEST 2006 - locilka@suse.cz

- Added better checking for wrong port-ranges. Invalid ones are
  stored in the configuration but ignored for firewall functions,
  such as joining port ranges.
- Joining ranges is possible only for TCP and UDP because other
  protocols don't support port ranges.
- Removing notes about NetworkManager from the SuSEFirewall
  documentation because it isn't needed to mention it there.
- 2.13.66

-------------------------------------------------------------------
Sat Jun 24 22:23:08 CEST 2006 - locilka@suse.cz

- Adding special Xen interface "xenbr0" into the
  FW_FORWARD_ALWAYS_INOUT_DEV variable in the Network Proposal in
  case of "kernel-xenpae" package installed (#154133) (Similar to
  change in 2.13.43).
- 2.13.65

-------------------------------------------------------------------
Tue Jun 13 13:27:35 CEST 2006 - jsrain@suse.cz

- fixed encoding/decoding query part of URL (#179913)
- 2.13.64

-------------------------------------------------------------------
Mon Jun 12 17:16:34 CEST 2006 - mvidner@suse.cz

- Moved cfg_security.scr from yast2-security.rpm to yast2.rpm
- Do not sit in a networked directory when reconfiguring network
  (#61055, reapplied lost fix).
- 2.13.63

-------------------------------------------------------------------
Mon Jun 12 11:48:12 CEST 2006 - locilka@suse.cz

- Do not register Signature Callbacks in case of AutoInst (#183821)
- 2.13.62

-------------------------------------------------------------------
Fri Jun  2 12:42:04 CEST 2006 - jsrain@suse.cz

- Marked global API of following modules as stable:
    ProductFeatures, WizardHW
- 2.13.61

-------------------------------------------------------------------
Thu Jun  1 14:49:53 CEST 2006 - locilka@suse.cz

- Global API or parts of these modules were marked as Stable:
    Address, Arch, Confirm, Crash, FileUtils, Hostname, HTML,
    HWConfig, IP, Label, Map, Message, Mode, Netmask, Package,
    PackageAI, PackageSystem, Popup, Report, RichText, Sequencer,
    Service, Stage, TypeRepository, URL and Wizard
- Added some more documentation into the Wizard module
- Fixing documentation of global modules (for generated docu.)
- 2.13.60

-------------------------------------------------------------------
Thu May 18 12:28:09 CEST 2006 - locilka@suse.cz

- Fixing exporting the $QT_HOME_DIR according to $user's home
  directory (#162114).
- 2.13.59

-------------------------------------------------------------------
Mon May 15 15:18:56 CEST 2006 - locilka@suse.cz

- Fixed CWMFirewallInterfaces behavior in the basic view for all
  interfaces at once. When the status of the firewall checkbox is
  changed, the current configuration is checked and possible errors
  are reported to user (#158520 c17).
- 2.13.58

-------------------------------------------------------------------
Mon May 15 12:58:42 CEST 2006 - jsrain@suse.cz

- provide more information about restart of YaST during
  installation from ProductControl (#167561)

-------------------------------------------------------------------
Thu May 11 09:23:29 CEST 2006 - lslezak@suse.cz

- select kernel-xenpae package if Xen PAE kernel is running
  (#172978)
- 2.13.57

-------------------------------------------------------------------
Wed May 10 16:30:02 CEST 2006 - locilka@suse.cz

- Added more logging into the Service.ycp module (for bug #173418)

-------------------------------------------------------------------
Thu May  4 14:15:31 CEST 2006 - jsrain@suse.cz

- read texts from control file (#170881)
- 2.13.56

-------------------------------------------------------------------
Wed May  3 17:45:59 CEST 2006 - locilka@suse.cz

- Properly handle special string 'any' in 'EXT' zone in CWM for
  firewall. Creating special functions in SuSEFirewall module for
  that (#158520).
- 2.13.55

-------------------------------------------------------------------
Tue Apr 25 20:38:04 CEST 2006 - jsrain@suse.de

- properly parse FTP URL (#166248, many others)
- 2.13.54

-------------------------------------------------------------------
Tue Apr 25 14:24:45 CEST 2006 - visnov@suse.cz

- ensure importing trusted RPM keys before initializing sources (#169121)
- 2.13.53

-------------------------------------------------------------------
Thu Apr 20 22:47:03 CEST 2006 - jsrain@suse.de

- handle installation restart with repeating last step (#167561)
- 2.13.52

-------------------------------------------------------------------
Wed Apr 19 15:02:44 CEST 2006 - jsuchome@suse.cz

- menu.ycp: check for `restart_menu possible return value (#162966)
- scripts/yast2: enable restarting curses menu
- 2.13.51

-------------------------------------------------------------------
Tue Apr 18 15:13:32 CEST 2006 - jsuchome@suse.cz

- menu.ycp: better check if menu should exit after online-update
- 2.13.50

-------------------------------------------------------------------
Fri Apr 14 19:21:11 CEST 2006 - jsrain@suse.de

- fixed handling of disabling back button (#165832)
- 2.13.49

-------------------------------------------------------------------
Fri Apr 14 14:29:17 CEST 2006 - jsuchome@suse.cz

- restart online update if there are some selected patches left to
  installation (#165540)
- 2.13.48

-------------------------------------------------------------------
Tue Apr 11 10:08:09 CEST 2006 - locilka@suse.cz

- Registering callback Pkg::CallbackAcceptFileWithoutChecksum
- 2.13.47

-------------------------------------------------------------------
Fri Apr  7 22:40:56 CEST 2006 - jsrain@suse.de

- fixed content file parser (#163702)
- 2.13.46

-------------------------------------------------------------------
Wed Apr  5 15:59:36 CEST 2006 - locilka@suse.cz

- Registered new Pkg:: callbacks
  - Pkg::CallbackAcceptUnsignedFile
  - Pkg::CallbackAcceptUnknownGpgKey
  - Pkg::CallbackImportGpgKey
  - Pkg::CallbackAcceptVerificationFailed
  - Pkg::CallbackTrustedKeyAdded
  - Pkg::CallbackTrustedKeyRemoved
- 2.13.45

-------------------------------------------------------------------
Wed Apr  5 15:09:52 CEST 2006 - sh@suse.de

- V 2.13.44
- Fixed bug #116356: save_y2logs saves into a different directory

-------------------------------------------------------------------
Wed Apr  5 11:36:03 CEST 2006 - fehr@suse.de

- changed some very verbose debug output in AsciiFile.ycp
- 2.13.43

-------------------------------------------------------------------
Wed Apr  5 11:11:44 CEST 2006 - locilka@suse.cz

- Adding special Xen interface "xenbr0" into the
  FW_FORWARD_ALWAYS_INOUT_DEV variable in the Network Proposal in
  case of "kernel-xen" package installed (#154133).

-------------------------------------------------------------------
Wed Apr  5 10:49:47 CEST 2006 - mvidner@suse.cz

- Added CWM::DisableButtons (jsuchome, #157125).

-------------------------------------------------------------------
Wed Apr  5 09:44:25 CEST 2006 - locilka@suse.cz

- Fixed wrong handling of special 'any' string in the internal
  function ArePortsOrServicesAllowed(). This part was forgotten
  from the first implementation of NetworkManager support (#162512).
- Adding FW_FORWARD_ALWAYS_INOUT_DEV variable into the Read()
  function to prepare fix for Xen handling (#154133).

-------------------------------------------------------------------
Tue Apr  4 15:31:08 CEST 2006 - locilka@suse.cz

- Added mapping for Pkg::CallbackAcceptUnsignedFile() callback
  (#162858)
- 2.13.42

-------------------------------------------------------------------
Wed Mar 29 17:04:09 CEST 2006 - mvidner@suse.cz

- Added PackageLock, a module to handle the big Zypp lock (#160319).
- 2.13.41

-------------------------------------------------------------------
Mon Mar 27 10:24:51 CEST 2006 - locilka@suse.cz

- TERM=raw -> TERM=dumb in Service::RunInitScriptWithTimeOut()

-------------------------------------------------------------------
Wed Mar 22 13:00:10 CET 2006 - locilka@suse.cz

- better testing of UTF-8 support using the testutf8 binary
  (#158001)
- 2.13.40

-------------------------------------------------------------------
Mon Mar 20 11:17:11 CET 2006 - locilka@suse.cz

- removed yast2 starting script from /usr/lib/YaST2/bin/, leaving
  it only in /sbin/ (#144237).
- replacing relative paths in /sbin/yast2 with absolute ones.
- 2.13.39

-------------------------------------------------------------------
Wed Mar 15 16:15:35 CET 2006 - jsrain@suse.de

- changed the name of kernel package on S/390 (#157605)
- 2.13.38

-------------------------------------------------------------------
Wed Mar 15 09:03:47 CET 2006 - locilka@suse.cz

- checking for testutf8 binary before running it in /sbin/yast2
  starting script (#158001)
- 2.13.37

-------------------------------------------------------------------
Mon Mar 13 14:07:54 CET 2006 - jsuchome@suse.cz

- fixed long buttons (#157420)
- 2.13.36

-------------------------------------------------------------------
Fri Mar 10 23:17:46 CET 2006 - jsrain@suse.de

- store all installation options in /etc/YaST2/Productfeatures
  (#156388)
- 2.13.35

-------------------------------------------------------------------
Fri Mar 10 17:12:00 CET 2006 - mvidner@suse.cz

- Start ncurses UI in non-threaded mode to enable spawning of
  interactive processes (like w3m for suseRegister, #150799).
- Added String::Random (#157107).
- 2.13.34

-------------------------------------------------------------------
Mon Feb 27 14:04:10 CET 2006 - lslezak@suse.cz

- Arch::is_xen0() and Arch::is_xenU() (#153235)
- 2.13.33

-------------------------------------------------------------------
Thu Feb 23 13:10:38 CET 2006 - mvidner@suse.cz

- ag_initscripts: no need to use absolute paths to awk and friends
  (#152840)
- 2.13.32

-------------------------------------------------------------------
Mon Feb 20 16:08:07 CET 2006 - mvidner@suse.cz

- Added Arch::is_laptop as a better alternative to
  Arch::has_pcmcia (#151813).
- 2.13.31

-------------------------------------------------------------------
Thu Feb 16 19:45:58 CET 2006 - olh@suse.de

- fix two typos in error path in Mode.ycp

-------------------------------------------------------------------
Tue Feb 14 17:57:57 CET 2006 - jsrain@suse.de

- added possibility to disable individual proposals
- 2.13.30

-------------------------------------------------------------------
Tue Feb 14 13:30:19 CET 2006 - olh@suse.de

- remove nubus support

-------------------------------------------------------------------
Mon Feb 13 13:06:25 CET 2006 - lslezak@suse.cz

- don't try to install kernel-*-nongpl packages
- 2.13.29

-------------------------------------------------------------------
Mon Feb 13 12:17:02 CET 2006 - locilka@suse.cz

- Killing the .background agent in the
  Service::RunInitScriptWithTimeOut function to prevent from
  undefined behavior when calling this function one by one
  without any sleep (#144891).
- Ignoring all 'skeleton' and 'skeleton.*' init scripts in the
  Rulevel editor since they are not a real init scripts.

-------------------------------------------------------------------
Mon Feb 13 09:49:13 CET 2006 - locilka@suse.cz

- Removing obsolete support for NetworkManager which have changed
  its behavior again (#149075). Changing firewall, firewall
  proposal and CWM firewall.
- 2.13.28

-------------------------------------------------------------------
Thu Feb  9 17:04:13 CET 2006 - locilka@suse.cz

- Added support for the iscsi-target (#149548) into the Firewall
  services

-------------------------------------------------------------------
Wed Feb  8 17:33:40 CET 2006 - jsrain@suse.de

- added support for localization of workflows updated from add-on
  products

-------------------------------------------------------------------
Tue Feb  7 19:33:38 CET 2006 - mvidner@suse.cz

- Use rcnetwork restart insted of rcnetwork start to handle the switch
  between ifup and NetworkManager (#148263).
- Use BuildRequires, but without openslp-devel, popt-devel.
- 2.13.27

-------------------------------------------------------------------
Thu Jan 26 09:36:21 CET 2006 - locilka@suse.cz

- Added new function String::WrapAt() to ease wrapping texts in
  dialogs and pop-up windows.
  Useful particulary for translated strings with unknown length.

-------------------------------------------------------------------
Mon Jan 23 17:36:06 CET 2006 - locilka@suse.cz

- Added new function NetworkService::ConfirmNetworkManager() to be
  called in the Read dialogs of services configuration. User has to
  confirm continuing the configuration when NetworkManager is
  enabled.
- Merged texts from proofreading.
- 2.13.26

-------------------------------------------------------------------
Mon Jan 23 17:06:18 CET 2006 - mvidner@suse.cz

- Start the network using rcnetwork start, not rcnetwork status.
  Fixes the internet test (#144829).
- 2.13.25

-------------------------------------------------------------------
Sun Jan 15 17:56:00 CET 2006 - mvidner@suse.cz

- NetworkService: use /etc/sysconfig/network/config:NETWORKMANAGER
  instead of rcnetworkmanager (#135595).
- 2.13.24

-------------------------------------------------------------------
Fri Jan 13 16:46:36 CET 2006 - jsrain@suse.cz

- hide disabled steps from installation workflow
- 2.13.23

-------------------------------------------------------------------
Fri Jan 13 15:20:02 CET 2006 - locilka@suse.cz

- Added missing function Progress::status()
  Returning whether progress 'is' on or 'off'

-------------------------------------------------------------------
Wed Jan 11 18:31:17 CET 2006 - mvidner@suse.cz

- CWMTab::CleanUp: do not reset current_tab_id, the caller may want to
  remember it for revisiting the dialog (#134386).
- Added String::NonEmpty (stringlist) and NewlineItems (string).
- Added XML::XmlError () (ug).
- 2.13.22

-------------------------------------------------------------------
Wed Jan 11 13:47:24 CET 2006 - jsrain@suse.cz

- added possibility to hide Edit button in Table/Popup
- 2.13.21

-------------------------------------------------------------------
Wed Jan 11 11:10:38 CET 2006 - locilka@suse.cz

- Fixing bug #142502
  Firewall still reported 'closed' SSH port when the Network Manager
  was used.
  Added more debugging logs.
- 2.13.20

-------------------------------------------------------------------
Mon Jan  9 17:54:49 CET 2006 - locilka@suse.cz

- Teaching SuSEFirewallProposal to work well with Network Manager
  enabled.
- 2.13.19

-------------------------------------------------------------------
Fri Jan  6 10:18:56 CET 2006 - locilka@suse.cz

- Tuning SuSEFirewall known Services
  Adding "TCP: 427" and "Broadcast: 427" to the definition of
  SLP-daemon by the feature #117 "SLP configuration module"

-------------------------------------------------------------------
Thu Jan  5 16:57:00 CET 2006 - mvidner@suse.cz

- CWM: implemented valid_chars property; added InitNull and StoreNull.
- CWM::Run: generate a fake event to allow a handler to enable/disable
  widgets before the first real UserInput takes place
- Dropped commandline.ycp, really now.
- 2.13.18

-------------------------------------------------------------------
Thu Jan  5 10:01:17 CET 2006 - locilka@suse.cz

- Adjusting environment for bugfix #129679
  Preventing Service::RunInitScript() from stuck by adding a new
  function Service::RunInitScriptWithTimeOut() using the
  .background agent
- Fixing bug #139587
  Firewall Functions IsEnabled() and IsStarted() expected that the
  firewall is not enabled or started by default in the
  installation. The [Back] button from the connection test (and
  changing firewall "enabled" to "disabled") has broken this
  expectation.

-------------------------------------------------------------------
Wed Jan  4 11:12:18 CET 2006 - visnov@suse.cz

- Dropped Require.ycp, long time obsolete library
- Dropped commandline.ycp obsolete wrapper

-------------------------------------------------------------------
Wed Jan  4 10:22:51 CET 2006 - locilka@suse.cz

- Adding Network Manager support into
        - SuSEFirewall Proposal
        - SuSEFirewall itself
        - CWM Firewall Interfaces (for other modules)
- 2.13.17

-------------------------------------------------------------------
Tue Jan  3 15:22:12 CET 2006 - visnov@suse.cz

- Show progress in command-line mode (F300349)

-------------------------------------------------------------------
Tue Jan  3 10:29:58 CET 2006 - mvidner@suse.cz

- Prevented NetworkService::Managed() from returning nil.

-------------------------------------------------------------------
Thu Dec 22 08:46:07 CET 2005 - visnov@suse.cz

- ignore .desktop comments starting with #

-------------------------------------------------------------------
Tue Dec 20 11:13:26 CET 2005 - visnov@suse.cz

- Include bash completion script
- 2.13.16

-------------------------------------------------------------------
Mon Dec 19 17:20:03 CET 2005 - mvidner@suse.cz

- Consider also NetworkManager if there are no ifcfgs during the
  firewall proposal (#139402).
- 2.13.15

-------------------------------------------------------------------
Mon Dec 19 15:34:37 CET 2005 - jsuchome@suse.cz

- merged texts from proofreading
- 2.13.14

-------------------------------------------------------------------
Wed Dec 14 16:08:39 CET 2005 - mvidner@suse.cz

- Added a bash completion script, thanks to choeger.

-------------------------------------------------------------------
Wed Dec  7 10:02:18 CET 2005 - locilka@suse.cz

- Changing firewall summary texts due to the bug/enhancement
  #119810. A bit misleading text "SSH is enabled" was changed to
  the "SSH port is open" etc. Also translatios should be now much
  more clearer.

-------------------------------------------------------------------
Tue Nov 29 14:41:40 CET 2005 - locilka@suse.cz

- Adding feature #5998 from FaTE: Port ranges
  Port ranges are supported in the whole configuration of
  SuSEFirewall2 for TCP, UDP and Broadcast. Port range has a higher
  priority than a port itsef, which means that adding a port which
  is already mentioned in some port alias will not add it again. If
  there is some port range next to the new port it will join it
  with the port range. Port ranges can be flatten when one is a
  neighbor of any other or if one covers any other. Removing a port
  from the port range will split the port range up into two port
  ranges.
- Adding port range support into port aliases
- Changing searching for port alias from grep-regexp to the
  perl-regexp (because of buggy behaviour with the 'mysql' port).
- Fixing variable types in documentation of some functions
- 2.13.13

-------------------------------------------------------------------
Thu Nov 24 12:51:20 CET 2005 - locilka@suse.cz

- Fixed the misleading documentation for GetEnableService()
  function in the SuSEFirewall module, thanks to jsmeix

-------------------------------------------------------------------
Wed Nov 23 13:41:53 CET 2005 - mvidner@suse.cz

- CWM::ProcessTerm now handles all container widgets
  (added `MarginBox, `MinWidth, `MinHeight, `MinSize).

-------------------------------------------------------------------
Wed Nov 23 12:36:26 CET 2005 - visnov@suse.cz

- 2.13.12

-------------------------------------------------------------------
Tue Nov 22 15:50:21 CET 2005 - lslezak@suse.cz

- do not log passwords (#134886)

-------------------------------------------------------------------
Wed Nov 16 15:03:58 CET 2005 - jsrain@suse.cz

- read list of modules to clone at the end of installation from
  control file

-------------------------------------------------------------------
Wed Nov 16 07:40:38 CET 2005 - lslezak@suse.cz

- Kernel.ycp - some PPC kernel RPMs have been dropped, kernel
  package selection updated (#64206)
- 2.13.11

-------------------------------------------------------------------
Tue Nov 15 18:49:54 CET 2005 - mvidner@suse.cz

- CWM:
 - added `menu_button
 - explicitly specifying an empty help produces no errors, like no_help
 - actually implemented validate_help
 - added validate_type: `function_no_popup so that the function bodies
   can be shared and only validate_help needs to differ
- CWMTab:
 - widget_names is now optional
 - generate a fake event when switching to a new tab to allow a handler
   to enabled/disable widgets before the first real UserInput takes place
 - prevent double tab initialization at tab set initialization
- 2.13.10

-------------------------------------------------------------------
Fri Nov 11 10:05:46 CET 2005 - jsrain@suse.cz

- initialize package source only if needed when installing kernel
  modules package (#132458)

-------------------------------------------------------------------
Tue Nov  8 13:37:34 CET 2005 - lslezak@suse.cz

- add %2f when the begining of FTP URL path starts with /
- 2.13.9

-------------------------------------------------------------------
Tue Nov  8 09:28:22 CET 2005 - lslezak@suse.cz

- The reserved characters can be part of URL (#96960),
  properly handle the escape sequences in parsing/building of URL
- 2.13.8

-------------------------------------------------------------------
Wed Nov  2 18:33:12 CET 2005 - mvidner@suse.cz

- CWM
 - PrepareDialog recognizes *Squash and alignment widgets.
 - "widget_names" can be omitted in ShowAndRun.
 - Added section: Widget Description Map Reference.
 - Factored out rules to format the docbook documentation.
- CWMTab
 - CreateWidget recognizes "fallback_functions" in the main map
   and the tab maps.
 - Also call "clean_up" functions for widgets inside the tabs.

-------------------------------------------------------------------
Wed Nov  2 10:54:54 CET 2005 - locilka@suse.cz

- Removing TCP port 135 from samba-server firewall definition.
- Adding "Portable Batch System (PBS)" definition into firewall
- Adding MySQL definition into firewall, enhancement #131478

-------------------------------------------------------------------
Thu Oct 27 18:14:24 CEST 2005 - mvidner@suse.cz

- CLI XML help: changed document structure, hopefully for the better.
- 2.13.7

-------------------------------------------------------------------
Fri Oct 21 16:28:01 CEST 2005 - lslezak@suse.cz

- CommandLine:: supports printing texts without trailing
  newline character (useful for progress messages); added YesNo()
  functionality for the command line mode
- Package:: supports installing packages in the command line mode
  (#91033)
- 2.13.6

-------------------------------------------------------------------
Thu Oct 20 13:14:33 CEST 2005 - jsuchome@suse.cz

- added Misc::CustomSysconfigRead for reading custom sysconfig files
- 2.13.5

-------------------------------------------------------------------
Mon Oct 10 15:38:30 CEST 2005 - mvidner@suse.cz

- Do not use modules marked with BrokenModules (#97655).
- 2.13.4

-------------------------------------------------------------------
Fri Sep 30 12:53:28 CEST 2005 - mvidner@suse.cz

- Fixed the configuration of ESCON and FICON (#82891).
- 2.13.3

-------------------------------------------------------------------
Thu Sep 29 13:44:59 CEST 2005 - visnov@suse.cz

- require yast2-hardware-detection for probing

-------------------------------------------------------------------
Tue Sep 27 11:02:16 CEST 2005 - jsrain@suse.cz

- do not prevent USB modules from being added to initrd (#66733)

-------------------------------------------------------------------
Tue Sep 27 09:56:07 CEST 2005 - lslezak@suse.cz

- Popup - display long error "as is" - escape rich text tags,
  format lines; layout fixes
- version 2.13.2

-------------------------------------------------------------------
Fri Sep 23 13:42:46 CEST 2005 - lslezak@suse.cz

- command line - multiline description of a command is possible
  (help can be string or list of strings)

-------------------------------------------------------------------
Fri Sep 23 09:43:09 CEST 2005 - locilka@suse.cz

- Adding support for VNC and SSH installations. Firewall proposal
  enables SSH on non-dial-up interfaces when installing over SSH,
  enables VNC on non-dial-up interfaces when installing over VNC.
  Firewall proposal warns when installing over SSH/VNC and SSH/VNC
  is not enabled. (enahancement #113211)
- Adding XDMCP (Remote Acces to Display Manager) support
  (enhancement #118200)
- Adding FAM (Remote File Alteration Monitor) support
  (enhancement #118196)
- 2.13.1

-------------------------------------------------------------------
Wed Sep 21 13:10:38 CEST 2005 - lslezak@suse.cz

- Support for long error and long warning messages
  (e.g. Report::LongError) (#79161)
- new popups in Popup:: module (e.g. Popup::TimedLongError)
- added [Stop] button to all timed popups
- version 2.13.0

-------------------------------------------------------------------
Wed Sep  7 16:01:13 CEST 2005 - mvidner@suse.cz

- Fixed deleting an interface after writing and returning
  to the network proposal (#115448).
- WIRELESS_WPA_PASSWORD is also secret (#65741).
- 2.12.27

-------------------------------------------------------------------
Mon Sep  5 22:39:56 CEST 2005 - locilka@suse.cz

- fixing default SuSEfirewall2 logging values using the
  GetDefaultValue() function for undefined and newly also for
  empty values  for security reasons (#100692).
- 2.12.26

-------------------------------------------------------------------
Mon Sep  5 16:55:12 CEST 2005 - jsrain@suse.cz

- translate proposal tab headers (#114677)
- 2.12.25

-------------------------------------------------------------------
Mon Aug 22 12:33:42 CEST 2005 - jsuchome@suse.cz

- added check for `cancel to ncurses menu loop (#105507)
- 2.12.24

-------------------------------------------------------------------
Thu Aug 18 13:59:50 CEST 2005 - lslezak@suse.cz

- added simple XEN detection (workaround for #100726)
- select kernel-xen if XEN is detected
- 2.12.23

-------------------------------------------------------------------
Thu Aug 18 11:05:25 CEST 2005 - locilka@suse.cz

- Do not Read() NetworkDevices when running CWMFirewallInterfaces
  in Installation or Update.
- Set SuSEFirewallProposal as 'modified' when changing the firewall
  counfiguration via CWMFirewallInterfaces in Installation or
  Update (bug #105170).

-------------------------------------------------------------------
Mon Aug 15 14:47:36 CEST 2005 - jsrain@suse.cz

- check whether VGA kernel parameter is correct (#103150)

-------------------------------------------------------------------
Fri Aug 12 13:10:37 CEST 2005 - jsrain@suse.cz

- don't prevent xfs and jfx module from being added to initrd on
  PPC (#104037)
- 2.12.22

-------------------------------------------------------------------
Fri Aug 12 13:03:29 CEST 2005 - locilka@suse.cz

- Fixed YaST in console. It had been using LANG set to "POSIX"
  which was supporsed to be empty or to contain "xx_XX" string
  (#103007).

-------------------------------------------------------------------
Fri Aug 12 10:08:14 CEST 2005 - visnov@suse.cz

- added comments for translators

-------------------------------------------------------------------
Tue Aug  9 16:10:22 CEST 2005 - mvidner@suse.cz

- Fixed init script parsing with special backslash and whitespace
  combination (#103013).

-------------------------------------------------------------------
Tue Aug  9 11:27:06 CEST 2005 - locilka@suse.cz

- Fixing bug #102951
  Adding SLP Daemon to the firewall as a known service
- 2.12.21

-------------------------------------------------------------------
Mon Aug  8 16:35:47 CEST 2005 - jsrain@suse.cz

- disable "Edit" and "Delete" buttons in hardware dialog if no item
  is present in the list (#102526)
- store vendor URL in the installed system (#102542)
- do not add unneeded modules to initrd (#102588)
- 2.12.20

-------------------------------------------------------------------
Fri Aug  5 09:08:24 CEST 2005 - jsrain@suse.cz

- added initialization of source refresh callbacks
- changed label of the menubutton in the hardware dialog
- 2.12.19

-------------------------------------------------------------------
Thu Aug  4 16:14:49 CEST 2005 - lslezak@suse.cz

- move sysconfig metadata parsing functions from Sysconfig
  to String module.
- 2.12.18

-------------------------------------------------------------------
Tue Aug  2 15:54:10 CEST 2005 - lslezak@suse.cz

- format function in WizardHW module
- 2.12.17

-------------------------------------------------------------------
Tue Aug  2 14:36:32 CEST 2005 - jsrain@suse.cz

- added support not to allow to go back in the installation
  workflow if started from the middle
- 2.12.16

-------------------------------------------------------------------
Mon Aug  1 15:06:21 CEST 2005 - locilka@suse.cz

- Changing firewall definition for samba-server by the Samba-Howto
  Allowed ports/functionality is: TCP 135, 139, 445; UDP: 137, 138;
  Broadcast: 137, 138;
  Bugzilla #81254

-------------------------------------------------------------------
Thu Jul 28 15:52:49 CEST 2005 - jsrain@suse.cz

- merged texts from proofreading

-------------------------------------------------------------------
Thu Jul 28 08:55:08 CEST 2005 - jsrain@suse.cz

- fixed stopping the workflow in the middle to reboot (eg. in case
  of kernel update)
- 2.12.15

-------------------------------------------------------------------
Thu Jul 21 13:58:55 CEST 2005 - sh@suse.de

- Now using `opt(`hvstretch) in wizard to restore old laoyut
  behaviour: center content by default
- V 2.12.14

-------------------------------------------------------------------
Thu Jul 21 09:53:02 CEST 2005 - jsrain@suse.cz

- don't report void errors in CWM

-------------------------------------------------------------------
Wed Jul 20 14:51:42 CEST 2005 - jsrain@suse.cz

- fixed incorrecr wizard command causing crash at the begin of the
  installation
- 2.12.13

-------------------------------------------------------------------
Wed Jul 20 10:35:22 CEST 2005 - jsrain@suse.cz

- added libxml2(-devel) to neededforbuild
- 2.12.12

-------------------------------------------------------------------
Tue Jul 19 16:47:38 CEST 2005 - jsrain@suse.cz

- fixed installation workflow re-load on switch from installation
  to update or vice versa
- added possibility to start the workflow from the middle
- added possibility for having more stages in the installation
  wizard navigation bar
- added support for specifying textdomain for translatable texts
  for installation wizard
- 2.12.11

-------------------------------------------------------------------
Mon Jul 18 11:42:40 CEST 2005 - sh@suse.de

- Properly check if KDE is running in /sbin/yast so the sw_single
  module is started full-screen if that works flawlessly (KDE)
- V 2.12.10

-------------------------------------------------------------------
Mon Jul 11 18:20:44 CEST 2005 - sh@suse.de

- Fixed NCurses wizard layout behaviour:
  Properly propagate content strechability to layout parent
- V 2.12.9

-------------------------------------------------------------------
Fri Jul  8 16:03:01 CEST 2005 - visnov@suse.cz

- adapt build dependencies for blocxx
- 2.12.8

-------------------------------------------------------------------
Fri Jul  1 12:48:43 CEST 2005 - jsrain@suse.cz

- added support functions fir general hardware summary dialog
- added possibility to get selected tab from CWMTab
- 2.12.7

-------------------------------------------------------------------
Tue Jun 14 16:05:05 CEST 2005 - lslezak@suse.cz

- command line - fixed example definition in xmlhelp output
- 2.12.6

-------------------------------------------------------------------
Mon Jun 13 17:04:03 CEST 2005 - lslezak@suse.cz

- command line - 'xmlhelp' command (store command line help of
  a client in XML format)

-------------------------------------------------------------------
Mon Jun  6 10:24:53 CEST 2005 - jsrain@suse.cz

- keep order of initrd modules from installation system in the
  target system
- 2.12.5

-------------------------------------------------------------------
Tue May 31 10:32:54 CEST 2005 - jsrain@suse.cz

- create initial ProductFeatures file via fillup (#79278)

-------------------------------------------------------------------
Wed May 25 14:26:50 CEST 2005 - locilka@suse.cz

- Fixed SuSEFirewall testsuite after adding 'bootps' port to the
  DHCP Server definition

-------------------------------------------------------------------
Wed May 25 13:25:04 CEST 2005 - mvidner@suse.cz

- CWM: added a standalone radio button widget

-------------------------------------------------------------------
Thu May 19 11:51:29 CEST 2005 - locilka@suse.cz

- Fixed bug in CWMTsigKeys
  Key name containing the 't' letter had been ending on that
  character because of wrong implementation of regexp with '\\t'

-------------------------------------------------------------------
Mon May  9 09:51:10 CEST 2005 - locilka@suse.cz

- Adding "Requires: SuSEfirewall2" into the yast2 package instead
  of the yast2-firewall

-------------------------------------------------------------------
Tue May  3 16:42:41 CEST 2005 - jsrain@suse.cz

- made the hardcoded fallback list of VGA modes in Initrd.ycp
  public (via global function)

-------------------------------------------------------------------
Tue May  3 11:27:04 CEST 2005 - locilka@suse.cz

- Added 'bootps' port allowing broadcast into the DHCP Server
  definition for SuSEFirewallServices

-------------------------------------------------------------------
Thu Apr 28 14:04:57 CEST 2005 - jsrain@suse.cz

- if YOU updates any YaST package, restart NCurses control center
  (#80591)

-------------------------------------------------------------------
Thu Apr 28 10:08:20 CEST 2005 - jsrain@suse.cz

- updated ProductControl.ycp to privide inst_finish steps
- 2.12.4

-------------------------------------------------------------------
Fri Apr 22 13:39:55 CEST 2005 - mvidner@suse.cz

- Do not use "default" as an identifier.

-------------------------------------------------------------------
Mon Apr 18 15:43:43 CEST 2005 - jsrain@suse.cz

- added testsuite for new ProductFeatures.ycp
- 2.12.3

-------------------------------------------------------------------
Mon Apr 18 14:40:43 CEST 2005 - jsrain@suse.cz

- updated manual page and help of yast2 (#70892)
- changed interface of ProductFeatures.ycp
- 2.12.2

-------------------------------------------------------------------
Tue Apr  5 14:45:07 CEST 2005 - visnov@suse.cz

- fix NFB
- 2.12.1

-------------------------------------------------------------------
Mon Apr  4 10:27:58 CEST 2005 - jsrain@suse.cz

- after running online update, exit ncurses control center (#63542)

-------------------------------------------------------------------
Thu Mar 31 13:05:13 CEST 2005 - jsrain@suse.cz

- initialize product macro for help texts from /etc/*-release
  (#61247)

-------------------------------------------------------------------
Thu Mar 31 11:10:12 CEST 2005 - locilka@suse.cz

- Changed firewall proposal texts to be clearly translatable
  (#73612)

-------------------------------------------------------------------
Thu Mar 24 13:07:15 CET 2005 - jsrain@suse.cz

- changed kernel packages for PPC (#72344)

-------------------------------------------------------------------
Mon Mar 21 16:25:33 CET 2005 - sh@suse.de

- Fixed bug #72799: Help/Steps buttons not translated
- V 2.11.48

-------------------------------------------------------------------
Mon Mar 21 13:51:43 CET 2005 - jsrain@suse.cz

- fixed setting bootsplash resolutino if framebuffer modes couldn't
  be detected (#74052)
- 2.11.47

-------------------------------------------------------------------
Fri Mar 18 14:17:30 CET 2005 - jsrain@suse.cz

- fixed determining if firewall is enabled (#73819)
- 2.11.46

-------------------------------------------------------------------
Wed Mar 16 16:50:03 CET 2005 - visnov@suse.cz

- 2.11.45

-------------------------------------------------------------------
Tue Mar 15 13:40:39 CET 2005 - visnov@suse.cz

- added check-all-syntax script for validating all YCP clients
  and modules (#63942)

-------------------------------------------------------------------
Mon Mar 14 16:36:55 CET 2005 - mvidner@suse.cz

- Don't allow single quotes inside ifcfg-* variables,
  especially NAME (#72164).
- NetworkDevices::ConcealSecrets: only nonempty; also WIRELESS_WPA_PSK.
- 2.11.44

-------------------------------------------------------------------
Sat Mar 12 04:44:45 CET 2005 - nashif@suse.de

- optionally add addon selections using the control file (#72257)
- 2.11.43

-------------------------------------------------------------------
Fri Mar 11 15:38:51 CET 2005 - mvidner@suse.cz

- Added NetworkDevices::ConcealSecrets not to log sensitive
  information (#65741).
- 2.11.42

-------------------------------------------------------------------
Fri Mar 11 10:45:17 CET 2005 - locilka@suse.cz

- Added new testsuite for SuSEFirewall module
- Added new testsuite for PortAliases module

-------------------------------------------------------------------
Wed Mar  9 13:17:46 CET 2005 - locilka@suse.cz

- Adjusting to changed /etc/services
  "ipsec-msft" has been changed to "ipsec-nat-t"
- 2.11.41

-------------------------------------------------------------------
Fri Mar  4 14:09:28 CET 2005 - lslezak@suse.cz

- HWConfig.ycp - /etc/sysconfig/hardware/hwcfg-* file access
- 2.11.40

-------------------------------------------------------------------
Fri Mar  4 10:25:56 CET 2005 - locilka@suse.cz

- fixed bug #67335
  Aborting unchanged SuSEfirewall configuration
- 2.11.39

-------------------------------------------------------------------
Thu Mar  3 13:40:45 CET 2005 - jsrain@suse.cz

- prevent Initrd module from automatical reading in Mode::config
  (#67256)

-------------------------------------------------------------------
Wed Mar  2 11:22:33 CET 2005 - locilka@suse.cz

- merged proofed texts
- 2.11.38

-------------------------------------------------------------------
Fri Feb 25 15:24:07 CET 2005 - lslezak@suse.cz

- command line - fixed checking of the mandatory keys - don't
  abort in "unsupported" mode, testsuite updated
- 2.11.37

-------------------------------------------------------------------
Fri Feb 25 13:20:17 CET 2005 - visnov@suse.cz

- 2.11.35

-------------------------------------------------------------------
Fri Feb 25 13:11:07 CET 2005 - lslezak@suse.cz

- commandline - don't check mandatory keys when the command line
  mode is "unsupported", testsuite updated
- 2.11.36

-------------------------------------------------------------------
Thu Feb 24 12:00:54 CET 2005 - fehr@suse.de

- Add AsciiFile::ReplaceLine
- 2.11.34

-------------------------------------------------------------------
Thu Feb 24 08:54:01 CET 2005 - visnov@suse.cz

- reading INCOMPLETE_TRANSLATION_TRESHOLD enabled
- 2.11.33

-------------------------------------------------------------------
Wed Feb 23 14:25:44 CET 2005 - lslezak@suse.cz

- command line - use command 'abort' instead of 'quit',
  testsuite updated

-------------------------------------------------------------------
Mon Feb 21 18:31:12 CET 2005 - nashif@suse.de

- Fixed reading of global variable which breaks testsuites

-------------------------------------------------------------------
Mon Feb 21 16:22:21 CET 2005 - nashif@suse.de

- Added incomplete_translation_treshold to product features

-------------------------------------------------------------------
Fri Feb 18 11:33:32 CET 2005 - visnov@suse.cz

- Don't show desktop files with "Hidden" set to yes in ncurses menu

-------------------------------------------------------------------
Thu Feb 17 07:16:41 CET 2005 - nashif@suse.de

- Added function to reset install.inf data to initiate a reread of
  the file

-------------------------------------------------------------------
Tue Feb 15 15:55:55 CET 2005 - locilka@suse.cz

- added name of the device for configuring interfaces
- added missing comments for SuSEFirewall functions

-------------------------------------------------------------------
Mon Feb 14 11:30:44 CET 2005 - jsrain@suse.cz

- added functions to disable and enable the CWM Firewall Interfaces
  widget
- 2.11.30

-------------------------------------------------------------------
Thu Feb 10 16:35:17 CET 2005 - mvidner@suse.cz

- Do not propose a dynamic address if the product (OES) says
  force_static_ip (#50524).
- 2.11.29

-------------------------------------------------------------------
Wed Feb  9 19:19:42 CET 2005 - nashif@suse.de

- control file and saved features from installation is now saved
  into /etc/YaST2,  /var/lib is too risky

-------------------------------------------------------------------
Wed Feb  9 15:12:00 CET 2005 - jsrain@suse.cz

- merged variables for kernel parameters in ProductFeatures into
  one (#50369)

-------------------------------------------------------------------
Wed Feb  9 12:03:50 CET 2005 - locilka@suse.cz

- Fixed reading SuSEfirewall2 configuration to be done only once
  in network proposal.

-------------------------------------------------------------------
Tue Feb  8 17:03:02 CET 2005 - sh@suse.de

- Added icons to standard popups
- V 2.11.26

-------------------------------------------------------------------
Tue Feb  8 16:09:19 CET 2005 - nashif@suse.de

- Moved ProductControl. Hooks from installation

-------------------------------------------------------------------
Tue Feb  8 14:48:37 CET 2005 - nashif@suse.de

- Moved XML module to library

-------------------------------------------------------------------
Tue Feb  8 10:48:25 CET 2005 - jsrain@suse.cz

- added richtext and (multi)selection box widget support to CWM
- enable release notes in inst. proposal also for NCurses

-------------------------------------------------------------------
Tue Feb  8 10:10:52 CET 2005 - jsuchome@suse.cz

- merged texts from proofreading
- 2.11.25

-------------------------------------------------------------------
Tue Feb  8 09:46:32 CET 2005 - jsuchome@suse.cz

- build with CustomDialogs.ycp
- 2.11.24

-------------------------------------------------------------------
Mon Feb  7 06:17:22 CET 2005 - nashif@suse.de

- Fixed call to inst_suseconfig
- Added variable to Directory used for custom workflows

-------------------------------------------------------------------
Fri Feb  4 17:44:21 CET 2005 - mvidner@suse.cz

- Added String::OptParens, String::OptFormat.
- 2.11.23

-------------------------------------------------------------------
Tue Feb  1 12:56:56 CET 2005 - lslezak@suse.cz

- fixed finish call handling (don't call finish handler (Write)
  when module is not initialized)
- 2.11.22

-------------------------------------------------------------------
Mon Jan 31 17:47:43 CET 2005 - sh@suse.de

- Added Show|HideReleaseNotesButton() to Wizard::
- V 2.11.21

-------------------------------------------------------------------
Mon Jan 31 10:46:33 CET 2005 - locilka@suse.cz

- added samba-server allowing broadcast feature (#50311)
- 2.11.20

-------------------------------------------------------------------
Fri Jan 28 09:57:54 CET 2005 - mlazar@suse.cz

- fixed runlevel agent: don't dump error msg if service script
  isn't readable

-------------------------------------------------------------------
Thu Jan 27 13:29:28 CET 2005 - mvidner@suse.cz

- NetworkDevices: canonicalize STARTMODE (~#50095), also on Import.
- 2.11.19

-------------------------------------------------------------------
Thu Jan 27 12:34:14 CET 2005 - locilka@suse.cz

- Rewritten SuSEFirewall::ActivateConfiguration() function
- Fixed some y2error message

-------------------------------------------------------------------
Wed Jan 26 16:39:19 CET 2005 - mvidner@suse.cz

- Fixed a typo preventing from adding an Altix XP interface (#50044).

-------------------------------------------------------------------
Tue Jan 25 12:39:26 CET 2005 - locilka@suse.cz

- removed SuSEfirewall2_final init script (bugzilla #50157)
- 2.11.18

-------------------------------------------------------------------
Fri Jan 21 10:50:28 CET 2005 - lslezak@suse.cz

- an option in command line mode specification can have
  more help texts (depending on command)
- improved command line mode support test (test also empty map)
- version 2.11.17

-------------------------------------------------------------------
Tue Jan 18 14:56:33 CET 2005 - lslezak@suse.cz

- command line - new simple mode (no commands),
  lazy initialization (bug #44083)
- version 2.11.16

-------------------------------------------------------------------
Wed Jan 12 16:16:20 CET 2005 - lslezak@suse.cz

- command line mode enhancements: accept integer type,
  added CommandLine::PrintVerbose(), cutom help option,
  testsuite update, small fixes
- version 2.11.15

-------------------------------------------------------------------
Tue Jan 11 16:52:35 CET 2005 - jsrain@suse.cz

-reverted fix of #49483

-------------------------------------------------------------------
Mon Jan 10 14:03:48 CET 2005 - jsrain@suse.cz

- added new function to compute additional packages (eg. -nongpl)
  for any base kernel package to Kernel.ycp

-------------------------------------------------------------------
Fri Jan  7 10:53:19 CET 2005 - locilka@suse.cz

- added new functions into String module
  TextTable() & UnderlinedHeader()

-------------------------------------------------------------------
Thu Jan  6 10:43:19 CET 2005 - jsrain@suse.cz

- prevent vga= kernel parameter from being used on IA64 (#49483)

-------------------------------------------------------------------
Wed Jan  5 16:52:31 CET 2005 - jsrain@suse.cz

- changed Kernel.ycp to functional interface
- 2.11.14

-------------------------------------------------------------------
Tue Jan  4 09:41:35 CET 2005 - jsrain@suse.cz

- fixed handling of sysconfig/kernel:MODULES_LOADED_ON_BOOT if
  changed externally during installation (#46971)

-------------------------------------------------------------------
Mon Jan  3 10:47:34 CET 2005 - locilka@suse.cz

- Added new implementation of SuSEfirewall2 broadcast configuration
  into SuSEFirewall module
- 2.11.13

-------------------------------------------------------------------
Tue Dec 21 17:13:26 CET 2004 - mvidner@suse.cz

- Added Hostname::Validhost (#22802).
- Substitute VERSION in Version.ycp also at "make" time (#40492).
- Support FW_ALLOW_FW_BROADCAST_* (locilka).
- 2.11.12

-------------------------------------------------------------------
Tue Dec 21 11:46:19 CET 2004 - jsrain@suse.cz

- fixed validation of widgets inside CWM Tab widget
- added possibility to set functions for immediate service
  start/stop in the CWMServiceStart widget

-------------------------------------------------------------------
Tue Dec 14 17:17:12 CET 2004 - mvidner@suse.cz

- Added Progress::set, fixed docs a bit.
- 2.11.11

-------------------------------------------------------------------
Fri Dec  3 16:45:39 CET 2004 - mvidner@suse.cz

- NetworkDevices: Canonicalize netmask data (#46885).

-------------------------------------------------------------------
Wed Dec  1 11:37:39 CET 2004 - locilka@suse.cz

- Added handling for 'all' parameter in old firewall functions
  in SuSEFirewall module
- Added CharacterDevice file-type into FileUtils.ycp.
- Created testsuite for FileUtils module.

-------------------------------------------------------------------
Wed Dec  1 10:56:06 CET 2004 - mvidner@suse.cz

- NetworkDevices: Improved ifcfg name handling,
  particularly mobile ipv6 (#48696).

-------------------------------------------------------------------
Tue Nov 30 12:40:31 CET 2004 - locilka@suse.cz

- Moved CWMFirewallInterfaces from yast2-firewall to yast2 rpm

-------------------------------------------------------------------
Tue Nov 30 10:47:06 CET 2004 - visnov@suse.cz

- added testsuite infrastructure for library/modules

-------------------------------------------------------------------
Thu Nov 25 09:50:51 CET 2004 - locilka@suse.cz

- added SuSEFirewallServices and PortAliases YCP Modules into
  library/network.

-------------------------------------------------------------------
Wed Nov 17 17:21:29 CET 2004 - arvin@suse.de

- fixed handling of command line arguments with space (bug #48264)

-------------------------------------------------------------------
Tue Nov 16 12:15:15 CET 2004  - fehr@suse.de

- add evms logfiles to save_y2logs if present

-------------------------------------------------------------------
Fri Nov 12 17:53:01 CET 2004 - mvidner@suse.cz

- Added NetworkDevices::DeleteAlias (#48191).

-------------------------------------------------------------------
Fri Nov 12 15:27:24 CET 2004 - locilka@suse.cz

- FileUtils have now GetFileRealType and GetFileType functions
  with output depending on the type of requested file.
- Increased documentation for FileUtils.

-------------------------------------------------------------------
Thu Nov 11 18:09:15 CET 2004 - arvin@suse.de

- always use Directory::logdir

-------------------------------------------------------------------
Thu Nov 11 16:28:56 CET 2004 - locilka@suse.cz

- Created FileUtils module for getting information about system
  files and directories.

-------------------------------------------------------------------
Thu Nov 11 15:32:43 CET 2004 - mvidner@suse.cz

- Added String::ValidCharsFilename, NetworkDevices::ValidCharsIfcfg
  (#46803)
- Added character set functions to String.
- PackageSystem::InstallKernel: return early if the module list is
  empty, thus slashing "yast2 lan" startup time.
- Desktop::RunViaDesktop now accepts arguments (#46828).

-------------------------------------------------------------------
Wed Nov 10 10:45:21 CET 2004 - mvidner@suse.cz

- Moved NetworkDevices from yast2-network to yast2.
- 2.11.7

-------------------------------------------------------------------
Mon Nov  8 15:07:10 CET 2004 - visnov@suse.cz

- yast2-pkg-bindings added to requires

-------------------------------------------------------------------
Mon Nov  8 12:53:46 CET 2004 - jsrain@suse.cz

- added optional "no_help" key to CWM widget description map
  in order to suppress errors in log if no help wanted (#47938)
- added protection against removing used TSIG keys to the CWM
  TSIG keys management widget (#47480)

-------------------------------------------------------------------
Thu Nov  4 17:56:47 CET 2004 - sh@suse.de

- Added save_y2logs script for easier bug reporting
- V 2.11.6

-------------------------------------------------------------------
Thu Nov  4 11:00:06 CET 2004 - mvidner@suse.cz

- Added String::FirstChunk.
- 2.11.5

-------------------------------------------------------------------
Wed Nov 03 14:32:15 CET 2004 - arvin@suse.de

- removed deprecated lookup

-------------------------------------------------------------------
Tue Nov  2 16:36:35 CET 2004 - mvidner@suse.cz

- Allow overriding sbindir so that we can install to a prefix.
- Merged changes from the 9.2 branch.

-------------------------------------------------------------------
Mon Nov  1 14:29:34 CET 2004 - visnov@suse.cz

- set product name in wizard when opening a dialog (#46247)

-------------------------------------------------------------------
Mon Nov  1 10:32:10 CET 2004 - visnov@suse.cz

- fix processing of command line arguments in Mode and Stage

-------------------------------------------------------------------
Mon Nov  1 09:34:44 CET 2004 - msvec@suse.cz

- use ll_LL in .desktop files (#47668)

-------------------------------------------------------------------
Mon Nov  1 08:00:06 CET 2004 - jsrain@suse.cz

- fixed parameters to sformat in Commandline.ycp
- 2.11.3

-------------------------------------------------------------------
Tue Oct 26 12:35:59 CEST 2004 - jsrain@suse.cz

- Mode.ycp split to Mode.ycp, Stage.ycp, Linuxrc.ycp and
  Installation.ycp (yast2-installation), clean-up
- adapted the code to the clean-up
- 2.11.2

-------------------------------------------------------------------
Tue Oct 19 13:29:57 CEST 2004 - locilka@suse.de

- added several messages into Message.ycp
- added several labels into Label.ycp
- added two functions into Confirm.ycp
- 2.11.1

-------------------------------------------------------------------
Mon Oct 11 14:53:47 CEST 2004 - jsrain@suse.cz

- changed Arch.ycp to functional interface, probing the settings
  when they are needed (instead of constructor)
- update Initrd.ycp not to use Arch:: in its constructor
- 2.11.0

-------------------------------------------------------------------
Mon Oct  4 16:42:21 CEST 2004 - mvidner@suse.cz

- Moved the "cd /" workaround to yast2-network (#46055).
- 2.10.27

-------------------------------------------------------------------
Fri Oct  1 13:44:58 CEST 2004 - sh@suse.de

- Fixed bug #46598: Layout broken due to 800x600 default size
- V 2.10.24

-------------------------------------------------------------------
Wed Sep 29 13:51:00 CEST 2004 - visnov@suse.cz

- always reinitialize target (#45356)
- 2.10.23

-------------------------------------------------------------------
Wed Sep 29 10:10:37 CEST 2004 - mvidner@suse.cz

- Fixed Package::FunctionsAI["DoInstall" and "DoRemove"] (#45463).
- 2.10.22

-------------------------------------------------------------------
Mon Sep 27 15:09:44 CEST 2004 - arvin@suse.de

- fixed generation of desktop files

-------------------------------------------------------------------
Sat Sep 25 10:55:58 CEST 2004 - mvidner@suse.cz

- Change directory to / in /sbin/yast2 (#46055).
- 2.10.20

-------------------------------------------------------------------
Fri Sep 24 19:03:41 CEST 2004 - mvidner@suse.cz

- Added Desktop::RunViaDesktop (#37864).
- 2.10.19

-------------------------------------------------------------------
Fri Sep 24 08:07:29 CEST 2004 - visnov@suse.cz

- always initialize SourceCache when installing packages
- use installed kernel to compute kernel packages (#45905)
- 2.10.18

-------------------------------------------------------------------
Thu Sep 23 09:49:52 CEST 2004 - mvidner@suse.cz

- Fixed empty runlevel editor (#45858).

-------------------------------------------------------------------
Tue Sep 21 11:31:00 CEST 2004 - arvin@suse.de

- adapted path for qtrc (bug #44803)

-------------------------------------------------------------------
Tue Sep 14 16:58:38 CEST 2004 - mvidner@suse.cz

- Ignore /etc/init.d/Makefile (#45198).

-------------------------------------------------------------------
Tue Sep 14 10:51:01 CEST 2004 - jsrain@suse.cz

- added ProductFeatures::enable_firewall and firewall_ssh_enable
  to control firewall behavior in the proposal

-------------------------------------------------------------------
Mon Sep 13 11:25:06 CEST 2004 - jsrain@suse.cz

- fixed reordering of items in Table/Popup's table (#45097)
- added ProductFeatures::fam_local_only
- 2.10.14

-------------------------------------------------------------------
Mon Sep  6 12:42:27 CEST 2004 - visnov@suse.cz

- moved ComputeKernelPackages to Kernel.ycp
- use Kernel::ComputePackages in Package (#44394)
- 2.10.13

-------------------------------------------------------------------
Mon Sep  6 11:53:31 CEST 2004 - jsrain@suse.cz

- mark licenses as confirmed when accepted (in PackageSystem.ycp
  and Require.ycp)

-------------------------------------------------------------------
Thu Sep  2 13:01:38 CEST 2004 - locilka@suse.cz

- added String::escapetags - function for escaping HTML/XML tags

-------------------------------------------------------------------
Mon Aug 30 15:10:19 CEST 2004 - arvin@suse.de

- add nongpl kernel package during installation (bug #44394)

-------------------------------------------------------------------
Fri Aug 27 15:10:55 CEST 2004 - arvin@suse.de

- merged proof read messages

-------------------------------------------------------------------
Fri Aug 27 11:19:51 CEST 2004 - mvidner@suse.cz

- LogView grep: properly quote the regex; it is a basic regex.

-------------------------------------------------------------------
Fri Aug 20 06:27:01 CEST 2004 - nashif@suse.de

- Own schema directory
- 2.10.10

-------------------------------------------------------------------
Thu Aug 19 13:14:02 CEST 2004 - visnov@suse.cz

- allow in commandline also GUI handler returning symbols (#43935)

-------------------------------------------------------------------
Tue Aug 17 11:26:37 CEST 2004 - jsrain@suse.cz

- fixed function type casting in Table/Popup routines
- prevent 'usbhid' module from being added to initrd (#36766)

-------------------------------------------------------------------
Mon Aug 16 23:36:18 CEST 2004 - nashif@suse.de

- fixed testsuites (added Testsuite.ycp to testedfiles or modified output
  according to the change of logging function references) (jsrain)
- type cast fixes
- CWM: fixed structure validation

-------------------------------------------------------------------
Thu Aug 12 23:27:19 CEST 2004 - nashif@suse.de

- Disable Commandline interface during firstboot phase
- 2.10.7

-------------------------------------------------------------------
Tue Aug  3 15:41:32 CEST 2004 - jsrain@suse.cz

- fixed types in CWM, changed interface of CWM::ShowAndRun ()
- split the CWMServiceStart widget into multiple widgets (one for
  each part)
- 2.10.6

-------------------------------------------------------------------
Fri Jul 30 11:37:44 CEST 2004 - jsrain@suse.cz

- adapted CWMServiceStart.ycp functionality for box product

-------------------------------------------------------------------
Thu Jul 29 09:47:51 CEST 2004 - nashif@suse.de

- New module for interaction with linuxrc(yast.inf and install.inf
  handling)
- Move functions from misc to Linuxrc

-------------------------------------------------------------------
Thu Jul 29 08:34:41 CEST 2004 - nashif@suse.de

- Defined more variables in ProductFeatures
- Removed live_eval variable

-------------------------------------------------------------------
Tue Jul 20 13:48:00 CEST 2004 - jsrain@suse.cz

- enhanced the TSIG keys management widget to do more checks before
  creating a new TSIG key (#40845)

-------------------------------------------------------------------
Mon Jul 19 12:26:40 CEST 2004 - jsrain@suse.cz

- enhnced functionality of Package*.ycp modules (popups with custom
  message, package check for read functions with error feedback)

-------------------------------------------------------------------
Wed Jul 14 11:27:23 CEST 2004 - jsrain@suse.cz

- fixed typos in CWMServiceStart.ycp

-------------------------------------------------------------------
Tue Jul 13 09:02:49 CEST 2004 - locilka@suse.de

- added new Message module
- 2.10.3

-------------------------------------------------------------------
Mon Jun 21 13:24:03 CEST 2004 - jsrain@suse.cz

- added CWM widget for TSIG keys management

-------------------------------------------------------------------
Fri Jun 18 15:28:07 CEST 2004 - lslezak@suse.cz

- CommandLine: read text or password from console

-------------------------------------------------------------------
Fri Jun 18 10:16:04 CEST 2004 - jsrain@suse.cz

- added CWM widget for service starting (like the Start-up dialog
  in DNS server component)

-------------------------------------------------------------------
Thu Jun 17 10:00:53 CEST 2004 - msvec@suse.cz

- updated testsuite
- 2.10.2

-------------------------------------------------------------------
Wed Jun 16 16:16:58 CEST 2004 - jsrain@suse.cz

- added suport for navigation tree and tabs to CWM
- updated the LogView popup to be able to be used as widget for CWM
- do not add 'desktop' to kernel command line

-------------------------------------------------------------------
Wed Jun 16 10:36:53 CEST 2004 - msvec@suse.cz

- fixed 'yast2 -l' output (#42087)
- 2.9.75

-------------------------------------------------------------------
Fri Jun 11 01:01:14 CEST 2004 - nashif@suse.de

- Added software-proposal variable to product features

-------------------------------------------------------------------
Tue Jun  8 04:35:25 CEST 2004 - nashif@suse.de

- Fixed bug #41696: yast uses elevator=anticipatory instead of
  elevator=as
- URL with empty host is valid (i.e. file:///test.xml )

-------------------------------------------------------------------
Fri May 28 16:48:12 CEST 2004 - sh@suse.de

- Fixed bug #41305: License agreement after abort in NCurses

-------------------------------------------------------------------
Wed May 26 15:12:17 CEST 2004 - mvidner@suse.cz

- Fixed agent definition for /etc/sysconfig/hardware
  to handle multiline values (#39350).
- 2.9.72

-------------------------------------------------------------------
Tue May 25 18:27:15 CEST 2004 - arvin@suse.de

- install kernel-bigsmp even with a bit less than 4GB of RAM
  (bug #40729)

-------------------------------------------------------------------
Tue May 25 13:48:01 CEST 2004 - jsrain@suse.cz

- set the I/O scheduler in ProductFeatures (#41038)
- 2.9.70

-------------------------------------------------------------------
Wed May 19 03:30:13 CEST 2004 - nashif@suse.de

- Added a timeout for ShowText popup when called via
  Report. (Report::ShowText)

-------------------------------------------------------------------
Mon May 17 10:42:57 CEST 2004 - msvec@suse.cz

- added PadZero general function for padding with zeros

-------------------------------------------------------------------
Wed May 12 15:30:47 CEST 2004 - msvec@suse.cz

- improved ncurses menu responsiveness (#38363)
- 2.9.68

-------------------------------------------------------------------
Wed May  5 16:20:30 CEST 2004 - gs@suse.de

- yast2 start script: check whether the terminal supports UTF-8
  and adapt language settings (bug #39606)
- 2.9.67

-------------------------------------------------------------------
Tue May 04 10:12:45 CEST 2004 - arvin@suse.de

- merged proofread messages

-------------------------------------------------------------------
Fri Apr 23 15:58:47 CEST 2004 - mvidner@suse.cz

- do not copy network aliases from install.inf
  to modprobe.conf (#39135)
- 2.9.65

-------------------------------------------------------------------
Thu Apr 22 11:09:32 CEST 2004 - arvin@suse.de

- run unicode_{start,stop} only if they are present (bug #35714)

-------------------------------------------------------------------
Mon Apr 19 13:05:04 CEST 2004 - arvin@suse.de

- merged proofread messages

-------------------------------------------------------------------
Fri Apr 16 18:11:07 CEST 2004 - nashif@suse.de

- Save runtime product variables

-------------------------------------------------------------------
Thu Apr  8 13:56:41 CEST 2004 - jsrain@suse.cz

- use the 'desktop' kernel parameter only for desktop products

-------------------------------------------------------------------
Wed Apr  7 19:25:31 CEST 2004 - nashif@suse.de

- #38596: Also use saved id

-------------------------------------------------------------------
Wed Apr  7 18:21:39 CEST 2004 - nashif@suse.de

- Workaround for #38596, broken recursion for iterators

-------------------------------------------------------------------
Tue Apr  6 18:53:56 CEST 2004 - nashif@suse.de

- update/upgrade defaults added to product feature set (#38486)

-------------------------------------------------------------------
Mon Apr  5 18:00:23 CEST 2004 - nashif@suse.de

- Removed unconfigurable options from report summary
- Added optional list of package to product features
- 2.9.60

-------------------------------------------------------------------
Fri Apr  2 22:16:33 CEST 2004 - nashif@suse.de

- Fixed wrapper functions for new wizard
- 2.9.59

-------------------------------------------------------------------
Fri Apr 02 15:59:59 CEST 2004 - arvin@suse.de

- finally changed license to GPL for good

-------------------------------------------------------------------
Fri Apr  2 06:41:58 CEST 2004 - nashif@suse.de

- added wrapper functions around Tree and Menu enabled Wizards to
  support ncurses mode (#37581)

-------------------------------------------------------------------
Thu Apr 01 14:28:23 CEST 2004 - arvin@suse.de

- don't set download callbacks globaly (bug #37151)

-------------------------------------------------------------------
Wed Mar 31 19:52:42 CEST 2004 - nashif@suse.de

- New ProductFeature variables

-------------------------------------------------------------------
Wed Mar 31 17:53:05 CEST 2004 - msvec@suse.cz

- added /etc/YaST2 dir (for log.conf)
- 2.9.54

-------------------------------------------------------------------
Wed Mar 31 14:06:43 CEST 2004 - gs@suse.de

- show header of ShowText popup (bug #37171)

-------------------------------------------------------------------
Wed Mar 31 12:20:54 CEST 2004 - arvin@suse.de

- added product feature about suboptimal distribution (bug #36823)

-------------------------------------------------------------------
Wed Mar 31 10:32:13 CEST 2004 - jsrain@suse.de

- remove ide-scsi from initrd during update (#37591)

-------------------------------------------------------------------
Tue Mar 30 18:04:43 CEST 2004 - jsrain@suse.de

- fixed map validator of CWM

-------------------------------------------------------------------
Mon Mar 29 16:18:49 CEST 2004 - jsrain@suse.de

- fixed behavior of combo box for adding new option if it is
  editable (#37267)
- 2.9.52

-------------------------------------------------------------------
Mon Mar 29 15:27:24 CEST 2004 - adrian@suse.de

- hide YaST groups desktop files in the desktop world

-------------------------------------------------------------------
Mon Mar 29 11:13:30 CEST 2004 - arvin@suse.de

- fixed kernel selection on i386 smp systems (bug #35876)

-------------------------------------------------------------------
Mon Mar 29 09:19:19 CEST 2004 - jsrain@suse.de

- adapted CWM to updated 'is' builtin
- fixed Initrd testsuite
- 2.9.50

-------------------------------------------------------------------
Fri Mar 26 15:03:49 CET 2004 - arvin@suse.de

- added uml detection to Arch module

-------------------------------------------------------------------
Wed Mar 24 16:59:37 CET 2004 - adrian@suse.de

- fix yast qt ui themeing, export QT_HOME_DIR again
  (got broken due to login shell usage bye kdesu)

-------------------------------------------------------------------
Wed Mar 24 11:17:25 CET 2004 - arvin@suse.de

- fixed function name (bug #36783)

-------------------------------------------------------------------
Tue Mar 23 16:54:37 CET 2004 - mvidner@suse.cz

- added Confirm::MustBeRoot to easily alert the user (#35363)

-------------------------------------------------------------------
Tue Mar 23 09:05:39 CET 2004 - lslezak@suse.cz

- fixed parsing quoted string in String::ParseOptions() (#36223)
- testsuite update

-------------------------------------------------------------------
Mon Mar 22 17:09:55 CET 2004 - msvec@suse.cz

- support for sort keys in ncurses menu (#36466)
- 2.9.47

-------------------------------------------------------------------
Mon Mar 22 14:11:58 CET 2004 - jsrain@suse.cz

- fixed unwanted hiding of helps during progress bar run
- don't abort installing packages via Require and PackageSystem
  if dependency solving fails and system wasn't consistent before
  installing them

-------------------------------------------------------------------
Mon Mar 22 13:38:27 CET 2004 - sh@suse.de

- V 2.9.46
- Fixed bug #35768: Wizard buttons not retranslated

-------------------------------------------------------------------
Fri Mar 19 15:41:00 CET 2004 - sh@suse.de

- V 2.9.45
- Improved handling for all Popup::*timed*() dialogs:
  Use UI::TimeoutUserInput() now, no more confusing busy cursor,
  less delays (no more sleep() )

-------------------------------------------------------------------
Wed Mar 17 19:10:15 CET 2004 - fehr@suse.de

- add functions {Set,Get}Utf8Lang() to Encoding module

-------------------------------------------------------------------
Wed Mar 17 11:48:25 CET 2004 - arvin@suse.de

- added download progress callbacks (bug #31445)

-------------------------------------------------------------------
Mon Mar 15 16:49:00 CET 2004 - fehr@suse.de

- add functions {Set,Get}EncLang() && GetCodePage() to Encoding module
- add global boolean evms_config to ProductFeatures.ycp

-------------------------------------------------------------------
Mon Mar 15 14:59:41 CET 2004 - arvin@suse.de

- adapted "yast -l" to desktop files (bug #35019)

-------------------------------------------------------------------
Fri Mar 12 15:35:56 CET 2004 - nashif@suse.de

- Custom wizard added (sh@suse.de)

-------------------------------------------------------------------
Thu Mar 11 18:17:52 CET 2004 - msvec@suse.cz

- proper event ID type handling (#35602)

-------------------------------------------------------------------
Wed Mar 10 14:05:43 CET 2004 - msvec@suse.cz

- accept nil from some UI calls (should fix the failing testsuites)
- added function for creation of FQ hostname

-------------------------------------------------------------------
Wed Mar 10 09:26:03 CET 2004 - arvin@suse.de

- install kernel-um in uml

-------------------------------------------------------------------
Wed Mar 10 07:03:41 CET 2004 - nashif@suse.de

- Fixed Progress for new Wizard
- 2.9.39

-------------------------------------------------------------------
Wed Mar 10 01:42:25 CET 2004 - sh@suse.de

- V 2.9.37
- Migration to new wizard

-------------------------------------------------------------------
Mon Mar  8 17:53:29 CET 2004 - sh@suse.de

- Changed X cursor theme (adrian)

-------------------------------------------------------------------
Mon Mar  8 15:56:52 CET 2004 - msvec@suse.cz

- Added Wizard::SetDesktopIcon to set the title icon
- 2.9.35

-------------------------------------------------------------------
Fri Mar  5 14:31:39 CET 2004 - mvidner@suse.cz

- Added Popup::AnyQuestionRichText.
- {Require,PackageSystem}::DoInstallAndRemove:
  ask for license acceptance (#35250).

-------------------------------------------------------------------
Fri Mar  5 12:43:40 CET 2004 - msvec@suse.cz

- make runlevel testsuite use Service
- add warnings about usage of obsolete interface
- 2.9.33

-------------------------------------------------------------------
Thu Mar  4 20:05:13 CET 2004 - visnov@suse.cz

- 2.9.32
- late initialization of Wizard and Progress (for command line)

-------------------------------------------------------------------
Thu Mar  4 17:24:56 CET 2004 - msvec@suse.cz

- fixed docu installation dirs
- replaced sequencer include with dummy one using Sequencer

-------------------------------------------------------------------
Thu Mar  4 16:09:18 CET 2004 - visnov@suse.cz

- added type info (kkaempf, visnov)

-------------------------------------------------------------------
Thu Mar  4 15:47:00 CET 2004 - msvec@suse.cz

- improved the packages testing client
- fixed ncurses menu generation (#35186)

-------------------------------------------------------------------
Tue Mar  2 15:50:16 CET 2004 - msvec@suse.cz

- fixed Package interface
- added documentation and testing client

-------------------------------------------------------------------
Tue Mar  2 10:58:54 CET 2004 - msvec@suse.cz

- improved (fixed) agent for sysconfig/hardware
- 2.9.31

-------------------------------------------------------------------
Fri Feb 27 03:28:39 CET 2004 - nashif@suse.de

- Adapt for new control file based installation

-------------------------------------------------------------------
Thu Feb 26 12:32:12 CET 2004 - jsrain@suse.de

- preventing modules uhci-hcd, ehci-hcd, ohci-hcd from being put
  into initrd (#35032)

-------------------------------------------------------------------
Tue Feb 24 13:03:03 CET 2004 - visnov@suse.cz

- don't duplicate history entries in interactive command line (#34610)

-------------------------------------------------------------------
Tue Feb 24 11:37:17 CET 2004 - kkaempf@suse.de

- treat x86_64 as 'wintel' architecture (#34853)

-------------------------------------------------------------------
Mon Feb 23 13:02:40 CET 2004 - mvidner@suse.cz

- Services: don't omit boot.hotplug-beta, boot.restore_permissions (#34775)
- 2.9.28

-------------------------------------------------------------------
Fri Feb 20 19:45:58 CET 2004 - arvin@suse.de

- disable accept button during Progress (bug #30303)

-------------------------------------------------------------------
Fri Feb 20 09:38:13 CET 2004 - jsrain@suse.de

- fixed redrawing of fields in Table/Popup table widget after an
  option was changed

-------------------------------------------------------------------
Thu Feb 19 18:04:31 CET 2004 - jsrain@suse.de

- added agent for handling /etc/sysconfig/hardware/hwcfg-*

-------------------------------------------------------------------
Thu Feb 19 15:33:17 CET 2004 - arvin@suse.de

- removed function Kernel::IDERecorders since "ide-scsi" is not
  used anymore (bug #34694)

-------------------------------------------------------------------
Thu Feb 19 13:24:44 CET 2004 - mvidner@suse.cz

- changed sort to use "<" instead of "<=" because of the switch
  to std::sort

-------------------------------------------------------------------
Thu Feb 19 11:15:17 CET 2004 - visnov@suse.cz

- restore AsciiFile::AssertLineValid behavior as in 9.0

-------------------------------------------------------------------
Tue Feb 17 18:12:25 CET 2004 - sh@suse.de

- Use correct kernel image name on S/390
- 2.9.25

-------------------------------------------------------------------
Tue Feb 17 15:37:45 CET 2004 - sh@suse.de

- Fixed bug #34617: New kernel names on S/390
- 2.9.24

-------------------------------------------------------------------
Tue Feb 17 12:00:56 CET 2004 - sh@suse.de

- Applied olh's patch for bug #34602: PPC kernel renamed
- 2.9.23

-------------------------------------------------------------------
Mon Feb 16 18:27:14 CET 2004 - arvin@suse.de

- recognize newer macs (bug #34587)

-------------------------------------------------------------------
Mon Feb 16 17:06:46 CET 2004 - jsrain@suse.de

- kernel image is now /boot/vmlinux on all PPC subarchs (#34588)
- 2.9.21

-------------------------------------------------------------------
Mon Feb 16 11:20:53 CET 2004 - arvin@suse.de

- removed obsolete Mode::hardBoot

-------------------------------------------------------------------
Thu Feb 12 17:50:24 CET 2004 - lslezak@suse.cz

- CWM: added better `back event handling, correctly displaying
  option names in the new option checkbox (jsrain)
- added function String::FormatSizeWithPrecision,
  updated testsuite
- version 2.9.19

-------------------------------------------------------------------
Wed Feb 11 11:02:20 CET 2004 - msvec@suse.cz

- adapt remote clients for the new interpreter

-------------------------------------------------------------------
Tue Feb 10 17:45:16 CET 2004 - arvin@suse.de

- adapted kernel determination to kernel 2.6 names

-------------------------------------------------------------------
Tue Feb 10 10:33:05 CET 2004 - arvin@suse.de

- finally removed configdir from file list (doesn't help anymore)

-------------------------------------------------------------------
Sat Feb 07 20:19:29 CET 2004 - arvin@suse.de

- removed config files (*.y2cc)

-------------------------------------------------------------------
Sat Feb  7 16:29:32 CET 2004 - msvec@suse.cz

- own configdir until all modules are updated
- 2.9.15

-------------------------------------------------------------------
Fri Feb  6 14:34:35 CET 2004 - msvec@suse.cz

- call %suse_update_desktop_file for the group files
- use the group .desktop files also in the ncurses menu
- 2.9.14

-------------------------------------------------------------------
Tue Feb  3 12:39:35 CET 2004 - msvec@suse.cz

- added yast2 groups .desktop files
- 2.9.13

-------------------------------------------------------------------
Tue Feb  3 09:27:50 CET 2004 - visnov@suse.cz

- implemented non-strict checking of command line options

-------------------------------------------------------------------
Sat Jan 31 21:58:23 CET 2004 - arvin@suse.de

- added function to build a url from tokens

-------------------------------------------------------------------
Fri Jan 30 16:46:34 CET 2004 - mvidner@suse.cz

- removed lookups in Service to fix configuration modules testsuites
- 2.9.11

-------------------------------------------------------------------
Thu Jan 29 18:09:39 CET 2004 - msvec@suse.cz

- more testsuite fixes
- 2.9.10

-------------------------------------------------------------------
Thu Jan 29 11:32:55 CET 2004 - jsrain@suse.de

- fixed cwm testsuite
- fixed file list
- 2.9.9

-------------------------------------------------------------------
Tue Jan 27 09:19:21 CET 2004 - jsrain@suse.de

- removed hwinfo from neededforbuild
- fixed testsuite for initrd

-------------------------------------------------------------------
Mon Jan 26 17:14:59 CET 2004 - jsrain@suse.de

- added hwinfo to neededforbuild
- 2.9.8

-------------------------------------------------------------------
Mon Jan 26 15:08:56 CET 2004 - msvec@suse.cz

- converted wizard sequencer to module
- 2.9.7

-------------------------------------------------------------------
Fri Jan 23 16:11:46 CET 2004 - msvec@suse.cz

- added agents for sysconfig/sysctl and /suseconfig
- 2.9.6

-------------------------------------------------------------------
Fri Jan 23 12:29:29 CET 2004 - arvin@suse.de

- fixed Require.ycp for brand new interpreter

-------------------------------------------------------------------
Mon Jan 19 08:52:19 CET 2004 - jsrain@suse.de

- merged the new interpreter branch

-------------------------------------------------------------------
Mon Dec 15 15:58:45 CET 2003 - jsrain@suse.de

- Moved Label.ycp and Popup.ycp from source/yast2/library/wizard/src
  to source/yas t2/library/module because of building with the new
  interpreter

-------------------------------------------------------------------
Mon Dec 15 11:34:19 CET 2003 - msvec@suse.cz

- better services handling: Service (from Runlevel)

-------------------------------------------------------------------
Fri Dec  5 09:41:45 CET 2003 - jsrain@suse.de

- added Mode::commandline variable, setting it an appropriate way

-------------------------------------------------------------------
Wed Dec  3 18:20:13 CET 2003 - msvec@suse.cz

- use common Makefile.am (needs recent devtools)

-------------------------------------------------------------------
Mon Nov 24 00:32:55 CET 2003 - ro@suse.de

- remove file conflict with yast2-pam (Autologin.ycp moved there)

-------------------------------------------------------------------
Mon Nov 17 18:10:50 CET 2003 - arvin@suse.de

- adapted plugindir detection for NPTL

-------------------------------------------------------------------
Fri Nov 14 11:16:31 CET 2003 - gs@suse.de

- use ncurses file selection widgets

-------------------------------------------------------------------
Wed Oct 29 13:55:00 CET 2003 - visnov@suse.cz

- fix testsuite
- 2.9.2

-------------------------------------------------------------------
Fri Oct 24 15:55:36 CEST 2003 - ms@suse.de

- moved x11 subdir to installation

-------------------------------------------------------------------
Fri Oct 17 11:01:59 CEST 2003 - jsrain@suse.de

- Fixed "blinking" of Table/Popup's buttons when table content was
  reordered

-------------------------------------------------------------------
Fri Oct  3 14:18:55 CEST 2003 - jsrain@suse.de

- Table/Popup stuff splitt off from CWM.ycp to separate file
- Added support for "Changed" column to Table/Popup

-------------------------------------------------------------------
Wed Oct  1 10:47:19 CEST 2003 - jsuchome@suse.cz

- added Autologin.ycp module to handle autologin configuration
- 2.9.0

-------------------------------------------------------------------
Wed Sep 17 16:18:48 CEST 2003 - gs@suse.de

- script/yast2: start textmode yast in UTF-8 environment (bug #30512)
- 2.8.31

-------------------------------------------------------------------
Wed Sep 17 08:59:45 CEST 2003 - visnov@suse.de

- enable interactive mode for command line again
- 2.8.30

-------------------------------------------------------------------
Mon Sep 15 17:56:07 CEST 2003 - jsrain@suse.de

- fixed X11Version.ycp to prefix Require:: when calling function
  from Require.ycp module
- 2.8.29

-------------------------------------------------------------------
Mon Sep 15 10:18:36 CEST 2003 - ms@suse.de

- fixed X11Version.ycp to use 'import "Require"' instead of
  'include "require.ycp"'

-------------------------------------------------------------------
Thu Sep 11 21:02:32 CEST 2003 - arvin@suse.de

- cool mouse cursor theme for 2nd stage installation (bug #30552)

-------------------------------------------------------------------
Thu Sep 11 18:58:37 CEST 2003 - gs@suse.de

- file_popups.ycp: bugfix for SaveFileAs() bug #29745

-------------------------------------------------------------------
Wed Sep 10 15:24:28 CEST 2003 - gs@suse.de

- V 2.8.27
- menu/menu.ycp: replace <key> by [key] in help text (to avoid
  misinterpretation in RichText)

-------------------------------------------------------------------
Fri Sep  5 14:34:09 CEST 2003 - visnov@suse.de

- library/commandline: care about command line only in normal mode (#30144)

-------------------------------------------------------------------
Thu Sep 04 17:51:12 CEST 2003 - arvin@suse.de

- proof-read messages

-------------------------------------------------------------------
Mon Sep  1 16:56:22 CEST 2003 - visnov@suse.de

- do not print module help twice in the header
- revert capitalization for the command line actions/options from
  proofreader
- 2.8.25

-------------------------------------------------------------------
Mon Sep  1 15:50:49 CEST 2003 - jsrain@suse.de

- added support for immutable options to Table/Popup

-------------------------------------------------------------------
Mon Sep 01 09:56:12 CEST 2003 - arvin@suse.de

- handle repair mode in Popup::ConfirmAbort

-------------------------------------------------------------------
Fri Aug 29 14:18:39 CEST 2003 - visnov@suse.de

- fix error reporting, use RichText::Rich2Plain()

-------------------------------------------------------------------
Wed Aug 27 16:14:09 CEST 2003 - msvec@suse.cz

- new module for confirmation of detection (#26515)
- 2.8.23

-------------------------------------------------------------------
Wed Aug 27 16:04:18 CEST 2003 - gs@suse.de

- yast2 script: set language to english only on console if LANG is
  japanese, korean or chinese

-------------------------------------------------------------------
Tue Aug 19 13:15:38 CEST 2003 - arvin@suse.de

- removed include file common_functions.ycp

-------------------------------------------------------------------
Tue Aug 19 08:52:50 CEST 2003 - arvin@suse.de

- optimized String::CutBlanks

-------------------------------------------------------------------
Fri Aug 15 15:16:37 CEST 2003 - arvin@suse.de

- added Popup::ShowText

-------------------------------------------------------------------
Thu Aug 14 14:35:30 CEST 2003 - arvin@suse.de

- removed y2menu for good
- added /usr/share/YaST2/include to file list (bug #28807)
- removed common_popups.ycp and common_messages.ycp for good

-------------------------------------------------------------------
Mon Aug 11 15:40:00 CEST 2003 - gs@suse.de

- yast2 script: start y2base menu ncurses (instead of y2menu)

-------------------------------------------------------------------
Fri Aug  8 14:47:14 CEST 2003 - gs@suse.de

- bugfix in file_popups.ycp/PopupDir(dir) (if the argument is an
  empty string, 'pwd' is the directory)
- menu.ycp: improved layout and usability

-------------------------------------------------------------------
Wed Aug  6 12:27:01 CEST 2003 - fehr@suse.de

- added function CutRegexMatch to String.ycp it can be used to
  remove matches of a regular expression from a string
- 2.8.16

-------------------------------------------------------------------
Mon Aug  4 14:21:17 CEST 2003 - jsrain@suse.de

- added possiblity to restart command getting log after performing
  operation from LogView popup
- 2.8.15

-------------------------------------------------------------------
Fri Aug 01 16:12:05 CEST 2003 - arvin@suse.de

- added directory for desktop files

-------------------------------------------------------------------
Tue Jul 29 14:48:06 CEST 2003 - jsrain@suse.de

- passing whole event information from CWM to handlers

-------------------------------------------------------------------
Wed Jul 23 09:33:04 CEST 2003 - jsrain@suse.de

- updated CWM to use WaitForEvent instead of UserInput, tables of
  table/popup dialogs display popup on double-click or enter key
- allow to specify command to display log directly, not only as
  filename and argument for grep for LogView

-------------------------------------------------------------------
Tue Jul 22 16:19:53 CEST 2003 - msvec@suse.cz

- further String updates and fixes
- 2.8.13

-------------------------------------------------------------------
Wed Jul  9 10:06:34 CEST 2003 - fehr@suse.de

- remove Mode::language, now handled in Laguage module (#27115)

-------------------------------------------------------------------
Mon Jul  7 14:06:06 CEST 2003 - visnov@suse.de

- let TypeRepository module use the simple types

-------------------------------------------------------------------
Fri Jul  4 16:55:41 CEST 2003 - msvec@suse.cz

- added a first library of simple types:
    IP, Netmask, Hostname, Address, String, URL
- 2.8.12

-------------------------------------------------------------------
Wed Jul  2 08:52:29 CEST 2003 - visnov@suse.de

- propagate y2base exit code from yast2 script

-------------------------------------------------------------------
Tue Jul  1 10:19:44 CEST 2003 - jsrain@suse.de

- updates of CWM module, added validation of used structures and
  some wrappers for more complex tasks

-------------------------------------------------------------------
Thu Jun 26 13:38:26 CEST 2003 - visnov@suse.de

- print to stderr in non-interactive mode

-------------------------------------------------------------------
Wed Jun 25 13:11:47 CEST 2003 - visnov@suse.de

- fixed Perl/encoding problem in commandline agent
- fixed padding of helps in commandline
- quiet is now default, verbose an option

-------------------------------------------------------------------
Tue Jun 24 11:05:50 CEST 2003 - visnov@suse.de

- 2.8.11

-------------------------------------------------------------------
Tue Jun 24 10:52:31 CEST 2003 - jsrain@suse.de

- added testsuite for CWM module

-------------------------------------------------------------------
Tue Jun 24 10:42:34 CEST 2003 - visnov@suse.cz

- removed modules directory at the top-level

-------------------------------------------------------------------
Mon Jun 23 17:06:34 CEST 2003 - jsrain@suse.de

- moved YCP libraries to own subdirectory (visnov@suse.cz)
- added CWM module for simple manipulation with widgets, including
  common routines for Table/Popup-style dialogs
- added LogView module for displaying logs with advanced
  functionality
- 2.8.10

-------------------------------------------------------------------
Fri Jun 20 13:38:28 CEST 2003 - mvidner@suse.cz

- Runlevel editor: call insserv with force
  when writing multiple services (#27370).
- Moved MailAliases out, to be put to yast2-mail-aliases (#18212).
- Reverted yast2-network from Requires
- 2.8.9

-------------------------------------------------------------------
Wed Jun 18 11:22:41 CEST 2003 - visnov@suse.de

- disabled ipaddress type for command line
- disabled interactive mode for command line
- reverted yast2-network from neededforbuild
- version 2.8.8

-------------------------------------------------------------------
Wed Jun 18 10:42:22 CEST 2003 - lslezak@suse.de

- spec file: added yast2-network to Requires/neededforbuild
- version 2.8.7

-------------------------------------------------------------------
Mon Jun 16 16:06:43 CEST 2003 - lslezak@suse.cz

- new NetworkPopup:: module (common network browsing popups)
- version 2.8.6

-------------------------------------------------------------------
Wed Jun 11 18:09:37 CEST 2003 - arvin@suse.de

- added /usr/share/doc/packages/yast2 to file list (2nd try)

-------------------------------------------------------------------
Wed Jun 11 17:04:50 CEST 2003 - visnov@suse.de

- added command line interface
- 2.8.4

-------------------------------------------------------------------
Wed Jun 11 16:08:13 CEST 2003 - arvin@suse.de

- added /usr/share/doc/packages/yast2 to file list

-------------------------------------------------------------------
Fri Jun  6 12:54:25 CEST 2003 - mvidner@suse.cz

- common_popups: fixed an embarassing syntax error
- 2.8.3

-------------------------------------------------------------------
Fri Jun  6 10:03:29 CEST 2003 - mvidner@suse.cz

- common_popups: revert from Label to common_messages.
- Fixed file list (lslezak).
- Directory: added tmpdir (msvec).
- 2.8.2

-------------------------------------------------------------------
Tue Jun  3 18:28:06 CEST 2003 - sh@suse.de

- Fixed bug #27213: Default sort order in NCurses control center

-------------------------------------------------------------------
Fri May 30 10:03:23 CEST 2003 - mvidner@suse.cz

- Added Label and Popup, replacements for common_{messages,popups}.
- ag_initscripts: recognize X-UnitedLinux-Default-Enabled.
- 2.8.1

-------------------------------------------------------------------
Thu Apr 24 11:08:10 CEST 2003 - kkaempf@suse.de

- rename 'axp' to 'alpha'

-------------------------------------------------------------------
Wed Apr 23 11:51:42 CEST 2003 - ms@suse.de

- added getX11Link function to solve the X11 link
  within the installed system

-------------------------------------------------------------------
Wed Mar 19 12:00:53 CET 2003 - ms@suse.de

- added textdomain to X11Version.ycp (#25627)
- added sax2 to RequireAndConflict() (#25628)

-------------------------------------------------------------------
Mon Mar 17 17:11:52 CET 2003 - arvin@suse.de

- correctly remove ampersand in button lables in y2menu (bug
  #25364)

-------------------------------------------------------------------
Fri Mar 14 17:03:30 CET 2003 - sh@suse.de

- V 2.7.29
- Removed excess quotes in yast2 script when starting in kcontrol

-------------------------------------------------------------------
Fri Mar 14 16:45:19 CET 2003 - sh@suse.de

- V 2.7.28
- Moved yast2_kde functionality into yast2 script
  (Fix for 25230: kcontrol YaST2 module not working)

-------------------------------------------------------------------
Wed Mar 12 11:42:02 CET 2003 - sh@suse.de

- Applied Adrian's patch to use the correct ~/.qtrc in yast2-funcs

-------------------------------------------------------------------
Tue Mar 11 15:24:30 CET 2003 - arvin@suse.de

- fixed syntax in start script (bug #25080)

-------------------------------------------------------------------
Mon Mar 10 14:56:22 CET 2003 - gs@suse.de

- Fixed bugs #24866/#24865 in ncurses file selector (show links;
  set focus to the directory list)

-------------------------------------------------------------------
Sun Mar  9 19:28:07 CET 2003 - nashif@suse.de

- Fixed bug #24953: beta message during installation does not time out

-------------------------------------------------------------------
Fri Mar  7 16:06:09 CET 2003 - sh@suse.de

- Dropped "Notify" header for notify popups (#24782)

-------------------------------------------------------------------
Fri Mar  7 14:20:31 CET 2003 - sh@suse.de

- Fixed bug #24809: sw_single window outside screen
  Now only using --fullscreen for sw_single with KDE running

-------------------------------------------------------------------
Fri Mar  7 13:39:03 CET 2003 - sh@suse.de

- Fixed bug #24790 - Wrong Qt style in y2cc modules after inst.
  (Adrian)

-------------------------------------------------------------------
Wed Mar  5 15:25:12 CET 2003 - ms@suse.de

- added scr agent for /etc/sysconfig/displaymanager handling (#24669)
- do not check for packages in autoinst mode (#24706)

-------------------------------------------------------------------
Mon Mar  3 17:14:44 CET 2003 - jsrain@suse.de

- added scr agent for /etc/sysconfig/hotplug handling (#22580)

-------------------------------------------------------------------
Mon Mar 03 13:02:47 CET 2003 - arvin@suse.de

- once more merged proofread texts

-------------------------------------------------------------------
Mon Mar 03 11:59:24 CET 2003 - arvin@suse.de

- fixed testsuite

-------------------------------------------------------------------
Fri Feb 28 17:25:39 CET 2003 - ms@suse.de

- use require.ycp for package checks in X11Version.ycp (#24488)

-------------------------------------------------------------------
Fri Feb 28 17:16:04 CET 2003 - kkaempf@suse.de

- honor 'manual' on kernel command line (#24462)

-------------------------------------------------------------------
Tue Feb 25 18:46:42 CET 2003 - kkaempf@suse.de

- fix mkdir silence option.

-------------------------------------------------------------------
Tue Feb 25 13:44:23 CET 2003 - kkaempf@suse.de

- suppress warning if /tmp/.qt already exists (#24243)

-------------------------------------------------------------------
Mon Feb 24 11:05:02 CET 2003 - jsrain@suse.de

- added `opt (`notify) to Wizard_hw::ConfiguredContent table to
  allow double click handling (#24095)
- 2.7.15

-------------------------------------------------------------------
Thu Feb 20 11:39:23 CET 2003 - arvin@suse.de

- use title-style capitalization for menu names (bug #23848)

-------------------------------------------------------------------
Wed Feb 19 10:52:05 CET 2003 - arvin@suse.de

- fixed DoNotAcceptButtonLabel (used during beta notice)

-------------------------------------------------------------------
Tue Feb 18 11:56:24 CET 2003 - arvin@suse.de

- added AsciiFile module from yast2-storage

-------------------------------------------------------------------
Mon Feb 17 17:17:42 CET 2003 - arvin@suse.de

- disable x11 setup on mips
- make Next and Accept the default button

-------------------------------------------------------------------
Mon Feb 10 20:53:53 CET 2003 - arvin@suse.de

- setup complete environment for qt during installation

-------------------------------------------------------------------
Mon Feb 10 18:18:00 CET 2003 - arvin@suse.de

- make anti aliased fonts work

-------------------------------------------------------------------
Thu Feb  6 17:01:26 CET 2003 - sh@suse.de

- New command line options for "yast2" script: --fullscreen --noborder
- Always start "sw_single" in full screen mode

-------------------------------------------------------------------
Wed Feb 05 17:10:45 CET 2003 - arvin@suse.de

- merged proofread messages

-------------------------------------------------------------------
Mon Feb  3 18:13:21 CET 2003 - sh@suse.de

- V 2.7.7
- Added default function key handling

-------------------------------------------------------------------
Mon Feb 03 17:40:14 CET 2003 - arvin@suse.de

- new pot file handling

-------------------------------------------------------------------
Mon Jan 27 16:12:51 CET 2003 - arvin@suse.de

- added popt to neededforbuild

-------------------------------------------------------------------
Mon Jan 27 15:48:51 CET 2003 - msvec@suse.de

- network groups: Network Devices and Network Services
- 2.7.4

-------------------------------------------------------------------
Fri Jan 24 15:56:26 CET 2003 - mvidner@suse.de

- Added readconfig.ycp to the file list. Fixes autoyast.

-------------------------------------------------------------------
Fri Jan 17 12:28:21 CET 2003 - mvidner@suse.de

- Reverted sequencer checking: allow superfluous aliases.
- 2.7.3

-------------------------------------------------------------------
Tue Jan 14 11:14:19 CET 2003 - mvidner@suse.de

- Added function key shortcuts to common dialogs (try F1 in curses).
- Report: added global settings for easier access (nashif).
- 2.7.2

-------------------------------------------------------------------
Mon Jan 13 13:13:04 CET 2003 - jsrain@suse.de

- added crashes handling module

-------------------------------------------------------------------
Fri Jan 10 12:58:45 CET 2003 - mvidner@suse.de

- mail table agent: Prevent returning strings as integers/booleans (~#21804).

-------------------------------------------------------------------
Fri Dec 20 15:23:50 CET 2002 - mvidner@suse.de

- file_popups: in qt, use the new widgets
- Arch: fallback for .probe.system being nil (msvec)
- workaround for CallFunction scope bug (#22486) (msvec)
- sequencer: check that all aliases are used (msvec)
- common_messages: DoNotAcceptButtonLabel (arvin)
- Wizard: use opt(key_F1) for Help (gs)
- 2.7.1

-------------------------------------------------------------------
Wed Nov 13 15:14:33 CET 2002 - ms@suse.de

- forgot to add hwinfo and hwinfo-devel to neededforbuild

-------------------------------------------------------------------
Wed Nov 13 12:07:47 CET 2002 - ms@suse.de

- fixed GetVersion() function within the X11Version module. The code
  to obtain the XFree86 version used to configure the installed
  card was really broken. I add a libhd based C program to check
  whether XFree86 4 or 3 is used to configure the card. This program
  is called from the GetVersion() function now.

-------------------------------------------------------------------
Mon Oct 21 15:45:19 CEST 2002 - arvin@suse.de

- print warning if qt frontend is installed but does not work
  (bug #20805)

-------------------------------------------------------------------
Thu Oct 17 13:38:33 CEST 2002 - arvin@suse.de

- fixed arrows in ncurses menu (#19902)

-------------------------------------------------------------------
Fri Oct 11 15:18:14 CEST 2002 - msvec@suse.cz

- fixed translations in the ncurses menu (#20801)
- 2.6.39

-------------------------------------------------------------------
Fri Oct 11 11:07:01 CEST 2002 - arvin@suse.de

- added lost password.ycp (bug #20087)

-------------------------------------------------------------------
Fri Sep 20 14:36:49 CEST 2002 - kkaempf@suse.de

- access content only in initial mode
- 2.6.37

-------------------------------------------------------------------
Fri Sep 20 13:13:05 CEST 2002 - kkaempf@suse.de

- read initial language from content file
- 2.6.36

-------------------------------------------------------------------
Wed Sep 18 16:01:32 CEST 2002 - arvin@suse.de

- does not provides/obsoletes the old yast

-------------------------------------------------------------------
Thu Sep 12 12:20:55 CEST 2002 - kkaempf@suse.de

- define IgnoreButtonLabel in WFM and UI
- 2.6.34

-------------------------------------------------------------------
Tue Sep 10 16:03:47 CEST 2002 - arvin@suse.de

- added provide/obsolete y2t_menu (bug #19325)

-------------------------------------------------------------------
Sat Sep 07 23:00:24 CEST 2002 - arvin@suse.de

- added help text in y2menu

-------------------------------------------------------------------
Thu Sep 05 17:48:13 CEST 2002 - arvin@suse.de

- wizard loads it's images from the theme dir

-------------------------------------------------------------------
Wed Sep  4 19:08:56 CEST 2002 - mvidner@suse.cz

- ncurses menu: fixed shortcut cycling in the group menu (#18258).
- 2.6.30

-------------------------------------------------------------------
Mon Sep  2 17:44:13 CEST 2002 - mvidner@suse.cz

- ag_initscripts: fixed parsing Short-Descriptions.

-------------------------------------------------------------------
Sat Aug 31 01:16:44 CEST 2002 - schwab@suse.de

- Don't waste tons of memory in y2menu.

-------------------------------------------------------------------
Fri Aug 30 11:35:30 CEST 2002 - arvin@suse.de

- moved X11Version.ycp from yast2-installation here

-------------------------------------------------------------------
Thu Aug 29 15:28:48 CEST 2002 - sh@suse.de

- Adapted wizard colors to new grey style images by wimer@suse.de

-------------------------------------------------------------------
Thu Aug 29 11:25:47 CEST 2002 - mvidner@suse.cz

- wizard: prevent temporary (but visible) truncations
  of dialog captions (#18517).

-------------------------------------------------------------------
Wed Aug 28 18:29:15 CEST 2002 - mvidner@suse.cz

- mail aliases: fixed line continuation processing (#18487).
- file_popups::PopupDir: fixed the Selected directory heading.
- 2.6.28

-------------------------------------------------------------------
Tue Aug 27 20:00:00 CEST 2002 - jsuchome@suse.cz

- provide/obsolete old translation packages

-------------------------------------------------------------------
Thu Aug 22 12:09:46 CEST 2002 - arvin@suse.de

- make links to yast2 relative (bug #18170)

-------------------------------------------------------------------
Tue Aug 20 19:07:38 CEST 2002 - arvin@suse.de

- added variable Mode::x11_setup_needed and Arch::x11_setup_needed

-------------------------------------------------------------------
Tue Aug 20 11:29:36 CEST 2002 - arvin@suse.de

- added ncurses based y2menu by Marco Skambraks

-------------------------------------------------------------------
Sun Aug 18 20:24:48 CEST 2002 - kkaempf@suse.de

- honor /etc/install.inf:UseSSH (#18053)

-------------------------------------------------------------------
Fri Aug 16 17:31:33 CEST 2002 - arvin@suse.de

- marked more texts for translation

-------------------------------------------------------------------
Wed Aug 14 11:54:01 CEST 2002 - arvin@suse.de

- removed links to /sbin/yast2 with non ascii characters to
  prevent screen corruption is some locales

-------------------------------------------------------------------
Tue Aug 13 14:20:37 CEST 2002 - arvin@suse.de

- merged proofread texts

-------------------------------------------------------------------
Mon Aug 12 17:23:44 CEST 2002 - kkaempf@suse.de

- read /etc/install.inf:InstMode correctly for Mode::boot
- 2.6.20

-------------------------------------------------------------------
Sun Aug 11 21:16:04 CEST 2002 - mvidner@suse.cz

- Runlevel: use full path of service scripts; force removal
  (#17608 workaround)
- 2.6.19

-------------------------------------------------------------------
Fri Aug  9 15:32:54 CEST 2002 - mvidner@suse.cz

- Fixed falling back to ncurses when DISPLAY is set
  but yast2-qt is not installed.
- Added Runlevel::error_msg, to inform the user what went wrong.
- 2.6.18

-------------------------------------------------------------------
Tue Aug 06 11:31:46 CEST 2002 - arvin@suse.de

- fixed detection of autoinst in Mode.ycp

-------------------------------------------------------------------
Mon Aug 05 18:13:04 CEST 2002 - arvin@suse.de

- adaption for new /etc/install.inf agent

-------------------------------------------------------------------
Wed Jul 31 13:49:39 CEST 2002 - mvidner@suse.cz

- Moved private runlevel files back to yast2-runlevel.
- 2.6.15

-------------------------------------------------------------------
Mon Jul 29 11:51:52 CEST 2002 - msvec@suse.cz

- included some general purpose agents
- 2.6.14

-------------------------------------------------------------------
Wed Jul 24 19:28:17 CEST 2002 - jsuchome@suse.cz

- Added runlevel module files.

-------------------------------------------------------------------
Fri Jul 19 16:50:44 CEST 2002 - mvidner@suse.cz

- Moved aliases handling from yast2-mail (bug #11730).
- 2.6.13

-------------------------------------------------------------------
Fri Jul 19 12:01:11 CEST 2002 - mvidner@suse.cz

- Added Wizard::{Set,Restore}ScreenShotName ().
- Moved sysconfig/ypserv definition from yast2-nis-server.
- 2.6.12

-------------------------------------------------------------------
Fri Jul 19 11:24:35 CEST 2002 - sh@suse.de

- Wizard now uses consistent image names for easier OEM logo
  handling

-------------------------------------------------------------------
Tue Jul 16 16:44:03 CEST 2002 - sh@suse.de

- V 2.6.11
- provide/obsolete yast2-trans-wizard

-------------------------------------------------------------------
Fri Jul 12 17:11:52 CEST 2002 - kkaempf@suse.de

- fix sequencer and wizard testsuite
- call sequencer testsuite during build
- 2.6.10

-------------------------------------------------------------------
Fri Jul 12 10:24:37 CEST 2002 - msvec@suse.cz

- added doc and autodocs
- new module Directory: contains definitions of all directories

-------------------------------------------------------------------
Tue Jul  9 11:43:47 CEST 2002 - mvidner@suse.cz

- Provides/Obsoletes fixed for the devel subpackage

-------------------------------------------------------------------
Thu Jul 04 13:22:52 CEST 2002 - arvin@suse.de

- move non binary file from /usr/lib/YaST2 to /usr/share/YaST2

-------------------------------------------------------------------
Mon Jul  1 11:03:51 CEST 2002 - kkaempf@suse.de

- split of images to separate package

-------------------------------------------------------------------
Thu Jun 27 13:55:21 CEST 2002 - kkaempf@suse.de

- merged yast2-lib-sequencer and yast2-lib-wizard.

-------------------------------------------------------------------
Tue Jun 11 16:52:39 CEST 2002 - arvin@suse.de

- the yast2 script now handels all arguments as strings when
  calling y2base

-------------------------------------------------------------------
Thu Jun 06 17:23:36 CEST 2002 - arvin@suse.de

- various minor fixes for installation

-------------------------------------------------------------------
Wed Jun  5 11:02:17 CEST 2002 - kkaempf@suse.de

- recode shell output properly for UI (#16178)
- don't require trans packages (#16285)

-------------------------------------------------------------------
Wed May 29 12:55:31 CEST 2002 - arvin@suse.de

- fixed yast2 start scripts for lib/lib64

-------------------------------------------------------------------
Tue May 28 14:37:19 CEST 2002 - sh@suse.de

- V 2.6.4
- dropped obsolete hw_setup_launcher.ycp
- fixed file list in spec file
- fixed Makefile.am to work with new automake

-------------------------------------------------------------------
Wed May 22 21:29:28 MEST 2002 - tom@suse.de

- Moved X11 functionality from x11 to y2c_x11.

-------------------------------------------------------------------
Tue May 14 11:09:46 CEST 2002 - arvin@suse.de

- prevent ncurses frontend to start with languages that
  are known to not work correct

-------------------------------------------------------------------
Wed May  8 17:40:49 MEST 2002 - tom@suse.de

- Removed keyboard, mouse, timezone, language (now extra packages)

-------------------------------------------------------------------
Tue Apr 23 12:14:56 CEST 2002 - fehr@suse.de

- remove subdirectories storage and partitioning they are now in
  a separate package yast2-storage.
- new version 2.6.2

-------------------------------------------------------------------
Wed Apr 17 15:47:56 MEST 2002 - tom@suse.de

- (#15565) monitors.ycp newly generated with uppercase vendor and
  model strings.

-------------------------------------------------------------------
Tue Apr 16 17:28:14 CEST 2002 - gs@suse.de

- (#15600, #15727) Package Installation: check again the package
  dependencies if the user deselects an additional required package

-------------------------------------------------------------------
Mon Apr 15 19:03:30 MEST 2002 - tom@suse.de

- (#15546) Now changing lilo.conf correctly.

-------------------------------------------------------------------
Thu Apr 11 15:55:50 MEST 2002 - tom@suse.de

- (#15546) Handle VESA mode correctly for fbdev graphics.

-------------------------------------------------------------------
Wed Apr 10 16:21:16 MEST 2002 - tom@suse.de

- (#15690) Now the probe button really probes.

-------------------------------------------------------------------
Wed Apr 10 10:01:56 CEST 2002 - lnussel@suse.de

- merged modifications for certification/product CD

-------------------------------------------------------------------
Wed Mar 27 17:52:38 CET 2002 - kkaempf@suse.de

- Unpack driver update data in chrooted directory.
- y2update.tar.gz is alread copied by linuxrc, don't expect
  it below /media/floppy.

-------------------------------------------------------------------
Wed Mar 27 12:22:01 CET 2002 - kkaempf@suse.de

- Evaluate "partition" and "serverdir" when installing from
  harddisk (#15525).

-------------------------------------------------------------------
Wed Mar 27 10:41:08 CET 2002 - gs@suse.de

- Change source medium: use "serverdir" instead of "partition"
  (concerns installation from hard disk)

-------------------------------------------------------------------
Tue Mar 26 18:01:45 CET 2002 - kkaempf@suse.de

- Set all hardware to a defined state after update (#15532).
- For installation from harddisk, use "serverdir" instead of
  "partition" from install.inf (#15525).
- linuxrc mounts CD1 to /var/adm/mount during harddisk install
  (#15525).

-------------------------------------------------------------------
Tue Mar 26 17:40:04 CET 2002 - sh@suse.de

- Fixed bug #15520: can't boot into installed system

-------------------------------------------------------------------
Tue Mar 26 16:54:53 CET 2002 - ms@suse.de

- need blank as first sign for VESA and LCD vendor to ensure
  proper display at top of the monitors list (#15521)

-------------------------------------------------------------------
Tue Mar 26 15:44:13 CET 2002 - sh@suse.de

- Fixed bug #15512: Can't install base pkgs in installed system

-------------------------------------------------------------------
Tue Mar 26 15:39:22 MET 2002 - tom@suse.de

- (#15518) Renamed YaST-internal IDs in sysconfig:
  keyboard: YAST_TYPE --> YAST_KEYBOARD
  mouse:    YAST_TYPE --> YAST_MOUSE

-------------------------------------------------------------------
Tue Mar 26 15:20:53 CET 2002 - kkaempf@suse.de

- Delete runme_at_boot after updating all packages.

-------------------------------------------------------------------
Tue Mar 26 14:28:44 MET 2002 - tom@suse.de

- (#15515) YaST-internal IDs are now: keyboard: YAST_TYPE, mouse: YAST_TYPE

-------------------------------------------------------------------
Tue Mar 26 14:27:10 CET 2002 - sh@suse.de

- Fixed bug #15506: Disable "Change" menu when skipping HW config

-------------------------------------------------------------------
Mon Mar 25 17:58:20 MET 2002 - tom@suse.de

- (#14852) inst_config_x11.ycp:
  The variables currentMode and Selected_3D were first stored into the
  X11 module and then queried from the UI. Fixed.

-------------------------------------------------------------------
Mon Mar 25 17:46:16 CET 2002 - sh@suse.de

- Fixed bug #15418: selbox in inst_rootpart not wide enough

-------------------------------------------------------------------
Mon Mar 25 17:38:37 CET 2002 - kkaempf@suse.de

- make update.post script executable before starting it.
- Allow either packed or unpacked extension disk.

-------------------------------------------------------------------
Mon Mar 25 17:23:46 CET 2002 - fehr@suse.de

- make reading of exiting fstab work again (#15482)

-------------------------------------------------------------------
Mon Mar 25 17:09:45 CET 2002 - schubi@suse.de

- kdoc added in forceupdate list

-------------------------------------------------------------------
Mon Mar 25 15:54:00 CET 2002 - kkaempf@suse.de

- adapt probing for usb controllers to changed libhd requirements
  (#15483).
- dont re-calculate bootloader location if it was set manually
  (#15446).
- fix typo in monitors.ycp ("90,47" is no valid vsync).

-------------------------------------------------------------------
Mon Mar 25 14:56:40 CET 2002 - sh@suse.de

- Fixed bug #15419: confusing message in inst_suseconfig

-------------------------------------------------------------------
Mon Mar 25 14:23:42 CET 2002 - gs@suse.de

- Update: change status from "u" to "i" for uninstalled packages
  (#14727)

-------------------------------------------------------------------
Mon Mar 25 13:44:54 CET 2002 - sh@suse.de

- Fixed bug #15412: One log line for each package installed

-------------------------------------------------------------------
Mon Mar 25 13:40:39 CET 2002 - fehr@suse.de

- moved static dialog definitions for fs options into function
  GetNormalFilesystems() to make translations work (#15460)

-------------------------------------------------------------------
Mon Mar 25 12:20:21 CET 2002 - ms@suse.de

- update monitors.ycp to currently used CDB entries (#15421).

-------------------------------------------------------------------
Sun Mar 24 13:00:35 CET 2002 - kkaempf@suse.de

- delete runme_at_boot after package installation (#15430).
- remember device (index) where (wrong) SuSE medium was found (#15432).

-------------------------------------------------------------------
Fri Mar 22 18:59:40 CET 2002 - gs@suse.de

- package selection: show correct status of the package (#15400)

-------------------------------------------------------------------
Fri Mar 22 16:04:40 CET 2002 - fehr@suse.de

- removed superfluous warning about fsid change when assigning a
  mount point to LVM LV (#15388)
- changed fstab options for /proc/bus/usb from "defaults,noauto"
  to "noauto" (#15389)

-------------------------------------------------------------------
Fri Mar 22 15:47:39 CET 2002 - kkaempf@suse.de

- Call /usr/bin/setfont without parameters when Braille enabled (#13801).

-------------------------------------------------------------------
Fri Mar 22 15:14:51 CET 2002 - gs@suse.de

- Change source of installation: umount /var/adm/mount before mounting
  the new source medium (#14425)

-------------------------------------------------------------------
Fri Mar 22 15:09:48 CET 2002 - sh@suse.de

- Fixed bug #15356: killed mwm message

-------------------------------------------------------------------
Fri Mar 22 14:08:46 CET 2002 - schubi@suse.de

- bugix: Xf86config module has been overwritten while update #15376
  ( wrong if statement in inst_finish.ycp )

-------------------------------------------------------------------
Fri Mar 22 12:42:58 CET 2002 - gs@suse.de

- Update: show packages with status "d" in the "No Update" list
  (#15350)

-------------------------------------------------------------------
Thu Mar 21 18:38:41 MET 2002 - tom@suse.de

- (#14936) Now capturing `cancel and treating like `abort.

-------------------------------------------------------------------
Thu Mar 21 18:17:01 CET 2002 - arvin@suse.de

- check for yast2-qt-plugin and it's libraries in the YaST2 and
  yast2 start scripts (bug #15300 and probably bug #13831)

-------------------------------------------------------------------
Thu Mar 21 17:41:42 MET 2002 - tom@suse.de

- (#14882) Now marking probed but unused monitor-hw-data with configured = no.

-------------------------------------------------------------------
Thu Mar 21 16:37:09 CET 2002 - kkaempf@suse.de

- Drop intermediate textdomain calls, they're useless (#15294).

-------------------------------------------------------------------
Thu Mar 21 16:21:59 CET 2002 - gs@suse.de

- Package installation: respect product information AND release number
  of the source medium (#15278)

-------------------------------------------------------------------
Thu Mar 21 16:05:00 CET 2002 - schubi@suse.de

- Checking mouse protocol before calling update_Xf86config

-------------------------------------------------------------------
Thu Mar 21 15:45:27 CET 2002 - sh@suse.de

- Fixed bug #15220: Wizard buttons not translated

-------------------------------------------------------------------
Thu Mar 21 15:03:47 CET 2002 - sh@suse.de

- Fixed endless loop in language with some weird NCurses combinations

-------------------------------------------------------------------
Thu Mar 21 12:51:34 CET 2002 - gs@suse.de

- Update: do not allow status "delete" for packages which are not
  installed (#14727)

-------------------------------------------------------------------
Thu Mar 21 11:03:27 CET 2002 - ms@suse.de

- fixed check script to be valid with the new firegl driver [fglr200]

-------------------------------------------------------------------
Thu Mar 21 09:36:31 CET 2002 - schubi@suse.de

- Checking broken update correctly #13597

-------------------------------------------------------------------
Wed Mar 20 22:27:30 CET 2002 - kkaempf@suse.de

- fallback to (chipset related) vendor/device if graphics card
  doesn't provide (manufacturer related) subvendor/subdevice (#15099)

-------------------------------------------------------------------
Wed Mar 20 18:48:16 MET 2002 - tom@suse.de

- (#15098) Now reading file with default value.

-------------------------------------------------------------------
Wed Mar 20 17:15:49 CET 2002 - kkaempf@suse.de

- Also show SuSE release number when choosing root partiton (#15243).
- Properly probe cdroms during installation/update (#15275).

-------------------------------------------------------------------
Wed Mar 20 15:04:48 CET 2002 - fehr@suse.de

- fix problem with map access to non-map in GetEntryForMountpoint
  (#15229)
- fix problem with wrong partition proposal
- fix problem with wrong default filesystem (#15057)

-------------------------------------------------------------------
Wed Mar 20 14:52:44 MET 2002 - tom@suse.de

- (#15093) New frequency range: [60,62,65,68,70,72,75,78,80,85,90,100]

-------------------------------------------------------------------
Wed Mar 20 14:27:52 CET 2002 - sh@suse.de

- Fixed bug #15214: Control center after HW proposal english only
- Fixed bug #15201: Disable WM decorations for first control center

-------------------------------------------------------------------
Wed Mar 20 14:26:01 CET 2002 - lnussel@suse.de

- added -S option to yast2 shell script (for susewm)

-------------------------------------------------------------------
Wed Mar 20 14:17:42 CET 2002 - schubi@suse.de

-  Installing vnc (if needed ) while updating the system #14707

-------------------------------------------------------------------
Wed Mar 20 14:03:24 MET 2002 - tom@suse.de

- Added norwegian language.

-------------------------------------------------------------------
Wed Mar 20 12:45:54 CET 2002 - sh@suse.de

- Fixed bug #13894: Slide show progress bar shows wrong value

-------------------------------------------------------------------
Wed Mar 20 12:23:47 CET 2002 - schubi@suse.de

- Starting raidstart for partitions which are not / and have
  raid systems ( update ). #14798

-------------------------------------------------------------------
Wed Mar 20 10:35:08 CET 2002 - kkaempf@suse.de

- remember language in Mouse in order to trigger re-translation
  (#15197).

-------------------------------------------------------------------
Tue Mar 19 20:10:49 CET 2002 - sh@suse.de

- Fixed bug #14530: Explicit file names in .spec rather than *.scr

-------------------------------------------------------------------
Tue Mar 19 18:40:21 CET 2002 - gs@suse.de

- Update: re-evaluate the update packages if the status of the
  "Clean up the system ..." checkbox has changed

-------------------------------------------------------------------
Tue Mar 19 18:25:06 CET 2002 - schubi@suse.de

- Call substring with the correct parameters #15184
  ( inst_rpmupdate.ycp)

-------------------------------------------------------------------
Tue Mar 19 18:10:04 CET 2002 - kkaempf@suse.de

- Also write hardware status for already active ide, floppy, usb
  controllers, and framebuffer (#15195).
- Preliminary fix for YaST2.firstboot (#15187).

-------------------------------------------------------------------
Tue Mar 19 18:05:01 MET 2002 - tom@suse.de

- (#15096) Do not use undefined variable any more.
- (#15091) Now restoring saved monitor data in normal mode.

-------------------------------------------------------------------
Tue Mar 19 15:49:13 CET 2002 - sh@suse.de

- Fixed "update finished, empty proposal dialog" bug

-------------------------------------------------------------------
Tue Mar 19 10:31:44 CET 2002 - kkaempf@suse.de

- Properly check return code from inst_mode if update was choosen.
- just pass 'Framebuffer' entry from install.inf to lilo, don't
  look at probe results (#15168)
- add comments to /etc/sysconfig/bootloader.

-------------------------------------------------------------------
Mon Mar 18 17:27:46 MET 2002 - tom@suse.de

- (#14238) Now writing sysconfig comments for the mouse.

-------------------------------------------------------------------
Mon Mar 18 16:29:01 CET 2002 - sh@suse.de

- Fixed bug #15101: Checkboxes truncated in 80x24 ncurses proposal

-------------------------------------------------------------------
Mon Mar 18 15:36:28 CET 2002 - kkaempf@suse.de

- re-probe cdroms in installed system in order to get proper status
  for ide cdwriter devices which couldn't be detected at boot-time
  (#15126).

-------------------------------------------------------------------
Mon Mar 18 14:26:38 CET 2002 - lnussel@suse.de

- added -i option for installing packages to yast2 shell script
- added some shell magic to allow more than two parameters for modules

-------------------------------------------------------------------
Mon Mar 18 12:19:29 CET 2002 - gs@suse.de

-  Recode for copyright and author added (#15058)

-------------------------------------------------------------------
Mon Mar 18 12:10:26 CET 2002 - kkaempf@suse.de

- Bugfix for lilo/dolilo: drop "vga" from append, pass via "-v"
  to dolilo.

-------------------------------------------------------------------
Mon Mar 18 12:07:55 CET 2002 - sh@suse.de

- Fixed bug #15090: "No" in "really install" interpreted as "yes"

-------------------------------------------------------------------
Mon Mar 18 11:50:06 CET 2002 - sh@suse.de

- Fixed bug #15100: Default "off" for "start control center"

-------------------------------------------------------------------
Mon Mar 18 11:19:58 CET 2002 - snwint@suse.de

- mk_lilo_conf: put 'vga' entry into image section

-------------------------------------------------------------------
Fri Mar 15 19:01:23 MET 2002 - tom@suse.de

- (#13878) Added Estonian keyboard.

-------------------------------------------------------------------
Fri Mar 15 17:22:10 MET 2002 - tom@suse.de

- (#14855) Language: Added Slovene language.
- (#14855) Keyboard: Added Slovene keyboard to YaST2 keyboards.
- (#14855) Timezone: Cleaned up existing lang --> timezone mess (new: Slovene).

-------------------------------------------------------------------
Fri Mar 15 17:15:23 CET 2002 - kkaempf@suse.de

- drop workaround for author/copyright twist from libpkg.
- Replace "\n" in author list with ", "

-------------------------------------------------------------------
Fri Mar 15 16:32:27 CET 2002 - fehr@suse.de

- fix wrong nameing for windows mount points (#15031)

-------------------------------------------------------------------
Fri Mar 15 16:17:50 CET 2002 - kkaempf@suse.de

- ignore more cmdline parameters
- don't pass "-v" (for global vga=) to dolilo, the "vga=" in the
  append line is sufficient.

-------------------------------------------------------------------
Fri Mar 15 16:10:54 CET 2002 - gs@suse.de

- Update: do not delete "aps" if it is in use (#15015)
- Package Selection: correct update of the disk space information

-------------------------------------------------------------------
Fri Mar 15 16:08:49 CET 2002 - snwint@suse.de

- updated 'failsafe' options for lilo.conf
- append user specified boot options to 'failsafe' entry

-------------------------------------------------------------------
Fri Mar 15 14:43:27 CET 2002 - sh@suse.de

- Fixed bug #13894: Slide show pkg sizes garbled from CD2 on

-------------------------------------------------------------------
Fri Mar 15 13:32:03 MET 2002 - tom@suse.de

- (#15021) Now only removing X11-link in case of "No X11".

-------------------------------------------------------------------
Fri Mar 15 12:54:14 CET 2002 - kkaempf@suse.de

- Check also /proc/modules besides the "active" flag from hwinfo
  in order to find out if a module is already loaded (#15007).

-------------------------------------------------------------------
Thu Mar 14 17:37:23 CET 2002 - sh@suse.de

- Fixed bug #14161: wrong background grey

-------------------------------------------------------------------
Thu Mar 14 16:16:21 CET 2002 - sh@suse.de

- Fixed bug #13186: Start Y2 control center after installation
- Fixed bug #14975: Final "All is ready" popup

-------------------------------------------------------------------
Thu Mar 14 15:55:07 CET 2002 - zoz@suse.de

- fix PCMCIA startup (#14661).

-------------------------------------------------------------------
Thu Mar 14 15:43:43 MET 2002 - tom@suse.de

- Added turkish language again in language.ycp.

-------------------------------------------------------------------
Thu Mar 14 14:49:07 MET 2002 - tom@suse.de

- (#14518) Added Irish.

-------------------------------------------------------------------
Thu Mar 14 13:16:15 MET 2002 - tom@suse.de

- (#14814) Now translating old lang codes to ISO codes on entry.

-------------------------------------------------------------------
Thu Mar 14 11:08:17 CET 2002 - kkaempf@suse.de

- scripts/yast2_kde: set LANG from /etc/sysconfig/language:RC_LANG (#14607).
- scripts/yast2: honor $LANG (#14607).
- install k_smp if > 4GB physical memory detected (#14287).

-------------------------------------------------------------------
Thu Mar 14 10:56:04 CET 2002 - gs@suse.de

- (#14592) Now ask the user whether YaST2 shall delete unmaintained
  packages from the system
- (#14406), (#14805) Package selection dialog: help text added for "X"
   status and popup text changed

-------------------------------------------------------------------
Wed Mar 13 18:30:42 MET 2002 - tom@suse.de

- (#14882) Now marking faked GENERIC Monitor with cfg=no.

-------------------------------------------------------------------
Wed Mar 13 18:23:06 MET 2002 - tom@suse.de

- (#14885) Now writing "/dev/mouse" into XF86Config so xmset works in the
  running system.

-------------------------------------------------------------------
Wed Mar 13 11:48:58 EST 2002 - nashif@suse.de

- Don't probe hardware in Mode::config

-------------------------------------------------------------------
Wed Mar 13 15:41:26 CET 2002 - fehr@suse.de

- prevent upward rounding in combination of
  ByteToHumanString/kmgt_str_to_byte (#14673)

-------------------------------------------------------------------
Wed Mar 13 13:22:57 MET 2002 - tom@suse.de

- (#14446) Now also restoring hwclock-param from sysconfig
  and setting timezone again in continue mode.

-------------------------------------------------------------------
Wed Mar 13 10:15:41 CET 2002 - kkaempf@suse.de

- Fix locale for greek (ISO8859-7 -> ISO-8859-7, #14898).
- Set "acpismp=force" for UP and SMP systems if "ht" flag detected (#13531).
- Install k_smp if "BOOT_IMAGE=apic" given in cmdline (#14022).
- Dont change initrd modules aic7xxx vs. aic7xxx_old on update (#14614).
- Override instmode "cd" in install.inf, if setup/descr/info knows better
  (#14469).
- Start ncurses "menu" with first group preselected (instead of all),
  general code cleanup of menu code (#14909).

-------------------------------------------------------------------
Tue Mar 12 16:57:16 CET 2002 - gs@suse.de

- equal button size in package conflict popups (#13302)

-------------------------------------------------------------------
Tue Mar 12 16:43:56 CET 2002 - mvidner@suse.cz

- Provide keyboard shortcuts for the group and package tables in
  ncurses detailed package selection. #14737.

-------------------------------------------------------------------
Tue Mar 12 16:24:34 MET 2002 - tom@suse.de

- (#13198) Changed mouse probing strategy.
  Applied sleep before mouse probing in inst_startup.ycp.

-------------------------------------------------------------------
Tue Mar 12 10:26:15 CET 2002 - fehr@suse.de

- add hibernation partition to expert partitioner menue (#14668)
- handle raids present on system to install reasonably

-------------------------------------------------------------------
Mon Mar 11 18:07:23 MET 2002 - tom@suse.de

- (#14491) Now using new "manual" probing to get the new unique key (mouse).

-------------------------------------------------------------------
Mon Mar 11 15:55:31 CET 2002 - kkaempf@suse.de

- Skip all non-data lines in "parted print" output (#14793).
- Don't pass "manual" option to installed system.

-------------------------------------------------------------------
Mon Mar 11 15:46:55 MET 2002 - tom@suse.de

- Detect language change to avoid unnecessary package selection recalculation.

-------------------------------------------------------------------
Mon Mar 11 14:41:28 CET 2002 - sh@suse.de

- Fixed bug #14164: inst_mode should be a popup

-------------------------------------------------------------------
Mon Mar 11 10:46:46 MET 2002 - tom@suse.de

- New script by ms@suse.de for changing X11-mouse-protocol during update.

-------------------------------------------------------------------
Fri Mar  8 14:28:27 CET 2002 - kkaempf@suse.de

- clean up firsboot script to fix pcmcia/usb and usbdevfs (#14416)
- don't 'hard' probe for cdroms when checking for installation
  sources but rely on libhd configuration database instead.
  Fallback to /dev/cdrom if even this fails (#14555).
- add "vnc" package to installation list if running under vnc (#14707).
- remove duplicate portmap start from firstboot script.

-------------------------------------------------------------------
Fri Mar  8 13:35:25 MET 2002 - tom@suse.de

- (#14663) Added textdomains to import-modules.

-------------------------------------------------------------------
Fri Mar  8 12:54:55 MET 2002 - tom@suse.de

- (#13951) After having talked to ke@suse.de removed (commented out):
	ca_ES, gl_ES, hr_HR, ru_RU, tr_TR
  Added again:
	pt_BR

-------------------------------------------------------------------
Thu Mar  7 18:14:04 MET 2002 - tom@suse.de

- (#14227 addendum) Just discovered that the faked monitor also fooled the
  automatic insertion of probed but unknown monitors into the monitor DB.
  This is done so that those monitors can be selected in the monitor selection
  dialog. Furthermore for user convenience such a monitor is preselected when
  entering the monitor selection dialog. Unfortunately the libhd-faked monitor
  does fulfil all those criteria and triggered this mechanism. Fixed.

-------------------------------------------------------------------
Thu Mar  7 17:53:52 MET 2002 - tom@suse.de

- (#14227) Erroneously there was still a branch where the new behaviour of
  libhd was not honored. YaST now takes this into consideration in any case
  (hopefully) and leads the user to the monitor selection dialog again as it
  was before.

-------------------------------------------------------------------
Thu Mar  7 17:21:00 MET 2002 - tom@suse.de

- (#14606) Solved by now displaying date in numerical form because in inst-sys
  not all translations for all languages are available for system commands.
  Invented new function Timezone::GetDateTime().

-------------------------------------------------------------------
Thu Mar  7 13:46:16 CET 2002 - sh@suse.de

- Added missing "textdomain" in BootSILO.ycp

-------------------------------------------------------------------
Thu Mar  7 13:42:26 CET 2002 - sh@suse.de

- Addes missing translation markers in inst_root

-------------------------------------------------------------------
Thu Mar  7 12:34:58 CET 2002 - schubi@suse.de

- patch xf86config in update mode

-------------------------------------------------------------------
Thu Mar  7 12:11:27 CET 2002 - fehr@suse.de

- handle editing of encrypted partitions in running system correct
- change handling of back-button in LVM lv dialog

-------------------------------------------------------------------
Wed Mar  6 17:39:47 CET 2002 - schubi@suse.de

- textdomain added for software proposal #14538

-------------------------------------------------------------------
Wed Mar  6 16:58:35 CET 2002 - schubi@suse.de

- Showing error popup, if the package agent has not been initialized
  correctly

-------------------------------------------------------------------
Wed Mar  6 16:45:43 MET 2002 - tom@suse.de

- (#14540) Now setting sysconfig var DISPLAYMANAGER to  "console"  instead
  of DISPLAYMANAGER_STARTS_XSERVER to "no" if user selects "No X11".

-------------------------------------------------------------------
Wed Mar  6 15:09:39 CET 2002 - sh@suse.de

- Fixed bug #14011: Switching laguages does not switch all texts

-------------------------------------------------------------------
Wed Mar  6 14:14:02 CET 2002 - fehr@suse.de

- fix bug in handling crypto fs in running system (#13781)

-------------------------------------------------------------------
Wed Mar  6 14:03:37 CET 2002 - kkaempf@suse.de

- Drop "-a" (activate parition) flag from dolilo call if no primary
  partition can be found for activation (#13884).
- Hide information box if user de-selected "Show details" checkbox
  in "Please insert CD n" popup.
- When checking for a medium, always start with the last active
  device and check other devices only on failure.

-------------------------------------------------------------------
Tue Mar  5 19:08:18 CET 2002 - schubi@suse.de

- copy *.pkd to target system

-------------------------------------------------------------------
Tue Mar  5 17:20:47 MET 2002 - tom@suse.de

- (#4849) Corrected if-clause in constructor. Now functional in continue mode.

-------------------------------------------------------------------
Tue Mar  5 16:39:49 CET 2002 - kkaempf@suse.de

- Require "yast2-trans-inst-proposal" for yast2-instsys to get
  proper translations for the "proposal" screen.
- fix textdomain for 'proposal_bootloader' to "proposal".

-------------------------------------------------------------------
Tue Mar  5 16:30:51 MET 2002 - tom@suse.de

- (#14457) Now date/time is redisplayed on any change in the UI.

-------------------------------------------------------------------
Tue Mar  5 14:38:01 CET 2002 - schubi@suse.de

- Bugfix while changing update-upgrade-status #14473

-------------------------------------------------------------------
Tue Mar  5 14:23:14 CET 2002 - lnussel@suse.de

- filter out "\n" in helptexts (#14337)
- create the list of all modules only once when the splashscreen is displayed
  and recycle this list later when the "All" button is selected (#14472)

-------------------------------------------------------------------
Tue Mar  5 12:42:31 MET 2002 - tom@suse.de

- (#14211) Now executing SuSEconfig.3ddiag instead of switch2mesasoft.

-------------------------------------------------------------------
Tue Mar  5 11:53:58 CET 2002 - kkaempf@suse.de

- Copy setup/descr/en.pkd instead of setup/descr/english.pkd to
  installed system.

-------------------------------------------------------------------
Mon Mar  4 19:36:08 MET 2002 - tom@suse.de

- (#14116) Now considering Win partitions when assuming GMT vs. local time.

-------------------------------------------------------------------
Mon Mar  4 19:12:12 CET 2002 - fehr@suse.de

- add module loading info for xfs

-------------------------------------------------------------------
Mon Mar  4 17:57:54 CET 2002 - fehr@suse.de

- support more than 26 scsi disks (#13983)
- various fixes for usage in running system

-------------------------------------------------------------------
Mon Mar  4 17:48:28 CET 2002 - zoz@suse.de

- check usb/pci hotplug on first start and rewrite sysconfig
  properly (#14428).

-------------------------------------------------------------------
Mon Mar  4 17:23:59 CET 2002 - sh@suse.de

- Fixed the YaST2 part of bug #1218: Linuxrc displays an error
  message if the user aborted the installation

-------------------------------------------------------------------
Mon Mar  4 16:51:18 CET 2002 - kkaempf@suse.de

- check old lilo destination on update and re-use it.
- when writing lilo on update, check better if floppy or harddisk.
- write bootloader related settings to sysconfig/bootloader.

- run /sbin/raidautorun after all storage modules are loaded.

-------------------------------------------------------------------
Mon Mar  4 16:36:49 CET 2002 - sh@suse.de

- Fixed bug #14363: Don't execute SuSEconfig once more when going back

-------------------------------------------------------------------
Mon Mar  4 16:27:13 CET 2002 - gs@suse.de

- show the packages of first set or group (#14339)

-------------------------------------------------------------------
Mon Mar  4 15:06:53 CET 2002 - lnussel@suse.de

- added comment header to menu.ycp (#14379)
- replaced "Quit" with QuitButtonLabel()

-------------------------------------------------------------------
Mon Mar  4 15:02:01 CET 2002 - gs@suse.de

- add button and popup for Samba installation in dialog Choose
  installation source (#14010)

-------------------------------------------------------------------
Mon Mar  4 14:45:50 MET 2002 - tom@suse.de

- (#14117) Now showing static date/time in timezone window and proposal.

-------------------------------------------------------------------
Mon Mar  4 12:30:28 CET 2002 - sh@suse.de

- Fixed bug #14351: YaST2 SuSEconfig executes *.rpmsave modules

-------------------------------------------------------------------
Mon Mar  4 12:07:16 CET 2002 - gs@suse.de

- don't destroy the user defined software selection if the
  partitioning is changed (bug #14103)

-------------------------------------------------------------------
Mon Mar  4 09:33:48 CET 2002 - schubi@suse.de

- Showing error message after update #14250
- Deleting unsupported packages while update #14194
- Showing delete packages correctly while update #14235

-------------------------------------------------------------------
Sat Mar  2 14:31:37 CET 2002 - kkaempf@suse.de

- remember state of "details" checkbox if media not found (#14018).
- restore "instmode" properly (#14170).

-------------------------------------------------------------------
Sat Mar  2 09:32:27 CET 2002 - schubi@suse.de

- Postifx added in force update #13995

-------------------------------------------------------------------
Fri Mar  1 17:03:01 CET 2002 - fehr@suse.de

- set passno to 0 for partitions without mount point (#14130)
- determine bootable windows partitions independent of entry in
  /etc/fstab (#13884)

-------------------------------------------------------------------
Fri Mar  1 14:30:39 MET 2002 - tom@suse.de

- (#14174) X11 configuration.
  Now also considering the xserver name when deciding to use framebuffer.

-------------------------------------------------------------------
Fri Mar  1 13:42:25 CET 2002 - sh@suse.de

- Fixed bug #13630: inst_proposal reinitialized after selecting
  "No" in final installation confirmation (inst_doit)

-------------------------------------------------------------------
Fri Mar  1 09:30:25 CET 2002 - kkaempf@suse.de

- Fixed YaST2.firstboot to handle pcmcia network correctly (#13993).

-------------------------------------------------------------------
Thu Feb 28 19:19:20 MET 2002 - tom@suse.de

- (#14076) Now marking the monitor as "configured" and "needed".

-------------------------------------------------------------------
Thu Feb 28 17:39:57 MET 2002 - tom@suse.de

- (#13888) Libhd now delivers a fake monitor when no monitor can be probed.
  So inst_choose_desktop now checks for the unique_key of this fake monitor.
  Also improved logging for diagnosing purposes.

-------------------------------------------------------------------
Thu Feb 28 16:44:51 CET 2002 - sh@suse.de

- Fixed bug #13555: HW proposal error handling - added err logging

-------------------------------------------------------------------
Thu Feb 28 16:30:01 CET 2002 - sh@suse.de

- Fixed bug #13556: Installation proposal screen not re-translated

-------------------------------------------------------------------
Thu Feb 28 15:58:54 CET 2002 - gs@suse.de

- missing description for set "images" added (#1406)
- only one default button (#14067)
- correct installation of software packages in hardware configuration
  dialog (#14026)

-------------------------------------------------------------------
Thu Feb 28 11:40:28 CET 2002 - schubi@suse.de

- Installing 3d packages after rebooting #13659

-------------------------------------------------------------------
Thu Feb 28 11:35:47 CET 2002 - gs@suse.de

- improvements in popups used for software installation

-------------------------------------------------------------------
Thu Feb 28 10:36:13 CET 2002 - fehr@suse.de

- fixes the wrong default when selecting a swap partition in the
  custom partitioner and formatting is turned on.

-------------------------------------------------------------------
Wed Feb 27 17:33:07 MET 2002 - tom@suse.de

- (#13906) Invented a new function TimedOKCancelPopup() in
  common_popups.ycp. Using this function during X11-configuration.

-------------------------------------------------------------------
Wed Feb 27 17:31:07 CET 2002 - kkaempf@suse.de

- Allow splitted dirs (.../CD1, .../CD2, ...) for all network
  installs (#14009).
- Sort partitions combo box in bootloader dialogue (#14124).

-------------------------------------------------------------------
Wed Feb 27 17:27:51 CET 2002 - gs@suse.de

- proposal dialog: show a warning message, if the software selection is reset
  (bug #13942)
- set default button "Select/Deselect" in dialog Package Selection

-------------------------------------------------------------------
Wed Feb 27 14:33:37 MET 2002 - tom@suse.de

- (#13944) Now reading sysconfig with default value.
  This applies to language, keyboard, mouse and timezone.
  Moved SysconfigRead() to Misc-module.

-------------------------------------------------------------------
Wed Feb 27 11:19:50 CET 2002 - schubi@suse.de

- target.insmod to target.modprobe changed #13928
  ( update )
- LANG might not be in install.inf, get it from descr/info then.
  (#13959).

-------------------------------------------------------------------
Wed Feb 27 11:16:24 CET 2002 - kkaempf@suse.de

- fix checking VNC on startup.

-------------------------------------------------------------------
Wed Feb 27 09:11:31 CET 2002 - schubi@suse.de

- bugfix in starting update #13909

-------------------------------------------------------------------
Wed Feb 27 09:01:24 CET 2002 - schubi@suse.de

- setting keyboard while update #13610

-------------------------------------------------------------------
Tue Feb 26 20:30:58 CET 2002 - kkaempf@suse.de

- Fix "please wait" popup, wrap string in `Label().

-------------------------------------------------------------------
Tue Feb 26 19:49:53 MET 2002 - tom@suse.de

- (#13944) Now reading sysconfig with default value.
  This applies to language, keyboard, mouse and timezone.

-------------------------------------------------------------------
Tue Feb 26 19:33:21 CET 2002 - schubi@suse.de

- setting timezone moved to inst_rootpart ( update )

-------------------------------------------------------------------
Tue Feb 26 19:01:25 CET 2002 - arvin@suse.de

- fixed emergency unmounting of installation system

-------------------------------------------------------------------
Tue Feb 26 18:41:28 CET 2002 - kkaempf@suse.de

- add "sv_SV" for "swedish" to language list.

-------------------------------------------------------------------
Tue Feb 26 18:20:58 CET 2002 - fehr@suse.de

- fix syntax error in functions used during update
- add call to .lvm.init before rereading Lvm infos

-------------------------------------------------------------------
Tue Feb 26 18:17:46 CET 2002 - sh@suse.de

- Added help text for installation and hardware proposals

-------------------------------------------------------------------
Tue Feb 26 16:05:49 CET 2002 - sh@suse.de

- Removed leftover debugging condition from last checkin

-------------------------------------------------------------------
Tue Feb 26 16:00:30 CET 2002 - sh@suse.de

- "Only new installation" popup msg back from proof reading

-------------------------------------------------------------------
Tue Feb 26 15:57:11 CET 2002 - schubi@suse.de

- setting timezone after update #13651

-------------------------------------------------------------------
Tue Feb 26 15:48:31 CET 2002 - fehr@suse.de

- fix typo ia86 -> ia64 in do_propocal.ycp

-------------------------------------------------------------------
Tue Feb 26 15:43:29 CET 2002 - gs@suse.de

- software installation: show the package version in the
  description popup (bug #13750)

-------------------------------------------------------------------
Tue Feb 26 15:36:43 CET 2002 - schubi@suse.de

- initialize package agent correctly for update #13838
  ( grep and locate has not been updated )

-------------------------------------------------------------------
Tue Feb 26 15:35:42 CET 2002 - sh@suse.de

- Added notify popup when user wants to change installation mode
  and no Linux partitions were found

-------------------------------------------------------------------
Tue Feb 26 15:31:39 CET 2002 - kkaempf@suse.de

- Fix vnc password setting.

-------------------------------------------------------------------
Tue Feb 26 14:11:46 CET 2002 - kkaempf@suse.de

- fix VNC check and startup.

-------------------------------------------------------------------
Tue Feb 26 12:25:15 CET 2002 - kkaempf@suse.de

- remove "runme_on_start" early during first boot in order to
  prevent endless re-start (#13907).
- re-create "media" convenience symlinks (e.g. /cdrom->/media/cdrom)
  after update (#13756).

-------------------------------------------------------------------
Mon Feb 25 19:31:25 MET 2002 - tom@suse.de

- Corrected handling of wheel mice in Mouse.ycp.
- Extended mouse_raw.ycp with "wheels"-field.

-------------------------------------------------------------------
Mon Feb 25 19:26:28 CET 2002 - kkaempf@suse.de

- re-probe floppy and cdroms in installed system (#13828).

-------------------------------------------------------------------
Mon Feb 25 18:38:19 CET 2002 - kkaempf@suse.de

- Support installation via VNC.

-------------------------------------------------------------------
Mon Feb 25 18:20:16 CET 2002 - fehr@suse.de

- enable support for xfs, issue warning when it is used
- fix reading of fstab in installed system (#13457, #13455)
- fix wrong workflow in partitioner in installed system (#13456)

-------------------------------------------------------------------
Mon Feb 25 17:29:51 CET 2002 - sh@suse.de

- Changed order of initial installation proposals to match
  agreement with marketing and software ergonimists

-------------------------------------------------------------------
Mon Feb 25 17:16:56 CET 2002 - kkaempf@suse.de

- Enable "lo" interface when running in installed system.
- mout installation media read-only (#13846).

-------------------------------------------------------------------
Mon Feb 25 16:52:42 CET 2002 - sh@suse.de

- Fixed bug #13612: Call to obsolete Wizard::SetStage()

-------------------------------------------------------------------
Mon Feb 25 16:04:33 CET 2002 - sh@suse.de

- Fixed bug #13666: (Apparent) bad spelling

-------------------------------------------------------------------
Mon Feb 25 13:24:59 CET 2002 - kkaempf@suse.de

- write hardware status for all storage related devices (#13657).

-------------------------------------------------------------------
Mon Feb 25 13:12:26 CET 2002 - fehr@suse.de

- Fixed bug #11300, #13742 removal of a PV forgot partition marked
  for deletion
- handle active swap partition during installation

-------------------------------------------------------------------
Fri Feb 22 18:02:51 CET 2002 - gs@suse.de

- Fixed bug #13640: consider change of partitioning for software
  selection

-------------------------------------------------------------------
Fri Feb 22 17:38:41 CET 2002 - sh@suse.de

- Fixed bug #13341: Hardware Proposal must suppress missing configs

-------------------------------------------------------------------
Fri Feb 22 15:52:37 CET 2002 - lnussel@suse.de

- workaround to make textdomain call work
- Added some commandline switches to /sbin/yast2, like --list
  (Bug #13738)

-------------------------------------------------------------------
Thu Feb 21 17:19:47 CET 2002 - sh@suse.de

- Reimported monitor DB - fixed bug #13530: IBM monitor not detected

-------------------------------------------------------------------
Thu Feb 21 16:04:23 CET 2002 - kkaempf@suse.de

- Unmount installation medium in target system (#13706).
- Install "apmd" if pcmcia detected (#13713).
- Load "mousedev" if USB (wheel) mouse (#13654).
- Check for either IO or memory resource when checking for
  active storage controllers (#13567).
- Copy hardware status to target system (#13762).

-------------------------------------------------------------------
Wed Feb 20 18:06:04 CET 2002 - fehr@suse.de

- do not destroy proposal in `inst_mode when `installation is
  selected (#13644)
- reorder LVM changes in inst_predisk to make removal of PVs from
  VGs easier and make it succeed in more cases than before (#13415)

-------------------------------------------------------------------
Wed Feb 20 14:50:03 CET 2002 - sh@suse.de

- Fixed bug #13513: Double abort confirmation

-------------------------------------------------------------------
Wed Feb 20 12:45:42 CET 2002 - sh@suse.de

- Fixed bug #13594: Fallback for slide show "en" only, no longer
  "en_US", "en_GB", "en" (in this order)

-------------------------------------------------------------------
Wed Feb 20 09:52:17 CET 2002 - kkaempf@suse.de

- add agent for /etc/sysconfig/windowmanager.
- fix writing of hwstatus for disk controllers.
- fix symlink handling for cd-w and cd-rw (#13596).
- handle $(srcdir) correctly when installing .scr files.
- add "acpismp=force" to kernel command line for "ht" processors.

-------------------------------------------------------------------
Tue Feb 19 19:01:17 CET 2002 - kkaempf@suse.de

- Check for specific .S.u.S.E file, so multiple CDs can be copied
  into a single directory for network installation.

-------------------------------------------------------------------
Tue Feb 19 18:02:23 MET 2002 - tom@suse.de

- Now setting timezone info with hwclock_wrapper.

-------------------------------------------------------------------
Tue Feb 19 17:34:27 CET 2002 - kkaempf@suse.de

- Properly install "Vendor" module.
- Handle "Sourcemounted" from linuxrc and mount the medium if
  not done properly by linuxrc.

-------------------------------------------------------------------
Tue Feb 19 15:36:24 CET 2002 - fehr@suse.de

- fix missing "/data<n>" mount point in installed system (#13406)

-------------------------------------------------------------------
Tue Feb 19 13:46:34 CET 2002 - fehr@suse.de

- fix bug with windows resizing in old installation path
  (inst_target_selection.ycp, inst_target_part.ycp) (#13559)

-------------------------------------------------------------------
Tue Feb 19 13:46:17 CET 2002 - kkaempf@suse.de

- save 'configured' status of devices detected during installation
  in order to get hw-probing at boot time correct.

-------------------------------------------------------------------
Tue Feb 19 09:14:30 CET 2002 - kkaempf@suse.de

- Install SMP kernel if "ht" set in cpuinfo:flags (#13532).
- Keep old initrd, only add new modules.

-------------------------------------------------------------------
Mon Feb 18 19:18:51 CET 2002 - kkaempf@suse.de

- Handle update in Boot, merge old initrd modules with new (#13370).

-------------------------------------------------------------------
Mon Feb 18 18:58:47 MET 2002 - tom@suse.de

- Implemented reprobe functionality  for X11 config.

-------------------------------------------------------------------
Mon Feb 18 18:08:04 CET 2002 - sh@suse.de

- V 2.5.41

-------------------------------------------------------------------
Mon Feb 18 15:15:16 CET 2002 - fehr@suse.de

- Do not allow FAT partitions for system mountpoints (#13485)
- Do not allow some special characters in mountpoint (#13411)
- fix configuration of encrypted filesystems (#13268)
- fix inconsitencie in mount point suggestion (#13444)

-------------------------------------------------------------------
Mon Feb 18 14:33:53 CET 2002 - sh@suse.de

- Fixed bug #13383: Letters not mentioned as valid chars in help text

-------------------------------------------------------------------
Mon Feb 18 14:32:50 CET 2002 - kkaempf@suse.de

- Check pcmcia values in /etc/sysconfig/pcmcia instead of /etc/rc.config.

-------------------------------------------------------------------
Mon Feb 18 13:54:16 CET 2002 - sh@suse.de

- Fixed bug #10726: Installation log incomplete during slide show

-------------------------------------------------------------------
Mon Feb 18 13:52:02 CET 2002 - kkaempf@suse.de

- Move vendor driver update code to separate module.

-------------------------------------------------------------------
Mon Feb 18 13:37:42 CET 2002 - schubi@suse.de

- vim howto* and ttmkfdir added to force list #13195
- Removing release number while checking packages for force update #12187

-------------------------------------------------------------------
Fri Feb 15 16:58:00 CET 2002 - gs@suse.de

- Change source medium dialog: read the package information from
  the source medium (if mounting works)

-------------------------------------------------------------------
Fri Feb 15 10:21:54 CET 2002 - kkaempf@suse.de

- make symlinks for /sbin/yast, /sbin/YaST, /sbin/zast, and /sbin/ZaST (#13292)

-------------------------------------------------------------------
Thu Feb 14 18:27:13 CET 2002 - sh@suse.de

- inst_doit falls through back to proposal if inst_prepdisk etc. failed
- [Back] in update falls back to inst_mode

-------------------------------------------------------------------
Thu Feb 14 17:08:05 CET 2002 - kkaempf@suse.de

- recognize USB-Wheel mouse (imps2 protocol) (#13258).

-------------------------------------------------------------------
Thu Feb 14 11:13:06 CET 2002 - fehr@suse.de

- Fix ycp syntax error (#13214) when editing a dos partition
- Change second error dialog button in inst_prepdisk from
  "Cancel" to "Abort" (#13217)

-------------------------------------------------------------------
Thu Feb 14 10:25:20 CET 2002 - kkaempf@suse.de

- Make fstab entries for all /dev/fdX devices (#13235).

-------------------------------------------------------------------
Wed Feb 13 19:07:21 CET 2002 - sh@suse.de

- Changed default background color in installation start script
- Changed default geometry to 800x600 in start script

-------------------------------------------------------------------
Wed Feb 13 18:45:31 CET 2002 - sh@suse.de

- cut off one of the "easy installation" pics to get rid of tons
  of layout warnings (allow some pixels more space for buttons to
  grow)

-------------------------------------------------------------------
Wed Feb 13 18:06:23 CET 2002 - fehr@suse.de

- fix option handling for new version of mkreiserfs (#13205)

-------------------------------------------------------------------
Wed Feb 13 18:04:29 CET 2002 - gs@suse.de

- don't compare the release number of the installation source
  with the information saved on hard disk

-------------------------------------------------------------------
Wed Feb 13 16:03:41 CET 2002 - kkaempf@suse.de

- make remove button in physical volume dialog of PV work again
- remove correspondig create/remove pairs for LVM modify_targets
  (# 12083)
- add modify_targets to backup set of partition values

-------------------------------------------------------------------
Wed Feb 13 16:03:41 CET 2002 - kkaempf@suse.de

- Call BootLILO constructor for proper setting of lba_support.

-------------------------------------------------------------------
Wed Feb 13 10:39:34 CET 2002 - olh@suse.de

- default to GMT also on chrp and prep

-------------------------------------------------------------------
Wed Feb 13 10:25:52 CET 2002 - olh@suse.de

- dont call yast1 anymore on ppc
  dont write to non existant tty devices on iSeries
  handle p690 hvc console on startup
  update ask_for_TERM_variable

-------------------------------------------------------------------
Wed Feb 13 10:12:53 CET 2002 - olh@suse.de

- add support for p690 hvc console in postinstall
  activate all 41prep boot partitions on iSeries

-------------------------------------------------------------------
Wed Feb 13 10:00:56 CET 2002 - olh@suse.de

- add fixes for console font. whitespaces
- add ja_JP.sjis entry to consolefonts.ycp

-------------------------------------------------------------------
Wed Feb 13 09:53:09 CET 2002 - olh@suse.de

- add ppc64 keymaps

-------------------------------------------------------------------
Tue Feb 12 22:01:35 CET 2002 - fehr@suse.de

- fix bug in doing a valid proposal when using only primary
  partitions and /boot is needed (#13184)
- V 2.5.39

-------------------------------------------------------------------
Tue Feb 12 19:11:40 CET 2002 - kkaempf@suse.de

- remove superfluous calls to inst_ask_hardware.

-------------------------------------------------------------------
Tue Feb 12 18:38:38 CET 2002 - sh@suse.de

- V 2.5.37
- Initial call to submod Write() func in proposal (for HW config)

-------------------------------------------------------------------
Tue Feb 12 18:27:31 CET 2002 - kkaempf@suse.de

- setup "lo" during network install.

-------------------------------------------------------------------
Tue Feb 12 18:03:50 CET 2002 - sh@suse.de

- V 2.5.35

-------------------------------------------------------------------
Tue Feb 12 17:51:22 CET 2002 - sh@suse.de

- Added images for new "easy installation" layout

-------------------------------------------------------------------
Tue Feb 12 17:39:00 CET 2002 - msvec@suse.cz

- added network proposals
- 2.5.34

-------------------------------------------------------------------
Tue Feb 12 14:16:57 CET 2002 - kkaempf@suse.de

- hwclock runs only GMT on sparc and iseries.
- dont write FQHOSTNAME.

-------------------------------------------------------------------
Tue Feb 12 11:32:57 CET 2002 - kkaempf@suse.de

- write keyboard data to /etc/sysconfig/keyboard instead of sysconfig/console.

-------------------------------------------------------------------
Mon Feb 11 15:08:16 CET 2002 - kkaempf@suse.de

- re-config network device even on 'warm' boot.

-------------------------------------------------------------------
Mon Feb 11 12:59:10 CET 2002 - fehr@suse.de

- following changes in partition proposal:
  try not to create an extended partition when enough primaries are
     available
  split swap from root slots large enough if at all possible

-------------------------------------------------------------------
Thu Feb  7 16:02:24 CET 2002 - pblahos@suse.cz

- proposal_printers changed to proposal_printers

-------------------------------------------------------------------
Thu Feb  7 13:33:25 CET 2002 - kkaempf@suse.de

- save infoMap and installMap for re-use after reboot.

-------------------------------------------------------------------
Wed Feb  6 15:28:18 CET 2002 - sh@suse.de

- Provides/obsoletes yast

-------------------------------------------------------------------
Tue Feb  5 18:36:09 CET 2002 - sh@suse.de

- Timeout upon msg "now booting your system"
  unless a hard reboot is required

-------------------------------------------------------------------
Tue Feb  5 17:41:13 CET 2002 - kkaempf@suse.de

- Properly reboot when adding ide-scsi to cmdline.
- Re-config ethX for all network installation modes.
- Restart portmapper for "nfs" installation mode.

-------------------------------------------------------------------
Tue Feb  5 17:12:54 CET 2002 - kukuk@suse.de

- Try to clear terminal before we ask for TERM variable [Bug #12848]

-------------------------------------------------------------------
Tue Feb  5 17:09:31 CET 2002 - sh@suse.de

- Fixed bug #13040: yast2 should not require saxtools

-------------------------------------------------------------------
Tue Feb  5 14:17:20 CET 2002 - kkaempf@suse.de

- Make "custom" boot loader field an editable combo box (#11821).

-------------------------------------------------------------------
Mon Feb  4 12:49:42 CET 2002 - snwint@suse.de

- added 'change-rules reset' to lilo.conf to prevent lilo from rewriting
  the partition table (#11875)

-------------------------------------------------------------------
Fri Feb  1 15:24:34 CET 2002 - gs@suse.de

- Single Package Selection: optimize checks when selecting a package

-------------------------------------------------------------------
Thu Jan 31 19:26:24 CET 2002 - sh@suse.de

- Made proposal aware of language changes
- Reintroduced inst_mode unless absolutely clear if update possible

-------------------------------------------------------------------
Thu Jan 31 12:11:55 CET 2002 - kkaempf@suse.de

- recognize "imps2" mice.

-------------------------------------------------------------------
Thu Jan 31 08:22:01 CET 2002 - kkaempf@suse.de

- Fix writing of yast.inf

-------------------------------------------------------------------
Wed Jan 30 20:59:51 CET 2002 - kkaempf@suse.de

- force /dev/cdrom symlink to point to boot cdrom.
- work around linuxrc "InstMode" bug.

-------------------------------------------------------------------
Wed Jan 30 17:47:56 CET 2002 - kkaempf@suse.de

- drop ag_yast agent, do yast.inf writing in Misc module.

-------------------------------------------------------------------
Wed Jan 30 16:19:15 CET 2002 - kkaempf@suse.de

- make cd-links prior to re-mounting.

-------------------------------------------------------------------
Wed Jan 30 14:06:34 CET 2002 - gs@suse.de

- bugfix concerning software installation workflow:
  read local package description instead of information from mounted medium

-------------------------------------------------------------------
Wed Jan 30 12:05:01 CET 2002 - kkaempf@suse.de

- make device symlinks earlier.

-------------------------------------------------------------------
Tue Jan 29 19:30:33 CET 2002 - kkaempf@suse.de

- write lilo to /dev/md if /boot is on raid1.
- adapting update to new agents.

-------------------------------------------------------------------
Tue Jan 29 13:16:18 CET 2002 - arvin@suse.de

- always use ini-agent instead of rcconfig-agent;
  bugfix syntax error in Bootloader module

-------------------------------------------------------------------
Mon Jan 28 17:41:42 CET 2002 - kkaempf@suse.de

- Simplify bootloader proposal.
- Adapt to changed install.inf syntax.

-------------------------------------------------------------------
Mon Jan 28 14:53:03 CET 2002 - gs@suse.de

- internal changes concerning the initialization of the package agent

-------------------------------------------------------------------
Thu Jan 24 12:47:02 CET 2002 - gs@suse.de

- bugfixes package installation workflow (already installed system)

-------------------------------------------------------------------
Wed Jan 23 12:03:29 CET 2002 - schubi@suse.de

- include/packages added in specfile

-------------------------------------------------------------------
Tue Jan 22 15:21:53 CET 2002 - schubi@suse.de

- Saving user package selections

-------------------------------------------------------------------
Mon Jan 21 12:12:27 EST 2002 - nashif@suse.de

- Skip confirmation(inst_doit)  in autoinst mode
  if requested in control file

-------------------------------------------------------------------
Mon Jan 21 12:28:29 CET 2002 - schubi@suse.de

- bufixes in installing packages after reboot

-------------------------------------------------------------------
Fri Jan 18 16:14:05 CET 2002 - kkaempf@suse.de

- more agents moved here.
- Fixed initrd creation, corrected module order.
- Final installation workflow (3 clicks !) and button labels.

-------------------------------------------------------------------
Tue Jan 15 17:55:02 CET 2002 - kkaempf@suse.de

- move bootloader do* scripts to bootloader sub-directories.
- fix bootloader proposal and texts.

-------------------------------------------------------------------
Mon Jan 14 16:19:34 CET 2002 - kkaempf@suse.de

- add dasddev.scr etc_cryptotab.scr etc_fstab.scr parted_check.scr
  parted_print.scr pdisk.scr proc_meminfo.scr proc_swaps.scr
  run_swapon_s.scr to ycp/partitioning/agents
- remove conf directory

-------------------------------------------------------------------
Mon Jan 14 16:19:34 CET 2002 - kkaempf@suse.de

- Integrate bootloader proposal.

-------------------------------------------------------------------
Thu Jan 10 12:31:38 CET 2002 - kkaempf@suse.de

- fix filelist.

-------------------------------------------------------------------
Thu Jan 10 11:59:56 CET 2002 - sh@suse.de

- Added proposal files to spec file file list

-------------------------------------------------------------------
Wed Jan  9 15:56:24 CET 2002 - kkaempf@suse.de

- pass filesystem module needed for "/" to Boot module.

-------------------------------------------------------------------
Tue Jan  8 19:33:59 CET 2002 - kkaempf@suse.de

- integrated software and partition proposal.

-------------------------------------------------------------------
Fri Jan 04 18:31:36 CET 2002 - arvin@suse.de

- adapted the new SCROpen syntax

-------------------------------------------------------------------
Fri Jan  4 17:44:58 CET 2002 - kkaempf@suse.de

- Complete modularization, drop user_settings.
- Implement new workflow, based on proposals, requiring
  a minimum amount of mouse clicks.
- Add support for auto installation.

-------------------------------------------------------------------
Mon Dec 10 10:01:12 CET 2001 - kkaempf@suse.de

- Greek locale fix (el_GR@ISO8859-7 instead of el_GR@euro, #12587)

-------------------------------------------------------------------
Wed Nov 21 11:11:35 CET 2001 - sh@suse.de

- Fixed bug #12381: YaST2 ignores ENABLE_SUSECONFIG in rc.config

-------------------------------------------------------------------
Thu Nov 15 15:14:58 CET 2001 - sh@suse.de

- V 2.5.8
- Fixed lots of missing lookup() default values
- Migrated inst_startup to new ProgressBar wizard

-------------------------------------------------------------------
Fri Oct 19 12:25:47 CEST 2001 - ms@suse.de

- include BusID statement if r128 driver is used. This is needed
  for the r128 driver on PPC and does not influence the i386 setup
  negatively [y2xr40.pl] Bug: 11689

-------------------------------------------------------------------
Thu Oct 18 17:48:11 MEST 2001 - tom@suse.de

- (#11689) Necessary changes to provide the BusID on PPC/r128.

-------------------------------------------------------------------
Thu Oct 18 16:29:21 MEST 2001 - tom@suse.de

- (#11876) Corrected Symbols for Japanese. nec/jp --> jp.

-------------------------------------------------------------------
Tue Oct 16 14:04:51 MEST 2001 - tom@suse.de

- (#11847) X11-config. Now using new y2xr40 parameter "-o <option-csl>".

-------------------------------------------------------------------
Tue Oct 16 13:19:26 CEST 2001 - sh@suse.de

- V 2.5.4
- Migration to yast2-devtools

-------------------------------------------------------------------
Mon Oct 15 16:46:42 CEST 2001 - ms@suse.de

- include a general parameter called --option which
  requires a comma separated list of options. This is the better
  solution if we need special options for calling y2xr40.pl

-------------------------------------------------------------------
Mon Oct 15 11:01:14 CEST 2001 - sh@suse.de

- Fixed bug #11812: patch_lilo_conf produces double initrd entry

-------------------------------------------------------------------
Fri Oct 12 17:27:48 MEST 2001 - tom@suse.de

- (#11672) Extended some YCP files with special cases for PPC.

-------------------------------------------------------------------
Fri Oct  5 17:30:15 CEST 2001 - kkaempf@suse.de

- present button "format floppy" if mount fails (#1220).

-------------------------------------------------------------------
Thu Oct  4 16:53:07 CEST 2001 - lnussel@suse.de

- do not overwrite softwaresel in usersettings if it's already set

-------------------------------------------------------------------
Wed Oct  3 21:18:36 CEST 2001 - olh@suse.de

- first part of bootconfiguration for ppc (#5440) ..............

-------------------------------------------------------------------
Wed Oct  3 21:00:18 CEST 2001 - olh@suse.de

- do not create floppy link on new Macs and iSeries
  write fstab correctly, not type auto for known filesystems
  whitespaces..

-------------------------------------------------------------------
Wed Oct  3 20:54:37 CEST 2001 - olh@suse.de

- do not force xf3 on ppc. the whole Xsetup is still broken...

-------------------------------------------------------------------
Wed Oct  3 20:50:11 CEST 2001 - olh@suse.de

- add mol and sudo to package list on pmac
  small whitespace fixes

-------------------------------------------------------------------
Wed Oct  3 20:45:59 CEST 2001 - olh@suse.de

- do not call mk_initrd on ppc in inst_finish_update

-------------------------------------------------------------------
Wed Oct  3 20:38:00 CEST 2001 - olh@suse.de

- fix handling of chrp kernels, compare lowercase strings
  use name_of_kernel_image for usersettings,
  s390 and axp must be verified (#9713)

-------------------------------------------------------------------
Tue Oct  2 17:57:37 CEST 2001 - olh@suse.de

- add keymap2mac.ycp to filelist (#11336)
  fix english-us and uk list

-------------------------------------------------------------------
Fri Sep 28 10:44:52 CEST 2001 - fehr@suse.de

- add dasd-parameter to S390 boot configuration

-------------------------------------------------------------------
Thu Sep 27 15:18:59 CEST 2001 - fehr@suse.de

- remove entry bus -> "SCSI" for LVM VGs

-------------------------------------------------------------------
Thu Sep 27 13:15:23 CEST 2001 - olh@suse.de

- install pmud on pmac and remove some obsolete packages on pmac

-------------------------------------------------------------------
Thu Sep 27 12:42:29 CEST 2001 - kkaempf@suse.de

- drop 3-button emulation since it might interfere with X11
  button events (#11204).

-------------------------------------------------------------------
Wed Sep 26 14:57:07 MEST 2001 - tom@suse.de

- (#11315 addendum) Now also updating the path section.

-------------------------------------------------------------------
Wed Sep 26 12:10:46 CEST 2001 - kendy@suse.cz

- update_unique_keys.pl: call hwinfo with --all instead of --reallyall
  (#11340).

-------------------------------------------------------------------
Wed Sep 26 11:59:03 CEST 2001 - sh@suse.de

- Reimported monitor DB (bug #11252: Iiyama monitors missing)

-------------------------------------------------------------------
Wed Sep 26 11:57:54 CEST 2001 - kkaempf@suse.de

- add /sbin:/usr/sbin to runtime PATH.
- vendor.ycp: message is string, not locale.

-------------------------------------------------------------------
Tue Sep 25 16:17:51 MEST 2001 - tom@suse.de

- (#11315) X11 reconfig: Now also updating the card section.

-------------------------------------------------------------------
Tue Sep 25 14:37:36 CEST 2001 - kkaempf@suse.de

- re-probe for mountable media (floppies) after loading
  of usb-storage (#11299).

-------------------------------------------------------------------
Tue Sep 25 09:00:59 CEST 2001 - kkaempf@suse.de

- make proper re-use of messages in inst_finish_update to get
  correct translations.
- prepare a mtab for mk_initrd after update.
- if first bios drive isn't hda, lilo probably wants to know about this.

-------------------------------------------------------------------
Mon Sep 24 19:39:07 CEST 2001 - snwint@suse.de

- do not try to install lilo into a raid partition (#10329)

-------------------------------------------------------------------
Mon Sep 24 18:39:26 CEST 2001 - sh@suse.de

- Added final "all the rest" step for SuSEconfig

-------------------------------------------------------------------
Mon Sep 24 17:32:13 CEST 2001 - lnussel@suse.de

- do not mount ntfs partitions automatically during installation (#11222)

-------------------------------------------------------------------
Mon Sep 24 16:49:57 CEST 2001 - kkaempf@suse.de

- If the mouse was choosen manually, going back must present
  mouse selection again (#11235).
- No need to make a backup of /etc/fstab in inst-sys, there's none anyway.
  Then inst_finish_update gets the correct fstab (#11215).

-------------------------------------------------------------------
Mon Sep 24 16:16:13 CEST 2001 - kkaempf@suse.de

- update NVIDIA kernel modules regardless of version (#11091).

-------------------------------------------------------------------
Mon Sep 24 14:28:48 CEST 2001 - kkaempf@suse.de

- set console keyboard even when called standalone (#11223).

-------------------------------------------------------------------
Mon Sep 24 13:38:38 CEST 2001 - kkaempf@suse.de

- split language and encoding to prevent gettext from applying
  it's own recoding.

-------------------------------------------------------------------
Mon Sep 24 13:30:24 CEST 2001 - sh@suse.de

- Correctly init slide show in installed system so YOU and single
  package installation works OK

-------------------------------------------------------------------
Mon Sep 24 12:34:18 CEST 2001 - kkaempf@suse.de

- Load usb-storage last in order to not interfere with other storage
  module (9490).

-------------------------------------------------------------------
Sun Sep 23 20:58:13 CEST 2001 - mike@suse.de

- (#11188) Press back at the "suggested partitioning" screen followed by
  "next" and YaST2 says "You have rejected the proposal.
  RAID: bugfix: user are not allowed to remove RAID Devices in UI
  which are already exist.
-------------------------------------------------------------------
Sun Sep 23 18:38:08 CEST 2001 - kukuk@suse.de

- Check for color depth, not # of colors for slide show to avoid
  problems with overflow (#11178)

-------------------------------------------------------------------
Sat Sep 22 20:20:46 CEST 2001 - kukuk@suse.de

- Sync X11 font path with SaX2
- Enable jfs and ext3 on PPC (#11194)

-------------------------------------------------------------------
Sat Sep 22 19:17:31 CEST 2001 - fehr@suse.de

- add "ori_nr" entries for lvm and md devices
- add empty argument to SCR call

-------------------------------------------------------------------
Sat Sep 22 16:43:38 MEST 2001 - tom@suse.de

- (#10421) Fixed the focus switch.

-------------------------------------------------------------------
Sat Sep 22 01:08:40 CEST 2001 - mike@suse.de

- md: detect number of raid partitions per RAID only for new created RAIDs
- md: do not let the user edit or delete already existing RAIDs
- swap: activate per default all swap partitions automatically
-modules: switch on automatical load of modules when Y2 is mounting
          filesystems, so that undetectebal and not formated fs are mounted
          properly

-------------------------------------------------------------------
Fri Sep 21 18:55:07 CEST 2001 - sh@suse.de

- Fixed bug #10303: Must press 'back' twice in 'choose part. to boot'

-------------------------------------------------------------------
Fri Sep 21 17:52:28 CEST 2001 - fehr@suse.de

- allow adding of mount points to LVs in lvm runtime config
- prevent formatting of edited LV in lvm runtime config
- allow handling of ataraid devices (e.g. /dev/ataraid/d0p0)
- prevent partitions with id 0x8E from being written to fstab (#10390)

-------------------------------------------------------------------
Fri Sep 21 16:21:50 CEST 2001 - sh@suse.de, gs@suse.de

- Only ONE SlideShow::OpenSlideShowDialog() in all modes -
  avoid confusion, much more reliable in all the different modes

-------------------------------------------------------------------
Fri Sep 21 16:01:09 CEST 2001 - lnussel@suse.de

- no longer mark partitions with id 130 automatically as swap
- do not change flags for swap devices in fstab if more than one
  such entry exists
- properly hande fstab entries for moved logical partitions (#11074)
- change fstab entry for first occurence of a device, instead of
  creating a new one
- do not create directories for swap partitions

-------------------------------------------------------------------
Fri Sep 21 14:59:31 CEST 2001 - mike@suse.de

- lvm_config now works in ncurses

-------------------------------------------------------------------
Fri Sep 21 13:36:39 CEST 2001 - gs@suse.de

- installation startup always (not only in manual mode) checks whether a
  kernel module is already loaded
  (workaround for bug #10983)

-------------------------------------------------------------------
Fri Sep 21 12:59:45 CEST 2001 - sh@suse.de

- Fixed bug #9977: Abort button doesn't work during slide show

-------------------------------------------------------------------
Fri Sep 21 12:58:09 CEST 2001 - ms@suse.de

- fixed access control bug during X11 reconfiguration
  with YaST2. For further details see Bug: [10921]

-------------------------------------------------------------------
Fri Sep 21 12:46:16 CEST 2001 - fehr@suse.de

- fix impossible 0 as stripe size in LV dialog
- make lvm configuration in system work again (#10291)

-------------------------------------------------------------------
Fri Sep 21 10:44:21 CEST 2001 - kendy@suse.cz

- Update /var/lib/YaST/unique.inf during update (bug 10931, 10941)

-------------------------------------------------------------------
Fri Sep 21 10:28:47 CEST 2001 - kkaempf@suse.de

- default medianame to "CD" (11106).

-------------------------------------------------------------------
Thu Sep 20 21:31:15 CEST 2001 - fehr@suse.de

- Fixed bug #10963: Now an update on systems using encrypted fs is
  possible

-------------------------------------------------------------------
Thu Sep 20 18:26:06 CEST 2001 - sh@suse.de

- Fixed bug #10325: Save settings to floppy doesn't work
- Reading log file of mkinitrd and lilo correctly #11030
  (inst_finish_update.ycp)
- Correct cancel popup added #10951( inst_kernel.ycp )

-------------------------------------------------------------------
Thu Sep 20 18:15:10 CEST 2001 - kkaempf@suse.de

- "break" is not allowed inside "foreach" (11015).
- properly extract module arguments (11015).
- umount medium before ejecting (11053).
- offer "save & exit" in media selection (11086).

-------------------------------------------------------------------
Thu Sep 20 17:45:30 CEST 2001 - lnussel@suse.de

- do not create symlink for mountpoint if it would point to itself

-------------------------------------------------------------------
Thu Sep 20 15:55:27 CEST 2001 - lnussel@suse.de

- fstab entries for mount flags, passno etc are no longer changed
  for existing entries

-------------------------------------------------------------------
Thu Sep 20 15:21:01 CEST 2001 - mike@suse.de

- bug 11063: YaST2 trys to change fsids of pdisk-label partitions, and
  popups therefore irritating popups

-------------------------------------------------------------------
Thu Sep 20 15:08:24 CEST 2001 - fehr@suse.de

- fix problem when root fs is md of personality raid5 (#10747)

-------------------------------------------------------------------
Thu Sep 20 14:06:25 MEST 2001 - tom@suse.de

- (#10920) Now the presence of the dummy packages is checked at first.

-------------------------------------------------------------------
Thu Sep 20 12:03:37 CEST 2001 - kkaempf@suse.de

- Remove old release number file before installing new one (#10992).

-------------------------------------------------------------------
Thu Sep 20 11:55:08 CEST 2001 - sh@suse.de

- Fixed bug #10684: Monitor DB outdated

-------------------------------------------------------------------
Thu Sep 20 11:52:20 CEST 2001 - fehr@suse.de

- Do not delete modify_targets in inst_sw_select.ycp except when
  using a while disk for installation

-------------------------------------------------------------------
Thu Sep 20 10:43:06 CEST 2001 - lnussel@suse.de

- Fixed root filesystem on raid leads to corrupted fstab (#10418)

-------------------------------------------------------------------
Wed Sep 19 20:42:44 CEST 2001 - mike@suse.de

- Bugfix: if zero partition table: resync /proc/partitions
  Added warning, if "/" is /dev/md and there is no /boot
- Downgrade versions correctly #10906 ( inst_sw_update.ycp )

-------------------------------------------------------------------
Wed Sep 19 16:59:15 CEST 2001 - snwint@suse.de

- YaST2.start: mtab might be missing, avoid error message
- unmounting proc filesystem in inst_finish_update.ycp
- start X-Server for testing with "-ac", needed when starting
  from inside YCC.

-------------------------------------------------------------------
Wed Sep 19 15:07:17 CEST 2001 - fehr@suse.de

- force a hard reboot when root filesystem is on a md device
- Logging reduced in inst_rpmupdate.ycp

-------------------------------------------------------------------
Wed Sep 19 14:12:54 CEST 2001 - sh@suse.de

- Fixed bug #10909: Complaint about slide show init in log file
- Added more packages for version 6.2 in forceUpdate.ycp
- No error, if the versions of updated packages differs from common.pkd

-------------------------------------------------------------------
Wed Sep 19 12:36:08 CEST 2001 - kkaempf@suse.de

- Fix installing package information to updated target.
- Eject CDs on PPC only when unmounting.

-------------------------------------------------------------------
Wed Sep 19 11:02:17 CEST 2001 - kkaempf@suse.de

- Fix "Lithuanian" with native translation in language list.
- Properly label progress bar during swap formatting.
- Use predefined button labels for continue/cancel/retry if partitioning
  or formatting fails.
- preselect first partition #10840 (inst_rootpart.ycp)
- /sbin/yast2: add "-f" to 'rm'.

-------------------------------------------------------------------
Tue Sep 18 22:20:19 CEST 2001 - schubi@suse.de

- Silly testpopup in inst_finish_update removed.
- packages for 7.2 added #10874" (forceUpdate.ycp)

-------------------------------------------------------------------
Tue Sep 18 20:52:59 CEST 2001 - schubi@suse.de

- Recognize update mode after reboot ( installation.ycp )
- /mnt to Installation::destdir changed ; checking modus improved in
  inst_sw_backup.ycp

-------------------------------------------------------------------
Tue Sep 18 20:41:06 CEST 2001 - sh@suse.de

- V 2.4.84
- Fixed bug #10859: Inconsistent "needed from CD" values

-------------------------------------------------------------------
Tue Sep 18 19:30:40 MEST 2001 - tom@suse.de

- (#10762) Popups displayed in Richtext now (with scroll bars).

-------------------------------------------------------------------
Tue Sep 18 18:45:00 CEST 2001 - sh@suse.de

- Fixed bug #10411: Show difference between pkg deleting and inst.
- Fixed bug #10793: Unmounting /mnt after update.

-------------------------------------------------------------------
Tue Sep 18 18:25:52 MEST 2001 - tom@suse.de

- Added script call when switching 3D <--> 2D mode. (#10761)
- Module inst_config_x11.ycp

-------------------------------------------------------------------
Tue Sep 18 18:23:17 CEST 2001 - kkaempf@suse.de

- only use "switch2mesasoft" for non-3d x11 setups.

-------------------------------------------------------------------
Tue Sep 18 17:33:10 CEST 2001 - lnussel@suse.de

- do not try to create or change /etc/raidtab if raid is active
  while the user has changed nothing

-------------------------------------------------------------------
Tue Sep 18 16:17:10 CEST 2001 - mike@suse.de

- bug 10673: need /boot if no ext2 on /
- bug 10686: swap <= 1GB
- show raid size correct: existing raid and raid in LVM
- ignore automatic inserted mountpoints
- pdisk: size of partition for inst_doit fixed

-------------------------------------------------------------------
Tue Sep 18 15:37:35 CEST 2001 - fehr@suse.de

- shut down LVM VGs and umount /etc/lvmtab.d in inst_finish.ycp

-------------------------------------------------------------------
Tue Sep 18 15:14:33 CEST 2001 - lnussel@suse.de

- workaround for '&'-character not displayed in ncurses menu

-------------------------------------------------------------------
Tue Sep 18 11:58:18 CEST 2001 - lnussel@suse.de

- removed the texdomain switching from menu.ycp (Bug #10819)
- only create fstab entry for partitions if user explicitly
  entererd a mountpoint, instead of inventing one

-------------------------------------------------------------------
Tue Sep 18 09:45:55 CEST 2001 - kkaempf@suse.de

- properly pass encoding ("UTF-8", "ISO-8859-X", ...) via SetLanguage() (#10807).
- drop unsupported "korean" from language list.
- properly detect that X11 couldn't be started and present
  and appropriate error message.
- just skip unknown options.
- stop SCR and all agents on target before umounting filesystems
  from WFM.
- remove faked /etc/mtab from target.
- Installation::normal_mode = true if running in installed system.
  (neither initila_mode, nor continue_mode).
- fix parport zip module loading.

-------------------------------------------------------------------
Mon Sep 17 21:31:56 CEST 2001 - kkaempf@suse.de

- write language back to /etc/yast.inf (#9790).
- umount all filesystems in target, except "/". Umount this
  from WFM after stopping SCR (#10685).
- Reading language from user_settings while selection kernel
- Showing correct counter of updated packages
- Button -Old Version- changed #10559
- ChangeCD --> ChangeMedium
- include package_utils removed #10763

-------------------------------------------------------------------
Mon Sep 17 10:06:30 CEST 2001 - kkaempf@suse.de

- use "lt-brim-8x14" font and "iso-8859-13" encoding for 'Lithuanian'.

-------------------------------------------------------------------
Sun Sep 16 13:47:05 CEST 2001 - kkaempf@suse.de

- only symlink /dev/cdrom once (#10370).

-------------------------------------------------------------------
Fri Sep 14 21:28:38 CEST 2001 - kukuk@suse.de

- On SPARC print error message about SILO, not LILO

-------------------------------------------------------------------
Fri Sep 14 19:35:01 CEST 2001 - kkaempf@suse.de

- adapt language list accoring to doc department.

-------------------------------------------------------------------
Fri Sep 14 19:29:31 MEST 2001 - tom@suse.de

- Bugfix #9986: Reduced suggestion refresh to 75 Hz.

-------------------------------------------------------------------
Fri Sep 14 18:53:28 CEST 2001 - mike@suse.de

- bug 10200: check the proposal for failures
  make a boot partition if possible
  bug 10347: set whole_diskflag
  bug 10044: set a message when proposal is discarded

-------------------------------------------------------------------
Fri Sep 14 18:39:10 CEST 2001 - kkaempf@suse.de

- fix inst_environment for standalone mode (#10413).
- respect user choice to NOT install a module (#10665).

-------------------------------------------------------------------
Fri Sep 14 16:24:31 MEST 2001 - tom@suse.de

- Fixed Bug #10651: Autoadjusting refresh/resolution/color-depth now correct.

-------------------------------------------------------------------
Fri Sep 14 14:04:39 CEST 2001 - kkaempf@suse.de

- set correct Installation::encoding in continue_mode (#10611).

-------------------------------------------------------------------
Fri Sep 14 11:58:13 CEST 2001 - mike@suse.de

- dont reread partition data always at start of inst_custom
  activate lvm if at least one vg exist
- check if textmode due to memory restrictions or x11 failure (#10134).
- use Arch and Installation modules in inst_environment (#10413).
- pkginfo release common.pkd before releasing CD 1 #10555

-------------------------------------------------------------------
Fri Sep 14 10:57:16 CEST 2001 - kkaempf@suse.de

- correct handling of 'splitted' media (#10532)
- touch/remove /var/run/yast.pid

-------------------------------------------------------------------
Thu Sep 13 17:10:14 CEST 2001 - snwint@suse.de

- dolilo: new mk_initrd needs fb resolution for splash screen config
- Taking long language for kernel description #10556 #1552
- No penguin progress bar in kernel selection module #10311
- Button -Old Version- changed #10559

-------------------------------------------------------------------
Thu Sep 13 16:58:40 CEST 2001 - kkaempf@suse.de

- dont probe mouse on serial console.
- dont probe mouse outside of initial_mode.
- sort languages by ascii equivalent.

-------------------------------------------------------------------
Thu Sep 13 12:46:11 CEST 2001 - kkaempf@suse.de

- enable software selection on S/390 (froh@suse.de).
- show proper boot-loader partition even if we don't have lilo (froh@suse.de).
- load input, hid, and mousedev if USB-mouse detected (#9228).
- default medium is CD (#10374)
- re-enable WFM::SetLanguage(), regexp bug in glibc identified,
  workaround in liby2 applied. (#10496)
- use /boot/zilo-kernel/image instead of /boot/vmlinuz on S/390 (froh@suse.de).
- sort language list alphabetically (#10516).

-------------------------------------------------------------------
Wed Sep 12 13:53:33 CEST 2001 - kkaempf@suse.de

- drop all WFM::SetLanguage()
- Unmounting partitions correctly while going back #10125
- REQUIRES are ordered; qt, qt-japanese.... in the selection box
- Warning popup for single selection removed while going backward
  in the software selection #10339

-------------------------------------------------------------------
Wed Sep 12 12:47:48 CEST 2001 - snwint@suse.de

- revert latest vmware changes to YaST2.start

-------------------------------------------------------------------
Wed Sep 12 12:07:01 CEST 2001 - kkaempf@suse.de

- drop initial WFM::SetLanguage()

-------------------------------------------------------------------
Tue Sep 11 15:15:23 CEST 2001 - kkaempf@suse.de

- Initial zipl configuration for S/390.

-------------------------------------------------------------------
Tue Sep 11 14:26:28 CEST 2001 - kkaempf@suse.de

- Unmount .probe and .disk agent before package installation.

-------------------------------------------------------------------
Tue Sep 11 11:25:39 CEST 2001 - kkaempf@suse.de

- call SetLanguage in UI and WFM.

-------------------------------------------------------------------
Mon Sep 10 18:54:56 CEST 2001 - snwint@suse.de

- create 'failsafe' instead of 'suse' entry in lilo.conf
- don't overwrite existing vmlinuz.suse

-------------------------------------------------------------------
Mon Sep 10 15:06:12 CEST 2001 - snwint@suse.de

- make YaST2.start work with vmware

-------------------------------------------------------------------
Mon Sep 10 12:29:04 CEST 2001 - sh@suse.de

- Fixed bug #10350: YaST2 doesn't look good with anti-aliasing

-------------------------------------------------------------------
Fri Sep  7 13:24:52 CEST 2001 - sh@suse.de

- Fixed bug #10244: No slide show unless at least 800x600x256col
- center slide show image

-------------------------------------------------------------------
Fri Sep  7 12:32:10 CEST 2001 - sh@suse.de

- V2.4.64

-------------------------------------------------------------------
Fri Sep  7 12:29:41 CEST 2001 - pblahos@suse.cz

- hotplug is started instead of usbmgr during YaST2.firstboot

-------------------------------------------------------------------
Fri Sep  7 12:25:24 CEST 2001 - sh@suse.de

- CD remaining times more pessimistic

-------------------------------------------------------------------
Fri Sep  7 09:59:31 CEST 2001 - kkaempf@suse.de

- fix textmode recognition with help of GetDisplayInfo().

-------------------------------------------------------------------
Thu Sep  6 16:56:32 CEST 2001 - kkaempf@suse.de

- fix X11 resolution dedection if 3D is selected.

-------------------------------------------------------------------
Thu Sep  6 15:05:17 CEST 2001 - sh@suse.de

- V 2.4.62
- Correctly reinitialize packager in continue mode
  -> correct remaining times / progress bar display

-------------------------------------------------------------------
Thu Sep  6 10:37:08 CEST 2001 - kkaempf@suse.de

- drop extraction of boot parameter from lilo setup, already
  done at startup. (#10223)
- fix reading of local package information.
- check if mount point is in use in InstMedia

-------------------------------------------------------------------
Wed Sep  5 18:11:25 CEST 2001 - schubi@suse.de

- Do not upgrade a package which produces package conflicts.

-------------------------------------------------------------------
Wed Sep  5 18:10:25 CEST 2001 - sh@suse.de

- Fixed bug #10063: bad display of hd partitions in inst_doit
  Re-used existing function from partitioning

-------------------------------------------------------------------
Wed Sep  5 17:33:57 CEST 2001 - sh@suse.de

- Fixed bug #10084: zero size for k_deflt

-------------------------------------------------------------------
Wed Sep  5 14:23:22 CEST 2001 - kkaempf@suse.de

- add belgian keyboard to keyboard list (#9577)

-------------------------------------------------------------------
Wed Sep  5 11:24:21 CEST 2001 - kkaempf@suse.de

- fix runtime installation and configuration of X11.

-------------------------------------------------------------------
Wed Sep  5 08:58:45 CEST 2001 - kkaempf@suse.de

- dont unmount installation medium if wrong product id detected,
  honor user request to ignore this fact.

-------------------------------------------------------------------
Tue Sep  4 18:07:07 CEST 2001 - kkaempf@suse.de

- use plain ascii language names if running in text mode (#10026).
- correct parameter for setEnvironment

-------------------------------------------------------------------
Tue Sep  4 18:05:05 CEST 2001 - fehr@suse.de

- add dummy parameter to SCR::Write(.lvm.deactivate)
- deactivate lvm only when running in inst-sys

-------------------------------------------------------------------
Tue Sep  4 17:50:15 CEST 2001 - mike@suse.de

- partproposal always creates /boot
  bugfix inst_do_resize: resize always when a "resize" is in targetmap
  software installation in installed system fixed

-------------------------------------------------------------------
Tue Sep  4 17:48:56 CEST 2001 - sh@suse.de

- Reimported monitor db

-------------------------------------------------------------------
Tue Sep  4 17:41:18 CEST 2001 - kkaempf@suse.de

- get {install,delete}_list in inst_rpmcopy from user_settings if
  not passed otherwise.

-------------------------------------------------------------------
Tue Sep  4 16:16:39 CEST 2001 - snwint@suse.de

- YaST start script: use vmware server module, not vga16

-------------------------------------------------------------------
Tue Sep  4 13:17:16 CEST 2001 - kukuk@suse.de

- inst_silo_expert.ycp: Initialize PROM/boot-device variablen
- inst_disk.ycp: Fix allowed filesystems on sparc [Bug #9678]

-------------------------------------------------------------------
Mon Sep  3 16:29:14 CEST 2001 - kkaempf@suse.de

- recognize IDE CD-R(W) drives and set up ide-scsi automatically.
- Hard reboot after update, if the installed kernel differs from
  the kernel which has been booted #10103
- Checking dependencies in -only update modus- too #10043

-------------------------------------------------------------------
Mon Sep  3 16:06:51 CEST 2001 - kendy@suse.cz

- keyboard_raw.ycp: group(shift_toggle) is not needed for the
  Czech and Slovak keyboards any more...
  (In fact, it breaks them.)

-------------------------------------------------------------------
Mon Sep  3 12:07:58 CEST 2001 - kkaempf@suse.de

- sort keyboards alphabetically.
- Error popup for dolilo #9729

-------------------------------------------------------------------
Sat Sep  1 15:54:42 CEST 2001 - kukuk@suse.de

- Show warning about PROMs with 1GB bug only on sparc32
- If /boot is selected for the boot manager, this is Ok on SPARC.
  Remove extra warning on SPARC since it is wrong here.
- Disable gpm if we install over serial console

-------------------------------------------------------------------
Fri Aug 31 17:45:22 CEST 2001 - kkaempf@suse.de

- fix installation path handling and mounting
  should now work for CD, DVD, Harddisk, Nfs, and Smb

-------------------------------------------------------------------
Thu Aug 30 12:43:39 CEST 2001 - kkaempf@suse.de

- modularized SlideShow.
- New help text in upgrade frame
- properly recode output of commands to utf-8
- allow change of installation medium on server (Nfs/Ftp/Smb)
- Short language description in inst_sw_select removed.
- fixed some parse errors <msvec@suse.cz>
- added abuild parse check <msvec@suse.cz>

-------------------------------------------------------------------
Thu Aug 30 00:58:43 CEST 2001 - kkaempf@suse.de

- unmount wrong medium.

-------------------------------------------------------------------
Thu Aug 30 00:25:53 CEST 2001 - kkaempf@suse.de

- always give all alternatives in ChangeCDPopup.
- always do a hard reboot after installation from first medium.

-------------------------------------------------------------------
Wed Aug 29 22:40:24 CEST 2001 - kkaempf@suse.de

- properly handle media release and product codes.
- initialize PKGINFO to installed data in continue_mode.

-------------------------------------------------------------------
Wed Aug 29 17:35:55 CEST 2001 - kkaempf@suse.de

- re-read installation data in continue_mode.

-------------------------------------------------------------------
Tue Aug 28 22:36:37 CEST 2001 - kkaempf@suse.de

- properly switch SCR during update.
- write YaST information after re-mounting installation medium.
- fix re-mounting of source medium in continue_mode
- re-init PKGINFO environment in continue_mode
- Packagelist added which have to be updated without checking version.

-------------------------------------------------------------------
Tue Aug 28 18:31:24 CEST 2001 - kkaempf@suse.de

- use "Installation" module in update.

-------------------------------------------------------------------
Tue Aug 28 18:13:39 CEST 2001 - kukuk@suse.de

- Fix dosilo script for new /proc behaviour with kernel 2.4.x
  print a message about SuSE Linux version before loading the
  kernel

-------------------------------------------------------------------
Tue Aug 28 17:34:49 CEST 2001 - sh@suse.de

- Fixed bug #9900: No ISDN for SPARC
- inst_rpmcopy now displays remaining times for each CD
- slide show

-------------------------------------------------------------------
Tue Aug 28 16:39:23 CEST 2001 - kendy@suse.cz

- inst_hw_config.ycp: maps describing the devices to configure can
  have a list "force_reread". It is useful for modules which
  call another one to configure something (e.g. TV may call Sound)

-------------------------------------------------------------------
Tue Aug 28 16:19:36 CEST 2001 - mike@suse.de

- fix: part_proposal only for arch == i386

-------------------------------------------------------------------
Mon Aug 27 20:40:34 CEST 2001 - kkaempf@suse.de

- Clean up SCR/WFM handling. WFM is always local, SCR is always the target.
- Introduce modules for Installation, InstMedia, PackageIO, and MediaUI.
- Prepare for multiple DVD installation.
- Prepare for Ftp, Harddisk, and SMB installation.
- Finally clean up installMap handling.

-------------------------------------------------------------------
Thu Aug 23 16:23:28 CEST 2001 - kukuk@suse.de

- Don't reboot if we use k_deflt on UltraSPARC

-------------------------------------------------------------------
Thu Aug 23 09:21:24 CEST 2001 - pblahos@suse.cz

- Fixed: there were 2 arrows in progressbar shown during hw probe.

-------------------------------------------------------------------
Wed Aug 22 17:30:07 CEST 2001 - kkaempf@suse.de

- fixed X11 setup

-------------------------------------------------------------------
Mon Aug 20 20:22:58 CEST 2001 - mike@suse.de

- partition proposal creates swap partitions

-------------------------------------------------------------------
Mon Aug 20 18:17:57 CEST 2001 - kkaempf@suse.de

- dont write "swap" to yast.inf, but "RebootMsg 0" instead

-------------------------------------------------------------------
Sat Aug 18 17:44:24 MEST 2001 - tom@suse.de

- Finished new X11 configuration dialog incl. control center ability.

-------------------------------------------------------------------
Fri Aug 17 14:31:27 CEST 2001 - kkaempf@suse.de

- implement and use "Arch" module.
- provide modules directory in specfile.
- reduce number of timezones.
- Patch runlevel in /etc/inittab while updating the system.

-------------------------------------------------------------------
Fri Aug 17 12:57:46 MEST 2001 - schubi@suse.de

- .targetroot to .root changed

-------------------------------------------------------------------
Tue Aug 14 13:48:32 CEST 2001 - kendy@suse.cz

- keyboard_raw.ycp: cs, cs_qwerty -> cz, cz_qwerty
- Added slovak keyboard.

-------------------------------------------------------------------
Fri Aug 10 18:51:45 MEST 2001 - tom@suse.de

- X11 configuration:
- Completely redesigned the xf86config module for use with the new
- agent-isax.
- Outsourced functions for X11 keyboard manipulation.
- Outsourced functions for X11 mouse manipulation.
- Outsourced functions for X11 card manipulation.
- Outsourced functions for X11 desktop manipulation.
- Outsourced functions for X11 path manipulation.
- Added batch mode for use with autoinst in xf86config.ycp.

-------------------------------------------------------------------
Fri Aug 10 15:42:59 CEST 2001 - jbuch@suse.de

- added SW-RAID support for installation Workflow
- added sequencer

-------------------------------------------------------------------
Fri Aug 10 13:50:35 CEST 2001 - kkaempf@suse.de

- extract kernel parameters from /proc/cmdline and pass them to LILO

-------------------------------------------------------------------
Fri Aug 10 12:49:45 CEST 2001 - kukuk@suse.de

- Only ask for TERM variable if we use serial console and not if
  we are in text mode (#9701)

-------------------------------------------------------------------
Fri Aug 10 09:36:32 CEST 2001 - kkaempf@suse.de

- partitioning enhancements for automatic and runtime usage
- copy info and update.in_ after CD1 installation, not before

-------------------------------------------------------------------
Thu Aug  9 17:47:41 CEST 2001 - kkaempf@suse.de

- check /proc/modules before asking for module load (#9698)

-------------------------------------------------------------------
Thu Aug  9 14:56:51 CEST 2001 - snwint@suse.de

- yast2 text mode starts on /dev/console, not tty3
- /mnt is a link on LiveEval: don't umount it

-------------------------------------------------------------------
Wed Aug  8 17:56:39 CEST 2001 - kkaempf@suse.de

- mount and mk*fs are .local not .target actions

-------------------------------------------------------------------
Wed Aug  8 13:02:19 CEST 2001 - kkaempf@suse.de

- adapt driver loading to new .probe format
- replace .target.inject calls

-------------------------------------------------------------------
Tue Aug  7 17:37:02 CEST 2001 - kkaempf@suse.de

- replace use of targetroot in favour of system agent.

-------------------------------------------------------------------
Tue Aug  7 12:11:21 CEST 2001 - kkaempf@suse.de

- skip "whole disk" partitions on BSD disks. (#7904)
- Activate button in lilo now reads "Activate LILO partition". (#7884)

-------------------------------------------------------------------
Mon Aug  6 09:55:15 CEST 2001 - kukuk@suse.de

- Add script to ask for TERM variable to yast2-instsys, too.

-------------------------------------------------------------------
Fri Aug 03 16:24:59 CEST 2001 - arvin@suse.de

- don't start vga x11 server on ppc (bug #9622)

-------------------------------------------------------------------
Fri Aug 03 14:05:13 CEST 2001 - arvin@suse.de

- added inst_part_proposal.ycp to inst-sys

-------------------------------------------------------------------
Fri Aug  3 11:51:50 CEST 2001 - kukuk@suse.de

- If installed over serial console ask the user for the TERM
  variable and write it to /etc/install.inf

-------------------------------------------------------------------
Thu Aug  2 17:31:36 CEST 2001 - mike@suse.de

- taged version for 7.3 - preview 3

-------------------------------------------------------------------
Wed Aug  1 00:32:56 CEST 2001 - mike@suse.de

- first Version for RAID and partition proposal
  (only for translation, dosn't work properly)

-------------------------------------------------------------------
Fri Jul 27 20:32:03 CEST 2001 - kkaempf@suse.de

- initial slide show code for package installation

-------------------------------------------------------------------
Fri Jul 27 16:46:49 CEST 2001 - kkaempf@suse.de

- ask for confirmation before loading module in manual mode

-------------------------------------------------------------------
Fri Jul 27 11:06:44 CEST 2001 - kkaempf@suse.de

- fix initrd module handling
  properly pass options to modules.conf
  use agent-modules in inst_finish

-------------------------------------------------------------------
Thu Jul 26 21:15:54 CEST 2001 - kkaempf@suse.de

- minor text changes

-------------------------------------------------------------------
Tue Jul 24 11:52:40 CEST 2001 - fehr@suse.de

- add detection of md devices to function GetLvmMdSystemInfo

-------------------------------------------------------------------
Wed Jul 18 17:37:35 CEST 2001 - fehr@suse.de

- fix a bug in LVM configuration for devices /dev/ida/, /dev/rd/
  and /dev/cciss/

-------------------------------------------------------------------
Mon Jul 16 10:26:31 CEST 2001 - kkaempf@suse.de

- fix keyboard data for swedish

-------------------------------------------------------------------
Thu Jul 12 16:13:51 CEST 2001 - sh@suse.de

- Improved inst_startup UI: More feedback

-------------------------------------------------------------------
Tue Jul 10 12:06:53 CEST 2001 - sh@suse.de

- Improved inst_suseconfig UI: Give feedback for individual steps

-------------------------------------------------------------------
Fri Jul  6 10:37:21 CEST 2001 - kkaempf@suse.de

- merge SLES fixes
- add JFS as filesystem

-------------------------------------------------------------------
Thu Jul  5 16:55:45 MEST 2001 - schubi@suse.de

- New handle of package selection groups.

-------------------------------------------------------------------
Thu Jul  5 13:51:58 CEST 2001 - sh@suse.de

- Fixed bug #9277: Bad initial focus in menu.ycp

-------------------------------------------------------------------
Wed Jul  4 17:38:35 CEST 2001 - sh@suse.de

- Redesigned inst_doit: Now using RichText widget

-------------------------------------------------------------------
Mon Jul  2 19:06:20 CEST 2001 - kkaempf@suse.de

- merge with 7.1-axp fixes:
  fix user information for vfat /boot
  format /boot as fat on milo and ia64
  changed 'doaboot' to get a useable /etc/aboot.conf
  force "-t vfat" for mount of /boot on MILO machines
  check cylinder boundaries on "aboot" only, not "axp" in general
  format /boot on "milo" machines with mkdosfs
  boot_mode "milo" on Alpha has FAT disklabel
  use smp flag from install.inf instead of probing on Alpha
  select correct cpml package for cpu model on Alpha
  auto-select aboot or milo on Alpha
  use data from milo package for installation
  write correct /etc/aboot.conf
  fix kernel image names for depmod
  for /boot to be FAT16 for MILO machines
  implemented boot loader installation on Alpha
  fix handling of XkbModel on pmac
  remove arch_ppc check in inst_lilo_expert.ycp #6684
  add missing pdisk partition type #6688
  allow update on a drive with pdisk label #6689

-------------------------------------------------------------------
Mon Jun 25 12:15:09 CEST 2001 - kkaempf@suse.de

- tell about reboot after first round of installation (#7994)
- modprobe "hid" and "mousedev" if "usb mouse" choosen from list (#8215)
- close CD tray before executing mount (#8492)

-------------------------------------------------------------------
Fri Jun 22 12:35:54 CEST 2001 - kkaempf@suse.de

- dont mention LILO on ia64 (#9003)

-------------------------------------------------------------------
Wed Jun 20 11:34:52 CEST 2001 - fehr@suse.de

- add necessary changes to handle LVs in fstab in running system

-------------------------------------------------------------------
Tue Jun 19 15:33:14 CEST 2001 - fehr@suse.de

- add changes for lvm configuration in installed system to
  handle /etc/fstab reasonable.
- Enable "next" button in selection ftp-server (#8641)

-------------------------------------------------------------------
Tue Jun 12 19:37:50 CEST 2001 - sh@suse.de

- V 2.4.1
  Fixed bug #8726: SuSEconfig fails on SPARC with serial console
- Fixed bug #8641: Allow "next" button in choosing ftp server

-------------------------------------------------------------------
Tue Jun 12 15:13:20 CEST 2001 - sh@suse.de

- V 2.4.0 for 7.3
  Honor new BarGraph / PartitionSplitter format: "%1"

-------------------------------------------------------------------
Thu Jun  7 16:52:06 CEST 2001 - kkaempf@suse.de

- remove @euro for en_GB and da_DK

-------------------------------------------------------------------
Thu Jun  7 11:39:52 CEST 2001 - kukuk@suse.de

- inst_silo_info.ycp: Fix info text: Don't speak about whole
  computer but only about selected harddisk.

-------------------------------------------------------------------
Wed Jun  6 14:00:43 CEST 2001 - kukuk@suse.de

- inst_environment.ycp: Don't set keyboard if serial console was
  detected.

-------------------------------------------------------------------
Tue Jun  5 15:44:47 CEST 2001 - kukuk@suse.de

- Remove inst_sunfb.ycp from instsys
- keyboard_raw.ycp: Replace default us keymap with new cz keymap
  on SPARC.
- inst_choose_desktop: Switch to own workflow for Sun Framebuffers

-------------------------------------------------------------------
Fri Jun  1 16:14:06 CEST 2001 - kukuk@suse.de

- inst_finish.ycp: Set correct boot device for hard reboot,
                   modify boot-device and set linux alias

-------------------------------------------------------------------
Fri Jun  1 14:16:21 CEST 2001 - kkaempf@suse.de

- install correct kernel for different ia64 cpu steppings
- allow vfat as root during update
- define "string architecture" in vendor.ycp
-#8425 update does a hard reboot
 #8081 too negative message after update ..
 #8356 vfat will not be mounted while updating the system
 #8185 Installation/Update: sformat wanted
 #8567 YaST2 does not mount /boot
 #6063 Update: Don't see ok button
 #7097 YaST2 info during update
 #4953 "Configurate boot-mode" should be renamed to "Configure boot-mode"
 #5051 typo in yast2 installation popup

-------------------------------------------------------------------
Fri Jun  1 12:46:59 CEST 2001 - kkaempf@suse.de

- adapt and enter inst_lilo_info for ia64

-------------------------------------------------------------------
Mon May 28 13:23:58 CEST 2001 - schwab@suse.de

- Also mount vfat filesystems during update.

-------------------------------------------------------------------
Wed May 23 14:24:22 MEST 2001 - gs@suse.de

- package_utils: samba mount implemented
  inst_smbmount: new module

-------------------------------------------------------------------
Tue May 22 15:46:51 CEST 2001 - schwab@suse.de

- doelilo: Adjust elilo config file for gnu-efi 2.5.

-------------------------------------------------------------------
Mon May 21 15:06:40 CEST 2001 - mike@suse.de

- XFS support in custom partitioner and LVM configuration

-------------------------------------------------------------------
Mon May 21 10:35:07 CEST 2001 - kukuk@suse.de

- inst_silo_info/inst_silo_expert: Tell the user that we change
  PROM aliases and let him change this.

-------------------------------------------------------------------
Fri May 18 16:35:33 CEST 2001 - kkaempf@suse.de

- add xfs to inst_prepdisk

-------------------------------------------------------------------
Fri May 18 14:41:38 CEST 2001 - kkaempf@suse.de

- setab 0 -> setab 9 to make output more pleasing on splash screen (#8551)

-------------------------------------------------------------------
Thu May 17 18:24:58 MEST 2001 - tom@suse.de

-  X configuration:
   Bugfix 8454: Besides the passing of the currently selected refresh rate
                in the resolution string (e.g. 600x800@70) to isax for XFree 3
                the selected refresh now also terminates the vsync range to
                prevent isax from generating modelines up to this value.

   Bugfix 8524: The 3D acceleration button is now disabled if the graphics
                adapter doesn't support 3D-acceleration.

   Bugfix 8540: Now the vendor and model strings are converted to upper case
                on module entry.

   Bugfix 8541: Now the probed data are deleted if the user selects another
                monitor.

-------------------------------------------------------------------
Thu May 17 17:20:41 CEST 2001 - kkaempf@suse.de

- dont pretend that no other os has been found if we can't
  write LILO to floppy disk.

-------------------------------------------------------------------
Wed May 16 23:38:31 CEST 2001 - sh@suse.de

- V 2.3.90
  added patch_lilo_conf to file list

-------------------------------------------------------------------
Wed May 16 19:51:18 CEST 2001 - sh@suse.de

- Fixed patch_lilo_conf: optional as well as initrd

-------------------------------------------------------------------
Wed May 16 19:33:57 CEST 2001 - kkaempf@suse.de

- prevent duplicate entry in initrdmodules during update
- activate only primary devices (#8458)

-------------------------------------------------------------------
Wed May 16 19:09:48 CEST 2001 - kkaempf@suse.de

- give proper default for "lilo_device" if "mbr_disk" is unknown (#8501)

-------------------------------------------------------------------
Wed May 16 18:54:19 CEST 2001 - sh@suse.de

- Fixed bug #8494: initrd not added to lilo.conf
  patch_lilo_conf adds "initrd" entries if corresponding
  initrd is present in /boot (for SuSE standard kernels only!)

-------------------------------------------------------------------
Wed May 16 17:18:48 CEST 2001 - kkaempf@suse.de

- add reiserfs to initrd if root is on reiserfs (#8494)

-------------------------------------------------------------------
Wed May 16 16:06:13 CEST 2001 - sh@suse.de

- Fix for bug #7465: "Abort Installation" always default button
  Added more SetFocus() calls for good measure

-------------------------------------------------------------------
Wed May 16 10:55:36 CEST 2001 - kkaempf@suse.de

- use gdm as displaymanager if minimal(+x11) and gnome (#6175)
- dont write MODEM in rc.config (#7895)
- copy complete y2log to installed system.
- fix declaration in lilo_info, string->boolean

-------------------------------------------------------------------
Tue May 15 19:33:14 MEST 2001 - tom@suse.de

- Bugfix 8423: probed monitor data now used.

-------------------------------------------------------------------
Tue May 15 17:00:57 MEST 2001 - gs@suse.de

- bugfix in Change Source Media (include file added) bug # 8406

-------------------------------------------------------------------
Tue May 15 14:16:36 CEST 2001 - mike@suse.de

- due to last information: to crypt /usr is
  not allowed. Added a popup

-------------------------------------------------------------------
Tue May 15 12:48:12 CEST 2001 - kkaempf@suse.de

- revert change in y2xr40.pl, support tft panel layouts
  in favour of higher resolutions (#8348)
- remove "breton" from languages, add "danish"
- patching XF86config for wheel mouse (#8251)

-------------------------------------------------------------------
Tue May 15 12:00:24 CEST 2001 - mike@suse.de

- bugfix cryptofs: now works with already existing
  and edited partitions

-------------------------------------------------------------------
Tue May 15 10:33:34 CEST 2001 - ms@suse.de

- disable use of DDC resolutions in y2xr40.pl (bug #8329)
  ( YaST2 used its own resolution list )

-------------------------------------------------------------------
Tue May 15 10:14:01 MEST 2001 - gs@suse.de

- don't show /dev/shm in single package selection (bug #8318)

-------------------------------------------------------------------
Mon May 14 19:58:34 CEST 2001 - sh@suse.de

- V2.2.79
  Fixed bug #8255: Wrong mouse cursor during SuSEconfig
  Removed obsolete UI(`NormalCursor()) calls

-------------------------------------------------------------------
Mon May 14 19:47:12 CEST 2001 - kkaempf@suse.de

- create lower case symlinks for /windows and /dos mount points
  (installation and update) to get around case mapping bug
  in star office (#8310)

-------------------------------------------------------------------
Mon May 14 16:30:12 CEST 2001 - kkaempf@suse.de

- properly initiale UI wizard for vendor cd modules (#8268)
- de-activate pt_PT, translations are incomplete (afaber@suse.de)

-------------------------------------------------------------------
Mon May 14 15:52:37 CEST 2001 - kkaempf@suse.de

- fix variable name in inst_finish (install_inf -> installMap) (#8247)

-------------------------------------------------------------------
Mon May 14 15:10:08 CEST 2001 - kkaempf@suse.de

- dont look at "Language" in install.inf, it's not in ISO-format
  if "Locale" in install.inf doesn't give a value, look at descr/info

-------------------------------------------------------------------
Mon May 14 13:11:33 CEST 2001 - kkaempf@suse.de

- read Locale, Language (from install.inf), and LANG (from desc/info)
  and use first set value.

-------------------------------------------------------------------
Mon May 14 12:55:26 CEST 2001 - kkaempf@suse.de

- restart network after staring system in NFS install (#8274)

-------------------------------------------------------------------
Mon May 14 12:40:25 CEST 2001 - kkaempf@suse.de

- check if "/" is reiser and force "reisefs" to INITRD_MODULES

-------------------------------------------------------------------
Mon May 14 12:02:07 CEST 2001 - kkaempf@suse.de

- drop question for kernel 2.2 on pcmcia, only very rare systems
  still fail with kernel 2.4

-------------------------------------------------------------------
Mon May 14 11:22:15 CEST 2001 - fehr@suse.de

- make removal of LVM volume groups work

-------------------------------------------------------------------
Sun May 13 11:09:14 CEST 2001 - kkaempf@suse.de

- fix blocker bug 8216

-------------------------------------------------------------------
Sat May 12 16:28:33 CEST 2001 - kkaempf@suse.de

- ask for kernel 2.2 on PCMCIA systems

-------------------------------------------------------------------
Sat May 12 15:20:16 CEST 2001 - kkaempf@suse.de

- unset MODPATH at initial start (#8143)
- install kernel 2.2 on PCMCIA systems

-------------------------------------------------------------------
Fri May 11 18:56:47 MEST 2001 - schubi@suse.de

- Not required reread of target map fixed.

-------------------------------------------------------------------
Fri May 11 17:07:22 CEST 2001 - pblahos@suse.cz

- #8064: fixed: if there is print spooled installed and configuration
  tool is not, there is no status in final YaST2 inst. screen.
- Correct popup message while backup #7584

-------------------------------------------------------------------
Fri May 11 14:10:20 CEST 2001 - kkaempf@suse.de

- provide extra start script for KDE which suppresses geometry hint
  to window manager.

-------------------------------------------------------------------
Thu May 10 21:24:51 CEST 2001 - kkaempf@suse.de

- Require translation packages
- dont translate empty string
- force LILO on MBR if initrd won't make it on floppy (#7864)
- calling patch_lilo_conf while update #7556
- bugfix in renamed packages while update #8057
- mounting swapfile correctly while update #8040

-------------------------------------------------------------------
Thu May 10 21:16:56 CEST 2001 - kkaempf@suse.de

- fix initrd modules order after update (#7948)

-------------------------------------------------------------------
Thu May 10 20:10:22 CEST 2001 - mike@suse.de

- fix for LVM configuration at runtime

-------------------------------------------------------------------
Thu May 10 18:42:39 CEST 2001 - sh@suse.de

- Fixed bug #7388: unnecessary OK-buttons
  (confirmation for writing LILO, confirmation for reboot)
  only one popup that contains both messages

-------------------------------------------------------------------
Thu May 10 18:41:56 CEST 2001 - kkaempf@suse.de

- dont write /boot/message any more (#8062)

-------------------------------------------------------------------
Thu May 10 18:02:33 CEST 2001 - fehr@suse.de

- add lvm initialisation when doing an update (#7974)
- allow update when root fs is LV (#7801)
- fixed:YaST updated old updatelist after reboot #8066
- #8025 not starting update, if there is nothing for update

-------------------------------------------------------------------
Thu May 10 17:58:02 CEST 2001 - sh@suse.de

- Fixed bug #8049: "boot installed system" "back" button boots

-------------------------------------------------------------------
Thu May 10 17:39:53 CEST 2001 - kkaempf@suse.de

- set "ulimit -s unlimited" before calling "rpm --rebuilddb"

-------------------------------------------------------------------
Thu May 10 17:10:57 CEST 2001 - kendy@suse.cz

- added console fonts for Brezhoneg and Lithuania
- Russian -> Russkij in cyrilics
- adaption of SelectConsoleFont() to new language.ycp

-------------------------------------------------------------------
Thu May 10 16:42:57 MEST 2001 - gs@suse.de

- make the popup Additional package needed larger (bug # 7900)
- Software Source Media dialog: label for button is "Next" (bug # 8038)

-------------------------------------------------------------------
Thu May 10 16:09:25 CEST 2001 - sh@suse.de

- Fixed bug #7199: Printer config before network
  Changed order to "professional" mode when network card detected
- bugfix in eavaluate diskspace in boot partition #8047

-------------------------------------------------------------------
Thu May 10 15:35:13 CEST 2001 - sh@suse.de

- (partial) fix for bug #7888: obsolete lilo.conf entries after update
  added patch_lilo_conf script that deletes vmlinuz_22 / vmlinuz_24
  if the respective boot images are not present and adds "optional"
  for other boot images that are not present


-------------------------------------------------------------------
Thu May 10 15:32:03 CEST 2001 - kkaempf@suse.de

- use RC_LANG when starting yast2 to get correct language (#8013)

-------------------------------------------------------------------
Thu May 10 15:03:03 MEST 2001 - tom@suse.de

- bugfix 7823:
  Now even in the special cases LCD and VESA an xserver query is made
  to get information regarding the possible color depths.

-------------------------------------------------------------------
Thu May 10 13:12:15 MEST 2001 - tom@suse.de

- bugfix #8000:
  Now the modified monitor db is preserved by storing it to disk.

-------------------------------------------------------------------
Thu May 10 11:42:22 CEST 2001 - sh@suse.de

- Re-imported SaX2 monitor DB

-------------------------------------------------------------------
Thu May 10 11:21:18 CEST 2001 - kendy@suse.cz

- lat9w font for EU states (#7776)

-------------------------------------------------------------------
Thu May 10 09:19:15 CEST 2001 - kkaempf@suse.de

- keep LANG codes and modifiers in single list (#7957)

-------------------------------------------------------------------
Wed May  9 17:36:32 CEST 2001 - kkaempf@suse.de

- fix order of initrd modules (#7948)

-------------------------------------------------------------------
Wed May  9 16:06:47 MEST 2001 - gs@suse.de

- text changed for popup package conflicts (bug # 7887)
  and popup "Release number differs ...."

-------------------------------------------------------------------
Wed May  9 14:30:29 CEST 2001 - jbuch@suse.de

- forbid crypt_fs with mountpoints like / /boot swap
  added cryt_fs to ExistingPartitionDlg

-------------------------------------------------------------------
Tue May  8 18:38:45 CEST 2001 - kkaempf@suse.de

- set "Greenwich" as default timezone for en_GB (#7837)
- unset MODPATH before calling depmod
- Update: selecting default to UPGRADE #7804

-------------------------------------------------------------------
Tue May  8 18:05:17 CEST 2001 - kkaempf@suse.de

- skip drives which are not ready (#6547)

-------------------------------------------------------------------
Tue May  8 16:39:56 MEST 2001 - tom@suse.de

- X11 configuration: removed integer <---> float inconsistency

-------------------------------------------------------------------
Tue May  8 16:31:59 CEST 2001 - kkaempf@suse.de

- reset have_x11 after switching to "minimal"
- allow "activate" switch for partitions

-------------------------------------------------------------------
Tue May  8 15:54:17 MEST 2001 - gs@suse.de

- package_utils: CheckLocalDescription added

-------------------------------------------------------------------
Tue May  8 15:47:36 CEST 2001 - mike@suse.de

- for security reasons: use now losetup agent instead of standalone binary

-------------------------------------------------------------------
Tue May  8 15:37:10 CEST 2001 - fehr@suse.de

- add shortcut key to crypt checkbox

-------------------------------------------------------------------
Tue May  8 15:26:28 CEST 2001 - sh@suse.de

- Fixed bug #7547: "Boot installed system" not active
  Implemented reboot from installed system

-------------------------------------------------------------------
Tue May  8 14:06:30 CEST 2001 - jbuch@suse.de

- fixed english

-------------------------------------------------------------------
Tue May  8 13:52:43 CEST 2001 - jbuch@suse.de

- removed not used variable last_format from inst_custompart.ycp
  forbid using fat file system with mountpoints / /home /opt /usr /var

-------------------------------------------------------------------
Tue May  8 13:29:19 MEST 2001 - schubi@suse.de

- showing progress bars again #7774
- rename /cdrom to /media/cdrom in /etc/fstab #7732

-------------------------------------------------------------------
Tue May  8 12:16:33 CEST 2001 - snwint@suse.de

- floppy device for mk_lilo_conf via $floppy environment var
- mk_boot_floppy completely rewritten to use lilo instead of syslinux

-------------------------------------------------------------------
Tue May  8 10:56:51 CEST 2001 - schwab@suse.de

- Fix typo targeroot -> targetroot.

-------------------------------------------------------------------
Tue May  8 10:25:01 CEST 2001 - jbuch@suse.de

- added define to change fsid from 5 to 15
  only for new extended partitions
  added DisplayMessage if a fat file system is greater than 2 GB
- showing progress bars again #7774

-------------------------------------------------------------------
Tue May  8 09:28:29 CEST 2001 - kkaempf@suse.de

- set hwclock before starting to change the target (#7833)

-------------------------------------------------------------------
Mon May  7 19:21:37 MEST 2001 - gs@suse.de

- Single Package Selection: improve popup Severe package conflict
- mk_lilo_conf removed #7569

-------------------------------------------------------------------
Mon May  7 18:26:26 CEST 2001 - kkaempf@suse.de

- FHS: /floppy -> /media/floppy also in inst-sys (#7827)

-------------------------------------------------------------------
Mon May  7 18:20:19 CEST 2001 - fehr@suse.de

- Add possibility to encrypt lvm logical volumes

-------------------------------------------------------------------
Mon May  7 17:59:08 CEST 2001 - sh@suse.de

- Fixed bug #7628: textmode info shown after booting
  Add flag to user_settings when text mode warning is shown

-------------------------------------------------------------------
Mon May  7 17:49:48 CEST 2001 - kendy@suse.cz

- Do not use CONSOLE_UNIMAP in consolefonts.ycp (#7767)

-------------------------------------------------------------------
Mon May  7 16:57:22 CEST 2001 - kkaempf@suse.de

- drop hard coded /dev/fd0, use value from hw-probing (#7789)

-------------------------------------------------------------------
Mon May  7 16:23:05 CEST 2001 - mike@suse.de

- Bugfix LVM: mount more than one crypted partition

-------------------------------------------------------------------
Mon May  7 16:21:38 MEST 2001 - tom@suse.de

- X-configuration
  Bugfix 7641: X-configuration for XFree86 3.x now functional (didn't work).
  Removed integer|float syntax warning.
  Added support for mice with wheels.
  checked default values for some lookups.

-------------------------------------------------------------------
Mon May  7 16:02:59 CEST 2001 - arvin@suse.de

- added output of memory information to YaST2 start script

-------------------------------------------------------------------
Mon May  7 15:49:31 CEST 2001 - sh@suse.de

- Use new UI builtin GetLanguage() parameter "strip_encoding"

-------------------------------------------------------------------
Mon May  7 15:15:00 CEST 2001 - kendy@suse.cz

- Use non-UTF-8 locale in the y2xfinetune40 (not reported bug)

-------------------------------------------------------------------
Mon May 07 11:53:08 CEST 2001 - arvin@suse.de

- start qt frontend with >= 64MB and adjusted corresponding text
- mounting /usr as reiserfs #7585
- initialize server, if another root has been selected #7495

-------------------------------------------------------------------
Mon May  7 11:21:44 CEST 2001 - kkaempf@suse.de

- change controlling terminal after switching virtual console (#7626)
- dont check mouse with serial console (#7716)
- dont ask keyboard with serial console (#7717)
- dont ask hwclock setting on sparc (#7717)

-------------------------------------------------------------------
Fri May  4 16:16:02 CEST 2001 - mike@suse.de

- fixed Bug 7528: YaST2->Partitioning: wrong info in popup

- Bug:          LVM:
                it at the moment not possible to delete a "activated"
                lvm partition (physical volume) and do afterwards
                mk*fs ...
                - changed: read lvm as late as possible
                - after deleting a  physical volume:
                  immediately do partitioning and reboot
                - if the target_partitioner delets volume group: reboot

- Bug:          Setting up an LVM an than switching via back to custom
                partitioner:
                - drop target_modifications in inst_sw_select

- Bug:          wrong error message appears:
                quick hack: delete message: inst_target_selection.ycp

- Bug:          no warning if /boot is to small
                - added warning

- Bug:          missing textdomains is lvm includes



-------------------------------------------------------------------
Fri May  4 12:39:50 MEST 2001 - gs@suse.de

- helptext for Mininum graphical system added (bug 7483) in
  dialog Software Selection
- check the software selection again when going next (bug reported by mike)

-------------------------------------------------------------------
Wed May  2 18:50:51 CEST 2001 - kkaempf@suse.de

- allow calling inst_enviroment and inst_language from outside

-------------------------------------------------------------------
Wed May  2 14:59:26 CEST 2001 - sh@suse.de

- Fixed bug #7463: next/abort/back not translated in installed system
  Moved msg re-translation code out to separate function
  added call to this function when starting in "continue mode"
- no more: RPM returned an error (#7424)

-------------------------------------------------------------------
Wed May  2 14:54:44 CEST 2001 - fehr@suse.de

- umount lvm agent after re-partitioning harddisk

-------------------------------------------------------------------
Wed May  2 14:26:54 CEST 2001 - sh@suse.de

- Fixed bug #7467: Help text not translated in inst_finish.ycp
  Added missing translation markers

-------------------------------------------------------------------
Wed May  2 14:02:36 CEST 2001 - sh@suse.de

- updated monitor DB from devel server

-------------------------------------------------------------------
Wed May  2 12:18:17 CEST 2001 - kkaempf@suse.de

- handle all sync values as floats in x11

-------------------------------------------------------------------
Wed May  2 10:39:26 CEST 2001 - kkaempf@suse.de

- use gdm as display manager if gnome is selected

-------------------------------------------------------------------
Mon Apr 30 22:01:11 CEST 2001 - kkaempf@suse.de

- drop obsolete file from filelist

-------------------------------------------------------------------
Mon Apr 30 17:14:11 CEST 2001 - fehr@suse.de

- bugfix for lvm configuration

-------------------------------------------------------------------
Mon Apr 30 17:06:36 CEST 2001 - kkaempf@suse.de

- Evaluate "buttons" and "wheels" values from probing
  dont emulate 3 buttons if not needed

-------------------------------------------------------------------
Mon Apr 30 16:53:54 CEST 2001 - sh@suse.de

- Fix for bug #7004: Penguin image too small
  New penguin image at startup: colored margins right and bottom,
  can adapt to different screen geometries

-------------------------------------------------------------------
Mon Apr 30 16:49:03 CEST 2001 - snwint@suse.de

- removed mk_lilo_message
- vga parameter correctly interpreted in mk_lilo_conf (#7197)
- new graphical boot screen handling

-------------------------------------------------------------------
Mon Apr 30 15:54:26 CEST 2001 - kkaempf@suse.de

- first try on DVORAK keyboard (incomplete)
- showing package description while installing rpm via ftp update (#6573)
- install "yast2-ui-qt" if "xf86" is installed.

-------------------------------------------------------------------
Mon Apr 30 15:44:10 CEST 2001 - mike@suse.de

- bugfix creating two volume groups

-------------------------------------------------------------------
Mon Apr 30 15:43:40 CEST 2001 - kkaempf@suse.de

- fix lilo device message (show disk instead of partition)

-------------------------------------------------------------------
Mon Apr 30 15:36:47 CEST 2001 - sh@suse.de

- (partial) fix for bug #7004: Penguin image too small at Y2 start
  Allow more flexible scaling of image, top left aligned, zero
  size by default

-------------------------------------------------------------------
Mon Apr 30 14:54:51 MEST 2001 - tom@suse.de

- X11 configuration:
  Fixed bug 7437:
  Corrected typo in sorting algorithm for sorting resolutions in the GUI.

-------------------------------------------------------------------
Mon Apr 30 12:00:56 CEST 2001 - kkaempf@suse.de

- mount "/boot" with "defaults", even if its vfat formatted (#7413)

-------------------------------------------------------------------
Fri Apr 27 17:20:41 MEST 2001 - tom@suse.de

- X11 configuration:
  Improved display with erroneous probing of monitor vendor and/or model.

-------------------------------------------------------------------
Fri Apr 27 16:20:09 CEST 2001 - fehr@suse.de

- bug fixes in lvm configuration

-------------------------------------------------------------------
Fri Apr 27 15:13:46 MEST 2001 - gs@suse.de

- inst_sw_details: internal changes because of new package dependencies
- package_utils: improve function ChangeCD
- Single Package Selection: translation of group tags
- evaluate splitted packages correctly ( e.g finger ) #7271

-------------------------------------------------------------------
Fri Apr 27 14:01:30 CEST 2001 - mike@suse.de

- Bugfixes:
        read cryptotab at firstboot failed
  7238  crypto dialog has no frame
  5967  unnecessary logline
        crypto dialog appears twice
  4693  deleting of extended partition 8 and 9
  2309  popup when deleteing partitions
  5422  display an error if we mount a ro filesystem for update


-------------------------------------------------------------------
Thu Apr 26 17:29:13 CEST 2001 - kkaempf@suse.de

- extrace x11 3d packages correctly (#7231)

-------------------------------------------------------------------
Thu Apr 26 17:12:28 MEST 2001 - tom@suse.de

- X11 configuration:
  Fixed Bug 4558: Now the model string (if VESA or LCD) is parsed and the
                  resolution and refresh rate are used for configuration.
  Improved setting of refresh rate with XFree86 4.
  (now reality will suit the users demand better)
  Consequently changed suggestion value from 90 Hz to 80 Hz.

-------------------------------------------------------------------
Thu Apr 26 16:08:07 CEST 2001 - kendy@suse.cz

- inst_hw_config: ReallyAbortPopup()->UI(`ReallyAbortPopup())

-------------------------------------------------------------------
Thu Apr 26 16:05:36 CEST 2001 - kkaempf@suse.de

- evaluate return from NIS question (#7269)

-------------------------------------------------------------------
Thu Apr 26 15:59:21 CEST 2001 - kkaempf@suse.de

- dont start inetd by default.

-------------------------------------------------------------------
Thu Apr 26 13:51:20 CEST 2001 - kkaempf@suse.de

- re-compute timezone if language was changed (#7008)

-------------------------------------------------------------------
Thu Apr 26 12:26:59 CEST 2001 - kkaempf@suse.de

- added "ash" to requires for dolilo (#7254)
- Checking boot partitionsize while updating the system (#6445)

-------------------------------------------------------------------
Thu Apr 26 12:17:03 CEST 2001 - kkaempf@suse.de

- look for "update.tar.gz" first, fallback to "update.tgz" else

-------------------------------------------------------------------
Thu Apr 26 11:45:21 CEST 2001 - kkaempf@suse.de

- load usb modules and mount usbdevfs (#7037)

-------------------------------------------------------------------
Thu Apr 26 10:52:17 CEST 2001 - kkaempf@suse.de

- set hwclock option to "--localtime" instead of empty (#3907)

-------------------------------------------------------------------
Thu Apr 26 10:12:15 CEST 2001 - kkaempf@suse.de

- correctly check for have_smp and pae flag for k_psmp kernel (#7093)
- add requires for yast2-instsys (#7189)

-------------------------------------------------------------------
Wed Apr 25 18:00:46 CEST 2001 - fehr@suse.de

- removal of LVM volume group should now work
- Bugfix showing logging after installation (#7034)
- Deleting old kernel will be handled by rpm ( update )
- Setting textdomain for logging installation


-------------------------------------------------------------------
Wed Apr 25 17:37:06 MEST 2001 - tom@suse.de

- X11 configuration
  fixed bug 7193: now empty vendor results in "".
  set default refresh to 90 Hz due to XFree86 4 variations.
  removed test code and test logging.

-------------------------------------------------------------------
Wed Apr 25 17:28:16 CEST 2001 - schwab@suse.de

- Add doelilo for ia64.

-------------------------------------------------------------------
Wed Apr 25 16:34:29 CEST 2001 - kkaempf@suse.de

- disable kernel include copies

-------------------------------------------------------------------
Wed Apr 25 14:16:46 CEST 2001 - kkaempf@suse.de

- /boot on ia64 is `fat32, not `fat (#6599)

-------------------------------------------------------------------
Wed Apr 25 13:03:14 CEST 2001 - mike@suse.de

- new lvm helptexts

-------------------------------------------------------------------
Wed Apr 25 12:51:37 CEST 2001 - sh@suse.de

- Fixed bug #6947: Long time empty screen
  Added feedback what's happening to inst_finish.ycp

-------------------------------------------------------------------
Wed Apr 25 12:45:46 CEST 2001 - sh@suse.de

- Fixed X11 config: Add correct user_settings key to
  inst_choose_desktop.ycp

-------------------------------------------------------------------
Wed Apr 25 11:18:00 MEST 2001 - gs@suse.de

- use of common popups in update modules

-------------------------------------------------------------------
Wed Apr 25 09:58:18 CEST 2001 - kkaempf@suse.de

- read euro.ycp from proper dir
- remove duplicate popup

-------------------------------------------------------------------
Wed Apr 25 09:39:32 CEST 2001 - kkaempf@suse.de

- moved menu.ycp here (from yast2-menu)

-------------------------------------------------------------------
Tue Apr 24 18:19:39 MEST 2001 - tom@suse.de

- X11 configuration fixed
  restriction logic complete in first version
  merged suggestion logic with restriction logic

-------------------------------------------------------------------
Tue Apr 24 16:45:07 CEST 2001 - kkaempf@suse.de

- mount in lexical order
- updating k_deflt_24 to k_deflt

-------------------------------------------------------------------
Tue Apr 24 16:14:52 MEST 2001 - gs@suse.de

- Single Package Selction: popup to show the Obsolete dependencies has changed

-------------------------------------------------------------------
Tue Apr 24 14:40:05 MEST 2001 - tom@suse.de

- interim checkin for beta 2
- texts now final for translaters
- restriction logic partly implemented

-------------------------------------------------------------------
Tue Apr 24 14:27:55 CEST 2001 - kkaempf@suse.de

- fix COMPOSETABLE entry according to latest kdb package (#7023)

-------------------------------------------------------------------
Tue Apr 24 11:22:00 MEST 2001 - fehr@suse.de

- change layout of vuloume group dialog
- add help texts for lvm dialog

-------------------------------------------------------------------
Tue Apr 24 10:14:09 CEST 2001 - kkaempf@suse.de

- new list of language codes which allow "@euro" appended
- error popup in inst_rpmupdate removed BUG 6243

-------------------------------------------------------------------
Mon Apr 23 18:17:44 MEST 2001 - fehr@suse.de

- fixes and extensions for lvm configuration

-------------------------------------------------------------------
Mon Apr 23 17:15:08 CEST 2001 - kkaempf@suse.de

- append "@euro" instead of ".ISO8859-15" to RC_LANG

-------------------------------------------------------------------
Mon Apr 23 17:11:26 CEST 2001 - sh@suse.de

- Fix for bug #7013: Abort should be disabled
  Disable "Abort" button in inst_suseconfig.ycp

-------------------------------------------------------------------
Mon Apr 23 15:02:46 CEST 2001 - sh@suse.de

- Always use "Abort Installation" for button label, even on the
  first dialogs (before lang switch)
- Fix screen shot mode hint in inst_startup: Use correct popup

-------------------------------------------------------------------
Mon Apr 23 14:46:13 CEST 2001 - sh@suse.de

- Fixed check_ycp complaints in installation.ycp:
  Obsolete WFM functions
- Assume presence of floppy in test_mode so "write settings to
  floppy" button appears consistently (screen shots!)

-------------------------------------------------------------------
Mon Apr 23 13:46:22 CEST 2001 - sh@suse.de

- Used correct include path for custom_part_helptexts.ycp
  in custom_part_dialogs.ycp

-------------------------------------------------------------------
Mon Apr 23 13:36:02 CEST 2001 - sh@suse.de

- declared "hwclock" in inst_environment.ycp

-------------------------------------------------------------------
Mon Apr 23 12:43:32 CEST 2001 - kkaempf@suse.de

- set COMPOSETABLE in rc.config (#7023)

-------------------------------------------------------------------
Mon Apr 23 11:08:13 CEST 2001 - kkaempf@suse.de

- fix isnil check in installation.ycp
- inst_sw_update: Changes for new dependencies
- add requirements for yast2-instsys package
- remove /var/lib/YaST2/run_suseconfig after SuSEconfig
- replace all isnil() calls

-------------------------------------------------------------------
Fri Apr 20 19:55:51 MEST 2001 - tom@suse.de

X11 configuration:
- added nvidia warning
- added change warning popup
- cleaned sequence of dialogs
- streamlined code
- fixed bug 7028: now text login when X11 configuration is skipped
- restriction logic when selecting resolution, color depth, or refresh
  is still missing

-------------------------------------------------------------------
Fri Apr 20 15:45:18 CEST 2001 - kkaempf@suse.de

- prepare standalone handling of keyboard and timezone selection

-------------------------------------------------------------------
Fri Apr 20 14:35:35 CEST 2001 - kkaempf@suse.de

- show username only if given (#7082)

-------------------------------------------------------------------
Fri Apr 20 12:31:04 CEST 2001 - kkaempf@suse.de

- switch "START_PORTMAP" back to "yes", must be fixed in kernel 2.4 by linus
- Update: Deleting old packages removed.

-------------------------------------------------------------------
Fri Apr 20 12:08:29 CEST 2001 - kkaempf@suse.de

- write bios ids to lilo.conf only on an ide/scsi mix system

-------------------------------------------------------------------
Fri Apr 20 11:25:51 MEST 2001 - gs@suse.de

- show set pay in dialog Pay Selection and groups tags in Single Selection
- popup displaying obsolete package dependencies added

-------------------------------------------------------------------
Fri Apr 20 11:11:22 MEST 2001 - fehr@suse.de

- fix some problems with lvm configuration

-------------------------------------------------------------------
Fri Apr 20 11:02:57 CEST 2001 - kkaempf@suse.de

- drop SEARCHLIST from rc.config (#7063)

-------------------------------------------------------------------
Thu Apr 19 10:17:54 CEST 2001 - kkaempf@suse.de

- X11 configuration fixes
  module loading fix

-------------------------------------------------------------------
Wed Apr 18 19:04:46 CEST 2001 - kkaempf@suse.de

- re-create tmpdir in continue_mode

-------------------------------------------------------------------
Wed Apr 18 18:08:45 CEST 2001 - kkaempf@suse.de

- add ".ISO8859-15" to RC_LANG where appropriate

-------------------------------------------------------------------
Wed Apr 18 17:52:45 CEST 2001 - kkaempf@suse.de

- provide correct "vga" entry to lilo.conf

-------------------------------------------------------------------
Wed Apr 18 16:22:09 CEST 2001 - kkaempf@suse.de

- use WarningPopup in installation.ycp

-------------------------------------------------------------------
Wed Apr 18 14:02:54 CEST 2001 - kkaempf@suse.de

- fixed x11 fontpathes

-------------------------------------------------------------------
Wed Apr 18 12:19:10 CEST 2001 - kkaempf@suse.de

- fix filelist for yast2-instsys

-------------------------------------------------------------------
Wed Apr 18 09:19:18 CEST 2001 - kkaempf@suse.de

- define "current_video" for x11 setting

-------------------------------------------------------------------
Wed Apr 18 09:05:36 CEST 2001 - kkaempf@suse.de

- set "YAST_ASK" values in rc.config (#6261)

-------------------------------------------------------------------
Tue Apr 17 18:42:10 CEST 2001 - kkaempf@suse.de

- check for serial console when configuring x11

-------------------------------------------------------------------
Tue Apr 17 18:14:35 MEST 2001 - fehr@suse.de

- allow formatting of lvm logical volumes

-------------------------------------------------------------------
Tue Apr 17 17:39:08 CEST 2001 - kkaempf@suse.de

- fix "have_x11" handling

-------------------------------------------------------------------
Tue Apr 17 15:36:31 MEST 2001 - gs@suse.de

- show package groups when entering the dialog

-------------------------------------------------------------------
Tue Apr 17 15:31:15 CEST 2001 - kkaempf@suse.de

- "START_PORTMAP" in rc.config defaults to "no" now (#6270)

-------------------------------------------------------------------
Tue Apr 17 15:27:36 CEST 2001 - kkaempf@suse.de

- dont ask for mouse on serial console (#6030)

-------------------------------------------------------------------
Tue Apr 17 15:21:10 CEST 2001 - kkaempf@suse.de

- dont ask for keyboard on serial console (#5939)

-------------------------------------------------------------------
Tue Apr 17 15:06:12 CEST 2001 - kkaempf@suse.de

- set linuxrc override language code from CD (#5249)

-------------------------------------------------------------------
Tue Apr 17 11:03:22 CEST 2001 - mike@suse.de

- new FEATURE: LVM setup is now possible

-------------------------------------------------------------------
Fri Apr 13 14:52:42 CEST 2001 - kendy@suse.cz

- inst_hw_config rewritten to use ui/summary.ycp include and
  to ask modules about the configured devices (or about the
  devices to configure) using calls of <module>_summary.ycp.

-------------------------------------------------------------------
Thu Apr 12 16:48:06 MEST 2001 - tom@suse.de

- X11 configuration

Complete redesign involving heavy changes (mostly new code).

o Split up functionality into modules and functions.
o Providing testsuites for functions (nearly all of them still to be done)
o Ask user if he wants to skip X11 configuration if "No X11" is selected
  in monitor selection dialog.
o Now reading X11 font pathes dynamically (hardcoded up to now).
o Better logic presenting resolution-colordepth-frequency dependencies.
o Better logic providing the settings suggestion that user may accept.
o New decision workflow in GUI (one more dialog).
o Better handling of monitor refresh rate (user can choose one).
o DPMS now supported in the XF86Config file to be created.
o Now it is possible to go back to the original YaST2 monitor data base after
  having read a Microsoft compatible drivers disk.
o Now a monitor that could be probed but is not known in the YaST2 monitor
  data base is automatically added to this data base (volatile, not in the
  data base file) if the monitor selection dialog is entered.

-------------------------------------------------------------------
Thu Apr 12 16:28:53 MEST 2001 - gs@suse.de

- respect new package dependencies for Single Package Selection

-------------------------------------------------------------------
Thu Apr 12 16:02:48 CEST 2001 - kkaempf@suse.de

- provide menuentry for vendor.ycp

-------------------------------------------------------------------
Thu Apr 12 15:39:26 CEST 2001 - sh@suse.de

- Migration to yast2-lib-wizard: Get rid of duplicate code,
  replace old style popups with new ones from common_popups.ycp
- Fixed lots of check_ycp complaints

-------------------------------------------------------------------
Thu Apr 12 15:38:32 CEST 2001 - kkaempf@suse.de

- adapt to FHS, /floppy, /cdrom, and /zip are below /media now
  provide compatibility symlinks

-------------------------------------------------------------------
Thu Apr 12 15:28:27 CEST 2001 - kkaempf@suse.de

- dont pass user_settings to SelectConsoleFont

-------------------------------------------------------------------
Tue Apr 10 19:28:14 CEST 2001 - kkaempf@suse.de

- do swap calculation based on detected main memory

-------------------------------------------------------------------
Fri Apr  6 15:36:55 CEST 2001 - kkaempf@suse.de

- ensure proper libGL link in YaST2.firstboot (# 6916)

-------------------------------------------------------------------
Thu Apr  5 10:33:56 CEST 2001 - kkaempf@suse.de

- kernel rpm rename, drop "_24" suffix

-------------------------------------------------------------------
Wed Apr  4 12:55:46 CEST 2001 - kkaempf@suse.de

- revert "switch_kernel" check, 2.4 is default now

-------------------------------------------------------------------
Wed Apr  4 10:17:45 CEST 2001 - kkaempf@suse.de

- separate show log defines from inst_suseconfig.ycp

-------------------------------------------------------------------
Tue Apr  3 20:37:26 CEST 2001 - kkaempf@suse.de

- add "yast2-agent-rcconfig" to Requires

-------------------------------------------------------------------
Tue Apr  3 19:25:13 CEST 2001 - kkaempf@suse.de

- remove need for global variables in installation.ycp

-------------------------------------------------------------------
Tue Apr 03 14:55:58 CEST 2001 - arvin@suse.de

- adapt calls to makefs-agent to new syntax

-------------------------------------------------------------------
Fri Mar 30 13:22:45 CEST 2001 - arvin@suse.de

- filelist correction for "yast2-instsys"

-------------------------------------------------------------------
Tue Mar 27 19:40:11 CEST 2001 - kkaempf@suse.de

- recode passwd comment to local encoding (#3798)

-------------------------------------------------------------------
Tue Mar 27 16:53:57 CEST 2001 - kkaempf@suse.de

- filelist correction for "yast2-instsys"

-------------------------------------------------------------------
Mon Mar 26 12:38:14 CEST 2001 - kkaempf@suse.de

- mark global defines as such
- require "yast2-core-pkginfo"

-------------------------------------------------------------------
Thu Mar 22 18:43:12 CET 2001 - kkaempf@suse.de

- first round of check_ycp adaptions

-------------------------------------------------------------------
Thu Mar 22 11:05:26 CET 2001 - kkaempf@suse.de

- merge 7.1 branch with CVS head

-------------------------------------------------------------------
Wed Mar 21 18:21:49 CET 2001 - kkaempf@suse.de

- remove all "...|any" declarations

-------------------------------------------------------------------
Wed Mar 21 17:09:27 CET 2001 - kkaempf@suse.de

- sub-package "yast2-instsys" for easier instsys creation.

-------------------------------------------------------------------
Thu Mar 15 18:28:17 CET 2001 - mfabian@suse.de

- change ja_JP : "english" to ja_JP : "japanese" in lang2yast1.ycp
  YaST1 doesn't know "japanese" but this entry is also used for
  the package selection in YaST2.

-------------------------------------------------------------------
Fri Mar  9 14:58:10 CET 2001 - kkaempf@suse.de

- recognize firewall cd

-------------------------------------------------------------------
Thu Mar  8 20:50:01 CET 2001 - kkaempf@suse.de

- clean up neededforbuild
  add yast2-base, -core, and -agents to Requires

-------------------------------------------------------------------
Thu Mar  8 13:30:31 CET 2001 - kkaempf@suse.de

- dont show "save to floppy" if no floppy present (#6634)

-------------------------------------------------------------------
Tue Mar  6 17:11:27 CET 2001 - kkaempf@suse.de

- check for partition table overflow on BSD disks (#6614)

-------------------------------------------------------------------
Mon Mar  5 15:31:13 CET 2001 - kkaempf@suse.de

- recognize arch_alpha during kernel selection (#6581)
- no kernel selection on IA64 (#6597)

-------------------------------------------------------------------
Mon Mar  5 13:06:30 CET 2001 - kkaempf@suse.de

- compute last used partition for BSD partitions (# 6580)

-------------------------------------------------------------------
Tue Feb 27 17:54:58 MET 2001 - gs@suse.de

- ppc_fix: eject CD works also if there are several CD devices
           (module package_utils.ycp)

-------------------------------------------------------------------
Fri Feb 23 19:43:13 CET 2001 - mike@suse.de

- ppc_fix: more than 9 pdisk partitions, format hfs partition

-------------------------------------------------------------------
Fri Feb 23 15:53:39 CET 2001 - mfabian@suse.de

- gs@suse.de fixed the syntax error I introduced in
  inst_finish.ycp. Sorry.
- powerpc kernel selection by gs@suse.de

-------------------------------------------------------------------
Fri Feb 23 11:58:35 CET 2001 - kukuk@suse.de

- Reset kernel_is list for sparc64 and PPC [Bug #6489]

-------------------------------------------------------------------
Thu Feb 22 14:54:56 CET 2001 - mfabian@suse.de

- fix from ms@suse.de:
  update fine tune scripts to work with the new
  saxtools package ( start xbound as background process )

-------------------------------------------------------------------
Thu Feb 22 14:30:38 CET 2001 - mfabian@suse.de

- add entries for Korean and Japanese to lang2yast1.ycp
- workaround for Japanese: set RC_LANG. See also bug 5712.

-------------------------------------------------------------------
Wed Feb 21 16:31:26 CET 2001 - snwint@suse.de

- remove /var/X11R6/bin/X link in YaST2.start

-------------------------------------------------------------------
Wed Feb 21 16:29:55 CET 2001 - snwint@suse.de

- remove /var/X11R6/bin/X link in YaST2.start

-------------------------------------------------------------------
Wed Feb 21 14:37:18 CET 2001 - snwint@suse.de

- accidentally removed x11 detection in YaST2.start (ppc only); fixed

-------------------------------------------------------------------
Wed Feb 21 09:47:22 CET 2001 - kkaempf@suse.de

- only check lba_support on i386 (bug #6341)

-------------------------------------------------------------------
Tue Feb 20 10:34:07 CET 2001 - snwint@suse.de

- accidentally removed x11 detection in YaST2.start (ppc only); fixed

-------------------------------------------------------------------
Mon Feb 19 12:09:17 CET 2001 - kkaempf@suse.de

- dont refer to exact kernel version (bug #6403)
- treat primary partitions in BSD and FAT alike (bug #6394)

-------------------------------------------------------------------
Sat Feb 17 12:38:04 CET 2001 - kukuk@suse.de

- Switch for all Sun Framebuffer driver from XFree86 4.0.2 into
  the sunfb module.
- dosilo: Rename label "linux.suse" into "suse"

-------------------------------------------------------------------
Wed Feb 14 10:13:33 CET 2001 - snwint@suse.de

- no braille detection on ppc

-------------------------------------------------------------------
Fri Feb  9 11:19:12 CET 2001 - sh@suse.de

- Re-imported monitor DB - now includes some more Sun monitors

-------------------------------------------------------------------
Wed Feb  7 14:46:06 CET 2001 - sh@suse.de

- Fix for bug #6263: Language selection box loses keyboard focus
  Set focus to the selbox, now simply hitting "Return" doesn't
  proceed to the next dialog any more.

-------------------------------------------------------------------
Wed Feb  7 12:10:46 CET 2001 - kkaempf@suse.de

- honor answer for "show logging"

-------------------------------------------------------------------
Wed Feb  7 09:42:16 CET 2001 - kkaempf@suse.de

- remove USE_KERNEL_NFSD from rc.config (bug #6262)

-------------------------------------------------------------------
Tue Feb  6 11:09:52 CET 2001 - kkaempf@suse.de

- fix partition check for BSD partitions (bug #6249)

-------------------------------------------------------------------
Tue Feb  6 10:42:06 CET 2001 - kkaempf@suse.de

- fix kernel installation (2.2 and 2.4) for Sparc64 and PPC

-------------------------------------------------------------------
Sun Feb  4 21:24:06 CET 2001 - kukuk@suse.de

- custom_part_check_generated.ycp: Fix second check for broken
  PROM version (1GB limit), too

-------------------------------------------------------------------
Sun Feb  4 15:41:01 CET 2001 - kukuk@suse.de

- dosilo: add workaround for new mk_initrd return codes

-------------------------------------------------------------------
Fri Feb  2 13:28:32 CET 2001 - kkaempf@suse.de

- added "lt_LT" : "Lithuania" to language selection

-------------------------------------------------------------------
Tue Jan 30 14:46:47 CET 2001 - kkaempf@suse.de

- support live_eval_mode for LiveCD

-------------------------------------------------------------------
Mon Jan 29 17:27:09 CET 2001 - kkaempf@suse.de

- fix /dev/NULL -> /dev/null (bug 6182)
- update sparc-kernel (schubi)
- call silo (schubi)

-------------------------------------------------------------------
Mon Jan 29 17:13:07 CET 2001 - kkaempf@suse.de

- drop "id" (indonesia) from language list

-------------------------------------------------------------------
Mon Jan 29 14:38:40 CET 2001 - kukuk@suse.de

- keyboard_raw.ycp: Fix dutch type5 keyboard description

-------------------------------------------------------------------
Sat Jan 27 16:32:17 CET 2001 - kukuk@suse.de

- dosilo: Make it useable after installation

-------------------------------------------------------------------
Fri Jan 26 10:00:39 CET 2001 - kkaempf@suse.de

- removed unneeded unimap settings for ISO-2 console fonts
- added ca_ES and gl_ES to consolefonts

-------------------------------------------------------------------
Thu Jan 25 11:18:16 CET 2001 - mike@suse.de

- menulogo.png deleted, not needed anymore

-------------------------------------------------------------------
Wed Jan 24 10:49:32 CET 2001 - kkaempf@suse.de

- enabled "ca_ES" (catalan) in language selection

-------------------------------------------------------------------
Tue Jan 23 16:13:09 CET 2001 - kkaempf@suse.de

- dont check for graphics or mouse if serial console is active

-------------------------------------------------------------------
Tue Jan 23 14:52:46 CET 2001 - kkaempf@suse.de

- write swap partition to global data

-------------------------------------------------------------------
Tue Jan 23 13:28:54 CET 2001 - kkaempf@suse.de

- write proper data to /etc/yast.inf so linuxrc can swapoff
  and set language correctly

-------------------------------------------------------------------
Tue Jan 23 12:49:19 CET 2001 - kkaempf@suse.de

- rename of update.tgz to update.tar.gz

-------------------------------------------------------------------
Mon Jan 22 21:39:01 CET 2001 - kkaempf@suse.de

- fix for initial console message in YaST2.firstboot

-------------------------------------------------------------------
Mon Jan 22 18:13:56 CET 2001 - kkaempf@suse.de

- pass root device to mk_initrd in chroot environment

-------------------------------------------------------------------
Mon Jan 22 17:27:16 CET 2001 - mike@suse.de

- dumpe2fs with option -h to avoid enormous logging

-------------------------------------------------------------------
Mon Jan 22 15:04:12 CET 2001 - sh@suse.de

- Re-imported monitor DB:
  10% higher sync range for LCDs to compensate for -10%
  safety decrease during X11 config
  + some new monitors

-------------------------------------------------------------------
Mon Jan 22 13:21:11 CET 2001 - sh@suse.de

- V2.1.148
- New title graphics from <wimer@suse.de> that no longer are
  cut off to the right

-------------------------------------------------------------------
Sun Jan 21 18:48:45 MET 2001 - schubi@suse.de

- update from 6.2 works

-------------------------------------------------------------------
Sun Jan 21 16:53:30 MET 2001 - schubi@suse.de

- logging of dumpe2fs reduced, is important for update <6.3

-------------------------------------------------------------------
Sun Jan 21 15:07:23 MET 2001 - schubi@suse.de

- new menu position (new logo) in lilo

-------------------------------------------------------------------
Sun Jan 21 13:47:28 MET 2001 - schubi@suse.de

- Update although there are packages which need a manual selection

-------------------------------------------------------------------
Sat Jan 20 12:24:08 MET 2001 - schubi@suse.de

- Warning to update manuell packages
- Made softboot while update

-------------------------------------------------------------------
Fri Jan 19 20:34:19 MET 2001 - tom@suse.de

- Fixed bug #6012: Now restoring original partition state on `back

-------------------------------------------------------------------
Fri Jan 19 18:28:26 CET 2001 - kukuk@suse.de

- Don't set defaultdepth in the moment for Sun Framebuffer

-------------------------------------------------------------------
Fri Jan 19 17:22:58 CET 2001 - sh@suse.de

- V2.1.141
  updated monitor DB (fix for bug #5177: display DB outdated)

-------------------------------------------------------------------
Fri Jan 19 14:12:34 CET 2001 - mike@suse.de

- bug fix 5016: custom partitioner sees a other OS

-------------------------------------------------------------------
Fri Jan 19 14:05:06 CET 2001 - kkaempf@suse.de

- after update:
  properly merge initrd modules from linuxrc and hwinfo
  properly merge modules.conf settings
  properly set USB
  Changing installed kernels which are no longer supported.
  Writing Lilo on floppy while update and retry if an error
  has been occured

-------------------------------------------------------------------
Fri Jan 19 13:43:00 CET 2001 - kkaempf@suse.de

- re-construct INITRD_MODULES after update to match current hardware
  and kernel.

-------------------------------------------------------------------
Fri Jan 19 11:50:04 CET 2001 - kkaempf@suse.de

- write all data needed for re-start at end of first update
- properly initialize initrd modules at startup
- Bugfix 5880: shrinkable in table-widget removed ( inst_sw_single)

-------------------------------------------------------------------
Fri Jan 19 11:12:02 CET 2001 - mike@suse.de

- bugfix 5857: Layout logging of installation
  bugfix 5933: Save and exit-button changed
               message in changeCD changed

-------------------------------------------------------------------
Thu Jan 18 19:53:36 CET 2001 - kkaempf@suse.de

- dont configure X11 with serial console (bug 5951)

-------------------------------------------------------------------
Thu Jan 18 19:37:12 CET 2001 - kkaempf@suse.de

- enable "korean"
- create extended part as "Win Ext LBA" if it starts above cyl 1024

-------------------------------------------------------------------
Thu Jan 18 19:36:57 MET 2001 - tom@suse.de

- added functionality for emulate 3 buttons (Bug #5802)

-------------------------------------------------------------------
Thu Jan 18 19:03:40 CET 2001 - sh@suse.de

- V2.1.131
- Added new column for encoding (ISO-8859-1 etc.) in consolefonts
  and changed the call to SetConsole() accordingly

-------------------------------------------------------------------
Thu Jan 18 13:14:59 CET 2001 - kkaempf@suse.de

- alternative bugfix 5579 to write correct /var/lib/YaST/install.inf
- pass installMap correctly to inst_rpmcopy

-------------------------------------------------------------------
Thu Jan 18 09:28:46 CET 2001 - kkaempf@suse.de

- read correct image to determine kernel version

-------------------------------------------------------------------
Wed Jan 17 19:29:17 CET 2001 - kkaempf@suse.de

- fully implemented driver update feature

- fully implemented vendor driver CD feature with
  fallback to floppy

-------------------------------------------------------------------
Wed Jan 17 13:45:27 CET 2001 - kkaempf@suse.de

- fix chroot call for driver update script (bug #5810)

-------------------------------------------------------------------
Wed Jan 17 09:40:29 MET 2001 - schubi@suse.de

- not mounting partitions with the option noauto while update

-------------------------------------------------------------------
Tue Jan 16 20:21:02 CET 2001 - kkaempf@suse.de

- correctly detect driver update (bug 5799)

-------------------------------------------------------------------
Tue Jan 16 19:13:04 CET 2001 - kkaempf@suse.de

- replace "/mnt" to "/" instead of "" (bug 5512)
- fix syntax error in keymap2yast1 (bug 5782)

-------------------------------------------------------------------
Tue Jan 16 15:24:45 CET 2001 - kkaempf@suse.de

- start/stop usbmgr before probing for printers

-------------------------------------------------------------------
Tue Jan 16 11:58:47 MET 2001 - schubi@suse.de

- Checking dependencies and disk space while UPGRADE

-------------------------------------------------------------------
Mon Jan 15 21:38:15 MET 2001 - schubi@suse.de

- calling GetInstSource at the beginning of the update

-------------------------------------------------------------------
Mon Jan 15 19:06:55 CET 2001 - snwint@suse.de

- add memtest86 to lilo.conf

-------------------------------------------------------------------
Mon Jan 15 14:57:50 CET 2001 - kkaempf@suse.de

- leave RC_LANG alone (bug 5712)

-------------------------------------------------------------------
Mon Jan 15 14:41:58 CET 2001 - snwint@suse.de

- fixed Screen[vga] bug

-------------------------------------------------------------------
Mon Jan 15 13:24:21 CET 2001 - sh@suse.de

- Fixed bug #5114: Title graphics too small
  Changed title graphics to much wider images (2000 pixels wide)

-------------------------------------------------------------------
Sun Jan 14 18:30:14 MET 2001 - tom@suse.de

- Added comment as suggested by ke in bug #5484.

-------------------------------------------------------------------
Sun Jan 14 18:13:50 MET 2001 - tom@suse.de

- Fixed Bug 5638: NVIDIA Warning now appears when enabling 3D acceleration.

-------------------------------------------------------------------
Sun Jan 14 15:48:10 CET 2001 - kkaempf@suse.de

- show partitions being created or formatted (bug #5649)

-------------------------------------------------------------------
Sat Jan 13 19:12:18 CET 2001 - kkaempf@suse.de

- write mtab to target (bug 5512)
- add comment for translators to log popups

-------------------------------------------------------------------
Sat Jan 13 18:19:45 CET 2001 - kkaempf@suse.de

- correctly re-read installMap in continue_mode

-------------------------------------------------------------------
Sat Jan 13 17:59:35 CET 2001 - kkaempf@suse.de

- disable kernel modprobe (bug #5639)

-------------------------------------------------------------------
Sat Jan 13 14:33:23 MET 2001 - schubi@suse.de

- Calling SuSEConfig
- Writing installMap to user_settings

-------------------------------------------------------------------
Fri Jan 12 21:15:22 CET 2001 - mike@suse.de

-  maximum of hda and sda devices changed
   changed message of error popup

-------------------------------------------------------------------
Fri Jan 12 20:03:46 CET 2001 - sh@suse.de

- display only the first device of any kind (printer, sound card,
  modem/isdn card/net card) in inst_ask_config

-------------------------------------------------------------------
Fri Jan 12 15:33:12 CET 2001 - kkaempf@suse.de

- dont leave LILO screen empty (bug 4942)
- user popup "not enough disk space " changed ( schubi )

-------------------------------------------------------------------
Fri Jan 12 13:23:39 CET 2001 - kkaempf@suse.de

- pass full path to vendor install script

-------------------------------------------------------------------
Fri Jan 12 13:01:01 CET 2001 - kkaempf@suse.de

- dont load modules in "manual" mode (bug #5575)

-------------------------------------------------------------------
Fri Jan 12 11:22:22 CET 2001 - kukuk@suse.de

- inst_sunfb.ycp: Write glx modules into filelist for 3D fb cards
- Aborting installation after disk-space exhausted (schubi)

-------------------------------------------------------------------
Fri Jan 12 10:45:13 CET 2001 - smueller@suse.de

- removed debug logging in autoinst modules

-------------------------------------------------------------------
Fri Jan 12 10:21:10 CET 2001 - kkaempf@suse.de

- check for existance of kernels before access

-------------------------------------------------------------------
Fri Jan 12 10:11:07 CET 2001 - kkaempf@suse.de

- provide check.boot in filelist

-------------------------------------------------------------------
Fri Jan 12 10:08:16 CET 2001 - kkaempf@suse.de

- fix write of /var/lib/YaST/install.inf

-------------------------------------------------------------------
Thu Jan 11 21:05:41 CET 2001 - kkaempf@suse.de

- implemented full functionality for vendor.ycp (vendor driver CD)

-------------------------------------------------------------------
Thu Jan 11 20:40:51 MET 2001 - tom@suse.de

- Corrected wrong sync values in X configuration (#5539)

-------------------------------------------------------------------
Thu Jan 11 18:29:15 CET 2001 - kkaempf@suse.de

- add vendor.ycp to filelist
- Installation from partition fixed Bugfix 5480

-------------------------------------------------------------------
Thu Jan 11 16:55:09 CET 2001 - smueller@suse.de

- remember settings during autoinstall process
- user-logging added for non installed packages ( BUG ID 5417)

-------------------------------------------------------------------
Thu Jan 11 15:47:41 CET 2001 - kukuk@suse.de

- YaST2.start: Sync mouse protocoll with template, change keyboard
               section to autoprobed results, too.

-------------------------------------------------------------------
Thu Jan 11 13:33:31 CET 2001 - kkaempf@suse.de

- dont always copy kernel headers in inst_suseconfig (bug #5503)

-------------------------------------------------------------------
Thu Jan 11 13:19:42 CET 2001 - kkaempf@suse.de

- use yast2's copy of install.inf in package_utils

-------------------------------------------------------------------
Thu Jan 11 13:12:55 CET 2001 - kkaempf@suse.de

- write install.inf to installed system (for later use)

-------------------------------------------------------------------
Wed Jan 10 20:38:00 MET 2001 - tom@suse.de

- Fixed bug #5461
  Fixed bug #5411 (schubi)

-------------------------------------------------------------------
Wed Jan 10 18:31:23 CET 2001 - kkaempf@suse.de

- bugfix #5453
- bugfixes in ChangeCD ( schubi )

-------------------------------------------------------------------
Wed Jan 10 17:19:26 MET 2001 - schubi@suse.de

- bugfix in spec-file

-------------------------------------------------------------------
Wed Jan 10 16:08:13 CET 2001 - kukuk@suse.de

- inst_sunfb.ycp: Add XFree86 4.0 support for SPARC framebuffer

-------------------------------------------------------------------
Wed Jan 10 15:16:33 MET 2001 - tom@suse.de

- switch off 32 bpp for XFree 4 config.
  correct partition handling in the "delete Windows" case

-------------------------------------------------------------------
Wed Jan 10 14:00:58 MET 2001 - schubi@suse.de

- Booting from floppy with grafical-lilo works after update the
  system.

-------------------------------------------------------------------
Wed Jan 10 11:57:52 CET 2001 - kukuk@suse.de

- dosilo: Use /proc/mounts instead of mount
- inst_config_x11.ycp: Add more Sun framebuffer cards for inst_sunfb

-------------------------------------------------------------------
Wed Jan 10 11:55:00 CET 2001 - smueller@suse.de

- implemented disabling of SCR with dummyagent during config_mode

-------------------------------------------------------------------
Wed Jan 10 11:39:34 CET 2001 - kkaempf@suse.de

- pass lba capability to lilo (bug #5418)

-------------------------------------------------------------------
Tue Jan  9 18:19:03 CET 2001 - kkaempf@suse.de

- dont force usbcore on sparc (bug #5368)

-------------------------------------------------------------------
Tue Jan  9 18:11:17 CET 2001 - kkaempf@suse.de

- write dummy install.inf before calling PKGINFO (bug 5361)

-------------------------------------------------------------------
Tue Jan  9 15:44:53 CET 2001 - kkaempf@suse.de

- add usb mouse to manual selection list (bug #5355)

-------------------------------------------------------------------
Tue Jan  9 12:16:50 CET 2001 - kkaempf@suse.de

- honor xkblayout if present (bug #5341)

-------------------------------------------------------------------
Tue Jan  9 11:55:43 CET 2001 - kkaempf@suse.de

- do a hard reboot if user de-selects kernel 2.2 (bug #5344)

-------------------------------------------------------------------
Tue Jan  9 11:28:35 MET 2001 - tom@suse.de

- replaced dosfsck with parted, added scandisk hint in resizer module

-------------------------------------------------------------------
Mon Jan  8 18:28:39 CET 2001 - snwint@suse.de

- fixed (hopefully) quoting while reading install.inf

-------------------------------------------------------------------
Mon Jan  8 17:10:36 CET 2001 - kkaempf@suse.de

- remove X11 link before init, yast2.firstboot will do this

-------------------------------------------------------------------
Mon Jan  8 16:16:25 CET 2001 - snwint@suse.de

- set lilo timeout to 8s

-------------------------------------------------------------------
Mon Jan  8 16:05:03 CET 2001 - kkaempf@suse.de

- dont use xfree86 3.x vga16 or fbdev server any more (bug 5214)

-------------------------------------------------------------------
Sun Jan  7 20:43:09 MET 2001 - schubi@suse.de

- update from NFS with CD1,CD2...directories

-------------------------------------------------------------------
Sun Jan  7 20:08:26 MET 2001 - tom@suse.de

- added nvidia warning in inst_config_x11.ycp

-------------------------------------------------------------------
Sun Jan  7 13:43:45 MET 2001 - schubi@suse.de

- Rebooting after CD1 while updating the system

-------------------------------------------------------------------
Sat Jan  6 16:15:07 CET 2001 - kkaempf@suse.de

- fill vendor CD update module with life

-------------------------------------------------------------------
Sat Jan  6 13:35:49 CET 2001 - kkaempf@suse.de

- add missing "/boot" to path (bug 5268)

-------------------------------------------------------------------
Sat Jan  6 13:05:37 CET 2001 - kkaempf@suse.de

- patch y2xr40 for FireGL 2/3

-------------------------------------------------------------------
Sat Jan  6 12:47:21 CET 2001 - kkaempf@suse.de

- start X with PseudoColor if VGA(16) (bug #5243)

-------------------------------------------------------------------
Fri Jan  5 22:27:04 CET 2001 - kkaempf@suse.de

- recognize request for 3DLabs server at startup

-------------------------------------------------------------------
Fri Jan  5 13:41:57 MET 2001 - tom@suse.de

- resizer now handles extended partitions

-------------------------------------------------------------------
Thu Jan  4 18:44:47 CET 2001 - kkaempf@suse.de

- treat part 3 on BSD as extended (e.g. spanning multiple partitions)

-------------------------------------------------------------------
Thu Jan  4 14:13:54 CET 2001 - kkaempf@suse.de

- implement driver update functionality

-------------------------------------------------------------------
Thu Jan  4 13:13:13 MET 2001 - schubi@suse.de

- Bugfix in installPackageInformation ( rm -F )

-------------------------------------------------------------------
Wed Jan  3 21:20:45 CET 2001 - mike@suse.de

- bugfix Bug 2503 4390 detect used_fs

-------------------------------------------------------------------
Wed Jan  3 19:13:43 CET 2001 - kkaempf@suse.de

- fix architecture variable handling

-------------------------------------------------------------------
Wed Jan  3 10:15:41 CET 2001 - kkaempf@suse.de

- dont call xhost or su in /sbin/yast2, let susewm handle this

-------------------------------------------------------------------
Wed Jan  3 09:55:16 CET 2001 - kkaempf@suse.de

- dont explain "default+office" on non-i386

-------------------------------------------------------------------
Tue Jan  2 20:39:28 MET 2001 - tom@suse.de

- fixed bugs #4376 and #4849

-------------------------------------------------------------------
Tue Jan  2 19:22:50 MET 2001 - schubi@suse.de

- call RPM-rebuild with Shell

-------------------------------------------------------------------
Tue Jan  2 15:06:27 CET 2001 - kkaempf@suse.de

- fix lba support check

-------------------------------------------------------------------
Fri Dec 22 17:08:26 MET 2000 - schubi@suse.de

- Bug fixes in kernel-installation

-------------------------------------------------------------------
Wed Dec 20 19:34:53 MET 2000 - tom@suse.de

- corrected X11-3D setup

-------------------------------------------------------------------
Wed Dec 20 12:00:37 CET 2000 - sh@suse.de

- Moved hw_setup_launcher.ycp from include to include/ui
- V2.1.58

-------------------------------------------------------------------
Wed Dec 20 11:35:06 CET 2000 - kkaempf@suse.de

- add include/ui to filelist

-------------------------------------------------------------------
Tue Dec 19 19:31:37 MET 2000 - schubi@suse.de

- kill pkginfo-server removed

-------------------------------------------------------------------
Tue Dec 19 11:46:53 CET 2000 - kkaempf@suse.de

- dont resize Win2000 partitions, let M$ get their act together first

-------------------------------------------------------------------
Mon Dec 18 18:13:57 CET 2000 - kkaempf@suse.de

- better determine version of installed kernel image

-------------------------------------------------------------------
Mon Dec 18 13:27:42 CET 2000 - mike@suse.de

- Fixed Bug 4769
  reiserfs on /boot -> no warning
  check if bios supports lba -> no warning if boot-partition is >1024 cyl

-------------------------------------------------------------------
Sat Dec 16 18:45:49 MET 2000 - schubi@suse.de

-  killing pkginfo while installation
   saving package-description into system
   bugixes in ChangeCD
   installation-logging for user improved

-------------------------------------------------------------------
Fri Dec 15 17:31:39 CET 2000 - kkaempf@suse.de

- prepare for loading vendor-specific driver CDs

-------------------------------------------------------------------
Fri Dec 15 17:09:22 CET 2000 - kkaempf@suse.de

- tell the partitioner about ia64

-------------------------------------------------------------------
Fri Dec 15 09:36:30 CET 2000 - kkaempf@suse.de

- dont put usbdevs in /etc/fstab, usbmgr handles this now

-------------------------------------------------------------------
Thu Dec 14 18:59:06 CET 2000 - kkaempf@suse.de

- usbdevfs is available for ppc now (bug #4694)

-------------------------------------------------------------------
Thu Dec 14 16:02:58 CET 2000 - sh@suse.de

- Fixed bug #4633: Set keyboard focus in text field for package search
- Fixed bug #4632: Added popup for empty results for package search
- V2.1.48

-------------------------------------------------------------------
Thu Dec 14 15:39:16 CET 2000 - kkaempf@suse.de

- activate /boot only if LILO is in MBR

-------------------------------------------------------------------
Wed Dec 13 19:41:46 MET 2000 - schubi@suse.de

- runlevel switching removed, SuSEconfig handles this

-------------------------------------------------------------------
Wed Dec 13 19:26:50 CET 2000 - kkaempf@suse.de

- correct path for kernel includes

-------------------------------------------------------------------
Wed Dec 13 19:02:37 CET 2000 - kkaempf@suse.de

- mount ntfs partitions with umask=022

-------------------------------------------------------------------
Wed Dec 13 18:41:14 CET 2000 - mike@suse.de

- yast2 now starts y2controlcenter

-------------------------------------------------------------------
Wed Dec 13 17:27:47 MET 2000 - schubi@suse.de

- rpm-rebuild added

-------------------------------------------------------------------
Wed Dec 13 15:44:05 CET 2000 - kkaempf@suse.de

- automatically use free space on disk only if it's enough
  for a default installation (w/o office)

-------------------------------------------------------------------
Wed Dec 13 12:25:55 CET 2000 - kkaempf@suse.de

- create version correct include and depmods for all installed kernels

-------------------------------------------------------------------
Wed Dec 13 11:19:45 CET 2000 - kkaempf@suse.de

- flush rc.config agent at end of x11 configuration

-------------------------------------------------------------------
Wed Dec 13 10:15:26 CET 2000 - kkaempf@suse.de

- convert /sbin/init.d -> /etc/init.d in start scripts

-------------------------------------------------------------------
Tue Dec 12 16:23:50 CET 2000 - kkaempf@suse.de

- enable VESA framebuffer in lilo if needed and system is capable

-------------------------------------------------------------------
Mon Dec 11 12:28:31 CET 2000 - kkaempf@suse.de

- support Sun Type5/UK keyboard properly

-------------------------------------------------------------------
Mon Dec 11 11:01:36 CET 2000 - mike@suse.de

- bugfix 4524 reiserfs partition now possible

-------------------------------------------------------------------
Mon Dec 11 09:46:46 CET 2000 - kkaempf@suse.de

- force install usbcore to get usbdevfs
  run depmod for all installed kernels
  rm /etc/install.inf at end of continue_mode only

-------------------------------------------------------------------
Mon Dec 11 09:33:13 CET 2000 - kkaempf@suse.de

- install kernel source configs for all installed kernels

-------------------------------------------------------------------
Sun Dec 10 21:06:00 MET 2000 - schubi@suse.de

- update-mode in installation.ycp added

-------------------------------------------------------------------
Sun Dec 10 15:46:17 CET 2000 - kkaempf@suse.de

- modprobe usbcore to mount usbdevfs

-------------------------------------------------------------------
Sun Dec 10 14:15:02 CET 2000 - kkaempf@suse.de

- make appropriate mountpoints for cdrecorder, dvd, cdrom
  tell mk_lilo_conf about kernel 2.4 and initrd_24

-------------------------------------------------------------------
Sat Dec  9 17:47:36 CET 2000 - kkaempf@suse.de

- adapt mk_lilo_conf to multiple kernels

-------------------------------------------------------------------
Sat Dec  9 16:52:16 CET 2000 - kkaempf@suse.de

- activate kernel 2.4 installation

-------------------------------------------------------------------
Sat Dec  9 14:45:16 CET 2000 - dan@suse.cz

- remove '/etc/install.inf' after inst_ask_config

-------------------------------------------------------------------
Fri Dec  8 19:26:04 CET 2000 - mike@suse.de

- fixed bug in inst_custom test mode

-------------------------------------------------------------------
Fri Dec  8 16:00:07 CET 2000 - arvin@suse.de

- fixed variable name in inst_ask_config.ycp

-------------------------------------------------------------------
Thu Dec  7 19:27:55 CET 2000 - kkaempf@suse.de

- use () for each double-quote
  add "--enable-testsuite" to configure to do just this
  fix update mounts in respect to targetroot

-------------------------------------------------------------------
Thu Dec  7 15:41:21 CET 2000 - kkaempf@suse.de

- fix typo in filename

-------------------------------------------------------------------
Thu Dec  7 15:30:17 CET 2000 - kkaempf@suse.de

- fix mount calls in update

-------------------------------------------------------------------
Thu Dec  7 14:00:26 CET 2000 - kkaempf@suse.de

- dont use double qouted symbols or term, use expressions

-------------------------------------------------------------------
Thu Dec  7 12:47:31 CET 2000 - kkaempf@suse.de

- fix monitor selection

-------------------------------------------------------------------
Tue Dec  5 18:52:15 CET 2000 - kkaempf@suse.de

- do graceful exit on resize errors

-------------------------------------------------------------------
Tue Dec  5 11:49:31 CET 2000 - kkaempf@suse.de

- windows resizing enabled

-------------------------------------------------------------------
Mon Dec  4 18:57:53 CET 2000 - kkaempf@suse.de

- gcc not needed, just gpp
  re-read settings in continue mode
  correct text for curses fallback
  adapt to splitted translation packages

-------------------------------------------------------------------
Mon Dec  4 18:05:17 CET 2000 - kkaempf@suse.de

- strip auto_part_create to match requirements

-------------------------------------------------------------------
Sat Dec  2 16:21:42 CET 2000 - kkaempf@suse.de

- move all UI related code for auto partitioner to auto_part_ui.ycp

-------------------------------------------------------------------
Sat Dec  2 01:57:32 CET 2000 - kkaempf@suse.de

- split up inst_target_part to support testing and
  re-use code for partition resizer

-------------------------------------------------------------------
Fri Dec  1 15:40:07 CET 2000 - arvin@suse.de

- If either the x server could not be started or the computer
  has to less memory, ncurses interface is started and a message
  is displayed to inform the user. (Fix for bug #4272)

-------------------------------------------------------------------
Thu Nov 30 12:18:25 CET 2000 - arvin@suse.de

- unmount agent instsource after use

-------------------------------------------------------------------
Wed Nov 29 22:44:00 CET 2000 - kkaempf@suse.de

- force flush of rc.config agent

-------------------------------------------------------------------
Wed Nov 29 12:27:23 CET 2000 - kkaempf@suse.de

- respect data from setup/descr/info

-------------------------------------------------------------------
Tue Nov 28 19:31:05 CET 2000 - kkaempf@suse.de

- adopt to fixed Y2_TARGET_ROOT handling of target agent

-------------------------------------------------------------------
Tue Nov 21 12:52:25 CET 2000 - kkaempf@suse.de

- dont refer to k_laptop any more

-------------------------------------------------------------------
Mon Nov 20 17:58:49 CET 2000 - kkaempf@suse.de

- make use of target agent

-------------------------------------------------------------------
Fri Nov 17 17:10:08 CET 2000 - kkaempf@suse.de

- use proper agents

-------------------------------------------------------------------
Fri Nov 17 12:26:19 CET 2000 - kkaempf@suse.de

- drop y2t_inst from requires

-------------------------------------------------------------------
Thu Nov  9 17:15:55 CET 2000 - kkaempf@suse.de

- update workflow integrated
  general code cleanup
  workflow for product cd integrated

-------------------------------------------------------------------
Fri Nov  3 09:52:04 CET 2000 - kkaempf@suse.de

- merge with ppc and s390 branch

-------------------------------------------------------------------
Mon Oct 23 10:16:49 CEST 2000 - kkaempf@suse.de

- disable .dumpto calls in inst_finish
  version 2.0.71

-------------------------------------------------------------------
Thu Oct 19 09:28:59 CEST 2000 - mike@suse.de

- s390 fixes
  version 2.0.77

-------------------------------------------------------------------
Wed Oct 18 14:57:13 CEST 2000 - choeger@suse.de

- added product cd detection

-------------------------------------------------------------------
Wed Oct 18 11:48:54 CEST 2000 - choeger@suse.de

- changed the color of the lilo menu to green

-------------------------------------------------------------------
Wed Oct 18 11:45:16 CEST 2000 - kkaempf@suse.de

- allow back from imap to lan at end of installation
  version 2.0.70

-------------------------------------------------------------------
Fri Oct 13 17:42:05 CEST 2000 - kkaempf@suse.de

- also recognize /dev/cciss/... as raid device
  same in mk_lilo_conf
  version 2.0.69

-------------------------------------------------------------------
Thu Oct  5 08:59:07 CEST 2000 - mike@suse.de

- fixed Makefile
  version 2.0.76

-------------------------------------------------------------------
Thu Oct  5 08:51:45 CEST 2000 - mike@suse.de

- s390 support
  version 2.0.75

-------------------------------------------------------------------
Thu Sep 28 14:42:40 CEST 2000 - choeger@suse.de

- workflow for imap server cd implemented
  version 2.0.68

-------------------------------------------------------------------
Tue Sep 26 09:27:16 CEST 2000 - kkaempf@suse.de

- add '-p' to all mkdir calls
- fix alpha custom partition
- probe floppies for ZIP (IDE Zips report as floppy, not disk)
  version 2.0.74

-------------------------------------------------------------------
Fri Sep 22 15:39:36 CEST 2000 - mike@suse.de

- ppc: limit boot region to 4MB if possible
  version 2.0.73

-------------------------------------------------------------------
Fri Sep  8 16:33:41 CEST 2000 - mike@suse.de

- ppc fixes (no msdos floppy needed, warning if on prep/chrp /boot
  is missing, first root login string beautified)
  version 2.0.72

-------------------------------------------------------------------
Mon Aug 28 16:33:53 CEST 2000 - kkaempf@suse.de

- create mountpoints for installation with mkdir -p
  usbdevfs is available for ppc now
  version 2.0.71

-------------------------------------------------------------------
Wed Aug 23 12:34:31 CEST 2000 - kkaempf@suse.de

- new keyboard defines for ppc
  special yast1 keyboard handling for ppc/macs
  version 2.0.70

-------------------------------------------------------------------
Tue Aug 22 17:04:34 CEST 2000 - kkaempf@suse.de

- ignore more Apple partition names
  version 2.0.69

-------------------------------------------------------------------
Thu Aug 17 13:21:29 CEST 2000 - mike@suse.de

- check for a corrupt partition table (partition magic 5.0 can corrupt the
  partition tabe)
 version 2.0.67

-------------------------------------------------------------------
Tue Aug  8 17:09:33 CEST 2000 - mike@suse.de

- enhancement fpr SPARC AXP and PPC
  version 2.0.68

-------------------------------------------------------------------
Mon Aug  7 13:13:08 CEST 2000 - kkaempf@suse.de

- set GMT to "-u" on sparc
  check for dos/windows/nt partitions on i386 architectures only
  version 2.0.67

-------------------------------------------------------------------
Wed Aug  2 11:48:02 CEST 2000 - kkaempf@suse.de

- remove /etc/install.inf at end of installation
  version 2.0.66

-------------------------------------------------------------------
Fri Jul 28 12:27:37 CEST 2000 - kkaempf@suse.de

- default to 640x480 if DDC string does not contain frequency values
  dont select highest monitor resol, most monitors lie about this
  version 2.0.65

-------------------------------------------------------------------
Wed Jul 26 15:12:36 CEST 2000 - kkaempf@suse.de

- fix x11 keyboard handling for sparc
  fix YaST2 startup for XFree86 4.0
  require y2t_inst in specfile
  clean up /tmp
  version 2.0.64

-------------------------------------------------------------------
Tue Jul 25 13:46:23 CEST 2000 - kkaempf@suse.de

- call package module in live_eval_mode to get x11 server data
  set have_x11=true in live_eval_mode
  version 2.0.63

-------------------------------------------------------------------
Mon Jul 24 17:40:00 CEST 2000 - kkaempf@suse.de

- bumped to 2.0.62 due to checkin clash

-------------------------------------------------------------------
Mon Jul 24 16:37:14 CEST 2000 - kkaempf@suse.de

- always allow 640x480 as selectable resolution
  use unicode font at runtime
  pass module name to "su -c"
  better -probeonly parsing from x11 server
  version 2.0.61

-------------------------------------------------------------------
Mon Jul 24 12:24:03 CEST 2000 - kkaempf@suse.de

- always close each opened dialog (bug 3611)
  version 2.0.60

-------------------------------------------------------------------
Fri Jul 21 16:31:20 MEST 2000 - gs@suse.de

- added portuguese, delete brasil
  version 2.0.59

-------------------------------------------------------------------
Thu Jul 20 15:46:24 CEST 2000 - kkaempf@suse.de

- enter all supported video modes to xf86config
  reboot if VGA16 is selected (clash with fbdev)
  check for x server alias existance befor using
  version 2.0.58

-------------------------------------------------------------------
Wed Jul 19 17:42:05 MEST 2000 - gs@suse.de

- condition of warnig popup in package post install mode changed
  version 2.0.57

-------------------------------------------------------------------
Tue Jul 18 18:49:08 CEST 2000 - kkaempf@suse.de

- take VGA16 as default X11 server for unknown graphic cards
  version 2.0.56

-------------------------------------------------------------------
Tue Jul 18 12:56:09 CEST 2000 - kkaempf@suse.de

- fix x11 server selection bug (3d/non-3d)
  version 2.0.55

-------------------------------------------------------------------
Mon Jul 17 19:06:46 CEST 2000 - kkaempf@suse.de

- restrict vsync to 100khz
  correctly construct video data
  version 2.0.54

-------------------------------------------------------------------
Mon Jul 17 11:54:03 CEST 2000 - kkaempf@suse.de

- sparc port: SILO workflow added
  version 2.0.53

-------------------------------------------------------------------
Mon Jul 17 11:41:23 CEST 2000 - kkaempf@suse.de

- only mount floppy if present (bug #3410)
  version 2.0.52

-------------------------------------------------------------------
Mon Jul 17 11:27:12 CEST 2000 - kkaempf@suse.de

- always install vga16 and fbdev
  force reboot if laptop kernel was installed
  version 2.0.51

-------------------------------------------------------------------
Sun Jul 16 17:28:31 CEST 2000 - kkaempf@suse.de

- pass x11 options to isax
  fix czech keyboard
  allow X4 fbdev if the user asked for it
  version 2.0.50

-------------------------------------------------------------------
Sat Jul 15 15:32:42 CEST 2000 - kkaempf@suse.de

- remove bogus help, fix typos
  version 2.0.49

-------------------------------------------------------------------
Sat Jul 15 10:12:42 CEST 2000 - kkaempf@suse.de

- never use nv/nvidia
  never use 4.0 fbdev
  version 2.0.48

-------------------------------------------------------------------
Fri Jul 14 18:25:15 CEST 2000 - kkaempf@suse.de

- fixed custom installer
  decrease space safety threshold
  version 2.0.47

-------------------------------------------------------------------
Fri Jul 14 15:27:31 CEST 2000 - kkaempf@suse.de

- fixed linear lilo bug
  fixed passing bios drivecodes to lilo
  version 2.0.46

-------------------------------------------------------------------
Fri Jul 14 13:02:34 MEST 2000 - tom@suse.de

- added y2merge.pl
  version 2.0.45

-------------------------------------------------------------------
Fri Jul 14 10:40:23 CEST 2000 - kkaempf@suse.de

- added client component password (bug #3403)
  version 2.0.44

-------------------------------------------------------------------
Thu Jul 13 12:19:30 CEST 2000 - kkaempf@suse.de

- fix voodoo handling
  fix nfs install
  version 2.0.43

-------------------------------------------------------------------
Thu Jul 13 11:03:17 CEST 2000 - kkaempf@suse.de

- remove mk_initrd, now in aaa_base
  version 2.0.42

-------------------------------------------------------------------
Wed Jul 12 17:54:22 CEST 2000 - kkaempf@suse.de

- remove cmdline copy (libhd kludge)

-------------------------------------------------------------------
Wed Jul 12 11:50:56 CEST 2000 - kkaempf@suse.de

- fix for free space immediately before empty extended part.
  version 2.0.41

-------------------------------------------------------------------
Wed Jul 12 11:25:26 CEST 2000 - kkaempf@suse.de

- special handling for voodoo1/2 add-on cards
  version 2.0.40

-------------------------------------------------------------------
Wed Jul 12 09:06:50 CEST 2000 - kkaempf@suse.de

- sparc patches
  version 2.0.39

-------------------------------------------------------------------
Tue Jul 11 17:33:08 CEST 2000 - kkaempf@suse.de

- fix space requirements calculation (new du.dir)
  remember if hard-boot is needed (smp, pcmcia)
  version 2.0.38

-------------------------------------------------------------------
Tue Jul 11 14:32:15 CEST 2000 - kkaempf@suse.de

- fix X11 start bug
  version 2.0.37

-------------------------------------------------------------------
Tue Jul 11 14:17:00 CEST 2000 - kkaempf@suse.de

- restart network after hard reboot
  version 2.0.36

-------------------------------------------------------------------
Tue Jul 11 11:57:08 CEST 2000 - kkaempf@suse.de

- dont offer zip drives for installation
  add /zip mountpoint to fstab
  version 2.0.35

-------------------------------------------------------------------
Tue Jul 11 11:29:41 CEST 2000 - kkaempf@suse.de

- re-read partitions after custom partitioning
  version 2.0.34

-------------------------------------------------------------------
Tue Jul 11 10:45:33 CEST 2000 - kkaempf@suse.de

- fix x11 start
  eject cdroms on ppc
  version 2.0.33

-------------------------------------------------------------------
Mon Jul 10 17:43:50 CEST 2000 - kkaempf@suse.de

- fix raid support
  version 2.0.32

-------------------------------------------------------------------
Fri Jul  7 18:49:08 CEST 2000 - @suse.de

- fix pdisk read for ppc
  fix parport ZIP init
  version 2.0.31

-------------------------------------------------------------------
Fri Jul  7 15:38:14 CEST 2000 - kkaempf@suse.de

- fix system probing for PPC
  version 2.0.29

-------------------------------------------------------------------
Fri Jul  7 12:09:30 CEST 2000 - kkaempf@suse.de

- fix NFS install from sub-dirs per CD
  version 2.0.28

-------------------------------------------------------------------
Tue Jul  4 22:25:07 CEST 2000 - kkaempf@suse.de

- fix dolilo activate partition (snwint@suse.de)
  version 2.0.27

-------------------------------------------------------------------
Tue Jul  4 16:42:29 CEST 2000 - kkaempf@suse.de

- support new dolilo options
  version 2.0.26

-------------------------------------------------------------------
Tue Jul  4 14:15:49 CEST 2000 - kkaempf@suse.de

- allow module as argument to "yast2" script
  activate /boot partition in mk_lilo_conf
  version 2.0.25

-------------------------------------------------------------------
Tue Jul  4 12:54:56 CEST 2000 - kkaempf@suse.de

- handle systems without mouse correctly
  version 2.0.24

-------------------------------------------------------------------
Mon Jul  3 12:31:44 CEST 2000 - kkaempf@suse.de

- dont Include() translatable strings
  version 2.0.23

-------------------------------------------------------------------
Thu Jun 29 11:34:32 CEST 2000 - kkaempf@suse.de

- remove noarch
  fixed copying of XF86Config
  version 2.0.22

-------------------------------------------------------------------
Wed Jun 28 19:35:17 CEST 2000 - kkaempf@suse.de

- correct monitor database to reflect documentation
  version 2.0.21

-------------------------------------------------------------------
Wed Jun 28 18:52:49 CEST 2000 - kkaempf@suse.de

- remove FROM_HEADER from sendmail.rc.config

-------------------------------------------------------------------
Wed Jun 28 17:53:58 CEST 2000 - kkaempf@suse.de

- fix sync range handling, decrease max values by 10%
  version 2.0.19

-------------------------------------------------------------------
Wed Jun 28 17:10:20 CEST 2000 - kkaempf@suse.de

- added comments and sparc support to keyboard_raw.ycp
  version 2.0.18

-------------------------------------------------------------------
Wed Jun 28 17:09:57 CEST 2000 - kkaempf@suse.de

- fixed wrong handling of xkbdprotocol

-------------------------------------------------------------------
Wed Jun 28 13:02:57 CEST 2000 - kkaempf@suse.de

- add x11 config setup tools for XFree86 4.0
  version 2.0.17

-------------------------------------------------------------------
Wed Jun 28 12:36:37 CEST 2000 - kkaempf@suse.de

- dont change consolefont for blinux
  version 2.0.16

-------------------------------------------------------------------
Wed Jun 28 12:23:38 CEST 2000 - kkaempf@suse.de

- fix monitor probing

-------------------------------------------------------------------
Wed Jun 28 12:09:14 CEST 2000 - kkaempf@suse.de

- add blinux support
  version 2.0.15

-------------------------------------------------------------------
Wed Jun 28 11:57:47 CEST 2000 - kkaempf@suse.de

- select and install correct kernel for sun4u architecture

-------------------------------------------------------------------
Wed Jun 28 11:39:07 CEST 2000 - kkaempf@suse.de

- fixed XFree86 4.0 startup to prevent sig11
  version 2.0.14

-------------------------------------------------------------------
Wed Jun 28 09:00:33 CEST 2000 - kkaempf@suse.de

- new XFree86 4.0, re-enable SetLanguage and SetKeyboard
  version 2.0.13

-------------------------------------------------------------------
Mon Jun 26 16:08:15 CEST 2000 - kkaempf@suse.de

- new title graphics
  version 2.0.12

-------------------------------------------------------------------
Mon Jun 19 17:40:00 CEST 2000 - kkaempf@suse.de

- correct xf86config
  use binaries from saxtools package
  version 2.0.11
-------------------------------------------------------------------
Fri Jun 16 18:00:38 CEST 2000 - kkaempf@suse.de

- make symlink for /usr/X11R6/bin/X (not in xf86 package any more)
  version 2.0.10

-------------------------------------------------------------------
Fri Jun 16 17:37:30 CEST 2000 - kkaempf@suse.de

- back out workarounds for aaa_base bugs
  version 2.0.9

-------------------------------------------------------------------
Fri Jun  9 15:06:42 CEST 2000 - kkaempf@suse.de

- start using ag_shell and Include()
  version 2.0.8

-------------------------------------------------------------------
Fri Jun  9 12:50:47 CEST 2000 - kkaempf@suse.de

- .probe adaptions, no more "byclass" probing
  corrected inst_ask_config
  version 2.0.7

-------------------------------------------------------------------
Thu Jun  8 15:45:12 CEST 2000 - kkaempf@suse.de

- scripts fixed for XFree86 4.0
  SetLanguage disabled for continue_mode
  version 2.0.6

-------------------------------------------------------------------
Thu Jun  8 13:46:19 CEST 2000 - kkaempf@suse.de

- set LD_LIBRARY_PATH
  version 2.0.5

-------------------------------------------------------------------
Thu Jun  8 11:40:28 CEST 2000 - kkaempf@suse.de

- fixed driver lookup
  added initrd scripts
  version 2.0.4

-------------------------------------------------------------------
Thu Jun  8 10:53:13 CEST 2000 - kkaempf@suse.de

- added dolilo
  version 2.0.3

-------------------------------------------------------------------
Wed Jun  7 13:53:54 CEST 2000 - kkaempf@suse.de

- .ycp are not executable
  use XFree86 3.3.x on startup

-------------------------------------------------------------------
Tue Jun  6 12:04:21 CEST 2000 - kkaempf@suse.de

- syntax change for makefs/makereiserfs/packager clients

-------------------------------------------------------------------
Wed May 31 10:22:36 CEST 2000 - kkaempf@suse.de

- allow for optional translation of timezone list

-------------------------------------------------------------------
Tue May 30 19:28:26 CEST 2000 - kkaempf@suse.de

- allow for optional translation of keyboard and mouse list

-------------------------------------------------------------------
Wed May 24 22:18:50 CEST 2000 - kkaempf@suse.de

- merge ppc changes
  new abort dialogue
  adapt to new .probe paths

-------------------------------------------------------------------
Tue May 23 18:37:36 CEST 2000 - kkaempf@suse.de

- backport sparc changes from old yast2

-------------------------------------------------------------------
Fri May 19 14:05:27 CEST 2000 - kkaempf@suse.de

- add data files for x11 configuration

-------------------------------------------------------------------
Fri May 19 12:55:32 CEST 2000 - kkaempf@suse.de

- add start scripts for yast2

-------------------------------------------------------------------
Wed May 17 12:59:02 CEST 2000 - kkaempf@suse.de

- Initial version based on SuSE 6.4 (i386)
<|MERGE_RESOLUTION|>--- conflicted
+++ resolved
@@ -1,5 +1,11 @@
 -------------------------------------------------------------------
-<<<<<<< HEAD
+Mon May 25 14:04:51 CEST 2015 - locilka@suse.com
+
+- Fixed proposal to open fallback ports for services (bsc#916376)
+- Removed opening iSCSI ports from firewall proposal (bsc#916376)
+- 3.1.125
+
+-------------------------------------------------------------------
 Fri May 22 12:32:27 UTC 2015 - jreidinger@suse.com
 
 - InstExtensionImage: add block variant for loading extension
@@ -11,13 +17,6 @@
 
 - Add a class FsSnapshot for managing filesystem snapshots
   (fate#317973).
-=======
-Mon May 25 14:04:51 CEST 2015 - locilka@suse.com
-
-- Fixed proposal to open fallback ports for services (bsc#916376)
-- Removed opening iSCSI ports from firewall proposal (bsc#916376)
-- 3.1.108.5
->>>>>>> 055544ef
 
 -------------------------------------------------------------------
 Mon May 18 10:32:24 CEST 2015 - locilka@suse.com
