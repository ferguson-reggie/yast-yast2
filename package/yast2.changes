-------------------------------------------------------------------
<<<<<<< HEAD
Mon Jan 18 09:18:53 UTC 2016 - jreidinger@suse.com

- Added CWM::AbstractWidget.
- Added CWM.show method working with AbstractWidgets kids
- Added few basic CWM widgets for easier CWM.show usage
- 3.1.164

-------------------------------------------------------------------
Tue Jan 12 13:43:04 UTC 2016 - jsrain@suse.cz

- fixed semantics of SCR call for zKVM detection (bsc#961485)
- 3.1.163

-------------------------------------------------------------------
Fri Dec 11 08:53:27 UTC 2015 - jsrain@suse.cz

- added detection of zKVM to Arch.rb (for proper fix of bsc#956736)
- 3.1.162

-------------------------------------------------------------------
Fri Nov 27 09:03:22 UTC 2015 - ancor@suse.com

- Renamed some arguments and methods in the UI::ServiceStatus API
  (fate#318771)
- 3.1.161

-------------------------------------------------------------------
Thu Nov 26 08:47:31 UTC 2015 - ancor@suse.com

- New methods CWM.save_current_widgets and
  CWM.validate_current_widgets
- Replaced UI::SrvStatusComponent with UI::ServiceStatus
  (fate#318771)
- 3.1.160

-------------------------------------------------------------------
Tue Nov 24 14:05:14 CET 2015 - snwint@suse.de

- rewrite save_y2logs (and log linuxrc.log and wickedd.log)
- 3.1.159

-------------------------------------------------------------------
Mon Nov 23 15:23:51 UTC 2015 - lslezak@suse.cz

- Fixed idnkit dependency to allow building YaST HEAD in SLE12
- 3.1.158

-------------------------------------------------------------------
Fri Nov 20 13:28:38 UTC 2015 - lslezak@suse.cz

- Fixed Puny code processing - the idnconv tool has been moved to
  a different package (idnkit) (bsc#953442)
- 3.1.157

-------------------------------------------------------------------
Wed Nov  4 20:19:10 UTC 2015 - lslezak@suse.cz

- Fixed clipped dialog label (bsc#948381)
- 3.1.156
=======
Tue Nov 17 12:11:54 UTC 2015 - igonzalezsosa@suse.com

- Add a default value for firewall setting FW_BOOT_INIT_FULL
  (bsc#955400)
- 3.1.155.1
>>>>>>> cdcec99e

-------------------------------------------------------------------
Fri Oct 23 11:52:35 UTC 2015 - mvidner@suse.com

- Fixed clipped labels in Arabic on some widgets (bsc#880701).
- Fixed that also for the installation (bsc#880701#c43)
- 3.1.155

-------------------------------------------------------------------
Thu Oct 22 08:24:58 UTC 2015 - mfilka@suse.com

- bnc#946047
  - use proper hostname / domain defaults when network is
    configured by linuxrc
- 3.1.154

-------------------------------------------------------------------
Wed Oct 21 07:29:59 UTC 2015 - igonzalezsosa@suse.com

- Replace "Skip" with "Ignore" in the dialog that is shown when
  there's a problem during packages installation (bsc#948608)
- 3.1.153

-------------------------------------------------------------------
Thu Oct  8 10:42:07 UTC 2015 - jreidinger@suse.com

- Fix "stack level too deep" exception if cd-rom repository is
  needed (bnc#945879)
- 3.1.152

-------------------------------------------------------------------
Fri Oct  2 10:25:17 UTC 2015 - ancor@suse.com

- UI component for services handling moved from yast2-dns-server
  to yast2 (fate#318771)
- 3.1.151

-------------------------------------------------------------------
Wed Sep 30 13:22:50 UTC 2015 - lslezak@suse.cz

- Properly format the package license in the confirmation dialog
  to make it better readable (bsc#819311)
- 3.1.150

-------------------------------------------------------------------
Fri Sep 11 18:38:11 UTC 2015 - lslezak@suse.cz

- Avoid too many snapshots created during the online migration
  (bsc#944019)

-------------------------------------------------------------------
Wed Aug 26 19:25:07 UTC 2015 - mfilka@suse.com

- bnc#897129
  - AutoYaST will no longer ignore firewall settings if
    keep_install_network is enabled
- 3.1.149
-------------------------------------------------------------------
Wed Aug 26 15:17:35 UTC 2015 - igonzalezsosa@suse.com

- Add a Mode#auto method

-------------------------------------------------------------------
Wed Aug 26 15:09:06 CEST 2015 - schubi@suse.de

- Checking cpuinfo_flags correctly while evaluating kernel packages
  for i586. (bnc#943297)
- 3.1.148

-------------------------------------------------------------------
Thu Aug 20 08:18:47 UTC 2015 - lslezak@suse.cz

- "yast2" script - handle also the reboot flag the same way as
  the installation script (bsc#942461)
- 3.1.147

-------------------------------------------------------------------
Wed Aug 19 07:44:30 UTC 2015 - mfilka@suse.com

- bnc#941881
  - displays hostname / domain as set in /etc/hostnmae
- 3.1.146 

-------------------------------------------------------------------
Mon Aug 10 07:37:45 UTC 2015 - mfilka@suse.com

- bnc#916013
  - keeps routing state when firewall is enabled/disabled
- 3.1.145 

-------------------------------------------------------------------
Mon Aug  3 14:29:05 UTC 2015 - ancor@suse.com

- Fixed a conflict between Wizard and CommandLine components that
  was breaking the CLI for some modules (bnc#940341)
- 3.1.144

-------------------------------------------------------------------
Tue Jul 28 10:50:05 UTC 2015 - ancor@suse.com

- Properly display information about exceptions when running in
  command line mode (bnc#939565).
- Fixed a bug preventing Yast::CommandLine to be executed twice
  in the same script.
- 3.1.143

-------------------------------------------------------------------
Tue Jul 21 14:44:04 UTC 2015 - jreidinger@suse.com

- Allow Dialog class to support alternative ways how to get user
  input (needed for yast2-vnc module) (bnc#938944)
- 3.1.142

-------------------------------------------------------------------
Fri Jul 17 08:28:41 UTC 2015 - igonzalezsosa@suse.com

- Do not try to load snapper extension as it does not exists anymore
  (bsc#938377).
- 3.1.141

-------------------------------------------------------------------
Thu Jul  9 15:37:27 UTC 2015 - jreidinger@suse.com

- do not crash if desktop file does not exist for setting icon
  (bnc#937549)
- 3.1.140

-------------------------------------------------------------------
Mon Jul  6 18:02:27 CEST 2015 - shundhammer@suse.de

- Cleanup for snapshots made during installation (bnc#935923)
- 3.1.139

-------------------------------------------------------------------
Wed Jul  1 13:46:26 UTC 2015 - jreidinger@suse.com

- fix using desktop icon for yast(bnc#894220)
- 3.1.138

-------------------------------------------------------------------
Tue Jun 30 14:08:54 UTC 2015 - mvidner@suse.com

- Added /etc/sysconfig/yast2:PKGMGR_RECOMMENDED=yes to control
  whether the YaST packager UI installs recommended dependencies
  (boo#900853).
- Removed /etc/sysconfig/yast2:PKGMGR_REEVALUATE_RECOMMENDED,
  making the setting not persistent (boo#902394).
- 3.1.137

-------------------------------------------------------------------
Mon Jun 29 07:35:21 UTC 2015 - mfilka@suse.com

- bnc#858908
  - use /etc/hostname instead of /etc/HOSTNAME
- bnc#922765, bnc#923990
  - do not propose TLD
- 3.1.136

-------------------------------------------------------------------
Thu Jun 25 15:50:46 CEST 2015 - locilka@suse.com

- Starting the Installer (YaST2.First-Stage) directly from yast2
  startup script if we are in inst-sys (FATE#317637, bnc#877447)
- 3.1.135

-------------------------------------------------------------------
Mon Jun 22 14:52:04 UTC 2015 - cwh@suse.com

- bnc#922765
  - changed default TLD from .site to .suse
- 3.1.134 

-------------------------------------------------------------------
Thu Jun 18 14:08:32 UTC 2015 - ancor@suse.com

- Changed implementaton of view_anymsg to rely more on standard
  Yast mechanisms (bnc#935192)
- 3.1.133

-------------------------------------------------------------------
Thu Jun 11 18:43:10 UTC 2015 - mfilka@suse.com

- fate#318804
  - dropped no longer used group from YaST Control Centre
- 3.1.132

-------------------------------------------------------------------
Thu Jun 11 14:22:04 UTC 2015 - ancor@suse.com

- Added new method Directory.find_data_file (needed for the
  implementation of fate#318425)
- Deprecated Directory.datadir and Directory.ydatadir
- 3.1.131

-------------------------------------------------------------------
Thu Jun  4 12:04:32 UTC 2015 - igonzalezsosa@suse.com

- Fix a typo when calling Linuxrc.value_for method
- 3.1.130

-------------------------------------------------------------------
Tue Jun  2 16:42:43 CEST 2015 - locilka@suse.com

- Implemented possibility to temporarily disable creating
  snapshots via parameter on Linuxrc commandline:
    disable_snapshots=(single|around|all)
  or using their comma-separated combination (fate#317973)
- 3.1.129

-------------------------------------------------------------------
Tue Jun  2 11:26:50 UTC 2015 - jreidinger@suse.com

- reduce count of extending inst-sys with snapper for snapshotting
  (fate#317973)
- 3.1.128

-------------------------------------------------------------------
Mon Jun  1 16:23:37 CEST 2015 - locilka@suse.com

- Added Linuxrc.value_for (fate#317973)
- 3.1.127

-------------------------------------------------------------------
Wed May 27 14:36:47 UTC 2015 - jreidinger@suse.com

- Add persistent storage for fs pre snapshots (fate#317973)
- 3.1.126

-------------------------------------------------------------------
Mon May 25 14:04:51 CEST 2015 - locilka@suse.com

- Fixed proposal to open fallback ports for services (bsc#916376)
- Removed opening iSCSI ports from firewall proposal (bsc#916376)
- 3.1.125

-------------------------------------------------------------------
Fri May 22 12:32:27 UTC 2015 - jreidinger@suse.com

- InstExtensionImage: add block variant for loading extension
  (needed for FATE#317900)
- 3.1.124

-------------------------------------------------------------------
Tue May 19 04:56:13 UTC 2015 - igonzalezsosa@suse.com

- Add a class FsSnapshot for managing filesystem snapshots
  (fate#317973).

-------------------------------------------------------------------
Mon May 18 10:32:24 CEST 2015 - locilka@suse.com

- Making SuSEFirewallProposal.propose_iscsi function public
  (bsc#916376)
- 3.1.123

-------------------------------------------------------------------
Wed May 13 15:03:50 CEST 2015 - locilka@suse.com

- Propose SuSEfirewal2 to fully initialize (e.g. open ports)
  already in the init phase to allow using iSCSI (bsc#916376)
- 3.1.122

-------------------------------------------------------------------
Tue Feb  3 10:15:13 UTC 2015 - ancor@suse.com

- Better handling of line breaks in system log viewer (bnc#912169)
- 3.1.121

-------------------------------------------------------------------
Mon Feb  2 08:27:21 UTC 2015 - jreidinger@suse.com

- fix typo in method call to package bindings (found by openQA)
- separate dummy Pkg callbacks from common ones
- 3.1.120

-------------------------------------------------------------------
Thu Jan 29 10:21:26 UTC 2015 - jreidinger@suse.com

- remove depreacated legacy Patch callbacks 

-------------------------------------------------------------------
Tue Jan 27 14:16:20 UTC 2015 - jreidinger@suse.com

- fixed \r, \f, \v and \b  characters lost during conversion to
  Ruby

-------------------------------------------------------------------
Tue Jan 27 11:51:54 UTC 2015 - cwh@suse.com

- Removed more icons from other dialogs (bnc#875201)
- 3.1.119

-------------------------------------------------------------------
Thu Jan 22 13:21:45 UTC 2015 - jsrain@suse.cz

- added handling of new created configuration files (bsc#860856)
- 3.1.118

-------------------------------------------------------------------
Wed Jan 21 15:50:26 UTC 2015 - cwh@suse.com

- Removed icons from all kinds of popups (bnc#875201)
- 3.1.117

-------------------------------------------------------------------
Tue Jan 20 09:55:48 UTC 2015 - jreidinger@suse.com

- remove unused module for tracking config history in svn
- remove unused module for writing to system log that is obsolete
  by systemd
- remove never used feature to lock proposal by administrator
- improve the most horrible nesting of blocks in code

-------------------------------------------------------------------
Fri Jan 16 16:53:25 UTC 2015 - jreidinger@suse.com

- enable automatic rubocop style checker and adjust code to YaST
  style guide

-------------------------------------------------------------------
Fri Jan 16 10:05:55 UTC 2015 - dvaleev@suse.com

- Treat PowerNV platform as CHRP

-------------------------------------------------------------------
Tue Jan 13 13:43:40 UTC 2015 - cwh@suse.com

- Use native Ruby implementation (IPAddr) for Yast::IP.
- 3.1.116

-------------------------------------------------------------------
Wed Jan  7 10:55:13 UTC 2015 - jsrain@suse.cz

- keep kernel cmdline options during live installation (bsc#793065)

-------------------------------------------------------------------
Thu Dec 18 19:55:46 UTC 2014 - lslezak@suse.cz

- 3.1.115

-------------------------------------------------------------------
Wed Dec 17 14:00:42 UTC 2014 - schwab@suse.de

- Add Arch.aarch64

-------------------------------------------------------------------
Thu Dec  4 09:51:50 UTC 2014 - jreidinger@suse.com

- remove X-KDE-Library from desktop file (bnc#899104)

-------------------------------------------------------------------
Mon Dec  1 12:23:34 UTC 2014 - lslezak@suse.cz

- PackageCallbacks: fixed progress reporting (progress overflow was
  caused by missing stage count)
- 3.1.113

-------------------------------------------------------------------
Wed Nov 26 09:49:19 UTC 2014 - jreidinger@suse.com

- Add base class for installation proposal and finish clients
- 3.1.112

-------------------------------------------------------------------
Wed Nov 26 09:31:55 UTC 2014 - gber@opensuse.org

- remove support for the unmaintained GTK UI plugin (bnc#901511)

-------------------------------------------------------------------
Wed Nov 12 14:04:51 UTC 2014 - lslezak@suse.cz

- removed RegistrationStatus.pm module (obsolete, not supported
  by the new SCC registration)
- 3.1.110

-------------------------------------------------------------------
Fri Oct 31 07:10:48 UTC 2014 - jreidinger@suse.com

- do not crash for non-english locale if log file does not exist
  (bnc#898204)
- 3.1.109

-------------------------------------------------------------------
Wed Sep 17 08:16:51 UTC 2014 - jsrain@suse.cz

- change order in mode initialization so that selected Upgrade
  entry in boot menu does not override AutoUpgrade (bnc#897044)
- 3.1.108

-------------------------------------------------------------------
Wed Sep 17 09:16:23 CEST 2014 - schubi@suse.de

- Checking nil for repository name. (bnc#896466)
- 3.1.107

-------------------------------------------------------------------
Tue Sep 16 12:58:53 UTC 2014 - ancor@suse.com

- Added an extra help message when authentication against a
  registration server fails while refreshing repositories
  (bnc#895719)
- 3.1.106

-------------------------------------------------------------------
Fri Sep  5 14:32:23 UTC 2014 - lslezak@suse.cz

- do not write /etc/sysconfig/kernel:INITRD_MODULES, it has been
  dropped (bnc#895084)
- 3.1.105

-------------------------------------------------------------------
Thu Sep  4 12:32:06 UTC 2014 - mvidner@suse.com

- Use a more flexible rubygem requirement syntax (bnc#895069)
- 3.1.104

-------------------------------------------------------------------
Thu Aug 28 11:17:16 UTC 2014 - jreidinger@suse.com

- fix using changed root in netd agent so it can be used in
  installation (bnc#893965)
- 3.1.103

-------------------------------------------------------------------
Wed Aug 27 13:24:34 CEST 2014 - locilka@suse.com

- Lazy-loading SuSEfirewall2 services - some new services can be
  added when Yast is already running, and the config has been read
  already (bnc#872960)
- Preventing from showing incorrect service name or description if
  they are coming from TEMPLATE file (bnc#893583)
- Fixed service file parsing - comments starting with more than one
  '#' characters were reported as unexpected input (just warning)
- 3.1.102

-------------------------------------------------------------------
Thu Aug 21 13:29:52 CEST 2014 - locilka@suse.com

- Fixed checking whether SuSEfirewall2 package is selected or
  installed - in inst_finish, the package is already installed
  (bnc#892935)
- 3.1.101

-------------------------------------------------------------------
Wed Aug 20 10:11:10 CEST 2014 - locilka@suse.com

- Fixed RPM description (bnc#888994)
- 3.1.100

-------------------------------------------------------------------
Wed Aug 13 14:37:19 UTC 2014 - ancor@suse.com

- Untrusted repositories are disabled during installation to avoid
  asking for the key import over and over during the installation.
- Fixed bnc#723019 and bnc#886572
- 3.1.99

-------------------------------------------------------------------
Wed Aug 13 14:36:23 CEST 2014 - schubi@suse.de

- Package.rb: Each call is polling which installation mode is
  active currently. So Mode.rb has not to take care about modules
  which are using Mode.rb. (Fixing current testcases)
- 3.1.98

-------------------------------------------------------------------
Tue Aug 12 16:35:30 CEST 2014 - locilka@suse.com

- Fixed checking for SuSEfirewall2 package installed/selected
  for installation depending on the current stage/mode (bnc#887406)
- 3.1.97

-------------------------------------------------------------------
Tue Aug 12 12:13:36 CEST 2014 - schubi@suse.de

- When changing installation mode in "Mode.rb" the mode in Package.rb
  has to be updated too. (bnc#888212)
- 3.1.96

-------------------------------------------------------------------
Thu Aug  7 12:14:16 UTC 2014 - locilka@suse.com

- SuSEFirewall: Reading SuSEfirewall2 configuration whenever it's
  possible instead of simply skipping it in Stage.initial - package
  can be already available at the end of installation (bnc#887406)
- 3.1.95

-------------------------------------------------------------------
Thu Aug  7 11:02:41 UTC 2014 - ancor@suse.com

- Added two new generic 'waiting' messages, needed in yast-country
  to fix bnc#888804
- 3.1.94

-------------------------------------------------------------------
Wed Aug  6 11:45:33 UTC 2014 - jsrain@suse.cz

- read products from system (not repository) also during live
  installation (bnc#889157)
- 3.1.93

-------------------------------------------------------------------
Wed Jul 30 07:50:20 UTC 2014 - lslezak@suse.cz

- fixed a crash in package management when running in Qt UI with
  libproxy1-config-kde4 package installed (bnc#866692)
- 3.1.92

-------------------------------------------------------------------
Wed Jul 30 09:13:36 CEST 2014 - locilka@suse.com

- Fixed setting the default target during installation - systemctl
  doesn't return any target properties while running in chroot so
  we have to guess the Id and AllowIsolate properties (bnc#889323)
- 3.1.91

-------------------------------------------------------------------
Tue Jul 29 13:30:04 UTC 2014 - jreidinger@suse.com

- Fix timing of slideshow - now slides goes in cycle and all have
  equal time to display which improve user experience (bnc#885973)
- 3.1.90

-------------------------------------------------------------------
Tue Jul 29 08:09:27 UTC 2014 - ancor@suse.com

- Fixed .proc.cmdline parsing to support more situations
  (bnc#889241)
- 3.1.89

-------------------------------------------------------------------
Tue Jul 29 06:46:55 UTC 2014 - jreidinger@suse.com

- fix hidding cd statistics in text only mode (bnc#864507)
- 3.1.88

-------------------------------------------------------------------
Thu Jul 24 12:09:29 CEST 2014 - locilka@suse.com

- Fixed checking for :active state of a systemd unit - it's :active
  already even if it's just being activated (bnc#884756)
- 3.1.87

-------------------------------------------------------------------
Tue Jul 22 13:08:32 CEST 2014 - locilka@suse.com

- Added new ServicesProposal library to hold and export services
  enabled/disabled during installation (bnc#887688)
- 3.1.86

-------------------------------------------------------------------
Thu Jul 10 12:56:20 UTC 2014 - lslezak@suse.cz

- Product.rb: do not stop initialization on solver errors
  (bnc#886588)
- 3.1.85

-------------------------------------------------------------------
Tue Jul  8 15:49:43 CEST 2014 - locilka@suse.com

- Fixed Product.get_property by ensuring that we don't try to get
  property of an undefined product (bnc#886151)
- 3.1.84

-------------------------------------------------------------------
Fri Jul  4 15:45:38 UTC 2014 - lslezak@suse.cz

- view_anymsg: remove escape sequences from input log file
  (bnc#879629)
- 3.1.83

-------------------------------------------------------------------
Tue Jul  1 09:00:51 UTC 2014 - vmoravec@suse.com

- Fix SystemdTarget.all not to return nil in the collection
- 3.1.82

-------------------------------------------------------------------
Tue Jun 24 12:59:43 UTC 2014 - jreidinger@suse.com

- add option to disable os probing for some products (bnc#884007)
- 3.1.81

-------------------------------------------------------------------
Mon Jun 23 10:38:15 UTC 2014 - mfilka@suse.com

- bnc#864619
  - old network service is also disabled when switching to new one. 
- 3.1.80

-------------------------------------------------------------------
Tue Jun 17 12:56:20 CEST 2014 - schubi@suse.de

- Fixed error message for missing services
  (bnc#882609)
- 3.1.79

-------------------------------------------------------------------
Wed Jun 11 10:02:27 UTC 2014 - mfilka@suse.com

- bnc#878719
  - improved handling of inactive network service
- 3.1.78

-------------------------------------------------------------------
Tue Jun 10 16:31:19 UTC 2014 - lslezak@suse.cz

- make sure the total installation progress is always 100%
  (adjust the rounding issues when computing the subprogress
  percentages) (bnc#865585)
- 3.1.77

-------------------------------------------------------------------
Mon Jun  9 11:53:58 UTC 2014 - mfilka@suse.com

- bnc#864619
  - stop wicked service(s) properly when switching network services
- 3.1.76 

-------------------------------------------------------------------
Wed Jun  4 12:47:17 CEST 2014 - locilka@suse.com

- Adjusted textdomain for OSRelease library
- 3.1.75

-------------------------------------------------------------------
Fri May 30 11:06:47 UTC 2014 - vmoravec@suse.com

- Add Service.call method to make available all systemctl commands
- 3.1.74

-------------------------------------------------------------------
Fri May 30 08:55:45 UTC 2014 - lslezak@suse.cz

- DonePackage callback: remove invalid UTF-8 characters to avoid
  crash (bnc#876459)
- 3.1.73

-------------------------------------------------------------------
Fri May 30 10:41:14 CEST 2014 - locilka@suse.com

- Fixed network backend handling during upgrade - unified with
  installation (bnc#879594)
- 3.1.72

-------------------------------------------------------------------
Wed May 28 10:55:02 UTC 2014 - locilka@suse.com

- Removed warning message when starting Yast in Qt instead of GTK
  and vice versa (bnc#861807)
- 3.1.71

-------------------------------------------------------------------
Wed May 28 10:39:00 UTC 2014 - jreidinger@suse.com

- split too wide urls for accepting GnuGP key (bnc#870822)
- 3.1.70

-------------------------------------------------------------------
Wed May 28 10:00:17 UTC 2014 - lslezak@suse.cz

- removed system verification check when yast module installs
  required packages (bnc#866256)
- 3.1.69

-------------------------------------------------------------------
Wed May 28 07:56:29 UTC 2014 - jreidinger@suse.com

- save_y2logs: store also pbl.log from target system, if bootloader
  installation failed (bnc#879622)
- 3.1.68

-------------------------------------------------------------------
Fri May 23 12:35:42 CEST 2014 - locilka@suse.com

- Added check for existence of /etc/modules.d/ directory in Kernel
  library, the directory is created when missing (bnc#879428)
- 3.1.67

-------------------------------------------------------------------
Fri May 23 09:06:28 UTC 2014 - mfilka@suse.com

- bnc#879399
  - offer /var/log/boot.log in SysLog module for view
- 3.1.66

-------------------------------------------------------------------
Mon May 19 15:42:28 CEST 2014 - locilka@suse.com

- Always using special InstallationProperties for systemd_unit
  while called in first stage (bnc#878560)
- 3.1.65

-------------------------------------------------------------------
Mon May 19 15:07:50 CEST 2014 - locilka@suse.com

- Changed dialog label for updating/installing in SlideShow
  depending on the selected method (bnc#874995)
- 3.1.64

-------------------------------------------------------------------
Tue May 13 12:03:12 CEST 2014 - aschnell@suse.de

- added error handing for viewing log files (bnc#876895)
- 3.1.63

-------------------------------------------------------------------
Mon May 12 12:38:40 UTC 2014 - jsrain@suse.cz

- avoid hiding release notes button when new wizard window is
  opened (bnc#876668)
- 3.1.62

-------------------------------------------------------------------
Fri May  9 07:15:25 UTC 2014 - lslezak@suse.cz

- Product.rb - fixed base product detection (do not check the
  product status, always use the product from the initial
  repository during installation) (bnc#876836)
- 3.1.61

-------------------------------------------------------------------
Mon May  5 11:38:34 UTC 2014 - vmoravec@suse.com

- Fix getting the status of sysvinit services (bnc#876144)
- 3.1.60

-------------------------------------------------------------------
Fri May  2 14:22:48 UTC 2014 - jreidinger@suse.com

- save_y2logs: store target of symlinks as symlinks are useless
- 3.1.59

-------------------------------------------------------------------
Fri May  2 08:43:37 UTC 2014 - jsrain@suse.cz

- fixed incorrect function name (bnc#876105)
- 3.1.58

-------------------------------------------------------------------
Tue Apr 29 12:46:18 CEST 2014 - locilka@suse.com

- Fixed Product lazy loading in Update mode (bnc#875605)
- 3.1.57

-------------------------------------------------------------------
Tue Apr 29 11:27:09 CEST 2014 - gs@suse.de

- Add support for 'stop' and 'restart' of services in inst-sys
  (related to bnc #873057, bnc #873448)
- 3.1.56

-------------------------------------------------------------------
Mon Apr 28 16:41:57 CEST 2014 - locilka@suse.com

- Fixed SlideShow table header to match the reality (bnc#874823)
- 3.1.55

-------------------------------------------------------------------
Thu Apr 24 15:59:44 CEST 2014 - locilka@suse.com

- Product library changed to read data only from os-release and
  libzypp (bnc#873877), no more from content file
- 3.1.54

-------------------------------------------------------------------
Tue Apr 22 15:05:41 CEST 2014 - locilka@suse.com

- Published Service.Active (used from Perl)
- 3.1.53

-------------------------------------------------------------------
Tue Apr 22 11:03:21 CEST 2014 - locilka@suse.com

- Removed Product.patterns (replaced by Packages.default_patterns)
  (bnc#873923)
- 3.1.52

-------------------------------------------------------------------
Thu Apr 17 15:08:41 UTC 2014 - mvidner@suse.com

- rewrote URLRecode.pm to URLRecode.rb so that 'yast2 repositories'
  can run without Perl bindings
- 3.1.51

-------------------------------------------------------------------
Thu Apr 17 11:11:01 CEST 2014 - locilka@suse.com

- Decreased number of logs coming from Hooks (to enhance logs
  readability)
- 3.1.50

-------------------------------------------------------------------
Thu Apr 17 08:22:23 UTC 2014 - vmoravec@suse.com

- Add path to deprecation warnings (bnc#873973)
- Fix enabling LSB services during installation (bnc#873929)
- 3.1.49

-------------------------------------------------------------------
Wed Apr 16 13:02:54 UTC 2014 - jreidinger@suse.com

- ensure that dialog was closed even if exception is raised
  (bnc#873916)
- save_y2logs: store versions of packages in inst-sys
- 3.1.48

-------------------------------------------------------------------
Wed Apr 16 11:46:55 UTC 2014 - mfilka@suse.com

- bnc#869661
  - fixed internal error raised in inst_lan during update
- 3.1.47

-------------------------------------------------------------------
Tue Apr 15 09:09:57 CEST 2014 - locilka@suse.com

- Changed Product.FindBaseProducts to throw an exception if no
  base products are found in installation (bnc#873458, bnc#873377)
- 3.1.46

-------------------------------------------------------------------
Mon Apr 14 15:11:22 CEST 2014 - locilka@suse.com

- Changed OSRelease not to read content file instead of os-release
  file in inst-sys (bnc#873366)
- Changed Product to use OSRelease.ReleaseInformation as :name
  instead of creating it from ReleaseName and ReleaseVersion,
  these are only used as fallback (bnc#873366)
- 3.1.45

-------------------------------------------------------------------
Thu Apr 10 11:07:13 CEST 2014 - locilka@suse.com

- Prefering os-release file to content file (which is used only as
  a fallback now) both in installation and on a running system
  (bnc#871261)
- 3.1.44

-------------------------------------------------------------------
Thu Apr 10 09:06:02 UTC 2014 - mvidner@suse.com

- Enable wizard title on the left instead of on top during the
  installation (bnc#868859).
- 3.1.43

-------------------------------------------------------------------
Thu Apr 10 08:04:42 UTC 2014 - jsrain@suse.cz

- adjusted Product.FindBaseProducts to be usable during
  installation (needed for fix of bnc#871158)
- 3.1.42

-------------------------------------------------------------------
Wed Apr  9 07:09:37 UTC 2014 - jsrain@suse.cz

- added tabs for release notes into slide show dialog (bnc#871158)
- 3.1.41

-------------------------------------------------------------------
Wed Apr  9 06:35:54 UTC 2014 - jreidinger@suse.com

- save_y2logs: save also log from perl-Bootloader (bnc#872486)
- 3.1.40

-------------------------------------------------------------------
Tue Apr  8 15:01:00 CEST 2014 - locilka@suse.com

- Changed way of reading the product information: Reads it from
  /content file if it exists, then from /etc/os-release, then it
  throws exception if there is no other place to read (bnc#871261)
- 3.1.39

-------------------------------------------------------------------
Tue Apr  8 11:40:15 UTC 2014 - lslezak@suse.cz

- fixed "uninitialized constant Yast2::HwDetection::SCR" error
  (bnc#871783), fixed testsuite
- 3.1.38

-------------------------------------------------------------------
Wed Apr  2 09:18:51 UTC 2014 - jreidinger@suse.com

- add control option to enable sshd in installation (bnc#865056)
- 3.1.37

-------------------------------------------------------------------
Tue Apr  1 13:58:20 CEST 2014 - gs@suse.de

- Add info about text mode navigation in trees to general help
  (bnc #840672)

-------------------------------------------------------------------
Mon Mar 31 19:48:07 UTC 2014 - vmoravec@suse.com

- Fix failing tests
- 3.1.36

-------------------------------------------------------------------
Mon Mar 31 14:54:17 UTC 2014 - vmoravec@suse.com

- Fix enabling services in inst-sys (bnc#870949)
- 3.1.35

-------------------------------------------------------------------
Fri Mar 28 13:13:54 UTC 2014 - vmoravec@suse.com

- Add more systemd unit commands to SystemdService
- 3.1.34

-------------------------------------------------------------------
Fri Mar 28 13:07:16 UTC 2014 - vmoravec@suse.com

- Don't change service name which might be frozen string
  (bnc#870803)
- 3.1.33

-------------------------------------------------------------------
Thu Mar 27 10:15:12 UTC 2014 - vmoravec@suse.com

- Fix for template systemd units properties
- 3.1.32

-------------------------------------------------------------------
Thu Mar 27 10:03:16 UTC 2014 - lslezak@suse.cz

- fixed popup_test
- 3.1.31

-------------------------------------------------------------------
Wed Mar 26 17:02:08 UTC 2014 - lslezak@suse.cz

- fixed syntax error in Popup.Feedback()
- 3.1.30

-------------------------------------------------------------------
Wed Mar 26 16:25:32 UTC 2014 - vmoravec@suse.com

- Deprecate and refactor Service module with SystemdService backend
- Add support for /bin/service_start script in installation system
  that has no running systemd
- 3.1.29

-------------------------------------------------------------------
Wed Mar 26 15:45:45 CET 2014 - locilka@suse.com

- Throwing exception Yast::OSReleaseFileMissingError from
  OSRelease if /etc/os-release file is missing (bnc#869091)
- 3.1.28

-------------------------------------------------------------------
Wed Mar 26 10:04:24 CET 2014 - locilka@suse.com

- Refactored SUSEFirewallServices to throw exceptions when user
  or code tries to handle unknown services (bnc#867377)
- Adjusted CWMFirewallInterfaces to handle the new exception
  and inform user about it (bnc#867377)
- 3.1.27

-------------------------------------------------------------------
Tue Mar 25 14:34:29 UTC 2014 - lslezak@suse.cz

- added Popup.Feedback for displaying progress popup when running
  a block of code
- 3.1.26

-------------------------------------------------------------------
Tue Mar 25 08:09:09 CET 2014 - jsuchome@suse.cz

- better check if chef-client is running (bnc#868483)

-------------------------------------------------------------------
Mon Mar 24 12:16:08 UTC 2014 - vmoravec@suse.com

- Add support for systemd target with SystemdTarget module 

-------------------------------------------------------------------
Thu Mar 13 14:34:42 CET 2014 - gs@suse.de

- Check IPv4 and IPv6 for running network (bnc#868001)
- 3.1.25

-------------------------------------------------------------------
Tue Mar 11 13:41:08 UTC 2014 - vmoravec@suse.com

- Adapt System.Status for latest systemctl (bnc#867378)
- 3.1.24

-------------------------------------------------------------------
Thu Mar  6 15:21:44 UTC 2014 - vmoravec@suse.com

- Allow raising exceptions for not found systemd units;
  updates the expectations for bnc#853300
- 3.1.23

-------------------------------------------------------------------
Thu Mar  6 07:48:29 UTC 2014 - vmoravec@suse.com

- Add systemd service support; needed by fate#314946
- 3.1.22

-------------------------------------------------------------------
Tue Mar  4 12:20:41 UTC 2014 - vmoravec@suse.com

- Allow the Service module to configure services witout
  systemd unit files (bnc#864934)
- 3.1.21

-------------------------------------------------------------------
Thu Feb 27 09:56:16 UTC 2014 - vmoravec@suse.com

- Add systemd socket support (bnc#853300)
- 3.1.20

-------------------------------------------------------------------
Mon Feb 10 13:18:52 UTC 2014 - lslezak@suse.cz

- added memory detection code (gh#yast/yast-packager#33)
- 3.1.19

-------------------------------------------------------------------
Wed Feb  5 11:26:09 CET 2014 - jsuchome@suse.cz

- Check for Chef outside in the yast2 shell script to catch modules
  not using CommandLine (bnc#803358)
- 3.1.18

-------------------------------------------------------------------
Thu Jan 30 09:27:43 UTC 2014 - mfilka@suse.com

- bnc#861078
  - detected network service set properly when running in
    installation mode
- 3.1.17

-------------------------------------------------------------------
Tue Jan 21 14:57:14 UTC 2014 - jreidinger@suse.com

- remove from wizard icons for title as proposed by Ken
  (fate#314695)
- 3.1.16

-------------------------------------------------------------------
Tue Jan 21 08:26:38 UTC 2014 - mfilka@suse.com

- fate#316768
  - use wicked tools for network service restart / reload when 
    running in installation mode
- 3.1.15

-------------------------------------------------------------------
Thu Jan 16 15:56:21 UTC 2014 - jreidinger@suse.com

- make the package owner of /usr/share/YaST2/lib
- 3.1.14

-------------------------------------------------------------------
Wed Jan  8 13:12:19 CET 2014 - locilka@suse.com

- Upgrade mode in installer is newly set by Linuxrc (bnc#857847)
- 3.1.13

-------------------------------------------------------------------
Fri Dec 20 09:29:58 UTC 2013 - vmoravec@suse.com

- Add fail and abort hooks for installation
- 3.1.12

-------------------------------------------------------------------
Thu Dec 12 13:14:11 UTC 2013 - mfilka@suse.com

- changed API for querying network configuration backend
- 3.1.11

-------------------------------------------------------------------
Tue Dec 10 11:40:46 UTC 2013 - mfilka@suse.com

- bnc#851769
  - fixed reading bridge configuration
  - thanks to Waldemar Spitz <wspitz@uni-bonn.de>
- 3.1.10

-------------------------------------------------------------------
Tue Dec 10 08:37:31 UTC 2013 - vmoravec@suse.com

- add hook file #output method
- 3.1.9

-------------------------------------------------------------------
Wed Dec  4 12:39:02 UTC 2013 - jreidinger@suse.com

- deprecate yast --install, --upgrade and --remove and use zypper
  instead. Suggest using zypper directly from command line.
  (FATE#316458)
- 3.1.8

-------------------------------------------------------------------
Tue Dec  3 13:34:50 UTC 2013 - vmoravec@suse.com

- Update hooks
- 3.1.7

-------------------------------------------------------------------
Thu Nov 28 12:42:12 UTC 2013 - vmoravec@suse.com

- Add hook into installation workflow
- 3.1.6

-------------------------------------------------------------------
Mon Nov 25 11:48:21 UTC 2013 - jreidinger@suse.com

- Make sure the system ruby is used (BNC#845897)
  ( thanks to Marc Schütz <schuetzm@gmx.net>)
- Add hooks module (FATE#315992) (vmoravec)
- Fix rspec run on OS-12.3
- 3.1.5

-------------------------------------------------------------------
Thu Nov 21 08:48:50 UTC 2013 - lslezak@suse.cz

- PKGMGR_ACTION_AT_EXIT: change the default action to "summary",
  added combobox for changing the value

-------------------------------------------------------------------
Wed Nov 20 13:36:39 UTC 2013 - lslezak@suse.cz

- removed support for automatic 2nd stage (the 2nd stage has been
  dropped completely) (FATE#314695)
- 3.1.4

-------------------------------------------------------------------
Fri Nov 15 16:23:46 CET 2013 - jsuchome@suse.cz

- Warn the user if Chef could overwrite her changes (bnc#803358).

-------------------------------------------------------------------
Fri Nov 15 13:59:06 UTC 2013 - jreidinger@suse.com

- Removed unused API from NetworkInterfaces

-------------------------------------------------------------------
Wed Nov 13 17:08:09 CET 2013 - aschnell@suse.de

- use correct binary prefix (see bnc#849276)

-------------------------------------------------------------------
Mon Nov 11 10:48:14 UTC 2013 - jsrain@suse.cz

- added dedicated "Show Release Notes" button support for NCurses
  (fate#314695)

-------------------------------------------------------------------
Mon Nov  4 16:56:18 CET 2013 - locilka@suse.com

- Removed obsolete clients: password, remotechooser, remoteinstall
  (gh#yast/yast-yast2#100)

-------------------------------------------------------------------
Fri Nov  1 14:54:16 CET 2013 - locilka@suse.com

- Removed checking for a fallback control file, that file is always
  outdated and cannot work for all products
  (gh#yast/yast-installation#86)
- 3.1.3

-------------------------------------------------------------------
Thu Oct 31 21:50:05 CET 2013 - locilka@suse.com

- Configuration of Kernel modules loaded on boot has been moved
  to /etc/modules-load.d/*.conf files. Adapted Kernel library
  internal handling (bnc#838185).
- 3.1.2

-------------------------------------------------------------------
Tue Oct 22 11:17:25 UTC 2013 - mfilka@suse.com

- bnc#846550
  - deleting aliases works even for devices with name according
    new scheme

-------------------------------------------------------------------
Tue Oct 22 10:57:46 CEST 2013 - locilka@suse.com

- Added Linuxrc.keys (FATE#314982)
- 3.1.1

-------------------------------------------------------------------
Wed Oct  9 13:45:40 UTC 2013 - jreidinger@suse.com

- Install binaries to /usr/sbin instead of /sbin to be consistent 
  with rest of world and use common specs. Symlinks are kept for
  backward compatibility.
- do not create sym links in sbin for zast or camel case yast

-------------------------------------------------------------------
Thu Sep 26 17:59:55 UTC 2013 - lslezak@suse.cz

- do not use *.spec.in template, use *.spec file with RPM macros
  instead
- 3.1.0

-------------------------------------------------------------------
Tue Sep 24 10:03:12 UTC 2013 - jreidinger@suse.com

- allow nested ipv4 in ipv6 (BNC#828683)
- 3.0.9

-------------------------------------------------------------------
Tue Sep  3 08:47:37 UTC 2013 - mfilka@suse.com

- bnc#837517
    - fixed misinterpreting IPv6 prefixes when converting to netmask
- 3.0.8 

-------------------------------------------------------------------
Thu Aug 29 05:57:29 UTC 2013 - jreidinger@suse.com

- use ruby builtin IP regexp and clean a bit code
- 3.0.7

-------------------------------------------------------------------
Wed Aug 28 08:13:21 UTC 2013 - jreidinger@suse.com

- removed output redirection for /sbin/yast2, now it ends up in
  ~/.xsession-errors like for every other X program (BNC#766555)
- 3.0.6

-------------------------------------------------------------------
Thu Aug 22 11:22:26 CEST 2013 - jsuchome@suse.cz

- prevent accessing /etc/os-release during tests from Product.rb
  constructor
- 3.0.5 

-------------------------------------------------------------------
Thu Aug 22 08:17:06 CEST 2013 - jsuchome@suse.cz

- replace SuSERelease with OSRelease, which uses /etc/os-release
  (bnc#833955,fate#316268)
- 3.0.4

-------------------------------------------------------------------
Tue Aug 13 16:45:59 CEST 2013 - locilka@suse.com

- Changed some y2milestone into y2debug in GetTypeFrom* in
  NetworkInterfaces to decrease overfilling Yast log
- 3.0.3

-------------------------------------------------------------------
Fri Aug  9 07:02:01 UTC 2013 - mfilka@suse.com

- bnc#798620
    - disabled starting firewall during second stage. It could
    cause deadlock in systemd initialization sequence.
- 3.0.2 

-------------------------------------------------------------------
Thu Aug  8 13:57:09 CEST 2013 - tgoettlicher@suse.de

- fixed navigation in yast2-cc without mouse (bnc#651350)

-------------------------------------------------------------------
Mon Aug  5 10:47:14 CEST 2013 - jsuchome@suse.cz

- added support for handling product profiles (port of fate#310730)
- 3.0.1 

-------------------------------------------------------------------
Wed Jul 31 08:45:41 UTC 2013 - yast-devel@opensuse.org

- converted from YCP to Ruby by YCP Killer
  (https://github.com/yast/ycp-killer)
- version 3.0.0

-------------------------------------------------------------------
Mon Jul 29 11:21:23 UTC 2013 - lslezak@suse.cz

- PackageSystem.ycp - do not initialize the target system in the
  first installation stage when running in instsys, there is no RPM
  DB in the RAM disk image (bnc#742420#c7)

-------------------------------------------------------------------
Thu Jul 18 11:57:12 UTC 2013 - mfilka@suse.com

- added net device type detection based on sysfs
- fixed type detection workflow
- 2.24.5 

-------------------------------------------------------------------
Fri Jul 12 08:20:12 UTC 2013 - mfilka@suse.com

- fixed device type detection when commiting new device into
  NetworkInterfaces' cache. Fixes bnc#809053.
- changes API for device type detection - incompatible to previous
  versions
- 2.24.4

-------------------------------------------------------------------
Fri Jun 28 12:08:50 UTC 2013 - mfilka@suse.com

- bnc#817797 
    - data imported into NetworkInterfaces cannot be overwritten by 
    subsequent Read anymore
- 2.24.3

-------------------------------------------------------------------
Thu Jun 27 16:10:13 CEST 2013 - jsuchome@suse.cz

- show gpg key info in a term that allows copying the text
  (bnc#611456)
 -2.24.2

-------------------------------------------------------------------
Thu Jun 13 06:24:11 UTC 2013 - lslezak@suse.cz

- updated the testsuite to make the transition to Ruby easier

-------------------------------------------------------------------
Mon May 27 14:16:53 CEST 2013 - locilka@suse.com

- Reverted resetting disabled steps (bnc#813072)
- 2.24.1

-------------------------------------------------------------------
Tue May 21 15:24:25 CEST 2013 - jsuchome@suse.cz

- do not propose desktop kernel for minimal installation
  (bnc#819335) 
- 2.24.0

-------------------------------------------------------------------
Thu May 16 12:41:09 UTC 2013 - jsrain@suse.cz

- handle GPG keys in AutoUpgrade the same as in AutoYaST
  (bnc#820166)
- 2.23.29

-------------------------------------------------------------------
Tue May 14 11:43:45 UTC 2013 - mfilka@suse.com

- bnc#819327
    - InfiniBand device is not available on s390 arch.
- 2.23.28

-------------------------------------------------------------------
Tue May 14 09:17:11 CEST 2013 - tgoettlicher@suse.de

- accept any version of libyui
- 2.23.27

-------------------------------------------------------------------
Mon May 13 12:43:33 CEST 2013 - locilka@suse.com

- Fixing resetting steps in installation (bnc#813072)
- 2.23.26

-------------------------------------------------------------------
Fri May  3 17:04:22 UTC 2013 - locilka@suse.com

- Added functionality for checking network entry with optional
  netmask in IP or CIDR format (bnc#800592).
- Using new IP::CheckNetwork in Firewall (bnc#800592).
- ValidNetwork definition moved to IP module.
- 2.23.25

-------------------------------------------------------------------
Thu May  2 10:32:13 UTC 2013 - locilka@suse.com

- Re-enabling all disabled items (steps, proposals) if stagemode
  has changed (bnc#813072)
- 2.23.24

-------------------------------------------------------------------
Thu May  2 10:04:01 UTC 2013 - lslezak@suse.cz

- correct function signature for Pkg::CallbackErrorScanDb()
  callback

-------------------------------------------------------------------
Fri Mar 15 16:35:14 CET 2013 - jsuchome@suse.cz

- testsuite adapted to previous change (new code in Enable call)

-------------------------------------------------------------------
Wed Mar  6 10:07:05 CET 2013 - tgoettlicher@suse.de

- applied lnussel's patch:
  Don't use Info function to check enable state (bnc#807507)
- 2.23.23

-------------------------------------------------------------------
Tue Mar  5 15:56:58 CET 2013 - mvidner@suse.cz

- Changed to use network.service alias link, that is installed by
  the NetworkManager.service while "systemctl enable" and obsoletes
  the NETWORKMANAGER=yes/no variable in /etc/sysconfig/network/config
  (bnc#764055,bnc#764336,bnc#798348, by mt@suse.com)
- Requires sysconfig >= 0.80.0
- 2.23.22

-------------------------------------------------------------------
Wed Feb 13 18:10:19 CET 2013 - aschnell@suse.de

- added CommandLine::PrintTable, String::Repeat and
  String::SuperPad
- 2.23.21

-------------------------------------------------------------------
Fri Feb  1 08:55:18 UTC 2013 - lslezak@suse.cz

- added perl-XML-XPath dependency (needed by RegistrationStatus.pm)
- 2.23.20

-------------------------------------------------------------------
Thu Jan 17 17:00:06 CET 2013 - locilka@suse.com

- Extended checking for service in Service module by also checking
  in /etc/init.d as a fallback (bnc#795929 comment#20).
- 2.23.19

-------------------------------------------------------------------
Wed Jan 16 10:57:28 CET 2013 - locilka@suse.com

- Testcase for Service module moved here from yast2-iscsi-client

-------------------------------------------------------------------
Mon Jan 14 10:17:53 UTC 2013 - locilka@suse.com

- Runlevel definitions (targets) are now in /usr/lib/systemd/system
  (bnc#795929)
- Checking for systemd scripts in more directories (bnc#795929)
- 2.23.18

-------------------------------------------------------------------
Mon Jan  7 08:10:08 UTC 2013 - locilka@suse.com

- SuSEfirewall2 has merged *_init and *_setup services into one
  systemd service (bnc#795929).
- 2.23.17

-------------------------------------------------------------------
Fri Jan 04 16:37:07 CET 2013 - aschnell@suse.de

- fixed path for get_kernel_version (bnc#794084)
- 2.23.16

-------------------------------------------------------------------
Tue Dec 18 14:34:07 UTC 2012 - locilka@suse.com

- Adapted Service module to use systemd directly instead of via
  init.d (FATE #312568)
- 2.23.15

-------------------------------------------------------------------
Fri Dec  7 12:08:58 UTC 2012 - lslezak@suse.cz

- allow some characters in URL password field (bnc#786757)

-------------------------------------------------------------------
Thu Nov 29 17:04:52 CET 2012 - tgoettlicher@suse.de

- fixed bnc#791294: frame for firewall settings 
- 2.23.14

-------------------------------------------------------------------
Tue Nov 27 12:15:32 CET 2012 - gs@suse.de

- Added sysconfig variables (solver options) PKGMGR_VERIFY_SYSTEM,
  PKGMGR_AUTO_CHECK, PKGMGR_REEVALUATE_RECOMMENDED

-------------------------------------------------------------------
Mon Nov 26 13:50:09 UTC 2012 - locilka@suse.com

- Dropped obsolete Runlevel YCP module

-------------------------------------------------------------------
Tue Nov 20 16:52:28 UTC 2012 - jdsn@suse.de

- move RegistrationStatus.pm from wagon to yast2 (fate#312712)
- new version for proper package dependencies in wagon
- 2.23.13

-------------------------------------------------------------------
Tue Nov 13 17:37:41 CET 2012 - tgoettlicher@suse.de

- confirmed license GPL v2
- 2.23.12

-------------------------------------------------------------------
Fri Nov  2 11:43:01 CET 2012 - jsuchome@suse.cz

- move Log Viewer client here from dropped repair module
  (bnc#787070)
- 2.23.11

-------------------------------------------------------------------
Tue Oct 30 08:26:28 CET 2012 - jsuchome@suse.cz

- Kernel::InformAboutKernelChange - always return boolean
- fixed build dependencies
- 2.23.10 

-------------------------------------------------------------------
Mon Oct 29 14:52:40 CET 2012 - jsuchome@suse.cz

- use Kernel::InformAboutKernelChange after package installation
- do not read SuSEconfig log 
- 2.23.9

-------------------------------------------------------------------
Thu Oct 25 14:12:12 CEST 2012 - jsuchome@suse.cz

- added Kernel::InformAboutKernelChange - replacement for only
  non-SuSEconfig part of inst_suseconfig
- 2.23.8 

-------------------------------------------------------------------
Fri Oct 19 11:36:26 CEST 2012 - jsuchome@suse.cz

- added Syslog module, simple API to write into system log 
- 2.23.7

-------------------------------------------------------------------
Thu Oct 11 14:49:04 CEST 2012 - jsuchome@suse.cz

- removed calls to /sbin/SuSEconfig, packages should care of 
  updating configurations on their own

-------------------------------------------------------------------
Mon Oct 01 06:17:16 UTC 2012 - mfilka@suse.com

- extended support for IPv6
- 2.23.6 

-------------------------------------------------------------------
Mon Sep 24 17:38:52 CEST 2012 - locilka@suse.com

- Fixed detection whether firewall is running (BNC #779455) and
  unified with starting and stopping the service via Service API.

-------------------------------------------------------------------
Tue Sep 18 22:32:59 CEST 2012 - jsuchome@suse.cz

- added San Marino to the list of countries (bnc#780639)
- 2.23.5 

-------------------------------------------------------------------
Mon Aug 27 08:51:54 CEST 2012 - tgoettlicher@suse.de

- fix bnc#776567 YaST doesn't support input method
- 2.23.4

-------------------------------------------------------------------
Fri Aug 17 15:47:42 CEST 2012 - locilka@suse.com

- Fixed a typo (BNC #766703)
- Added support for iSCSI Target into the Firewall proposal
  (BNC #766300)

-------------------------------------------------------------------
Tue Aug  7 14:53:33 CEST 2012 - jsuchome@suse.cz

- fixed checking for systemd status (bnc#774799)
- 2.23.3 

-------------------------------------------------------------------
Tue Jun 26 11:45:26 CEST 2012 - gs@suse.de

- added color schemes "highcontrast" and "inverted" to description
  of Y2NCURSES_COLOR_THEME in sysconfig.yast2 

-------------------------------------------------------------------
Fri Jun 22 11:25:10 UTC 2012 - tgoettlicher@suse.de

- search for UI plugins at new and old location
- 2.23.2 

-------------------------------------------------------------------
Thu May 10 07:17:40 UTC 2012 - mfilka@suse.com

- removed ShellSafeWrite as it is not needed anymore with new ag_ini - bnc#750325
- 2.23.0 

-------------------------------------------------------------------
Thu Mar 29 14:02:47 CEST 2012 - jsuchome@suse.cz

- merged proofed texts
- 2.22.6

-------------------------------------------------------------------
Wed Mar 28 11:58:34 CEST 2012 - gs@suse.de

- Revert the change in FileUtils::Exists() (change is not needed
  here but will cause failure of testsuites)
- 2.22.5 

-------------------------------------------------------------------
Wed Feb 22 12:57:01 UTC 2012 - mfilka@suse.com

- bnc#694582 - added @ as it is allowed in authority part of URI.
- improve Exists(), don't return 'true' if SCR::Read() returned nil
- fixed testsuite for WorkFlow.ycp - corrupted due to above Exists() fix
- added String::YesNo
- 2.22.4 

-------------------------------------------------------------------
Tue Jan 31 14:44:38 CET 2012 - tgoettlicher@suse.de

- Fixed typo

-------------------------------------------------------------------
Fri Jan 13 14:35:47 CET 2012 - mvidner@suse.cz

- Internet test: fail early if NetworkManager has crashed
  (bnc#739390).
- 2.22.3

-------------------------------------------------------------------
Fri Jan  6 15:06:00 CET 2012 - mvidner@suse.cz

- Relicensed ConfigHistory from GPL-2.0 to GPL-2.0+
  to match the rest of the package (bnc#728950).
- 2.22.2

-------------------------------------------------------------------
Fri Jan  6 14:57:57 CET 2012 - jreidinger@suse.com

- forbid appending to IPADDR additional suffix if there is already
  one. Original name have preference (bnc#735109).

-------------------------------------------------------------------
Fri Jan  6 14:56:00 CET 2012 - mvidner@suse.cz

- create user-unreadable ifcfg files without a race (bnc#713661, CVE-2011-3177)
- 2.22.1

-------------------------------------------------------------------
Fri Jan  6 14:47:16 CET 2012 - mvidner@suse.cz

- Moved NetworkStorage from yast2.rpm to yast2-network.rpm
  (bnc#726057)
- 2.22.0

-------------------------------------------------------------------
Wed Nov  2 14:49:31 CET 2011 - locilka@suse.cz

- Unified starting, stopping and checking for firewall status
  (bnc#727445)
- 2.21.25

-------------------------------------------------------------------
Tue Oct 25 15:45:33 CEST 2011 - locilka@suse.cz

- Added new function String::ReplaceWith that is a replacement for
  often used mergestring(splitstring(...))

-------------------------------------------------------------------
Thu Oct 20 11:54:34 CEST 2011 - locilka@suse.cz

- Fixed script for generating translations for firewall services
  defined by other packages
- Regenerated translations for firewall services defined by other
  packages (bnc#722877)

-------------------------------------------------------------------
Wed Oct  5 10:21:02 UTC 2011 - jsrain@suse.cz

- removed list of controller modules not to be included in ititrd
  (bnc#719696)
- 2.21.24

-------------------------------------------------------------------
Thu Sep 29 14:54:07 UTC 2011 - lslezak@suse.cz

- Service::RunInitScriptWithTimeOut() - fixed memory leak,
  release the process info at the end

-------------------------------------------------------------------
Mon Sep 26 10:58:19 UTC 2011 - jsrain@suse.cz

- simplify usage of save_y2logs (bnc#673990)

-------------------------------------------------------------------
Fri Sep 23 12:00:45 UTC 2011 - lslezak@suse.cz

- use Pkg::ResolvableProperties() instead of obsoleted
  Pkg::TargetProducts()
- removed obsoleted Pkg::CallbackAcceptNonTrustedGpgKey() and the
  related dialog
- 2.21.23

-------------------------------------------------------------------
Fri Sep 16 11:46:38 CEST 2011 - visnov@suse.de

- Added UIHelper library module - contains useful
  UI helpers from now obsolete Wizard_hw
- Drop Wizard_hw
- Added Wizard::SetDesktopTitleAndIcon
- Added Desktop::ParseSingleDesktopFile
- 2.21.22

-------------------------------------------------------------------
Thu Sep 15 15:23:50 CEST 2011 - mvidner@suse.cz

- Added the interface name patterns emN, pN and pNpM.
  It fixes recognizing them as configured (bnc#713644)
  and unbreaks the proposed bridged configuration (bnc#713048).
- 2.21.21

-------------------------------------------------------------------
Wed Sep 14 07:31:48 UTC 2011 - lslezak@suse.cz

- .etc.sysctl_conf agent - support also ';' comment character
- 2.21.20

-------------------------------------------------------------------
Tue Sep 13 10:39:42 CEST 2011 - locilka@suse.cz

- Fixed SuSEfirewall2 SCR agent to understand single-quoted and
  double-quoted, single and multi-line variables and also
  single-line variables without any quotes (bnc#716013).
- 2.21.19

-------------------------------------------------------------------
Fri Sep  9 15:56:48 CEST 2011 - locilka@suse.cz

- Using ButtonBox in Wizard where possible (bnc#571939)

-------------------------------------------------------------------
Thu Sep  8 16:13:26 UTC 2011 - lslezak@suse.cz

- adapted to systemd (bnc#664548)
- 2.21.18

-------------------------------------------------------------------
Thu Sep  8 11:33:46 CEST 2011 - jsuchome@suse.cz

- added agent for /etc/sysctl.conf (fate#312343)
- 2.21.17

-------------------------------------------------------------------
Thu Sep  8 09:29:27 UTC 2011 - lslezak@suse.cz

- GPG.ycp - fixed initialization after creating a new GPG key,
  fixed creating a GPG key in KDE desktop or after logging via
  plain "su" (gpg agent problem) (bnc#715242)

-------------------------------------------------------------------
Mon Sep  5 16:40:22 UTC 2011 - lslezak@suse.cz

- added new Systemd.ycp module for handling systemd configuration,
  (needed for bnc#707418)
- 2.21.16

-------------------------------------------------------------------
Thu Sep  1 06:40:43 UTC 2011 - jsrain@suse.cz

- enhanced the help command-line parameters (bnc#712271)
- 2.21.15

-------------------------------------------------------------------
Wed Aug 31 16:21:31 CEST 2011 - mvidner@suse.cz

- Update Deleted and OriginalDevices in NetworkInterfaces::Write.
  Thanks to Justus Winter
- 2.21.14

-------------------------------------------------------------------
Wed Aug 31 07:40:54 UTC 2011 - lslezak@suse.cz

- fixed trusting a GPG key (wrong id check) (bnc#713068)
- added String::FindMountPoint() function (moved from yast2-wagon
  to share it with other modules)
- 2.21.13

-------------------------------------------------------------------
Fri Aug 26 13:26:32 CEST 2011 - locilka@suse.cz

- Fixed handling of FW_SERVICES_ACCEPT_* in SuSEFirewall modules to
  understand flags as the fifth parameter (bnc#712670)
- Fixed SuSEfirewall2 SCR agent to parse the sysconfig file
  properly (bnc#712670)
- 2.21.12

-------------------------------------------------------------------
Mon Aug  8 11:07:38 UTC 2011 - lslezak@suse.cz

- improved GPG key import dialog: changed "Import" button to
  "Trust" (bnc#694213), display expiration warning for expired
  keys, better layout for displaying GPG key properties, hide
  additional help text in ncurses UI (so the GPG key properties are
  displayed completely)
- 2.21.11

-------------------------------------------------------------------
Fri Aug  5 12:35:57 CEST 2011 - tgoettlicher@suse.de

- fixed .desktop file (bnc #681249)

-------------------------------------------------------------------
Wed Aug  3 09:04:32 UTC 2011 - lslezak@suse.cz

- use term "Software manager" instead of "Package manager"
  (bnc#585679)
- 2.21.10

-------------------------------------------------------------------
Tue Aug  2 09:19:26 CEST 2011 - locilka@suse.cz

- Fixed Get/SetBroadcastAllowedPorts in SuSEFirewall to keep
  user-entered values instead of translating them magically into
  list of ports (bnc#694782).
- 2.21.9

-------------------------------------------------------------------
Thu Jul 28 16:23:46 CEST 2011 - mvidner@suse.cz

- Fixed NetworkInterfaces::GetTypeFromIfcfg to recognize bridges (bnc#704999).
- 2.21.8

-------------------------------------------------------------------
Wed Jul 27 09:29:36 UTC 2011 - lslezak@suse.cz

- command line - properly display multiline help texts (bnc#708553)
- 2.21.7

-------------------------------------------------------------------
Fri Jul 22 16:18:30 CEST 2011 - mvidner@suse.cz

- FCoE detection in NetworkStorage::isDiskOnNetwork (bnc#677251, FATE#306855).
- Added NetworkInterfaces::GetTypeFromIfcfg which knows
  ETHERDEVICE=>vlan (FATE#311380).
- 2.21.6

-------------------------------------------------------------------
Fri Jul 22 16:10:07 CEST 2011 - locilka@suse.cz

- Removed obsoleted X-KDE-SubstituteUID from desktop files
  (bnc#540627)

-------------------------------------------------------------------
Thu Jul 21 15:15:51 CEST 2011 - locilka@suse.cz

- Fixed SuSEfirewall2 config library: By default any unassigned
  network interface is automatically assigned to the external
  firewall zone (bnc#547309).
- Fixed CWM library for opening ports in firewall not to list any
  empty strings returned by network module, just interface names
  (bnc#547309).
- 2.21.5

-------------------------------------------------------------------
Mon Jul 18 08:26:12 CEST 2011 - jsrain@suse.cz

- fixed typo (bnc#702662)

-------------------------------------------------------------------
Tue Jun 28 13:50:16 UTC 2011 - lslezak@suse.cz

- Suppress decimal zeroes for kB sizes (e.g. display "743 kB"
  instead of "743.00 kB") (bnc#495045)
- 2.21.4

-------------------------------------------------------------------
Thu Jun 23 15:28:19 UTC 2011 - lslezak@suse.cz

- read GPG keys in UTF-8 locale to properly read non-ASCII
  characters, UTF-8 characters caused SLMS webyast module crashing
  (bnc#696312)
- 2.21.3

-------------------------------------------------------------------
Thu Jun 23 09:48:12 UTC 2011 - lslezak@suse.cz

- Fixed abort callback to abort installation completely
  (bnc#673629)
- 2.21.2

-------------------------------------------------------------------
Tue Jun 21 15:39:34 CEST 2011 - locilka@suse.cz

- Fixed group desktop files by adding Exec=/sbin/yast2 (BNC#470482)

-------------------------------------------------------------------
Thu Jun 16 17:40:28 CEST 2011 - tgoettlicher@suse.de

- Fixed crushed progress bar (bnc #675443)
- Version bump
- 2.21.1

-------------------------------------------------------------------
Thu Jun 16 14:55:22 CEST 2011 - locilka@suse.cz

- Fixed regexp in Custom broadcast definition in
  SuSEFirewallExpertRules (BNC #676972).
- 2.20.15

-------------------------------------------------------------------
Thu May 19 14:40:07 CEST 2011 - mvidner@suse.cz

- Don't assume YaST has crashed (and scare the user with a pop-up)
  simply if a YCP script returns false (bnc#645434).
- 2.20.14

-------------------------------------------------------------------
Wed Mar 16 10:46:07 CET 2011 - tgoettlicher@suse.de

- Fixed dependencies (bnc #667938)
- 2.20.13

-------------------------------------------------------------------
Tue Feb  8 16:37:35 CET 2011 - jsrain@suse.cz

- do not define splash screen resolution to mkinitrd if boot splash
  is not installed (bnc#670225)
- 2.20.12

-------------------------------------------------------------------
Wed Jan 19 13:49:18 CET 2011 - jsrain@suse.cz

- adaptations for unattended migration (fate#310481)
- 2.20.11

-------------------------------------------------------------------
Tue Jan 18 16:37:53 CET 2011 - aschnell@suse.de

- call snapper from yast2 script

-------------------------------------------------------------------
Tue Jan  4 13:42:54 UTC 2011 - lslezak@suse.cz

- check PackageKit status, suggest to quit the daemon if it is
  running (bnc#659522)
- 2.20.10

-------------------------------------------------------------------
Mon Jan  3 17:25:36 UTC 2011 - lslezak@suse.cz

- fixed VLAN config type detection (wrong regexp)
- 2.20.9

-------------------------------------------------------------------
Mon Jan  3 16:49:18 UTC 2011 - lslezak@suse.cz

- don't abort when package checksum verification failes, ask to
  download the file again (bnc#657608)
- 2.20.8

-------------------------------------------------------------------
Wed Dec 22 18:58:19 CET 2010 - mzugec@suse.cz

- ifcfg-ethX.Y style config files for VLAN(fate#309240)
- 2.20.7 

-------------------------------------------------------------------
Mon Dec 20 11:27:17 CET 2010 - mzugec@suse.cz

- fate#306855: FCoE boot support
- 2.20.6 

-------------------------------------------------------------------
Tue Nov 16 15:45:30 CET 2010 - mzugec@suse.cz

- save log file into home directory by default (bnc#653601)
- 2.20.5 

-------------------------------------------------------------------
Fri Nov 12 15:42:50 CET 2010 - mzugec@suse.cz

- FileChanges: fixed testsuite 

-------------------------------------------------------------------
Fri Nov 12 11:03:58 CET 2010 - mzugec@suse.cz

- yast2 added bind-utils dependency (bnc#651893)
- 2.20.4 

-------------------------------------------------------------------
Fri Nov 12 10:23:17 CET 2010 - mzugec@suse.cz

- FileChanges: test rpm command exit value 

-------------------------------------------------------------------
Fri Nov  5 12:40:03 UTC 2010 - lslezak@suse.cz

- PackageCallbacks: removed the retry/abort/skip dialog from
  DoneProvide callback - the user is asked via MediaChange
  callback, don't ask twice when aborting.
- 2.20.3

-------------------------------------------------------------------
Tue Nov  2 15:09:00 UTC 2010 - lslezak@suse.cz

- updated to match the changed StartPackage callback signature
- 2.20.2

-------------------------------------------------------------------
Mon Oct 18 15:04:37 UTC 2010 - lslezak@suse.cz

- don't display extra error popup when a download fails, the error
  is reported later via MediaChange callback anyway (bnc#625987)
- 2.20.1

-------------------------------------------------------------------
Wed Oct 13 10:07:55 CEST 2010 - jsuchome@suse.cz

- open LongError popup instead of Error if the message is too long 
  (bnc#611596)

-------------------------------------------------------------------
Thu Oct  7 07:21:57 UTC 2010 - lslezak@suse.cz

- just log problemDeltaDownload callbacks - libzypp automatically
  tries full rpm if patch/delta cannot be downloaded, displaying 
  error popup breaks unattended installation (bnc#377569)
- 2.20.0

-------------------------------------------------------------------
Mon Jul 19 14:56:51 CEST 2010 - mzugec@suse.cz

- yast2 bash completion - show all yast modules (bnc#621848)
- thanks to Andrea Florio

-------------------------------------------------------------------
Fri Apr 30 13:32:22 CEST 2010 - jsuchome@suse.cz

- ag_anyxml: do not die on broken XML (bnc#600928)
- 2.19.13 

-------------------------------------------------------------------
Thu Apr 29 12:15:50 CEST 2010 - jsrain@suse.cz

- fixed typo (bnc#594384)

-------------------------------------------------------------------
Mon Apr 19 07:49:25 UTC 2010 - lslezak@suse.cz

- URLRecode.pm - fixed "deprecated defined(%hash)" warning
  (bnc#596920)
- 2.19.12

-------------------------------------------------------------------
Thu Apr  8 13:11:14 CEST 2010 - gs@suse.de

- yast2 start script: don't start YaST on console in UTF-8 mode
  by default and don't fix settings, but respect and trust the 
  locale ('testutf8' is removed, see bnc#556555 and bnc#436378).
- 2.19.11  

-------------------------------------------------------------------
Fri Mar 26 02:19:19 EDT 2010 - cmeng@novell.com

- Add a new category High Availability (bnc #575787)

-------------------------------------------------------------------
Mon Mar 22 09:12:32 CET 2010 - mzugec@suse.cz

- L3: autoinstallation with manual setup (bnc#568653)
- 2.19.10 

-------------------------------------------------------------------
Tue Mar 16 15:28:33 CET 2010 - jsuchome@suse.cz

- SERVICES.pm moved to webyast-services-ws (bnc#587876) 
- 2.19.9

-------------------------------------------------------------------
Wed Mar 10 16:32:25 CET 2010 - locilka@suse.cz

- Added special comments for translators to RTL languages
  (BNC #584466).

-------------------------------------------------------------------
Wed Mar 10 15:43:17 CET 2010 - mvidner@suse.cz

- Mode::test(): check getenv instead of the UI
  so that it works also in WebYaST (bnc#243624#c13).
- 2.19.8

-------------------------------------------------------------------
Wed Mar  3 23:08:31 CET 2010 - jsuchome@suse.cz

- SERVICES.pm: added support for enabling/disabling service 
- 2.19.7

-------------------------------------------------------------------
Wed Feb 17 10:09:00 CET 2010 - jsrain@suse.cz

- do not save unmodified interfaces (fate#308978)

-------------------------------------------------------------------
Thu Feb 11 16:10:40 CET 2010 - juhliarik@suse.cz

- added fix for deleting splash from initrd (bnc#292013)

-------------------------------------------------------------------
Mon Feb  8 16:13:49 CET 2010 - locilka@suse.cz

- Fixed SuSEFirewall::ActivateConfiguration to return a boolean
  value in all scenarios (BNC #577932).

-------------------------------------------------------------------
Mon Feb  8 15:23:54 CET 2010 - locilka@suse.cz

- Showing also zone of interface for 'Open Port in Firewall'
  details (BNC #483455).
- 2.19.6

-------------------------------------------------------------------
Tue Feb  2 17:20:29 CET 2010 - locilka@suse.cz

- Fixed generating unique step IDs for Wizard too keep the same
  durign one YaST run (BNC #575092).

-------------------------------------------------------------------
Mon Jan 18 14:36:37 CET 2010 - jsuchome@suse.cz

- SERVICES.pm: read descriptions (bnc#570298); get single service
  status from the Read function (bnc#570968)
- 2.19.5

-------------------------------------------------------------------
Fri Jan 15 11:44:39 CET 2010 - aschnell@suse.de

- extended Report and Popup module (needed for fate #304500)
- 2.19.4

-------------------------------------------------------------------
Thu Jan 14 17:53:48 CET 2010 - mzugec@suse.cz

- NetworkStorage: adapt functions needed for iBFT (bnc#551380)
- 2.19.3 

-------------------------------------------------------------------
Thu Jan 14 16:48:19 CET 2010 - kmachalkova@suse.cz

- Added Recommends: xdg-utils. xdg-su is now used in .desktop files
  of root-only YaST modules (bnc#540627) 
- 2.19.2

-------------------------------------------------------------------
Tue Jan 12 11:15:45 UTC 2010 - lslezak@suse.cz

- GPG.ycp - run gpg in C locale (bnc#544680)
- GPG.ycp - return success/error result in GPG::Init() and
  GPG::CreateKey() functions (bnc#544682)

-------------------------------------------------------------------
Thu Jan  7 14:26:21 CET 2010 - jsrain@suse.cz

- updated start-up script to behave correctly if QT CC is to be
  used without QT back-end (bnc#545331)

-------------------------------------------------------------------
Tue Jan  5 15:07:54 UTC 2010 - lslezak@suse.cz

- added missing UI::SetProductName() call - display the proper
  product name in help texts (using &product; macro) (bnc#535483)
- 2.19.1

-------------------------------------------------------------------
Mon Dec  7 13:03:25 CET 2009 - jsrain@suse.cz

- translate module names properly in NCurses CC (bnc#553644)

-------------------------------------------------------------------
Thu Nov 26 19:40:24 CET 2009 - locilka@suse.cz

- Fixed access rights for /etc/install.inf (bnc #500124)

-------------------------------------------------------------------
Thu Nov 26 18:10:42 CET 2009 - kmachalkova@suse.cz

- Fixed striping trailing \n from Hostname::CurrentHostname() 
  (bnc#553213)
- 2.19.0

-------------------------------------------------------------------
Thu Nov 26 07:51:09 UTC 2009 - lslezak@suse.cz

- PackageLock - use "Software Management" term consistently
  (bnc#558625)

-------------------------------------------------------------------
Thu Nov 19 16:51:55 CET 2009 - locilka@susue.cz

- REGISTERPRODUCT from content file moved to control file to
  globals->require_registration (FATE #305578)
- Extended SuSEFirewallServices module (FATE #306804)

-------------------------------------------------------------------
Tue Nov 10 10:07:01 CET 2009 - jsuchome@suse.cz

- SERVICES.pm: use ruby-bindings to read yml file (bnc#551276)

-------------------------------------------------------------------
Fri Nov  6 14:05:03 CET 2009 - jsrain@suse.cz

- issue an error message instead of trying to start YaST in
  NCurses without a terminal available (bnc#502688)

-------------------------------------------------------------------
Mon Oct 26 16:53:20 CET 2009 - mzugec@suse.cz

- NetworkPopup: display link state (FaTE#307166)
- 2.18.28 

-------------------------------------------------------------------
Wed Oct 21 15:02:15 CEST 2009 - mzugec@suse.cz

- Internet.ycp: skip interface status test in case of NM (bnc#535837)
- 2.18.27 

-------------------------------------------------------------------
Mon Oct 19 16:53:58 CEST 2009 - lslezak@suse.cz

- added explicit gpg2 Requires (bnc#544683)

-------------------------------------------------------------------
Fri Sep 25 17:52:49 CEST 2009 - mzugec@suse.cz

- separation of netmask and prefix validation in Netmask module
- 2.18.26 

-------------------------------------------------------------------
Mon Sep 14 13:46:56 CEST 2009 - mvidner@suse.cz

- YaST would not start from the GNOME menu (Unknown option -S) bnc#537470.
- 2.18.25

-------------------------------------------------------------------
Mon Sep  7 15:20:03 CEST 2009 - jsuchome@suse.cz

- package new YaPI file SERVICES.pm (fate #306696)
- 2.18.24 

-------------------------------------------------------------------
Fri Sep  4 18:29:35 CEST 2009 - kmachalkova@suse.cz

- ProductControl: support for disabling AC sub-items and sub-proposals
  (related to FaTE #303859 and bnc#534862)
- 2.18.23

-------------------------------------------------------------------
Mon Aug 10 14:12:33 CEST 2009 - mvidner@suse.cz

- save_y2logs: print usage to stderr (bnc#522842).
  This is to notify users who use "$0 > l.tgz" instead of "$0 l.tgz"

-------------------------------------------------------------------
Wed Jul 29 14:44:48 CEST 2009 - jsrain@suse.cz

- select kernel-desktop by default if exists
- 2.18.22

-------------------------------------------------------------------
Thu Jul 16 14:06:37 CEST 2009 - jsuchome@suse.cz

- Wizard.ycp: use Fancy UI for 1024x576 screen size (fate#306298)
- 2.18.21

-------------------------------------------------------------------
Thu Jul  9 13:55:26 CEST 2009 - lslezak@suse.cz

- Call UI::RecalcLayout() after changing push button label
  (bnc#510282)
- Improved automatic retry after download failure (more attepts,
  logarithmic back-off, retry download in more cases) (bnc#119813)
- 2.18.20

-------------------------------------------------------------------
Wed Jul 08 11:29:44 CEST 2009 - aschnell@suse.de

- added GetIntegerFeature() and SetIntegerFeature() to
  ProductFeatures module
- 2.18.19

-------------------------------------------------------------------
Fri Jun 19 13:01:19 CEST 2009 - jsrain@suse.cz

- removed cyclic dependency between YCP modules preventing from
  correct build
- 2.18.18

-------------------------------------------------------------------
Tue Jun 16 16:44:49 CEST 2009 - mvidner@suse.cz

- Using autodocs-ycp.ami, which contains a fix for automake 1.11.

-------------------------------------------------------------------
Thu Jun 11 18:09:25 CEST 2009 - lslezak@suse.cz

- use float::tolstring() function in String::FormatSize() and
  String::FormatSizeWithPrecision() to use the current
  locale decimal separator (bnc#372671)

-------------------------------------------------------------------
Thu Jun 11 15:55:55 CEST 2009 - jsrain@suse.cz

- Getting hostname info from /etc/HOSTNAME only if the file exists.

-------------------------------------------------------------------
Wed Jun  3 12:25:28 CEST 2009 - jsrain@suse.cz

- prefer Gtk front-end when running xfce (bnc#509121)

-------------------------------------------------------------------
Mon Jun  1 11:52:53 CEST 2009 - mzugec@suse.cz

- new variable Internet::test to store status of test (bnc#506721)
- 2.18.17 

-------------------------------------------------------------------
Tue May 26 19:02:36 CEST 2009 - juhliarik@suse.cz

- added fix for problem with parsing command line (bnc#462276) 

-------------------------------------------------------------------
Fri May 22 10:47:43 CEST 2009 - mvidner@suse.cz

- yast2-completion.sh: removed <(process substitution) so that it
  works even with POSIXLY_CORRECT=1 (bnc#504844).

-------------------------------------------------------------------
Wed May 20 12:45:47 CEST 2009 - aschnell@suse.de

- moved .proc.mounts agent from yast2-installation to yast2 (bnc
  #504429)

-------------------------------------------------------------------
Tue May  5 14:18:28 CEST 2009 - jsrain@suse.cz
 
- remove all passwords from install.inf in save_y2log (bnc#500130)

-------------------------------------------------------------------
Wed Apr 29 09:15:49 CEST 2009 - lslezak@suse.cz

- media change popup - display also the URL in the short summary
  (bnc#439069)
- 2.18.15

-------------------------------------------------------------------
Tue Apr 28 15:18:49 CEST 2009 - lslezak@suse.cz

- URL.ycp - escape also non-ASCII characters in URL, added
  URLRecode.pm module (bnc#446395)
- URL.ycp - fixed processing of smb:// URLs (bnc#495109)

-------------------------------------------------------------------
Mon Apr 20 16:11:35 CEST 2009 - jsrain@suse.cz

- at start-up, check that /sys, /proc and /dev are not empty and
  prevent YaST from start if they are (bnc#450643)

-------------------------------------------------------------------
Thu Apr  9 10:04:19 CEST 2009 - lslezak@suse.cz

- PackageSystem.ycp - check nil result of Pkg::PkgCommit() call
  which indicates an error (bnc#157551)

-------------------------------------------------------------------
Wed Apr  8 11:27:13 CEST 2009 - lslezak@suse.cz

- PackageCallbacks.ycp - don't read non existing y2logRPM file
  (bnc#456446)

-------------------------------------------------------------------
Tue Apr  7 15:31:35 CEST 2009 - jreidinger@suse.cz

- Add to CWM widget for unified table CWMTable
- 2.18.14 

-------------------------------------------------------------------
Fri Apr  3 13:26:58 CEST 2009 - lslezak@suse.cz

- Do not display "No package source" popup, just log a warning
  (bnc#485587)

-------------------------------------------------------------------
Fri Apr  3 12:29:54 CEST 2009 - jsrain@suse.cz

- save_y2logs additionally collects /var/log/zypper.log and
  /var/log/pk_backend_zypp

-------------------------------------------------------------------
Wed Mar 25 16:41:53 CET 2009 - lslezak@suse.cz

- Fixed layout of the authentication popup

-------------------------------------------------------------------
Tue Mar 17 20:05:45 CET 2009 - lslezak@suse.cz

- moved functions RunCommandWithTimeout() and RunDumbTimeout()
  from SourceManager.ycp to Misc.ycp

-------------------------------------------------------------------
Tue Mar 17 12:42:56 CET 2009 - jsrain@suse.cz

- fixed typo (bnc #483915)
- report when GTK UI is wanted but not installed (bnc #472448)

-------------------------------------------------------------------
Mon Mar 16 10:03:31 CET 2009 - ug@suse.de

- docu for Popup::ShowTextTimed fixed

-------------------------------------------------------------------
Fri Mar 06 12:15:09 CET 2009 - aschnell@suse.de

- added Event.ycp to easy use of UI events
- 2.18.13

-------------------------------------------------------------------
Fri Mar  6 09:03:14 CET 2009 - jsrain@suse.cz

- fixed textdomain

-------------------------------------------------------------------
Thu Mar  5 09:23:43 CET 2009 - jsuchome@suse.cz

- GPG.ycp: --batch option is needed for hiding password popup

-------------------------------------------------------------------
Tue Feb 24 18:24:42 CET 2009 - mzugec@suse.cz

- - NetworkInterfaces - possible to not use LABEL for aliases
(bnc#471253)
- 2.18.12 

-------------------------------------------------------------------
Tue Feb 24 14:34:50 CET 2009 - locilka@suse.cz

- Added support for `reboot_same_step return value (bnc #475650).
- 2.18.11

-------------------------------------------------------------------
Mon Feb 23 12:43:46 CET 2009 - locilka@suse.cz

- Fixing ProductControl to avoid leaving a workflow with the `auto
  result - reruns the very first dialog (bnc #468677).

-------------------------------------------------------------------
Wed Feb 18 18:05:49 CET 2009 - mzugec@suse.cz

- NetworkInterfaces.GetDeviceTypes-added bond for s390 (bnc#476490) 
- 2.18.10

-------------------------------------------------------------------
Wed Feb 18 15:37:29 CET 2009 - jsrain@suse.cz

- use PAE kernel only if there is >3GB of RAM or NX flag is present
  (bnc#467328)

-------------------------------------------------------------------
Mon Feb 16 10:45:05 CET 2009 - mzugec@suse.cz

- assign to GetInstArgs.args first map, not first argument (bnc#475169)
- 2.18.9 

-------------------------------------------------------------------
Thu Feb 12 12:52:47 CET 2009 - coolo@suse.de

- add dummy Exec line to the group desktop files to shutup kbuildsycoca
- 2.18.8

-------------------------------------------------------------------
Fri Feb  6 12:27:50 CET 2009 - ug@suse.de

- read X-SuSE-DocTeamID from desktop files
- 2.18.7

-------------------------------------------------------------------
Fri Feb  6 10:40:17 CET 2009 - locilka@suse.cz

- InstError module moved here from yast2-installation-2.18.5
- 2.18.6

-------------------------------------------------------------------
Wed Feb 04 17:02:01 CET 2009 - aschnell@suse.de

- avoid broken pipe in scripts (bnc #467891)
- 2.18.5

-------------------------------------------------------------------
Tue Feb  3 09:27:34 CET 2009 - mvidner@suse.cz

- Fixed prefix detection if called "bash -x yast2" (bnc#458385 c12).

-------------------------------------------------------------------
Fri Jan 30 11:14:42 CET 2009 - jsrain@suse.cz

- fixed bash completion (bnc #470544)

-------------------------------------------------------------------
Wed Jan 28 11:55:29 CET 2009 - lslezak@suse.cz

- PackagesUI - removed textdomain switches

-------------------------------------------------------------------
Tue Jan 27 17:36:15 CET 2009 - locilka@suse.cz

- Added ag_freespace - SCR agent for checking free space in
  directories (mounted partitions) (bnc #460477).
- 2.18.4

-------------------------------------------------------------------
Tue Jan 27 16:35:14 CET 2009 - aschnell@suse.de

- added String::StartsWith() function
- 2.18.3

-------------------------------------------------------------------
Mon Jan 26 14:09:34 CET 2009 - mzugec@suse.cz

- new Wizard::OpenCancelOKDialog() function
- 2.18.2 

-------------------------------------------------------------------
Mon Jan 26 13:08:55 CET 2009 - locilka@suse.cz

- Fixing ProductControl to avoid leaving a workflow by with the
  `back result - reruns the very first dialog (bnc #468677).

-------------------------------------------------------------------
Thu Jan 22 18:41:41 CET 2009 - lslezak@suse.cz

- added String::FormatTime() for formatting time in seconds to
  a printable string (HH:MM:SS or MM:SS format)
- PackagesUI - added installation summary dialog (bnc#431854)
- added PKGMGR_ACTION_AT_EXIT sysconfig variable for configuring
  the default package manager behavior at exit
- 2.18.1

-------------------------------------------------------------------
Mon Jan 19 17:38:12 CET 2009 - lslezak@suse.cz

- URL.ycp - fixed parsing and building IPv6 URLs, testsuite update
  (bnc#465820)

-------------------------------------------------------------------
Tue Jan  6 12:12:09 CET 2009 - jsrain@suse.cz

- added String::RemoveShortcut to allow using widget labels in help
  texts to ensure translations are in sync (bnc #307220)
- 2.18.0

-------------------------------------------------------------------
Tue Dec 30 14:37:45 CET 2008 - lslezak@suse.cz

- use "Installed Size" label in the summary table during package
  installation (bnc#355326)
- better help text for package installation progress dialog
  (bnc#443142)

-------------------------------------------------------------------
Tue Dec 23 08:38:26 CET 2008 - lslezak@suse.cz

- CommandLine.ycp - fixed handling of multiline help texts in
  'xmlhelp' command (bnc#430848)

-------------------------------------------------------------------
Mon Dec 22 13:02:28 CET 2008 - lslezak@suse.cz

- PackageCallbacks.ycp - do not log a password in URL (bnc#460978)

-------------------------------------------------------------------
Wed Dec 17 14:35:22 CET 2008 - lslezak@suse.cz

- PackageSystem::DoInstallAndRemove() - check the system and offer
  to fix it when there are inconsistencies, do not commit the
  changes if there are unresolved dependencies (bnc#439373)

-------------------------------------------------------------------
Wed Dec 17 14:16:19 CET 2008 - locilka@suse.cz

- Escaping parameters when calling /usr/bin/genDDNSkey
  (bnc #459739)

-------------------------------------------------------------------
Mon Dec 15 13:20:41 CET 2008 - lslezak@suse.cz

- PackageSystem::DoInstallAndRemove() - reset the fixsystem solver
  flag and do not install extra (unrelated) packages (bnc#439373)
- 2.17.60

-------------------------------------------------------------------
Mon Dec  8 12:33:02 CET 2008 - jsuchome@suse.cz

- menu.ycp: do not wait for integer return value of YOU (bnc#457167)
- 2.17.59

-------------------------------------------------------------------
Fri Dec  5 15:32:57 CET 2008 - lslezak@suse.cz

- PackagesUI.ycp - properly pass the mode parameter to the packager
  widget (bnc#456472)
- 2.17.58

-------------------------------------------------------------------
Fri Dec  5 09:34:54 CET 2008 - lslezak@suse.cz

- PackageSystem::DoInstallAndRemove() - updated to API change in
  pkg-bindings (bnc#450528)
- 2.17.57

-------------------------------------------------------------------
Wed Dec  3 15:55:44 CET 2008 - kmachalkova@suse.cz

- Take translations of group and module names in ncurses CC from
  system-wide desktop_translations.mo - they are not part of YaST
  .desktop files anymore (bnc#450494) 

-------------------------------------------------------------------
Wed Dec 03 14:39:30 CET 2008 - aschnell@suse.de

- save xorg conf and log in save_y2logs
- 2.17.56

-------------------------------------------------------------------
Wed Dec  3 10:28:01 CET 2008 - lslezak@suse.cz

- PackageSystem::DoInstallAndRemove() - do not install recommended
  packages for already installed packages (bnc#445476)
- 2.17.55

-------------------------------------------------------------------
Tue Dec  2 15:18:00 CET 2008 - mzugec@suse.cz

- NetworkStorage:: for LVM detection use pvs instead of pvscan 

-------------------------------------------------------------------
Tue Dec  2 14:05:30 CET 2008 - mzugec@suse.cz

- improved rootfs on network-based disk detection (bnc#445004)
- 2.17.54 

-------------------------------------------------------------------
Mon Dec  1 11:44:18 CET 2008 - mzugec@suse.cz

- Confirm::Detection() - exception for s390 (bnc#429562) 

-------------------------------------------------------------------
Fri Nov 28 16:55:00 CET 2008 - locilka@suse.cz

- Fixed the ag_netd agent to reset the STDOUT handler to :raw just
  for itself, otherwise UTF-8 chars read from disk are broken
  (bnc #447487).
- 2.17.53

-------------------------------------------------------------------
Thu Nov 27 17:15:15 CET 2008 - locilka@suse.cz

- Fixed counting the current overall SlideShow progress status
  (bnc #449792).

-------------------------------------------------------------------
Tue Nov 25 12:38:23 CET 2008 - lslezak@suse.cz

- reverted back the kernel-maxcpus change (bnc#444658)
- 2.17.52

-------------------------------------------------------------------
Tue Nov 18 19:10:22 CET 2008 - lslezak@suse.cz

- select kernel-maxcpus on x86_64 when there are more than 128
  processors (bnc#444658)
- register AcceptUnknownGpgKey callback (bnc#445664)
- 2.17.51

-------------------------------------------------------------------
Fri Nov 14 16:26:33 CET 2008 - sh@suse.de

- Consistent behaviour for Wizard::HideAbortButton() (bnc #444176)
  Still broken usability-wise, but now broken in a consistent way
- V 2.17.50 

-------------------------------------------------------------------
Wed Nov 12 18:28:46 CET 2008 - jdsn@suse.de

- revert change to disable x11 setup on Itanium(ia64) (bnc#439612)
- 2.17.49

-------------------------------------------------------------------
Fri Nov  7 17:37:50 CET 2008 - locilka@suse.cz

- Checking downloaded files signatures (WorkflowManager)
  (bnc #409927).
- 2.17.48

-------------------------------------------------------------------
Fri Nov  7 12:40:08 CET 2008 - lslezak@suse.cz

- added URL::HidePassword() and URL::HidePasswordToken() functions
  (bnc#441944)
- 2.17.47

-------------------------------------------------------------------
Thu Nov  6 18:45:38 CET 2008 - jdsn@suse.de

- disable x11 setup on Itanium/ia64 (bnc#439612) 
- 2.17.46

-------------------------------------------------------------------
Wed Nov 05 19:14:39 CET 2008 - aschnell@suse.de

- added Integer::Clamp (also used for #429908)
- 2.17.45

-------------------------------------------------------------------
Wed Nov 05 14:25:37 CET 2008 - aschnell@suse.de

- added Integer::Min and Integer::Max (needed for bnc #429908)
- 2.17.44

-------------------------------------------------------------------
Tue Nov  4 16:02:34 CET 2008 - mzugec@suse.cz

- UI::TimeoutUserInput() instead of UI::UserInput() for Hardware 
  Detection (bnc#429562)
- 2.17.43 

-------------------------------------------------------------------
Thu Oct 30 16:44:23 CET 2008 - lslezak@suse.cz

- added .sysconfig.services agent for reading/writing
  /etc/sysconfig/services file (bnc#440243)
- 2.17.42

-------------------------------------------------------------------
Mon Oct 27 13:00:20 CET 2008 - visnov@suse.cz

- SlideShow: check stage progress against overflow 
- 2.17.41

-------------------------------------------------------------------
Mon Oct 20 17:59:57 CEST 2008 - lslezak@suse.cz

- moved PackagesUI.ycp from yast2-packager, added
  RunPackageSelector() and RunPatternSelector() functions
  (bnc#435479)
- 2.17.40

-------------------------------------------------------------------
Mon Oct 20 12:33:54 CEST 2008 - kmachalkova@suse.cz

- bash ag_showexports moved from yast2-nfs-client package here 
  (bnc#257910) 

-------------------------------------------------------------------
Thu Oct 16 15:15:02 CEST 2008 - locilka@suse.cz

- Enhancing ProductControl to show internal steps names if debug
  mode is enabled (needed for WAGON);

-------------------------------------------------------------------
Wed Oct 15 14:59:02 CEST 2008 - locilka@suse.cz

- Removing SetFocus from Popup::AnyQuestion (bnc #435399).

-------------------------------------------------------------------
Mon Oct 13 12:53:12 CEST 2008 - lslezak@suse.cz

- fixed syntax error in media change callback (bnc#434721)
- 2.17.39

-------------------------------------------------------------------
Mon Oct 13 10:37:58 CEST 2008 - locilka@suse.cz

- Used Ricardo's patch for Popup dialog layout (bnc #433183).

-------------------------------------------------------------------
Wed Oct  8 09:33:20 CEST 2008 - lslezak@suse.cz

- display "Skip Autorefresh" button instead of "Abort" when an
  error occurs during autorefresh (bnc#427017)

-------------------------------------------------------------------
Tue Oct  7 17:48:31 CEST 2008 - lslezak@suse.cz

- fixed reference markers (%1) in a popup message (bnc#432518)
- 2.17.38

-------------------------------------------------------------------
Mon Oct  6 14:38:59 CEST 2008 - locilka@suse.cz

- Module PackagesProposal extended to handle also patterns
  (bnc #431580, bnc #431503)

-------------------------------------------------------------------
Mon Oct  6 13:23:09 CEST 2008 - visnov@suse.cz

- Added icon to hardware detection confirmation (bnc #431276)
- 2.17.37

-------------------------------------------------------------------
Fri Oct  3 00:26:13 CEST 2008 - locilka@suse.cz

- Fixed Makefiles by using [[:upper:]]*.ycp where needed.
- 2.17.36

-------------------------------------------------------------------
Thu Oct  2 22:15:31 CEST 2008 - locilka@suse.cz

- Added new PackagesProposal module which provides unified API for
  YaST modules in installation that want to select resolvables for
  installation (bnc #431580).

-------------------------------------------------------------------
Thu Oct  2 14:31:38 CEST 2008 - mzugec@suse.de

- Service  - log output in case of error 

-------------------------------------------------------------------
Thu Oct  2 11:31:35 CEST 2008 - kmachalkova@suse.cz

- Hostname.ycp: Improved FQDN lookup - read /etc/HOSTNAME and use 
  'linux.site' if all else fails (bnc#429792) 

-------------------------------------------------------------------
Wed Oct  1 17:07:00 CEST 2008 - visnov@suse.cz

- Show old action logs when rebuilding slideshow dialog (bnc #431261)

-------------------------------------------------------------------
Tue Sep 30 15:27:45 CEST 2008 - tgoettlicher@suse.de

- Fixed forgotten unregister from agent

-------------------------------------------------------------------
Mon Sep 29 16:52:39 CEST 2008 - visnov@suse.cz

- updated man page with exit codes
- save also zypp history in save_y2logs
- 2.17.35

-------------------------------------------------------------------
Fri Sep 29 14:55:50 CEST 2008 - tgoettlicher@suse.de

- Fixed bnc #418443: Yast modules windows have no title 
- 2.17.34

-------------------------------------------------------------------
Mon Sep 29 10:38:07 CEST 2008 - locilka@suse.cz

- Added possibility to restart YaST from any module by checking for
  /var/lib/YaST2/restart_yast (FATE #304118).
- 2.17.33

-------------------------------------------------------------------
Fri Sep 26 12:15:53 CEST 2008 - locilka@suse.cz

- Disabling firewall functions in Stage::initial (bnc #429861).
- 2.17.32

-------------------------------------------------------------------
Fri Sep 26 10:24:15 CEST 2008 - lslezak@suse.cz

- SlideShow.ycp - fixed division by zero when the installed
  packages are very small (bnc#429933)

-------------------------------------------------------------------
Thu Sep 25 17:20:38 CEST 2008 - jdsn@suse.de

- added new control center group: support (fate#303458)
- 2.17.31

-------------------------------------------------------------------
Thu Sep 25 15:03:02 CEST 2008 - lslezak@suse.cz

- reverted back the base product detection, fixed in pkg-bindings
  (bnc#413444)
- display the affected repository while importing a GPG key,
  updated GPG callbacks (bnc#370223)
- 2.17.30

-------------------------------------------------------------------
Thu Sep 25 13:30:01 CEST 2008 - locilka@suse.cz

- Fixed VNC handling in Firewall Proposal (bnc #427708).

-------------------------------------------------------------------
Tue Sep 23 11:37:32 CEST 2008 - locilka@suse.cz

- Fixed Popup::ErrorDetails (bnc #429068).
- 2.17.29

-------------------------------------------------------------------
Tue Sep 23 10:17:23 CEST 2008 - kmachalkova@suse.cz

- Added Service::Find function - return the first of the list of 
  services which is available (has init script)
  (needed for bnc#423026)
- 2.17.28

-------------------------------------------------------------------
Mon Sep 22 12:58:46 CEST 2008 - visnov@suse.cz

- don't initialize UI in SlideShow.ycp if not necessary (bnc#427345)

-------------------------------------------------------------------
Thu Sep 18 12:44:25 CEST 2008 - lslezak@suse.cz

- fixed base product detection (use /etc/products.d/baseproduct
  symlink) (bnc#413444)
- 2.17.27

-------------------------------------------------------------------
Wed Sep 17 18:51:08 CEST 2008 - locilka@suse.cz

- Handling new 'add_on_mode' key in product control file
  (bnc #427002).

-------------------------------------------------------------------
Wed Sep 17 16:14:08 CEST 2008 - locilka@suse.cz

- Fixed aborting the installation/upgrade (bnc #406401).

-------------------------------------------------------------------
Wed Sep 17 15:57:00 CEST 2008 - lslezak@suse.cz

- PackageCallbacks.ycp - fixed `ButtonBox definition (bnc#426965)

-------------------------------------------------------------------
Wed Sep 17 14:07:08 CEST 2008 - lslezak@suse.cz

- Progress.ycp - check whether widget `progress_replace_point
  exists (bnc#412453)
- display a link to Yast Bug Reporting Howto page in the "crash"
  dialog (bnc#421805)
- 2.17.26

-------------------------------------------------------------------
Tue Sep 16 17:22:42 CEST 2008 - lslezak@suse.cz

- added Service::EnabledServices() and .sysconfig.cron agent
  (access to /etc/sysconfig/cron file) (bnc#425864)
- 2.17.25

-------------------------------------------------------------------
Tue Sep 16 08:46:18 CEST 2008 - locilka@suse.cz

- Fixed ncurses menu (bnc #426507).
- 2.17.24

-------------------------------------------------------------------
Mon Sep 15 12:36:02 CEST 2008 - locilka@suse.cz

- Ignoring backslashes at ends of lines in SuSEfirewall
  configuration file (bnc #426000).
- Using one-record-perl-line style in SuSEfirewall for some
  variables to keep them human-readable (bnc #426000).

-------------------------------------------------------------------
Fri Sep 12 15:50:25 CEST 2008 - lslezak@suse.cz

- display a warning when a package installation or download error
  is ignored, suggest verification of the system (fate#303527)
- 2.17.23

-------------------------------------------------------------------
Thu Sep 11 15:35:45 CEST 2008 - jsrain@suse.cz

- require yast2-branding instead of yast2-theme (fate #301794)
- 2.17.22

-------------------------------------------------------------------
Thu Sep 11 07:55:19 CEST 2008 - jsrain@suse.cz

- merged texts from proofread

-------------------------------------------------------------------
Wed Sep 10 14:47:48 CEST 2008 - aschnell@suse.de

- allow whitespace at line-end in /etc/fstab (see bnc #401521)

-------------------------------------------------------------------
Wed Sep 10 07:24:35 CEST 2008 - lslezak@suse.cz

- fixed UI definition in MediaChange callback (incorrectly defined
  ButtonBox widget) (bnc#424349)
- 2.17.21

-------------------------------------------------------------------
Tue Sep  9 15:38:57 CEST 2008 - locilka@suse.cz

- .barexml SCR agent dropped (bnc #424263).

-------------------------------------------------------------------
Tue Sep  9 15:26:12 CEST 2008 - mzugec@suse.de

- fixed NetworkInterfaces::FreeDevice() function
- 2.17.20 

-------------------------------------------------------------------
Tue Sep  9 10:24:41 CEST 2008 - locilka@suse.cz

- Modules 'Slides' and 'SlideShow' moved here from packager.
- 2.17.19

-------------------------------------------------------------------
Mon Sep  8 10:02:12 CEST 2008 - mzugec@suse.cz

- fix for testsuite 

-------------------------------------------------------------------
Fri Sep  5 14:23:55 CEST 2008 - mzugec@suse.cz

- added support for InfiniBand network devices (fate#304870), 
  (fate#304115)
- 2.17.18 

-------------------------------------------------------------------
Thu Sep  4 17:48:02 CEST 2008 - locilka@suse.cz

- Adding question icon for ModuleLoading::Load (bnc #421002).
- Fixed Confirm module (bnc #423272).

-------------------------------------------------------------------
Thu Sep  4 14:31:14 CEST 2008 - locilka@suse.cz

- Fixing Popup YCP module to workaround a UI Syntax Error while
  using ButtonBox widget (bnc #422612).
- Checking UI::OpenDialog return value and closing the dialog only
  if successful (bnc #422612).
- 2.17.17

-------------------------------------------------------------------
Thu Sep  4 12:26:33 CEST 2008 - jsuchome@suse.cz

- InstExtensionImage.ycp: added function for unloading image;
  LoadExtension and UnLoadExtension have argument for progress text

-------------------------------------------------------------------
Thu Sep  4 10:37:53 CEST 2008 - locilka@suse.cz

- One more `ButtonBox in SignatureCheckDialogs (bnc #392171).

-------------------------------------------------------------------
Tue Sep  2 11:18:36 CEST 2008 - locilka@suse.cz

- Extended control file handling to accept 'execute' module
  parameter to be called instead of 'name'/inst_'name'
  (BNC #401319).
- 2.17.16

-------------------------------------------------------------------
Thu Aug 28 11:55:05 CEST 2008 - locilka@suse.cz

- Adapted Popup, Confirm, CWM, ALog, GPGWidgets, NetworkPopup,
  PackageCallbacks, SignatureCheckDialogs, FileChanges, Initrd,
  and ModuleLoading libraries to use new YButtonBox widget
  (FATE #303446).
- Adjusted RPM dependencies.
- 2.17.15

-------------------------------------------------------------------
Wed Aug 27 10:03:54 CEST 2008 - jsrain@suse.cz

- added configuration files changes tracking in SNV as preview

-------------------------------------------------------------------
Mon Aug 25 14:10:23 CEST 2008 - ug@suse.de

- post-patterns for autoyast added
- 2.17.14

-------------------------------------------------------------------
Fri Aug 22 10:18:51 CEST 2008 - jsrain@suse.cz

- remove 'usbhid' from blacklisted modules for initrd (bnc #398420)

-------------------------------------------------------------------
Wed Aug 20 12:46:23 CEST 2008 - ug@suse.de

- fixed the Linuxrc::SaveInstallInf function to copy the 
  install.inf
- 2.17.13

-------------------------------------------------------------------
Tue Aug 19 15:55:31 CEST 2008 - mvidner@suse.cz

- Use zenity or kdialog instead of xmessage if available, for
  accessibility (bnc#418032, bnc#343903).

-------------------------------------------------------------------
Mon Aug 18 13:05:54 CEST 2008 - jsrain@suse.cz

- fixed bash completion (bnc #417755)
- 2.17.12

-------------------------------------------------------------------
Tue Aug 12 17:44:57 CEST 2008 - mvidner@suse.cz

- /sbin/yast, network.scr: Fedora portability, thanks to Oracle.
- Added Distro, a module to distinguish between distributions,
  to facilitate porting YaST.

-------------------------------------------------------------------
Mon Aug 11 13:54:29 CEST 2008 - kmachalkova@suse.cz

- Hostname::Current.*: Do not split FQDN into pieces if it is of the 
  form of IP address (bnc#415109)
- CWMFirewallInterfaces: widget-exists check added
- 2.17.11

-------------------------------------------------------------------
Mon Aug 11 12:42:18 CEST 2008 - locilka@suse.cz

- Fixing PortAliases to recover from faulty data.

-------------------------------------------------------------------
Fri Aug  8 13:19:03 CEST 2008 - locilka@suse.cz

- Fixed the latest Progress patch to pass the testsuite.
- 2.17.10

-------------------------------------------------------------------
Fri Aug  8 10:28:38 CEST 2008 - jsuchome@suse.cz

- anyxml agent documentation added to anyxml.scr (bnc#405291) 

-------------------------------------------------------------------
Wed Aug  6 14:23:14 CEST 2008 - tgoettlicher@suse.de

- Fixed bnc #413516: HideBackButton() always hides back button
  in wizard

-------------------------------------------------------------------
Wed Aug  6 10:34:07 CEST 2008 - locilka@suse.cz

- Converting old built-in allowed services configuration in
  firewall to services defined by packages (bnc #399217).

-------------------------------------------------------------------
Wed Jul 30 11:53:35 CEST 2008 - lslezak@suse.cz

- PackageLock::Connect() - display more details about owner of the
  zypp lock (bnc#280537)

-------------------------------------------------------------------
Fri Jul 25 16:00:44 CEST 2008 - mzugec@suse.cz

- support for tunnel devices in NetworkInterfaces (FaTE#302184)
- 2.17.9

-------------------------------------------------------------------
Tue Jul 22 20:12:41 CEST 2008 - locilka@suse.cz

- Added new DnsServerAPI::GetReverseIPforIPv6 function.
- 2.17.8

-------------------------------------------------------------------
Thu Jul 17 12:25:25 CEST 2008 - jsuchome@suse.cz

- ag_anyxml: return every value as string (bnc#409491) 

-------------------------------------------------------------------
Wed Jul 16 18:41:13 CEST 2008 - locilka@suse.cz

- Support for conflicting services has been dropped from
  SuSEFirewall* modules (replaced by services defined by packages).

-------------------------------------------------------------------
Tue Jul 15 13:37:09 CEST 2008 - locilka@suse.cz

- Fixed Linuxrc::SaveInstallInf function to really copy the
  /etc/install.inf at the end of the installation.
- Fixed ycpdoc warnings for SuSEFirewall*.ycp (added/fixed docu.)

-------------------------------------------------------------------
Fri Jul 11 11:11:11 CEST 2008 - locilka@suse.cz

- Unified icons in Popup library using Icon library.
- Extended Icon library with 'question' icon.
- 2.17.7

-------------------------------------------------------------------
Thu Jul 10 19:02:22 CEST 2008 - mvidner@suse.cz

- CWMTab: Added a nesting stack (bnc#406138); added LastTab() so
  that some modules continue to work (bnc#134386).

-------------------------------------------------------------------
Wed Jul  9 15:22:52 CEST 2008 - locilka@suse.cz

- Making ProductControl::InitAutomaticConfiguration public to make
  it possible to call it directly from first stage installation
  worker (bnc #404122).

-------------------------------------------------------------------
Tue Jul  8 11:28:39 CEST 2008 - locilka@suse.cz

- By default, firewall packages are just checked whether they are
  installed. CWM Firewall Interfaces does not offer to install them
  (bnc #388773).
- 2.17.6

-------------------------------------------------------------------
Mon Jul  7 17:05:37 CEST 2008 - locilka@suse.cz

- Dropped deprecated functions from Wizard module:
  ReplaceNextButton, ReplaceBackButton, ReplaceAbortButton.
- Added more documentation (examples).

-------------------------------------------------------------------
Sun Jul  6 22:18:42 CEST 2008 - mzugec@suse.de

- possibility to disable FileChanges popup (bnc#383718)

-------------------------------------------------------------------
Tue Jul  1 17:43:02 CEST 2008 - mzugec@suse.de

- new function is NetworkService::Networkv6Running()
- rewrite IP/PREFIXLEN for aliases in NetworkInterfaces
- 2.17.5 

-------------------------------------------------------------------
Fri Jun 27 10:53:23 CEST 2008 - lslezak@suse.cz

- adapted to the new patch messages and patch scripts callbacks
  (bnc#401220)
- 2.17.4

-------------------------------------------------------------------
Thu Jun 19 11:05:22 CEST 2008 - aschnell@suse.de

- added Integer::RangeFrom, Integer::IsPowerOfTwo and Integer::Sum
- 2.17.3

-------------------------------------------------------------------
Wed Jun 18 12:42:14 CEST 2008 - mzugec@suse.de

- moved DnsServerAPI testsuites to yast2-dns-server
- 2.17.2

-------------------------------------------------------------------
Wed Jun 18 10:19:41 CEST 2008 - mzugec@suse.de

- use PREFIXLEN in NetworkInterfaces
- fixed testsuites (added IPv6 tests)
- 2.17.1

-------------------------------------------------------------------
Mon Jun 16 12:42:24 CEST 2008 - locilka@suse.cz

- Added "ellipsis" to the "Firewall Details" generic button
  (bnc #395433).

-------------------------------------------------------------------
Fri Jun 13 16:57:42 CEST 2008 - aschnell@suse.de

- added Integer.ycp module with Range function
- 2.17.0

-------------------------------------------------------------------
Fri Jun 13 15:02:15 CEST 2008 - locilka@suse.cz

- Opening fallback ports in case of SSH and / or VNC installation
  when firewall services (defined by packages) are not installed
  (bnc #398855).
- DnsServerAPI testsuites moved here from yast2-dns-server.
- Adjusted RPM dependencies (Conflicts: yast2-dns-server < 2.17.0).

-------------------------------------------------------------------
Wed Jun 11 12:01:02 CEST 2008 - locilka@suse.cz

- All SUSEFirewallServices were dropped, since now we only support
  services defined by packages.

-------------------------------------------------------------------
Mon Jun  9 16:52:24 CEST 2008 - mzugec@suse.cz

- DnsServerApi.pm moved from dns-server (bnc#392606)

-------------------------------------------------------------------
Fri Jun  6 17:27:09 CEST 2008 - mzugec@suse.cz

- installation onto nfs - STARTMODE='nfsroot' (bnc#397410)

-------------------------------------------------------------------
Fri Jun  6 12:50:02 CEST 2008 - locilka@suse.cz

- Fixed Progress stages layout, stage-mark has a reseved space now
  (bnc #395752).
- Using 'rpmqpack' in PackageSystem::PackageInstalled because it is
  a way faster than 'rpm' itself.

-------------------------------------------------------------------
Wed Jun  4 16:32:13 CEST 2008 - lslezak@suse.cz

- added PackageLock::Connect() - similar to PackageLock::Check()
  but [Abort] is always displayed and [Continue] is optional
  (bnc#293356)

-------------------------------------------------------------------
Tue Jun  3 16:49:06 CEST 2008 - locilka@suse.cz

- Always calling NetworkInterfaces::Read in SuSEFirewall::Read
  (bnc #396646)

-------------------------------------------------------------------
Fri May 23 12:23:25 CEST 2008 - jsrain@suse.cz

- adjusted button handling in CWM (bnc#392983)
- 2.16.71

-------------------------------------------------------------------
Thu May 22 15:53:55 CEST 2008 - lslezak@suse.cz

- Added Product::ReadProducts() to explicitly read products from
  the package manager (bnc#390738)
- 2.16.70

-------------------------------------------------------------------
Thu May 22 10:56:19 CEST 2008 - mzugec@suse.cz

- test if disk is network based in NetworkStorage (bnc#384420)
- 2.16.69

-------------------------------------------------------------------
Tue May 20 13:51:55 CEST 2008 - locilka@suse.cz

- Updated SuSEfirewall2 service-translations (generated from PDB).

-------------------------------------------------------------------
Fri May 16 16:40:22 CEST 2008 - jsrain@suse.cz

- added categories Settings and System into desktop file
  (bnc #382778)

-------------------------------------------------------------------
Fri May 16 16:27:19 CEST 2008 - sh@suse.de

- Fixed bnc #374704: Missing wizard icons
  Now providing a default icon until the YCP app sets one
- V 2.16.68

-------------------------------------------------------------------
Wed May 14 09:47:19 CEST 2008 - jsrain@suse.cz

- propagate the yast2 --gtk and --qt switches from control center
  to running individual modules (bnc #389714)
- 2.16.67

-------------------------------------------------------------------
Tue May 13 13:49:40 CEST 2008 - mzugec@suse.cz

- isDiskOnNetwork::NetworkStorage added test for nfs (bnc#384420)
- 2.16.66

-------------------------------------------------------------------
Tue May 13 12:41:55 CEST 2008 - lslezak@suse.cz

- PackageSystem::EnsureSourceInit() - do not display "No package
  source defined" when installing from liveCD (bnc#389688)
- 2.16.65

-------------------------------------------------------------------
Mon May 12 13:42:11 CEST 2008 - mvidner@suse.cz

- Report::{Long,}{Message,Warning,Error}: log the text before popping
  up a dialog so that eager bug reporters have the last message in the
  log (bnc#381594#c15).

-------------------------------------------------------------------
Fri May 09 12:19:58 CEST 2008 - aschnell@suse.de

- Fixed keyboard on PPC during installation (bnc #387567)
- 2.16.64

-------------------------------------------------------------------
Fri May  9 10:03:05 CEST 2008 - locilka@suse.cz

- Fixed TSIG key generation (bnc #387099).
- 2.16.63

-------------------------------------------------------------------
Wed May  7 09:52:21 CEST 2008 - lslezak@suse.cz

- Progress:: store the current values correctly when a nested
  progress is started

-------------------------------------------------------------------
Mon May  5 14:52:54 CEST 2008 - mvidner@suse.cz

- Pass client arguments as literal strings, not YCP values.
  It broke for "/tmp/windomain\theuser-tmpdir" (bnc#382883).
- Fixed the bnc#382216 fix for non-/usr prefix.
- 2.16.62

-------------------------------------------------------------------
Fri May  2 14:07:24 CEST 2008 - lslezak@suse.cz

- Mode::test(), PakageCallbacks - do not call UI:: functions in
  command line mode (do not initialize UI) (another fix for
  bnc#374259)
- 2.16.61

-------------------------------------------------------------------
Wed Apr 30 12:02:38 CEST 2008 - lslezak@suse.cz

- Product.ycp - properly set 'name' and 'short_name' (bnc#368104)

-------------------------------------------------------------------
Tue Apr 29 15:26:54 CEST 2008 - lslezak@suse.cz

- moved ag_content agent (.content_file path) from yast2-instserver
  package here so it can be shared by yast2-instserver and
  yast2-product-creator (bnc#339126)
- 2.16.60

-------------------------------------------------------------------
Mon Apr 28 15:35:47 CEST 2008 - lslezak@suse.cz

- Abort completete autorefresh when [Abort] is pressed after
  a download problem (bnc #382377)
- 2.16.59

-------------------------------------------------------------------
Fri Apr 25 11:18:24 CEST 2008 - lslezak@suse.cz

- do not use UI:: call while importing PackageCallbaks module
  (initializes UI even in command line mode) (bnc#374259)
- 2.16.58

-------------------------------------------------------------------
Thu Apr 24 09:55:15 CEST 2008 - jsuchome@suse.cz

- added missing anyxml.scr
- 2.16.57

-------------------------------------------------------------------
Wed Apr 23 14:59:43 CEST 2008 - locilka@suse.cz

- Fixing CWMFirewallInterfaces to appropriately handle interfaces
  in unprotected internal zone (bnc #382686).
- 2.16.56

-------------------------------------------------------------------
Wed Apr 23 13:27:18 CEST 2008 - mvidner@suse.cz

- Make the yast2 script work even with trailing slashes in $PATH
  (bnc#382216).

-------------------------------------------------------------------
Wed Apr 23 11:50:23 CEST 2008 - lslezak@suse.cz

- PackageSystem.ycp - do not initialize the package callbacks,
  they are already initialized in PackageCallbacks constructor
- Product.ycp - do not initialize the package manager, read the
  installed product from /etc/SuSE-relase file instead (bnc#380652)
- 2.16.55

-------------------------------------------------------------------
Tue Apr 22 15:15:59 CEST 2008 - jsrain@suse.cz

- rename MODLIST variable to YAST_MODLIST to prevent conflicts
  with zypper (bnc #382097)

-------------------------------------------------------------------
Mon Apr 21 12:20:01 CEST 2008 - jsrain@suse.cz

- fixed CWM testsuite
- 2.16.54

-------------------------------------------------------------------
Fri Apr 18 15:29:46 CEST 2008 - lslezak@suse.cz

- Kernel.ycp - check XEN detection result for nil, nil means XEN
  was not found

-------------------------------------------------------------------
Thu Apr 17 20:31:39 CEST 2008 - locilka@suse.cz

- Using `InputFiled instead of obsolete `TextEntry (in CWM).
- Adjusted CWM testsuite.
- 2.16.53

-------------------------------------------------------------------
Wed Apr 16 13:30:31 CEST 2008 - kmachalkova@suse.cz

- Wizard.ycp: Generic tree dialog introduced - left help panel
  might be removed, but menu tree must stay (FaTE #303291 related)

-------------------------------------------------------------------
Tue Apr 15 11:13:04 CEST 2008 - lslezak@suse.cz

- PackageCallbacks.ycp - added RegisterEmptyProgressCallbacks() and
  RestorePreviousProgressCallbacks() functions for disabling and
  restoring progress callbacks (bnc#377919)
- 2.16.52

-------------------------------------------------------------------
Mon Apr 14 16:42:44 CEST 2008 - sh@suse.de

- Open wizard dialogs with `opt(`wizardDialog) in Wizard.ycp
- V 2.16.51

-------------------------------------------------------------------
Mon Apr 14 14:16:55 CEST 2008 - lslezak@suse.cz

- Products.ycp - the target and the sources must be initialized
  and the solver must be run to obtain the list of installed
  products (bnc #368104)

-------------------------------------------------------------------
Mon Apr 14 11:44:17 CEST 2008 - locilka@suse.cz

- Enhanced firewall-services translations script to generate a bit
  more usefule output for translators.

-------------------------------------------------------------------
Mon Apr 14 08:49:05 CEST 2008 - jsrain@suse.cz

- regenerated yast2-services-translations (bnc #373969)
- 2.16.50

-------------------------------------------------------------------
Sun Apr 13 14:42:01 CEST 2008 - aschnell@suse.de

- refactoring and fixing LogView.ycp (bnc #371983)
- 2.16.49

-------------------------------------------------------------------
Fri Apr 11 18:38:02 CEST 2008 - locilka@suse.cz

- New Wizard::OpenOKDialog() (FATE #120373).

-------------------------------------------------------------------
Fri Apr 11 10:50:20 CEST 2008 - mvidner@suse.cz

- FileChanges::FileChangedFromPackage: fixed to actually consider the
  file parameter

-------------------------------------------------------------------
Thu Apr 10 13:55:25 CEST 2008 - kmachalkova@suse.cz

- Hostname.ycp: new functions for retrieving current FQDN, hostname
  and domain name (for FaTE #302863)
- 2.16.48

-------------------------------------------------------------------
Thu Apr 10 10:09:20 CEST 2008 - kmachalkova@suse.cz

- Progress.ycp: use UI::GetDisplay info only when it is really
  needed, not on global level (it instantiates UI and makes CLI
  deaf-dumb in ncurses which set terminal echo to off) (bnc #374259)

-------------------------------------------------------------------
Wed Apr  9 14:57:17 CEST 2008 - jsrain@suse.cz

- use only one 'tail' command in LogView if not using grep to
  filter a log in order to avoid buffering (bnc #371983)
- 2.16.47

-------------------------------------------------------------------
Wed Apr  9 10:33:04 CEST 2008 - locilka@suse.cz

- Added support for Samba Broadcast Reply (FATE #300970).
- Updated Firewall Services translations.
- Renamed SuSEfirewall2 SCR agent to help to make SCR lazy.

-------------------------------------------------------------------
Tue Apr  8 12:14:52 CEST 2008 - lslezak@suse.cz

- call Pkg::TargetInit() in PackageSystem::EnsureTargetInit()
  to load installed packages
- only PAE version of kernel-xen is shipped (kernel-xenpae is now
  kernel-xen)

-------------------------------------------------------------------
Fri Apr  4 15:16:13 CEST 2008 - locilka@suse.cz

- Added GetInstArgs::automatic_configuration for easier handling
  of the automatic configuration process.
- InstExtensionImage changed to use new 'extend' command
  (bnc #376870).
- Function AddXenSupport doesn't change FW_FORWARD_ALWAYS_INOUT_DEV
  anymore. The whole functionality is handled by SuSEfirewall2
  itself (bnc #375482).
- 2.16.46

-------------------------------------------------------------------
Fri Apr  4 14:54:19 CEST 2008 - jsrain@suse.cz

- avoid calling PackageCallbacksInit::InitPackageCallbacks () to
  prevent testsuites of other packages from failing
- 2.16.45

-------------------------------------------------------------------
Thu Apr  3 07:53:51 CEST 2008 - lslezak@suse.cz

- fixed build (missing in -M option in Makefile.am)
- 2.16.44

-------------------------------------------------------------------
Wed Apr  2 22:10:10 CET 2008 - mzugec@suse.de

- added type "password" into CWM
- 2.16.43

-------------------------------------------------------------------
Wed Apr  2 16:31:13 CEST 2008 - lslezak@suse.cz

- moved package callbacks implementation from yast2-packager
  to yast2 (to break cyclic dependency) (fate#302296)
- 2.16.42

-------------------------------------------------------------------
Wed Apr  2 16:21:09 CEST 2008 - locilka@suse.cz

- SCR Agent for managing /etc/ssh/sshd_config has been moved here
  from yast2-sshd.
- Adjusted RPM dependencies.
- 2.16.41

-------------------------------------------------------------------
Tue Apr 01 20:49:22 CEST 2008 - aschnell@suse.de

- let String::FormatSizeWithPrecision return "1 MB" instead of
  "1024 kB" and alike
- fixed String::FormatSizeWithPrecision to return a unit for small
  values

-------------------------------------------------------------------
Tue Apr  1 09:46:44 CEST 2008 - jsrain@suse.cz

- merged texts from proofread

-------------------------------------------------------------------
Mon Mar 31 15:55:25 CEST 2008 - mvidner@suse.cz

- Don't document a feature that is unclear and was never there
  (bnc#373187).

-------------------------------------------------------------------
Wed Mar 26 16:19:46 CET 2008 - jsuchome@suse.cz

- added new anyxml agent, now using perl-XML-Simple library
  (bnc #366867)
- 2.16.40

-------------------------------------------------------------------
Wed Mar 19 17:22:30 CET 2008 - locilka@suse.cz

- anyxml agent renamed to barexml (bnc #366867)
- 2.16.39

-------------------------------------------------------------------
Wed Mar 19 15:36:55 CET 2008 - jsrain@suse.cz

- fixed efika detection (bnc #369045)

-------------------------------------------------------------------
Tue Mar 18 13:22:01 CET 2008 - locilka@suse.cz

- Changed the default value for use-automatic-configuration in
  ProductControl module, now it's false (Also because of AutoYaST).
- Better logging.
- 2.16.38

-------------------------------------------------------------------
Mon Mar 17 14:50:16 CET 2008 - aschnell@suse.de

- added LogViewCore.ycp
- added WaitForEvent to Wizard.ycp
- 2.16.37

-------------------------------------------------------------------
Mon Mar 17 12:43:32 CET 2008 - jsrain@suse.cz

- added 'StartupNotify=true' to the desktop file (bnc #304964)

-------------------------------------------------------------------
Fri Mar 14 12:26:39 CET 2008 - locilka@suse.cz

- Several changes in ProductControl modules for automatic
  configuration and easies enabling and disabling modules.
- DisabledModules and DisabledProposals were made local and acces
  to them is available via functional API only. Both for
  (fate #303396).
- 2.16.36

-------------------------------------------------------------------
Fri Mar 14 11:29:13 CET 2008 - jsrain@suse.cz

- fixed textdomain

-------------------------------------------------------------------
Wed Mar 12 17:16:20 CET 2008 - locilka@suse.cz

- Adjusted ProductControl to evaluate `accept and `ok as if it was
  `next (bnc #369846).
- 2.16.35

-------------------------------------------------------------------
Tue Mar 11 16:14:30 CET 2008 - jsrain@suse.cz

- added infrastructure to detect configuration files changed not
  by YaST and warn users about such changes possibly getting lost
  (fate #303374)

-------------------------------------------------------------------
Tue Mar 11 13:00:07 CET 2008 - lslezak@suse.cz

- improved String::FormatRateMessage() (needed for bnc #168935)
- 2.16.34

-------------------------------------------------------------------
Wed Mar  5 17:37:15 CET 2008 - lslezak@suse.cz

- register Refresh callbacks (required for FATE #30962, bnc #231745)
- 2.16.33

-------------------------------------------------------------------
Wed Mar 05 16:39:25 CET 2008 - aschnell@suse.de

- set Qt style during installation

-------------------------------------------------------------------
Wed Mar  5 15:37:35 CET 2008 - locilka@suse.cz

- Do not try to change the Wizard widget if no such widget exists
  (ncurses) reuse the Back button instead (bnc #367213).
- 2.16.31

-------------------------------------------------------------------
Tue Mar  4 13:53:43 CET 2008 - locilka@suse.cz

- Replacing obsolete ag_background with new ag_process in Service
  YCP module.
- Adjusted RPM dependencies.

-------------------------------------------------------------------
Wed Feb 27 14:38:42 CET 2008 - coolo@suse.de

- new version
- V 2.16.30

-------------------------------------------------------------------
Fri Feb 22 15:34:10 CET 2008 - jsuchome@suse.cz

- added ProductControl::EnableModule, ProductControl::DisabledModule

-------------------------------------------------------------------
Thu Feb 21 18:09:33 CET 2008 - sh@suse.de

- Added new UI packages to Requires/BuildRequires in .spec file
- No more fullscreen for sw_single (coolo's wish)
- V 2.16.29

-------------------------------------------------------------------
Mon Feb 18 20:51:30 CET 2008 - coolo@suse.de

- fix build
- 2.16.28

-------------------------------------------------------------------
Mon Feb 18 17:10:17 CET 2008 - mzugec@suse.de

- NetworkService::NetworkRunningPopup() changed to confirmation

-------------------------------------------------------------------
Mon Feb 18 14:13:07 CET 2008 - lslezak@suse.cz

- URL::Parse() - parse "dir:///" correctly

-------------------------------------------------------------------
Fri Feb 15 13:53:34 CET 2008 - jsrain@suse.cz

- added variables to define whether installing from RPM packages
  or images

-------------------------------------------------------------------
Thu Feb 14 11:59:42 CET 2008 - mzugec@suse.de

- added Confirm::RunningNetwork() for bnc#360571
- 2.16.27

-------------------------------------------------------------------
Wed Feb 13 12:15:22 CET 2008 - jsrain@suse.cz

- Defined filename of file to force update instead of installation

-------------------------------------------------------------------
Fri Feb  8 10:40:25 CET 2008 - locilka@suse.cz

- Umounts performed by InstExtensionImage use -f -l -d (force,
  lazy, free the used loop device as well).

-------------------------------------------------------------------
Thu Feb  7 15:50:24 CET 2008 - locilka@suse.cz

- Module InstExtensionImage moved here from installation.
- Added possibility to disintegrate extensions integrated by
  InstExtensionImage module.
- 2.16.26

-------------------------------------------------------------------
Wed Feb  6 16:51:28 CET 2008 - locilka@suse.cz

- Restoring buttons in ProductControl after every single client
  call to prevent from breaking the installation workflow.

-------------------------------------------------------------------
Tue Feb  5 10:36:52 CET 2008 - kmachalkova@suse.cz

- Progress.ycp: Use the presence of progress bar widget to determine
  whether some progress is running (querying progress counter is not
  enough, previous modules might have failed to reset it correctly)

-------------------------------------------------------------------
Mon Feb  4 18:07:47 CET 2008 - mzugec@suse.de

- Confirm::RunningNetwork() moved to
  NetworkService::NetworkRunningPopup()

-------------------------------------------------------------------
Fri Feb  1 13:00:18 CET 2008 - locilka@suse.cz

- Added new functions into the URL module: MakeMapFromParams and
  MakeParamsFromMap.
- Fixed deprecated find() calls in URL module.
- 2.16.25

-------------------------------------------------------------------
Mon Jan 28 16:28:34 CET 2008 - locilka@suse.cz

- Adjusted SCR agent for SuSEfirewall2 sysconfig file. Values can
  use also single quotes, not only double-quotes (bnc#327565).

-------------------------------------------------------------------
Mon Jan 28 13:14:13 CET 2008 - locilka@suse.cz

- Removing useless Wizard() calls in ProductControl to minimize the
  Wizard redrawing.

-------------------------------------------------------------------
Mon Jan 28 13:00:19 CET 2008 - aschnell@suse.de

- support Qt and Gtk frontend in startup scripts
- 2.16.24

-------------------------------------------------------------------
Sun Jan 27 21:22:06 CET 2008 - coolo@suse.de

- fixing changelog

-------------------------------------------------------------------
Thu Jan 24 15:16:44 CET 2008 - mzugec@suse.cz

- replace deprecated NetworkDevices by NetworkInterfaces
- 2.16.23

-------------------------------------------------------------------
Thu Jan 24 10:09:37 CET 2008 - lslezak@suse.cz

- Fixed testing UI::WidgetExists() call result (it can return nil,
  it must be explicitly compared to true)
- Added pre-requires for fillup into .spec file (for filling up
  sysconfig.yast2 template)
- 2.16.23

-------------------------------------------------------------------
Tue Jan 22 13:25:44 CET 2008 - lslezak@suse.cz

- Progress::New() can be called recursively - a nested progress
  can run inside the main progress (part of bug #352007)
- added wizard/doc/examples/progress_*.ycp examples how to use
  this feature
- 2.16.22

-------------------------------------------------------------------
Mon Jan 21 14:49:30 CET 2008 - locilka@suse.cz

- Disabled HTTP and HTTPS services in list of hard-coded
  SuSEfirewall2 services (replaced with services defined by pkgs).
- Disabled also SSH, DHCP server/client, NIS client.
- Function GetFilenameFromServiceDefinedByPackage has been made
  global.
- Fixed SuSEFirewall testsuite and possibly conflicting services.

-------------------------------------------------------------------
Fri Jan 18 18:04:57 CET 2008 - kmachalkova@suse.cz

- Re-enabled threading in ncurses UI (bug #164999, FaTE #301899)

-------------------------------------------------------------------
Thu Jan 17 13:15:45 CET 2008 - lslezak@suse.cz

- use `BusyIndicator widget for `tick subprogress in Progress::
  (#351933)
- register AcceptWrongDigest AcceptUnknownDigest callbacks
- 2.16.21

-------------------------------------------------------------------
Fri Jan 11 14:11:16 CET 2008 - mzugec@suse.de

- remove ocurrences of deprecated NetworkInterfaces::device_name

-------------------------------------------------------------------
Tue Jan  8 17:20:27 CET 2008 - mzugec@suse.cz

- added NetworkInterfaces module (NetworkDevices will be deprecated)
- 2.16.20

-------------------------------------------------------------------
Tue Jan  8 13:06:46 CET 2008 - jsrain@suse.cz

- disable tab-completion after -i, --install, --remove and
  -- update (#341706)

-------------------------------------------------------------------
Tue Jan  8 11:40:54 CET 2008 - kmachalkova@suse.cz

- Fixed crash when running text-mode menu as non-root user (new
  libyui throws an exception if SelectionBox entry is nil)

-------------------------------------------------------------------
Tue Jan  8 10:42:05 CET 2008 - jsrain@suse.cz

- offer possibility to define UI via cmdline parameter (#348817)

-------------------------------------------------------------------
Fri Jan  4 10:47:10 CET 2008 - lslezak@suse.cz

- Progress:: do not replace the subprocess widget, try to reuse the
  existing widget if possible (avoids screen flickering) (#350584)
- 2.16.19

-------------------------------------------------------------------
Thu Dec 13 17:47:39 CET 2007 - mzugec@suse.de

- NetworkDevices::CleanCacheRead() to reset and re-read
.sysconfig.network.ifcfg* because of network proposal (#170558)
- NetworkDevices::GetDeviceTypes() - list of netcard devices for
this architecture
- NetworkDevices::GetDevTypeDescription() moved from network module
(routines/summary device_types, routines/complex device_names)
- 2.16.18

-------------------------------------------------------------------
Mon Dec 10 12:31:44 CET 2007 - locilka@suse.cz

- Adjusted RPM dependencies:
    * Conflicts yast2-country < 2.16.3 because of moving some files
      from that package here.
    * yast2-pkg-bindings >= 2.16.5 needed already in build-time.

-------------------------------------------------------------------
Fri Dec  7 13:34:11 CET 2007 - lslezak@suse.cz

- Progress:: - added support for subprogress
  (see Progress::Subprogress*() functions)
- InitPackageCallbacks() - register Process* callbacks
- 2.16.17

-------------------------------------------------------------------
Fri Dec  7 13:22:17 CET 2007 - jsuchome@suse.cz

- country.ycp and country_long.ycp moved here from yast2-country
  to remove a dependency on yast2-country by some packages

-------------------------------------------------------------------
Fri Dec  7 11:18:01 CET 2007 - jsrain@suse.cz

- fixed validation of CWM tab widget (#346751)

-------------------------------------------------------------------
Thu Dec  6 17:36:11 CET 2007 - mzugec@suse.cz

- added vlan into device types list

-------------------------------------------------------------------
Wed Dec  5 17:32:22 CET 2007 - sh@suse.de

- Dropped obsolete --noborder option for /sbin/yast2

-------------------------------------------------------------------
Mon Dec  3 16:43:50 CET 2007 - locilka@suse.cz

- Adjusted RPM dependencies: mod_UI in yast2-core.
- Updated Progress with icons to rather use Image-Dimm support
  if available.
- Added new Icon YCP module to provide basic acces to icon files.
- Popup::ConfirmAbort now uses Icons.
- 2.16.16

-------------------------------------------------------------------
Mon Dec  3 14:24:02 CET 2007 - ug@suse.de

- XMLToYCPString added to convert an XML string to
  YCP data

-------------------------------------------------------------------
Thu Nov 29 15:35:40 CET 2007 - locilka@suse.cz

- Progress module has been extended to show icons for stages.
  Function NewProgressIcons() just extends the New() function
  with list of images to be shown.

-------------------------------------------------------------------
Thu Nov 29 13:19:11 CET 2007 - mzugec@suse.cz

- for AY Confirm::Detection popup has timeout 10 seconds (#192181)
- 2.16.15

-------------------------------------------------------------------
Tue Nov 27 19:13:03 CET 2007 - sh@suse.de

- Require yast2-core >= 2.16.10 in .spec
- 2.16.14

-------------------------------------------------------------------
Tue Nov 27 16:48:57 CET 2007 - mvidner@suse.cz

- Wizard::ShowReleaseNotesButton id is string, not any.
- 2.16.13

-------------------------------------------------------------------
Tue Nov 27 13:47:41 CET 2007 - mvidner@suse.cz

- /sbin/yast2: Factored out the y2base loop. Exit it on failure (#343258).

-------------------------------------------------------------------
Fri Nov 23 16:21:28 CET 2007 - mzugec@suse.cz

- fixed URL module for "smb" type
- 2.16.12

-------------------------------------------------------------------
Thu Nov 22 17:45:45 CET 2007 - locilka@suse.cz

- Fixed URL.ycp documentation, added some examples.

-------------------------------------------------------------------
Wed Nov 21 15:36:03 CET 2007 - mzugec@suse.cz

- title-style capitalization of GetDeviceType() (#223873)

-------------------------------------------------------------------
Tue Nov 20 10:50:24 CET 2007 - locilka@suse.cz

- Added new Internet::ShutdownAllLocalDHCPClients function
  for killing dhcpcd (#308577).

-------------------------------------------------------------------
Mon Nov 19 17:58:09 CET 2007 - kmachalkova@suse.cz

- Initialize locale variables (UTF-8 or not) properly to prevent
  displaying garbled characters in console (#335246) (thanks, mfabian
  and werner)

-------------------------------------------------------------------
Fri Nov 16 11:03:43 CET 2007 - locilka@suse.cz

- SCR agent for any_XML has been moved from yast2-packager-2.16.5
  to yast2-2.16.11 (#332187).
- Adjusted RPM dependencies.
- 2.16.11

-------------------------------------------------------------------
Fri Nov  9 12:23:00 CET 2007 - jsrain@suse.cz

- added manpage for yast (#336004)
- initialize product name during live installation properly
  (#297609)
- changed labels of software confirmation popup to Install/Cancel,
  resp. Uninstall/Cancel (#215195)
- 2.16.10

-------------------------------------------------------------------
Wed Nov  7 20:59:53 CET 2007 - mzugec@suse.cz

- added new function ListDevicesExcept(string)
- 2.16.9

-------------------------------------------------------------------
Tue Nov  6 18:22:47 CET 2007 - locilka@suse.cz

- Added new YCP module AutoinstData (which holds all data shared
  between Autoinstallation and other YaST modules) to break cyclic
  dependencies.
- Adjusted RPM dependencies.
- 2.16.8

-------------------------------------------------------------------
Mon Nov  5 11:19:38 CET 2007 - locilka@suse.cz

- Dirinstall-related global data added to Installation YCP module.
- 2.16.7

-------------------------------------------------------------------
Fri Nov  2 14:27:14 CET 2007 - locilka@suse.cz

- YCP module Internet moved from yast2-network to yast2 to remove
  RPM dependencies.
- Adjusted RPM dependencies.
- Added some more texts for firewall services defined by packages.
- Some functions from Internet were moved to newly created
  InternetDevices because of dependency on Provirer module.
- 2.16.6

-------------------------------------------------------------------
Thu Nov  1 16:44:07 CET 2007 - locilka@suse.cz

- Update/backup-related variables were moved from  Update::* to
  Installation::update_* to remove RPM dependencies.
- 2.16.5

-------------------------------------------------------------------
Wed Oct 31 13:19:42 CET 2007 - locilka@suse.cz

- installedVersion and updateVersion moved from 'Update' to
  'Installation' YCP module to remove dependencies.
- 2.16.4

-------------------------------------------------------------------
Tue Oct 30 17:24:06 CET 2007 - locilka@suse.cz

- Modules Hotplug and HwStatus moved here from yast2-installation
  to remove yast2-storage dependency on yast2-installation.
- Adjusted RPM dependencies.
- 2.16.3

-------------------------------------------------------------------
Tue Oct 23 08:10:22 CEST 2007 - jsrain@suse.cz

- kernel-bigsmp renamed to kernel-pae
- 2.16.2

-------------------------------------------------------------------
Thu Oct 11 11:52:23 CEST 2007 - locilka@suse.cz

- New function FileUtils::MD5sum.
- Merging every single workflow only once, skipping duplicate
  additional workflows even if provided by a different file name
  (#332436).
- Merging control-file texts in WorkflowManager as well (#271608).

-------------------------------------------------------------------
Thu Oct  4 16:29:01 CEST 2007 - jsrain@suse.cz

- install bigsmp kernel regardless the memory size (Fate #159006)
- 2.16.1

-------------------------------------------------------------------
Wed Oct  3 09:39:45 CEST 2007 - mvidner@suse.cz

- Do not try to package COPYRIGHT.english, it is gone from
  devtools (#299144).
- 2.16.0

-------------------------------------------------------------------
Wed Sep 26 18:06:50 CEST 2007 - kmachalkova@suse.cz

- Text-mode control center: do not show groups containing no modules
  to the user (#309452)

-------------------------------------------------------------------
Wed Sep 12 11:24:50 CEST 2007 - jsrain@suse.cz

- reverted Fate #159006 (always using bigsmp kernel if PAE detected)
  (#309468)
- 2.15.58

-------------------------------------------------------------------
Tue Sep 11 10:23:08 CEST 2007 - varkoly@suse.de

- Fixed Provides list (#309420)

-------------------------------------------------------------------
Mon Sep 10 11:41:49 CEST 2007 - locilka@suse.cz

- Fixed agent for /content file to correctly identify the key and
  the value (#305495).
- 2.15.57

-------------------------------------------------------------------
Thu Sep  6 14:30:06 CEST 2007 - tgoettlicher@suse.de

- fixed mouse cursor for links (#304679)
- 2.15.56

-------------------------------------------------------------------
Wed Sep  5 12:48:58 CEST 2007 - jsrain@suse.cz

- handle missing /usr/bin/id properly (#307375)
- 2.15.55

-------------------------------------------------------------------
Mon Sep  3 14:25:19 CEST 2007 - mvidner@suse.cz

- Mail via AutoYaST: do not omit the colon separator in /etc/aliases;
  fixed warnings about undefined variables (#304190).
- 2.15.54

-------------------------------------------------------------------
Mon Sep  3 13:08:17 CEST 2007 - lslezak@suse.cz

- added fallback for "kernel-iseries64" - use "kernel-ppc64",
  when it's not available (#302246)
- properly check whether a kernel package is available (use package
  name instead of 'provides' capability), fixed check in 'repair'
  mode (#302246, #299683)
- added Package::PackageAvailable() and Package::PackageInstaled()
  functions to check whether a package is available or installed
  (they check package name in contrast to Package::IsAvailable()
  and Package::IsInstalled() which check 'provides' capability)
- 2.15.53

-------------------------------------------------------------------
Mon Sep  3 08:24:32 CEST 2007 - mvidner@suse.cz

- Use xmessage only if y2base fails. Don't use it for harmless
  warnings (#265263#c59).
- 2.15.52

-------------------------------------------------------------------
Fri Aug 31 10:34:10 CEST 2007 - locilka@suse.cz

- Fixing evaluation of unreadable cpuflags in Kernel.ycp (#303842).
- 2.15.51

-------------------------------------------------------------------
Thu Aug 30 11:25:02 CEST 2007 - jsrain@suse.cz

- removed the -s/--style option from manpage and help (#300362)

-------------------------------------------------------------------
Thu Aug 30 10:51:17 CEST 2007 - jsrain@suse.cz

- updated list of fallback kernels (no longer kernel-smp) (#304646)
- 2.15.50

-------------------------------------------------------------------
Thu Aug 30 10:23:29 CEST 2007 - jsrain@suse.cz

- updated list of modules not to add to initrd (#298726)
- 2.15.49

-------------------------------------------------------------------
Tue Aug 28 15:54:17 CEST 2007 - mzugec@suse.cz

- add filter and log for output of NetworkDevices::List() (#303858)

-------------------------------------------------------------------
Tue Aug 28 12:12:49 CEST 2007 - locilka@suse.cz

- Fixed SuSEFirewall to better handle erroneous data from
  NetworkDevices module (#303858).

-------------------------------------------------------------------
Mon Aug 27 11:59:50 CEST 2007 - sh@suse.de

- Fixed bug #304776: save_y2logs usage message

-------------------------------------------------------------------
Fri Aug 24 13:21:57 CEST 2007 - mzugec@suse.cz

- add "ath" into "netcard" macro in NetworkDevices (#288450)
- 2.15.48

-------------------------------------------------------------------
Sun Aug 12 12:13:36 CEST 2007 - coolo@suse.de

- avoid conflicts without version

-------------------------------------------------------------------
Fri Aug 10 13:56:42 CEST 2007 - locilka@suse.cz

- Preselect "Add Online Repositories Before Installation" check-box
  in the "Installation Mode" dialog (#299207).
- 2.15.47

-------------------------------------------------------------------
Fri Aug 10 12:28:27 CEST 2007 - jsrain@suse.cz

- conflict older versions of packages which files were moved here
  from (#294054)
- 2.15.46

-------------------------------------------------------------------
Fri Aug 10 11:10:34 CEST 2007 - locilka@suse.cz

- Updated firewall-related texts for services defined by packages.

-------------------------------------------------------------------
Thu Aug  2 14:54:01 CEST 2007 - lslezak@suse.cz

- register download callbacks (#292629)
- 2.15.45

-------------------------------------------------------------------
Mon Jul 30 13:08:04 CEST 2007 - jsrain@suse.cz

- install bigsmp kernel regardless the memory size (Fate #159006)
- 2.15.42

-------------------------------------------------------------------
Thu Jul 26 10:07:51 CEST 2007 - jsrain@suse.cz

- added Provides: yast2-devel to yast2-devel-doc
- 2.15.43

-------------------------------------------------------------------
Wed Jul 25 14:46:56 CEST 2007 - locilka@suse.cz

- Renamed yast2-devel to yast2-devel-doc (FATE #302461).
- 2.15.42

-------------------------------------------------------------------
Sun Jul 22 10:02:08 CEST 2007 - mzugec@suse.de

- don't use getcfg in IsConnected function
- 2.15.41

-------------------------------------------------------------------
Wed Jul 18 16:56:45 CEST 2007 - lslezak@suse.cz

- PackageCallbacksInit.ycp - register ProgressReport callbacks
- 2.15.40

-------------------------------------------------------------------
Thu Jul 12 15:01:28 CEST 2007 - jsrain@suse.cz

- disabled rpmlint checks for .desktop files in order to build
- 2.15.39

-------------------------------------------------------------------
Wed Jul  4 11:47:40 CEST 2007 - locilka@suse.cz

- Fixed initrd testsuite
- 2.15.38

-------------------------------------------------------------------
Mon Jul  2 15:16:20 CEST 2007 - locilka@suse.cz

- Fixed adding of firewall custom rules in case of empty
  destination port but source port set (#284998).

-------------------------------------------------------------------
Thu Jun 28 21:33:42 CEST 2007 - jsrain@suse.cz

- added mode for live CD installation
- several updates for live CD installation

-------------------------------------------------------------------
Thu Jun 21 17:35:48 CEST 2007 - adrian@suse.de

- fix changelog entry order

-------------------------------------------------------------------
Wed Jun 20 11:56:36 CEST 2007 - locilka@suse.cz

- Extending Installation module to provide persistent information
  in Instalaltion Mode dialog.

-------------------------------------------------------------------
Tue Jun 19 13:02:27 CEST 2007 - kmachalkova@suse.cz

- Respect user's choice and never unset LANG (yast2-funcs)
- Do not append .UTF-8 suffix to POSIX and C locale (/sbin/yast2)
  (#285178)
- 2.15.37

-------------------------------------------------------------------
Tue Jun 19 08:28:57 CEST 2007 - locilka@suse.cz

- Allowing to go back in the installation workflow even if the
  workflow has changed. The condition must be explicitly set in
  the control file.

-------------------------------------------------------------------
Mon Jun 18 17:13:55 CEST 2007 - jsrain@suse.cz

- check patch lenght before calling substring (#283146)

-------------------------------------------------------------------
Thu Jun 14 15:57:58 CEST 2007 - kmachalkova@suse.cz

- Enable setting color theme of ncurses UI (Y2NCURSES_COLOR_THEME
  variable added to sysconfig, exported by /sbin/yast2 if defined)
  (FaTE #301893))

-------------------------------------------------------------------
Tue Jun 12 18:05:51 CEST 2007 - mzugec@suse.cz

- fixed CheckDomain function - allow "." character at the end
of domain name (suse.cz.)
- 2.15.36

-------------------------------------------------------------------
Thu Jun  7 10:14:06 CEST 2007 - lslezak@suse.cz

- speed up PackageSystem::InstallKernel() - call rpm directly
  instead of starting the package manager
- display licenses in the command line mode properly,
  fixed prompt when removing packages (#270910)

-------------------------------------------------------------------
Tue Jun  5 21:22:50 CEST 2007 - locilka@suse.cz

- Extended PackageLock::Check function to allow to 'Retry' getting
  the package management lock (#280383).

-------------------------------------------------------------------
Fri Jun  1 09:51:24 CEST 2007 - mzugec@suse.cz

- add function NetworkService::isNetworkRunning()
- NetworkStorage moved here from yast2-network
- 2.15.35

-------------------------------------------------------------------
Wed May 30 13:48:27 CEST 2007 - sh@suse.de

- Fixed bug #278790: save_y2logs complains about missing RPM DB

-------------------------------------------------------------------
Tue May 29 15:53:15 CEST 2007 - lslezak@suse.cz

- updated metadata in the sysconfig file (#278612)

-------------------------------------------------------------------
Fri May 25 10:59:56 CEST 2007 - jsrain@suse.cz

- fixed spec file (removed duplicate .desktop files translations)
- removed translations from .desktop-files (#271209)
- 2.15.34

-------------------------------------------------------------------
Mon May 21 16:04:31 CEST 2007 - kmachalkova@suse.cz

- Do not show empty xmessage window if nothing is printed to stderr
  after yast module has exited (mvidner's patch for #265263)

-------------------------------------------------------------------
Mon May 21 13:39:58 CEST 2007 - jsrain@suse.cz

- fixed chrp board detection (PPC) (#273606)
- do not check UI mode when enabling the 'Use LDAP' widget in
  service dialog (#274649)

-------------------------------------------------------------------
Thu May 17 17:57:17 CEST 2007 - lslezak@suse.cz

- Fixed testsuite for String.ycp
- 2.15.33

-------------------------------------------------------------------
Thu May 17 17:08:57 CEST 2007 - kmachalkova@suse.cz

- Do not request link state of network devices from ethtool (ask
  sysfs instead) so that yast2 does not require ethtool (#256382)

-------------------------------------------------------------------
Wed May 16 11:52:52 CEST 2007 - locilka@suse.cz

- Added checking for allowed "ssh" TCP port into
  SuSEFirewallProposal module additionaly to "service:sshd"
  (related to #274761).

-------------------------------------------------------------------
Wed May  9 13:47:10 CEST 2007 - lslezak@suse.cz

- fixed units - use "kB" instead of "KB" in strings (#270935)

-------------------------------------------------------------------
Mon May  7 14:47:41 CEST 2007 - mvidner@suse.cz

- save_y2logs: do not query the RPM database if there is none, as
  in the inst-sys (#270321).

-------------------------------------------------------------------
Fri May  4 15:28:26 CEST 2007 - locilka@suse.cz

- Added new refresh-srv-def-by-pkgs-trans.sh script that creates
  a YCP file containing translations for services defined by
  packages (FATE #30068).
- Added yast2-services-translations.ycp file with translations,
  textdomain is "firewall-services".
- Changed SuSEFirewallProposal to use new definition of services
  instead the old one from SuSEFirewallServices.
- Fixed BuildRequires (yast2-perl-bindings) after moving
  Mail-related perl modules to yast2 package.
- 2.15.32

-------------------------------------------------------------------
Thu May  3 14:44:05 CEST 2007 - varkoly@suse.de

- Add new module file MailAlias.ycp (269867 - build cycle between
  yast2-users and yast2-mail)
- 2.15.31

-------------------------------------------------------------------
Thu May  3 14:20:41 CEST 2007 - locilka@suse.cz

- Present more information to the user when calling a YaST client
  fails (#267886).

-------------------------------------------------------------------
Thu Apr 19 16:30:05 CEST 2007 - mzugec@suse.cz

- added GetIP(device) function to get first+additional addresses (#264393)
- 2.15.30

-------------------------------------------------------------------
Thu Apr 19 11:09:13 CEST 2007 - jsrain@suse.cz

- fixed path to GNOME control center (#245970)

-------------------------------------------------------------------
Wed Apr 18 08:33:37 CEST 2007 - locilka@suse.cz

- FileUtils::CheckAndCreatePatch function has been fixed not to
  turn "/" into empty string (#203363).
- 2.15.29

-------------------------------------------------------------------
Fri Apr 13 16:36:09 CEST 2007 - locilka@suse.cz

- Added 'modified' flag into SuSEFirewallServices module. This
  makes SuSEFirewall module to restart SuSEfirewall2 in case of
  changed only SuSEFirewallServices settings.

-------------------------------------------------------------------
Thu Apr 12 14:05:24 CEST 2007 - locilka@suse.cz

- Added new SetNeededPortsAndProtocols() function into
  SuSEFirewallServices module. It allows to modify services defined
  by packages described in FATE #300687.
- 2.15.28

-------------------------------------------------------------------
Thu Apr 12 13:09:40 CEST 2007 - mvidner@suse.cz

- Detect Efika board type, handle it like Pegasos (#259827).
- Fixed /sbin/yast2 to pass on the return value of y2base and of the
  control center (#263412).
- Let /sbin/yast2 redirect its output to xmessage if appropriate
  (#211392).
- 2.15.27

-------------------------------------------------------------------
Wed Apr 11 10:14:42 CEST 2007 - lslezak@suse.cz

- properly detect PV/FV Xen machine (#255217)
- 2.15.26

-------------------------------------------------------------------
Fri Apr  6 15:34:36 CEST 2007 - locilka@suse.cz

- Adding new Installation::reboot_net_settings that will point to
  a file storing current nework services settings when rebooting
  a computer during installation (#258742).
- Adding comments for Installation::* variables
- 2.15.25

-------------------------------------------------------------------
Fri Apr  6 11:18:10 CEST 2007 - lslezak@suse.cz

- register Pkg::CallbackAuthentication() callback (#190609)
- 2.15.24

-------------------------------------------------------------------
Mon Apr  2 14:15:53 CEST 2007 - jsuchome@suse.cz

- fixed restarting after Patch CD update (#259825)
- 2.15.23

-------------------------------------------------------------------
Mon Apr  2 14:11:12 CEST 2007 - lslezak@suse.cz

- register new callbacks Pkg::CallbackSourceCreateInit/Destroy()
  and Pkg::CallbackSourceReportInit/Destroy() (#251726)

-------------------------------------------------------------------
Mon Apr  2 10:59:49 CEST 2007 - locilka@suse.cz

- Changed Firewall proposal to be unified with other network
  proposals, e.g., "Firewall is enabled (disable)" (#259778).

-------------------------------------------------------------------
Fri Mar 30 08:23:46 CEST 2007 - locilka@suse.cz

- SCR agent proc_meminfo.scr moved from yast2-storage to yast2

-------------------------------------------------------------------
Thu Mar 29 15:45:49 CEST 2007 - locilka@suse.cz

- Added new WorkflowManager testsuite
- Added some debugging functions into WorkflowManager
- Changed ProductControl for easier testing

-------------------------------------------------------------------
Wed Mar 28 17:09:39 CEST 2007 - locilka@suse.cz

- Some testsuites have been moved from yast2-packager to yast2
- 2.15.22

-------------------------------------------------------------------
Wed Mar 28 15:59:03 CEST 2007 - locilka@suse.cz

- A new YCP module WorkflowManager has been created in order to
  unifys Add-On and Patterns in their possibility to influence the
  installation and configuration workflow (FATE #129).
- 2.15.21

-------------------------------------------------------------------
Fri Mar 23 12:47:17 CET 2007 - jsrain@suse.cz

- use Qt control center instead of Gtk and vice versa if the preffered
  one doesn't exist, fixed path to Gtk control center (#255745)
- fixed focus switching when changing dialogs in tree dialog (#239775)

-------------------------------------------------------------------
Wed Mar 21 16:12:54 CET 2007 - locilka@suse.cz

- Using SuSEFirewall::SuSEFirewallIsInstalled also internally in
  some SuSEFirewall functions.

-------------------------------------------------------------------
Wed Mar 21 07:50:59 CET 2007 - lslezak@suse.cz

- added hwinfo/classnames.ycp (from yast2-tune) (#253486)
- 2.15.20

-------------------------------------------------------------------
Mon Mar 19 16:37:40 CET 2007 - jsrain@suse.cz

- fixed selecting proper dialog in DialogTree in case of widget
  validation failed (#253488)

-------------------------------------------------------------------
Tue Mar 13 10:07:05 CET 2007 - jsrain@suse.cz

- added yast2-perl-bindings to Requires (#253514)

-------------------------------------------------------------------
Mon Mar 12 11:54:18 CET 2007 - mzugec@suse.cz

- sysconfig/network: use IPADDR/PREFIXLEN as default instead of NETMASK (#231997)
- 2.15.19

-------------------------------------------------------------------
Mon Mar 12 08:42:07 CET 2007 - locilka@suse.cz

- Modules 'Product' and 'Installation' (installation settings) were
  moved from 'yast2-installation' to 'yast2' to minimize
  cross-package dependencies.
- Adjusted package-conflicts.
- 2.15.18

-------------------------------------------------------------------
Fri Mar  9 08:57:01 CET 2007 - locilka@suse.cz

- Changing 'xenbr0' in SuSEfirewall2's FW_FORWARD_ALWAYS_INOUT_DEV
  to 'xenbr+' to match all XEN bridges. XEN bridge name is newly
  dependent on network interface number (#233934).

-------------------------------------------------------------------
Thu Mar  8 18:21:35 CET 2007 - jsuchome@suse.cz

- added SLPAPI.pm, Perl API for SLP agent (#238680)
- 2.15.17

-------------------------------------------------------------------
Thu Mar  8 16:57:17 CET 2007 - locilka@suse.cz

- Module GetInstArgs moved from yast2-installation to yast2, many
  clients required yast2-installation only because of this module.
- Added documentation of functions into that module.

-------------------------------------------------------------------
Thu Mar  8 16:30:09 CET 2007 - jsrain@suse.cz

- added xinetd support to the CWM service start widget

-------------------------------------------------------------------
Wed Mar  7 13:26:03 CET 2007 - jsrain@suse.cz

- build correctly URL in case of multiple leading slashes in the
  path (#179623)

-------------------------------------------------------------------
Tue Mar  6 22:25:24 CET 2007 - locilka@suse.cz

- Adding more documentation into the FileUtils module (examples).

-------------------------------------------------------------------
Tue Mar  6 13:49:56 CET 2007 - locilka@suse.cz

- When updating the SuSEfirewall2 network interfaces, consider that
  interfaces needn't be assigned to zones only by SuSEFirewall but
  also by network modules. Do not change assignments which have
  been made already.

-------------------------------------------------------------------
Mon Mar  5 10:57:48 CET 2007 - locilka@suse.cz

- fixed SuSEFirewall testsuite
- 2.15.16

-------------------------------------------------------------------
Mon Mar  5 10:42:34 CET 2007 - jsrain@suse.cz

- fixed testsuite

-------------------------------------------------------------------
Fri Mar  2 08:54:41 CET 2007 - lslezak@suse.cz

- install Xen paravirtual drivers (xen-kmp-* package) if running in
  a fully virtualized guest (#241564)
- register new yast agents when a patch or a package has been
  installed (#250179)
- 2.15.15

-------------------------------------------------------------------
Thu Mar  1 17:58:14 CET 2007 - kmachalkova@suse.cz

- Added checking for root user into ncurses menu. If the user is not
  root, show notify popup and list only the modules that do not need
  root privileges (#246015)

-------------------------------------------------------------------
Thu Mar  1 16:43:01 CET 2007 - jsuchome@suse.cz

- Added command line help text describing format of the [string]
  type options (#248201)

-------------------------------------------------------------------
Wed Feb 28 15:20:00 CET 2007 - locilka@suse.cz

- Making yast2.rpm independent on SuSEfirewall2. The package is
  checked and installed in SuSEFirewall::Read() function. If user
  decides not to install it, Firewall functionality is disabled.
  Installing the SuSEfirewall2 package is possible only on the
  running system (#245506).
- Checking for firewall definitions installed during one YaST run.
  This check is forced when something tries to use unknown service
  definition.
- Disabling possibility to configure firewall in Installation in
  Network proposal when SuSEfirewall2 package is not installed.
- Changing directory of service definitions to
  /etc/sysconfig/SuSEfirewall2.d/services (bugzilla #247352
  comment #13).

-------------------------------------------------------------------
Wed Feb 28 11:26:14 CET 2007 - lslezak@suse.cz

- ProductControl::Run() - return `abort also in the firstboot
  stage (#247552)
- 2.15.14

-------------------------------------------------------------------
Tue Feb 27 12:47:36 CET 2007 - locilka@suse.cz

- Added and fixed support for Firewall Custom Rules (FATE #100068,
  FATE #120042).
- 2.15.13

-------------------------------------------------------------------
Fri Feb 23 11:30:05 CET 2007 - lslezak@suse.cz

- error handling in Package::Available*() - return nil if no
  installation source is available (#225484)
- 2.15.12

-------------------------------------------------------------------
Mon Feb 19 14:04:18 CET 2007 - lslezak@suse.cz

- NetworkPopup - fixed NFS browsing (the same problem was
  in #71064), display scan results in a simple popup
- 2.15.11

-------------------------------------------------------------------
Fri Feb 16 12:50:35 CET 2007 - lslezak@suse.cz

- added String::FormatFilename() and URL::FormatUrl() - functions
  for removing the middle part of an URL/file name (#221163)
- 2.15.10

-------------------------------------------------------------------
Thu Feb 15 09:24:32 CET 2007 - aosthof@suse.de

- Fixed ComputePackage() in library/system/src/Kernel.ycp to be
  able to check provided kernel packages in installed system

-------------------------------------------------------------------
Thu Feb 15 07:31:47 CET 2007 - lslezak@suse.cz

- register ScanDB callbacks (#219953)
- String.ycp - functions for formatting dowload rate string
  (required for #168935)
- /sbin/yast2 - added control center switching, configurable via
  sysconfig (fate #301082) (mmeeks)
- 2.15.9

-------------------------------------------------------------------
Tue Feb 13 17:17:43 CET 2007 - mvidner@suse.cz

- ModulesConf::RunDepmod: do it also on s390 (#192120).

-------------------------------------------------------------------
Mon Feb 12 13:08:46 CET 2007 - lslezak@suse.cz

- register TrustGpgKey() callback handler (#242087, #240771)
- 2.15.8

-------------------------------------------------------------------
Mon Feb 12 11:00:53 CET 2007 - jsrain@suse.cz

- added control center switching, configurable via sysconfig
  (fate #301082) (mmeeks)

-------------------------------------------------------------------
Fri Feb  9 14:55:20 CET 2007 - mvidner@suse.cz

- Set Mode::testMode () == "testsuite" automatically when running with
  yast2-testsuite (#243624).
- Adjusted SuSEFirewall testsuite to match the current
  Mode::testMode () implementation
- 2.15.7

-------------------------------------------------------------------
Fri Feb  9 13:14:43 CET 2007 - locilka@suse.cz

- Using SCR::UnregisterAgent() instead of SCR::UnmountAgent in
  SetDesktopIcon() in Wizard.ycp (#244046).

-------------------------------------------------------------------
Thu Feb  8 16:46:18 CET 2007 - locilka@suse.cz

- Tuning firewall services defined by packages (FATE #300687).
- Added a lot of documentation and examples and comments into the
  SuSEFirewall YCP module.
- 2.15.6

-------------------------------------------------------------------
Thu Feb  8 11:06:41 CET 2007 - kmachalkova@suse.cz

- Use UI::RunInTerminal in menu.ycp for text-mode only. In all other
  cases run appropriate module in Qt(Gtk)
- 2.15.5

-------------------------------------------------------------------
Wed Feb  7 16:15:41 CET 2007 - locilka@suse.cz

- Added support for firewall services defined by packages
  (FATE #300687).
- Adjusted SuSEFirewall testsuite.

-------------------------------------------------------------------
Mon Jan 29 16:10:53 CET 2007 - mzugec@suse.de

- Internet connection test fails on s390 (#238246)
- 2.15.4

-------------------------------------------------------------------
Tue Jan 23 10:03:01 CET 2007 - jsrain@suse.cz

- use --whatprovides when quering for an installed package (#76181)

-------------------------------------------------------------------
Mon Jan 22 17:53:17 CET 2007 - mzugec@suse.cz

- 2.15.3
- #237353 - use cache to avoid multiple confirmations for the same purpose

-------------------------------------------------------------------
Fri Jan 19 10:16:05 CET 2007 - jsuchome@suse.cz

- added new API to Popup: MessageDetails, WarningDetails, ErrorDetails,
  NotifyDetails (popup with text and Details button for extra info)

-------------------------------------------------------------------
Fri Jan 19 09:09:33 CET 2007 - locilka@suse.cz

- Added two new remarkable functions GetFirewallKernelModules and
  SetFirewallKernelModules into the SuSEFirewall module. They will
  allow to open FTP service in SuSEfirewall2.
- Adjusted testsuite on Firewall

-------------------------------------------------------------------
Thu Jan 18 15:16:45 CET 2007 - kmachalkova@suse.cz

- Avoid displaying empty strings in NetworkPopup (#220813, #223498)

-------------------------------------------------------------------
Tue Jan  9 11:23:04 CET 2007 - mzugec@suse.cz

- add bond device

-------------------------------------------------------------------
Mon Jan  8 18:09:00 CET 2007 - locilka@suse.cz

- Fixed handling Y2_GEOMETRY="-geometry XxY[+OffsX+OffsY]" and
  "--geometry XxY[+OffsX+OffsY]" in /sbin/yast2 call (#232568).

-------------------------------------------------------------------
Fri Jan  5 13:20:26 CET 2007 - lslezak@suse.cz

- gpg library: fixed export of a key, export key in ASCII or
  binary format, added passphrase widget/popup, API documentation,
  example code
- 2.15.2

-------------------------------------------------------------------
Thu Jan  4 15:45:00 CET 2007 - locilka@suse.cz

- Changed y2error() to y2warning() when using default value is
  Misc::SysconfigRead() (#231744).

-------------------------------------------------------------------
Thu Dec 21 10:19:00 CET 2006 - lslezak@suse.cz

- added a gpg library - a wrapper for gpg binary (GPG.ycp),
  CWM widgets (GPGWidgets.ycp)  (initial version)

-------------------------------------------------------------------
Thu Dec 14 15:06:25 CET 2006 - lslezak@suse.cz

- added Label::SkipButton() (#228370)

-------------------------------------------------------------------
Wed Dec 13 09:11:24 CET 2006 - lslezak@suse.cz

- URL.ycp: fixed url building and checking in Estonian locale
  (use [[:alpha:]] instead of [a-z] in regexps) (#227256)
- 2.15.1

-------------------------------------------------------------------
Thu Dec  7 15:30:30 CET 2006 - lslezak@suse.cz

- menu.ycp: `restart_menu is not needed anymore (#148683)

-------------------------------------------------------------------
Tue Dec  5 11:20:10 CET 2006 - kmachalkova@suse.cz

- Adapt ncurses menu.ycp for running yast modules as separate
  processes (#148683, #221254, #222547)
- Do not change LANG and LC_CTYPE when stdin does not support
  utf8 (testutf8 returns 0) (partly #179989)
- 2.15.0

-------------------------------------------------------------------
Tue Nov 28 09:04:31 CET 2006 - jsrain@suse.cz

- fixed board detection on PPC (#223872)
- 2.14.15

-------------------------------------------------------------------
Tue Nov 21 11:16:27 CET 2006 - mvidner@suse.cz

- Implemented yast2 --remove and yast2 --update (#222757).
  (It needs yast2-packager-2.14.8 to work.)
- 2.14.14

-------------------------------------------------------------------
Tue Nov 14 10:49:04 CET 2006 - kmachalkova@suse.cz

- Better selection of fastest available network device (checking
  for cable connection and status for NICs) (#214897)
- 2.14.13

-------------------------------------------------------------------
Mon Nov 13 17:26:19 CET 2006 - locilka@suse.cz

- Tuning the previous change not to use .target.tmpdir but using
  "/var/lib/YaST2" instead.
- 2.14.12

-------------------------------------------------------------------
Mon Nov 13 14:27:39 CET 2006 - locilka@suse.cz

- Calling /sbin/SuSEfirewall2 (start|stop) instead of
  Service::Start()/Service::Stop() for SuSEfirewall2_(init && setup)
  (#215416).
- Extended testsuite of SuSEFirewall module.
- 2.14.11

-------------------------------------------------------------------
Wed Nov  8 09:44:03 CET 2006 - mvidner@suse.cz

- Resubmitting to fix the build.
- 2.14.10

-------------------------------------------------------------------
Mon Nov  6 15:20:34 CET 2006 - mzugec@suse.cz

- #177560 - fixed corrupting sysconfig files after setting locale to et_EE
- set value to boolean if contains "yes" or "no"
- 2.14.9

-------------------------------------------------------------------
Fri Nov  3 15:37:06 CET 2006 - locilka@suse.cz

- Fixed handling of missign SuSE-release files (partly #217013).

-------------------------------------------------------------------
Fri Nov  3 10:58:21 CET 2006 - mvidner@suse.cz

- Manual page: documented the command line interface (jfriedl).

-------------------------------------------------------------------
Mon Oct 30 09:29:21 CET 2006 - locilka@suse.cz

- Stopping/Starting and/or Enabling/Disabling all SuSEfirewall2
  services even if one of them fails. Partly preventing from not
  writing the new status of services (bugzilla #215416).
- Restarting firewall in SuSEFirewall::ActivateConfiguration() even
  if the configuration is not changed but there are some RPC
  services in the configuration (bugzilla #186186).
- 2.14.8

-------------------------------------------------------------------
Wed Oct 25 11:13:38 CEST 2006 - locilka@suse.cz

- Writing the client's return value to the log (ProductControl)
  for easier debugging (#214886).

-------------------------------------------------------------------
Tue Oct 24 15:50:54 CEST 2006 - lslezak@suse.cz

- .etc.policykit agent - added documentation
- fixed script callback registration

-------------------------------------------------------------------
Tue Oct 24 09:44:20 CEST 2006 - jsrain@suse.cz

- lazy initialization of list of YaST modules for bash completion
  (#212928)

-------------------------------------------------------------------
Mon Oct 23 17:14:04 CEST 2006 - lslezak@suse.cz

- added .etc.policykit agent (reads/writes
  /etc/PolicyKit/privilege.d/*.privilege files), used for
  handling powermanagement permissions (fate #301180, bug #214272)
- 2.14.7

-------------------------------------------------------------------
Wed Oct 18 15:12:08 CEST 2006 - locilka@suse.cz

- Returning `abort from ProductControl::Run in case of Abort button
  pressed during the second stage installation (FATE #300422).
- 2.14.6

-------------------------------------------------------------------
Wed Oct 18 13:47:50 CEST 2006 - kmachalkova@suse.cz

- NetworkDevices: return device type (e.g. netcard, modem,..) in
  human readable form
- NetworkPopup: display more information (besides device id also
  type, name and IP address)
- Moved NetworkPopup.ycp from library/wizard to library/network
- 2.14.5

-------------------------------------------------------------------
Mon Oct 16 16:34:58 CEST 2006 - lslezak@suse.cz

- register script callbacks (feature #100233)
- 2.14.4

-------------------------------------------------------------------
Mon Oct 16 11:23:48 CEST 2006 - mvidner@suse.cz

- /sbin/yast2: make ldd "not found" messages visible so that there is
  a hint about why a UI plugin is not working (#211392).

-------------------------------------------------------------------
Tue Oct 10 18:02:17 CEST 2006 - mvidner@suse.cz

- It is now configurable whether to use Qt or GTK GUI,
  see "man yast2" (F#301083).
- 2.14.3

-------------------------------------------------------------------
Tue Oct  3 12:38:46 CEST 2006 - jsrain@suse.cz

- reverted bigsmp kernel usage
- 2.14.2

-------------------------------------------------------------------
Mon Oct  2 16:38:20 CEST 2006 - jsrain@suse.cz

- merged texts from proofread
- install bigsmp kernel regardless the memory size
- 2.14.1

-------------------------------------------------------------------
Wed Sep 27 11:02:10 CEST 2006 - jsrain@suse.cz

- merged 10.2-only patches to SVN repository
- fixed Cell detection (#206539)
- 2.14.0

-------------------------------------------------------------------
Mon Sep 18 16:35:26 CEST 2006 - lslezak@suse.cz

- use the new source callbacks (feature #1466),
  require yast2-pkg-bindigs >= 2.13.95
- 2.13.81

-------------------------------------------------------------------
Fri Sep 15 10:02:49 CEST 2006 - mvidner@suse.cz

- Refactored Progress.ycp (but reverted the interface change).
- 2.13.80

-------------------------------------------------------------------
Wed Aug 30 16:31:11 CEST 2006 - sh@suse.de

- Added output of "rpm -qa" to save_y2logs
  upon request at all-hands meeting 2006-08-29
- 2.13.79

-------------------------------------------------------------------
Wed Aug 30 15:23:33 CEST 2006 - locilka@suse.cz

- DnsServerPunycode module moved from yast2-dns-server to yast2
  as Punycode module.
- 2.13.78

-------------------------------------------------------------------
Wed Aug 23 16:27:16 CEST 2006 - jsrain@suse.cz

- added release-specific Xvnc parameters
- 2.13.77

-------------------------------------------------------------------
Wed Aug 23 09:59:40 CEST 2006 - jsrain@suse.cz

- kernel-smp package is dropped for 10.2
- simplified kernel package detection for PPC for 10.2 (#195049)
- 2.13.76

-------------------------------------------------------------------
Tue Aug 22 19:24:18 CEST 2006 - mvidner@suse.cz

- CWM::ShowAndRun: documented disable_buttons.

-------------------------------------------------------------------
Thu Aug 17 16:40:58 CEST 2006 - jsrain@suse.cz

- initialize patch/delta RPM callbacks
- 2.13.75

-------------------------------------------------------------------
Thu Aug 10 15:25:59 CEST 2006 - locilka@suse.cz

- Moved (x)inetd agent from yast2-inetd to yast2
- 2.13.74

-------------------------------------------------------------------
Wed Aug  9 15:37:45 CEST 2006 - jsrain@suse.cz

- fixed recognizing pegasos, cell and maple boot requirements (PPC)
  (#192957)

-------------------------------------------------------------------
Wed Aug  9 14:19:23 CEST 2006 - kmachalkova@suse.cz

- Added new Address::CheckMAC() and Address::ValidMAC() functions.
- 2.13.73

-------------------------------------------------------------------
Mon Aug  7 11:07:31 CEST 2006 - locilka@suse.cz

- Added new IP::IPv4ToBits() and IP::BitsToIPv4() functions.

-------------------------------------------------------------------
Fri Aug  4 16:21:43 CEST 2006 - jsrain@suse.cz

- added mode X-version-specific paths
- 2.13.72

-------------------------------------------------------------------
Thu Aug  3 14:51:46 CEST 2006 - mvidner@suse.cz

- Start-up speed-up: don't read all desktop files to find our icon.
  Thanks to Michael Meeks for profiling.
- 2.13.71

-------------------------------------------------------------------
Wed Aug  2 16:00:12 CEST 2006 - jsrain@suse.cz

- Added more X-version-specific paths
- 2.13.70

-------------------------------------------------------------------
Wed Aug  2 10:08:50 CEST 2006 - locilka@suse.cz

- Added new module SuSEFirewallExpertRules managing expert ACCEPT
  rules of SuSEfirewall2.
- Port-ranges-related functionality in SuSEFirewall module moved
  to new module PortRanges.

-------------------------------------------------------------------
Tue Aug  1 16:10:01 CEST 2006 - jsrain@suse.cz

- Added module and data file specifying X11 paths

-------------------------------------------------------------------
Wed Jul 26 11:40:32 CEST 2006 - locilka@suse.cz

- Added new FileUtils::CheckAndCreatePath function that checks the
  current system for path existency and offers its creation if it
  doesn't exist.
- 2.13.69

-------------------------------------------------------------------
Tue Jul 25 15:50:15 CEST 2006 - jsrain@suse.cz

- fixed error popup if log of mkinitrd could not be run (#156762)
- prevent from crash in DialogTree.ycp (#191237)

-------------------------------------------------------------------
Mon Jul 24 09:42:55 CEST 2006 - locilka@suse.cz

- Fixed handling of multiline entries in the SuSEfirewall2
  sysconfig file. Newline characters were removed when joining
  multiline entries together. By now, .sysconfig.SuSEfirewall2
  returns values as it reads them, newlines are replaced with
  spaces in SuSEFirewall::Read() (#194419).

-------------------------------------------------------------------
Tue Jul 18 16:02:46 CEST 2006 - jsrain@suse.cz

- fixed handling of translated strings in control file (eg.
  congratulate string)
- 2.13.68

-------------------------------------------------------------------
Tue Jul 18 10:24:24 CEST 2006 - locilka@suse.cz

- Fixed proposal to reflect the current status better. Network
  interfaces might be assigned to the zone with 'any' in 'EXT'.
  If there are no network interfaces but SSH port is open, proposal
  informs about it (#154401).
- If there are only dial-up interfaces, SSH port can be also
  enabled and correctly informs about the current state.

-------------------------------------------------------------------
Sun Jul 16 08:54:55 CEST 2006 - olh@suse.de

- introduce a Linuxrc::display_ip and use it instead of Arch::s390
- 2.13.67

-------------------------------------------------------------------
Fri Jul 14 17:09:02 CEST 2006 - locilka@suse.cz

- Added better checking for wrong port-ranges. Invalid ones are
  stored in the configuration but ignored for firewall functions,
  such as joining port ranges.
- Joining ranges is possible only for TCP and UDP because other
  protocols don't support port ranges.
- Removing notes about NetworkManager from the SuSEFirewall
  documentation because it isn't needed to mention it there.
- 2.13.66

-------------------------------------------------------------------
Sat Jun 24 22:23:08 CEST 2006 - locilka@suse.cz

- Adding special Xen interface "xenbr0" into the
  FW_FORWARD_ALWAYS_INOUT_DEV variable in the Network Proposal in
  case of "kernel-xenpae" package installed (#154133) (Similar to
  change in 2.13.43).
- 2.13.65

-------------------------------------------------------------------
Tue Jun 13 13:27:35 CEST 2006 - jsrain@suse.cz

- fixed encoding/decoding query part of URL (#179913)
- 2.13.64

-------------------------------------------------------------------
Mon Jun 12 17:16:34 CEST 2006 - mvidner@suse.cz

- Moved cfg_security.scr from yast2-security.rpm to yast2.rpm
- Do not sit in a networked directory when reconfiguring network
  (#61055, reapplied lost fix).
- 2.13.63

-------------------------------------------------------------------
Mon Jun 12 11:48:12 CEST 2006 - locilka@suse.cz

- Do not register Signature Callbacks in case of AutoInst (#183821)
- 2.13.62

-------------------------------------------------------------------
Fri Jun  2 12:42:04 CEST 2006 - jsrain@suse.cz

- Marked global API of following modules as stable:
    ProductFeatures, WizardHW
- 2.13.61

-------------------------------------------------------------------
Thu Jun  1 14:49:53 CEST 2006 - locilka@suse.cz

- Global API or parts of these modules were marked as Stable:
    Address, Arch, Confirm, Crash, FileUtils, Hostname, HTML,
    HWConfig, IP, Label, Map, Message, Mode, Netmask, Package,
    PackageAI, PackageSystem, Popup, Report, RichText, Sequencer,
    Service, Stage, TypeRepository, URL and Wizard
- Added some more documentation into the Wizard module
- Fixing documentation of global modules (for generated docu.)
- 2.13.60

-------------------------------------------------------------------
Thu May 18 12:28:09 CEST 2006 - locilka@suse.cz

- Fixing exporting the $QT_HOME_DIR according to $user's home
  directory (#162114).
- 2.13.59

-------------------------------------------------------------------
Mon May 15 15:18:56 CEST 2006 - locilka@suse.cz

- Fixed CWMFirewallInterfaces behavior in the basic view for all
  interfaces at once. When the status of the firewall checkbox is
  changed, the current configuration is checked and possible errors
  are reported to user (#158520 c17).
- 2.13.58

-------------------------------------------------------------------
Mon May 15 12:58:42 CEST 2006 - jsrain@suse.cz

- provide more information about restart of YaST during
  installation from ProductControl (#167561)

-------------------------------------------------------------------
Thu May 11 09:23:29 CEST 2006 - lslezak@suse.cz

- select kernel-xenpae package if Xen PAE kernel is running
  (#172978)
- 2.13.57

-------------------------------------------------------------------
Wed May 10 16:30:02 CEST 2006 - locilka@suse.cz

- Added more logging into the Service.ycp module (for bug #173418)

-------------------------------------------------------------------
Thu May  4 14:15:31 CEST 2006 - jsrain@suse.cz

- read texts from control file (#170881)
- 2.13.56

-------------------------------------------------------------------
Wed May  3 17:45:59 CEST 2006 - locilka@suse.cz

- Properly handle special string 'any' in 'EXT' zone in CWM for
  firewall. Creating special functions in SuSEFirewall module for
  that (#158520).
- 2.13.55

-------------------------------------------------------------------
Tue Apr 25 20:38:04 CEST 2006 - jsrain@suse.de

- properly parse FTP URL (#166248, many others)
- 2.13.54

-------------------------------------------------------------------
Tue Apr 25 14:24:45 CEST 2006 - visnov@suse.cz

- ensure importing trusted RPM keys before initializing sources (#169121)
- 2.13.53

-------------------------------------------------------------------
Thu Apr 20 22:47:03 CEST 2006 - jsrain@suse.de

- handle installation restart with repeating last step (#167561)
- 2.13.52

-------------------------------------------------------------------
Wed Apr 19 15:02:44 CEST 2006 - jsuchome@suse.cz

- menu.ycp: check for `restart_menu possible return value (#162966)
- scripts/yast2: enable restarting curses menu
- 2.13.51

-------------------------------------------------------------------
Tue Apr 18 15:13:32 CEST 2006 - jsuchome@suse.cz

- menu.ycp: better check if menu should exit after online-update
- 2.13.50

-------------------------------------------------------------------
Fri Apr 14 19:21:11 CEST 2006 - jsrain@suse.de

- fixed handling of disabling back button (#165832)
- 2.13.49

-------------------------------------------------------------------
Fri Apr 14 14:29:17 CEST 2006 - jsuchome@suse.cz

- restart online update if there are some selected patches left to
  installation (#165540)
- 2.13.48

-------------------------------------------------------------------
Tue Apr 11 10:08:09 CEST 2006 - locilka@suse.cz

- Registering callback Pkg::CallbackAcceptFileWithoutChecksum
- 2.13.47

-------------------------------------------------------------------
Fri Apr  7 22:40:56 CEST 2006 - jsrain@suse.de

- fixed content file parser (#163702)
- 2.13.46

-------------------------------------------------------------------
Wed Apr  5 15:59:36 CEST 2006 - locilka@suse.cz

- Registered new Pkg:: callbacks
  - Pkg::CallbackAcceptUnsignedFile
  - Pkg::CallbackAcceptUnknownGpgKey
  - Pkg::CallbackImportGpgKey
  - Pkg::CallbackAcceptVerificationFailed
  - Pkg::CallbackTrustedKeyAdded
  - Pkg::CallbackTrustedKeyRemoved
- 2.13.45

-------------------------------------------------------------------
Wed Apr  5 15:09:52 CEST 2006 - sh@suse.de

- V 2.13.44
- Fixed bug #116356: save_y2logs saves into a different directory

-------------------------------------------------------------------
Wed Apr  5 11:36:03 CEST 2006 - fehr@suse.de

- changed some very verbose debug output in AsciiFile.ycp
- 2.13.43

-------------------------------------------------------------------
Wed Apr  5 11:11:44 CEST 2006 - locilka@suse.cz

- Adding special Xen interface "xenbr0" into the
  FW_FORWARD_ALWAYS_INOUT_DEV variable in the Network Proposal in
  case of "kernel-xen" package installed (#154133).

-------------------------------------------------------------------
Wed Apr  5 10:49:47 CEST 2006 - mvidner@suse.cz

- Added CWM::DisableButtons (jsuchome, #157125).

-------------------------------------------------------------------
Wed Apr  5 09:44:25 CEST 2006 - locilka@suse.cz

- Fixed wrong handling of special 'any' string in the internal
  function ArePortsOrServicesAllowed(). This part was forgotten
  from the first implementation of NetworkManager support (#162512).
- Adding FW_FORWARD_ALWAYS_INOUT_DEV variable into the Read()
  function to prepare fix for Xen handling (#154133).

-------------------------------------------------------------------
Tue Apr  4 15:31:08 CEST 2006 - locilka@suse.cz

- Added mapping for Pkg::CallbackAcceptUnsignedFile() callback
  (#162858)
- 2.13.42

-------------------------------------------------------------------
Wed Mar 29 17:04:09 CEST 2006 - mvidner@suse.cz

- Added PackageLock, a module to handle the big Zypp lock (#160319).
- 2.13.41

-------------------------------------------------------------------
Mon Mar 27 10:24:51 CEST 2006 - locilka@suse.cz

- TERM=raw -> TERM=dumb in Service::RunInitScriptWithTimeOut()

-------------------------------------------------------------------
Wed Mar 22 13:00:10 CET 2006 - locilka@suse.cz

- better testing of UTF-8 support using the testutf8 binary
  (#158001)
- 2.13.40

-------------------------------------------------------------------
Mon Mar 20 11:17:11 CET 2006 - locilka@suse.cz

- removed yast2 starting script from /usr/lib/YaST2/bin/, leaving
  it only in /sbin/ (#144237).
- replacing relative paths in /sbin/yast2 with absolute ones.
- 2.13.39

-------------------------------------------------------------------
Wed Mar 15 16:15:35 CET 2006 - jsrain@suse.de

- changed the name of kernel package on S/390 (#157605)
- 2.13.38

-------------------------------------------------------------------
Wed Mar 15 09:03:47 CET 2006 - locilka@suse.cz

- checking for testutf8 binary before running it in /sbin/yast2
  starting script (#158001)
- 2.13.37

-------------------------------------------------------------------
Mon Mar 13 14:07:54 CET 2006 - jsuchome@suse.cz

- fixed long buttons (#157420)
- 2.13.36

-------------------------------------------------------------------
Fri Mar 10 23:17:46 CET 2006 - jsrain@suse.de

- store all installation options in /etc/YaST2/Productfeatures
  (#156388)
- 2.13.35

-------------------------------------------------------------------
Fri Mar 10 17:12:00 CET 2006 - mvidner@suse.cz

- Start ncurses UI in non-threaded mode to enable spawning of
  interactive processes (like w3m for suseRegister, #150799).
- Added String::Random (#157107).
- 2.13.34

-------------------------------------------------------------------
Mon Feb 27 14:04:10 CET 2006 - lslezak@suse.cz

- Arch::is_xen0() and Arch::is_xenU() (#153235)
- 2.13.33

-------------------------------------------------------------------
Thu Feb 23 13:10:38 CET 2006 - mvidner@suse.cz

- ag_initscripts: no need to use absolute paths to awk and friends
  (#152840)
- 2.13.32

-------------------------------------------------------------------
Mon Feb 20 16:08:07 CET 2006 - mvidner@suse.cz

- Added Arch::is_laptop as a better alternative to
  Arch::has_pcmcia (#151813).
- 2.13.31

-------------------------------------------------------------------
Thu Feb 16 19:45:58 CET 2006 - olh@suse.de

- fix two typos in error path in Mode.ycp

-------------------------------------------------------------------
Tue Feb 14 17:57:57 CET 2006 - jsrain@suse.de

- added possibility to disable individual proposals
- 2.13.30

-------------------------------------------------------------------
Tue Feb 14 13:30:19 CET 2006 - olh@suse.de

- remove nubus support

-------------------------------------------------------------------
Mon Feb 13 13:06:25 CET 2006 - lslezak@suse.cz

- don't try to install kernel-*-nongpl packages
- 2.13.29

-------------------------------------------------------------------
Mon Feb 13 12:17:02 CET 2006 - locilka@suse.cz

- Killing the .background agent in the
  Service::RunInitScriptWithTimeOut function to prevent from
  undefined behavior when calling this function one by one
  without any sleep (#144891).
- Ignoring all 'skeleton' and 'skeleton.*' init scripts in the
  Rulevel editor since they are not a real init scripts.

-------------------------------------------------------------------
Mon Feb 13 09:49:13 CET 2006 - locilka@suse.cz

- Removing obsolete support for NetworkManager which have changed
  its behavior again (#149075). Changing firewall, firewall
  proposal and CWM firewall.
- 2.13.28

-------------------------------------------------------------------
Thu Feb  9 17:04:13 CET 2006 - locilka@suse.cz

- Added support for the iscsi-target (#149548) into the Firewall
  services

-------------------------------------------------------------------
Wed Feb  8 17:33:40 CET 2006 - jsrain@suse.de

- added support for localization of workflows updated from add-on
  products

-------------------------------------------------------------------
Tue Feb  7 19:33:38 CET 2006 - mvidner@suse.cz

- Use rcnetwork restart insted of rcnetwork start to handle the switch
  between ifup and NetworkManager (#148263).
- Use BuildRequires, but without openslp-devel, popt-devel.
- 2.13.27

-------------------------------------------------------------------
Thu Jan 26 09:36:21 CET 2006 - locilka@suse.cz

- Added new function String::WrapAt() to ease wrapping texts in
  dialogs and pop-up windows.
  Useful particulary for translated strings with unknown length.

-------------------------------------------------------------------
Mon Jan 23 17:36:06 CET 2006 - locilka@suse.cz

- Added new function NetworkService::ConfirmNetworkManager() to be
  called in the Read dialogs of services configuration. User has to
  confirm continuing the configuration when NetworkManager is
  enabled.
- Merged texts from proofreading.
- 2.13.26

-------------------------------------------------------------------
Mon Jan 23 17:06:18 CET 2006 - mvidner@suse.cz

- Start the network using rcnetwork start, not rcnetwork status.
  Fixes the internet test (#144829).
- 2.13.25

-------------------------------------------------------------------
Sun Jan 15 17:56:00 CET 2006 - mvidner@suse.cz

- NetworkService: use /etc/sysconfig/network/config:NETWORKMANAGER
  instead of rcnetworkmanager (#135595).
- 2.13.24

-------------------------------------------------------------------
Fri Jan 13 16:46:36 CET 2006 - jsrain@suse.cz

- hide disabled steps from installation workflow
- 2.13.23

-------------------------------------------------------------------
Fri Jan 13 15:20:02 CET 2006 - locilka@suse.cz

- Added missing function Progress::status()
  Returning whether progress 'is' on or 'off'

-------------------------------------------------------------------
Wed Jan 11 18:31:17 CET 2006 - mvidner@suse.cz

- CWMTab::CleanUp: do not reset current_tab_id, the caller may want to
  remember it for revisiting the dialog (#134386).
- Added String::NonEmpty (stringlist) and NewlineItems (string).
- Added XML::XmlError () (ug).
- 2.13.22

-------------------------------------------------------------------
Wed Jan 11 13:47:24 CET 2006 - jsrain@suse.cz

- added possibility to hide Edit button in Table/Popup
- 2.13.21

-------------------------------------------------------------------
Wed Jan 11 11:10:38 CET 2006 - locilka@suse.cz

- Fixing bug #142502
  Firewall still reported 'closed' SSH port when the Network Manager
  was used.
  Added more debugging logs.
- 2.13.20

-------------------------------------------------------------------
Mon Jan  9 17:54:49 CET 2006 - locilka@suse.cz

- Teaching SuSEFirewallProposal to work well with Network Manager
  enabled.
- 2.13.19

-------------------------------------------------------------------
Fri Jan  6 10:18:56 CET 2006 - locilka@suse.cz

- Tuning SuSEFirewall known Services
  Adding "TCP: 427" and "Broadcast: 427" to the definition of
  SLP-daemon by the feature #117 "SLP configuration module"

-------------------------------------------------------------------
Thu Jan  5 16:57:00 CET 2006 - mvidner@suse.cz

- CWM: implemented valid_chars property; added InitNull and StoreNull.
- CWM::Run: generate a fake event to allow a handler to enable/disable
  widgets before the first real UserInput takes place
- Dropped commandline.ycp, really now.
- 2.13.18

-------------------------------------------------------------------
Thu Jan  5 10:01:17 CET 2006 - locilka@suse.cz

- Adjusting environment for bugfix #129679
  Preventing Service::RunInitScript() from stuck by adding a new
  function Service::RunInitScriptWithTimeOut() using the
  .background agent
- Fixing bug #139587
  Firewall Functions IsEnabled() and IsStarted() expected that the
  firewall is not enabled or started by default in the
  installation. The [Back] button from the connection test (and
  changing firewall "enabled" to "disabled") has broken this
  expectation.

-------------------------------------------------------------------
Wed Jan  4 11:12:18 CET 2006 - visnov@suse.cz

- Dropped Require.ycp, long time obsolete library
- Dropped commandline.ycp obsolete wrapper

-------------------------------------------------------------------
Wed Jan  4 10:22:51 CET 2006 - locilka@suse.cz

- Adding Network Manager support into
        - SuSEFirewall Proposal
        - SuSEFirewall itself
        - CWM Firewall Interfaces (for other modules)
- 2.13.17

-------------------------------------------------------------------
Tue Jan  3 15:22:12 CET 2006 - visnov@suse.cz

- Show progress in command-line mode (F300349)

-------------------------------------------------------------------
Tue Jan  3 10:29:58 CET 2006 - mvidner@suse.cz

- Prevented NetworkService::Managed() from returning nil.

-------------------------------------------------------------------
Thu Dec 22 08:46:07 CET 2005 - visnov@suse.cz

- ignore .desktop comments starting with #

-------------------------------------------------------------------
Tue Dec 20 11:13:26 CET 2005 - visnov@suse.cz

- Include bash completion script
- 2.13.16

-------------------------------------------------------------------
Mon Dec 19 17:20:03 CET 2005 - mvidner@suse.cz

- Consider also NetworkManager if there are no ifcfgs during the
  firewall proposal (#139402).
- 2.13.15

-------------------------------------------------------------------
Mon Dec 19 15:34:37 CET 2005 - jsuchome@suse.cz

- merged texts from proofreading
- 2.13.14

-------------------------------------------------------------------
Wed Dec 14 16:08:39 CET 2005 - mvidner@suse.cz

- Added a bash completion script, thanks to choeger.

-------------------------------------------------------------------
Wed Dec  7 10:02:18 CET 2005 - locilka@suse.cz

- Changing firewall summary texts due to the bug/enhancement
  #119810. A bit misleading text "SSH is enabled" was changed to
  the "SSH port is open" etc. Also translatios should be now much
  more clearer.

-------------------------------------------------------------------
Tue Nov 29 14:41:40 CET 2005 - locilka@suse.cz

- Adding feature #5998 from FaTE: Port ranges
  Port ranges are supported in the whole configuration of
  SuSEFirewall2 for TCP, UDP and Broadcast. Port range has a higher
  priority than a port itsef, which means that adding a port which
  is already mentioned in some port alias will not add it again. If
  there is some port range next to the new port it will join it
  with the port range. Port ranges can be flatten when one is a
  neighbor of any other or if one covers any other. Removing a port
  from the port range will split the port range up into two port
  ranges.
- Adding port range support into port aliases
- Changing searching for port alias from grep-regexp to the
  perl-regexp (because of buggy behaviour with the 'mysql' port).
- Fixing variable types in documentation of some functions
- 2.13.13

-------------------------------------------------------------------
Thu Nov 24 12:51:20 CET 2005 - locilka@suse.cz

- Fixed the misleading documentation for GetEnableService()
  function in the SuSEFirewall module, thanks to jsmeix

-------------------------------------------------------------------
Wed Nov 23 13:41:53 CET 2005 - mvidner@suse.cz

- CWM::ProcessTerm now handles all container widgets
  (added `MarginBox, `MinWidth, `MinHeight, `MinSize).

-------------------------------------------------------------------
Wed Nov 23 12:36:26 CET 2005 - visnov@suse.cz

- 2.13.12

-------------------------------------------------------------------
Tue Nov 22 15:50:21 CET 2005 - lslezak@suse.cz

- do not log passwords (#134886)

-------------------------------------------------------------------
Wed Nov 16 15:03:58 CET 2005 - jsrain@suse.cz

- read list of modules to clone at the end of installation from
  control file

-------------------------------------------------------------------
Wed Nov 16 07:40:38 CET 2005 - lslezak@suse.cz

- Kernel.ycp - some PPC kernel RPMs have been dropped, kernel
  package selection updated (#64206)
- 2.13.11

-------------------------------------------------------------------
Tue Nov 15 18:49:54 CET 2005 - mvidner@suse.cz

- CWM:
 - added `menu_button
 - explicitly specifying an empty help produces no errors, like no_help
 - actually implemented validate_help
 - added validate_type: `function_no_popup so that the function bodies
   can be shared and only validate_help needs to differ
- CWMTab:
 - widget_names is now optional
 - generate a fake event when switching to a new tab to allow a handler
   to enabled/disable widgets before the first real UserInput takes place
 - prevent double tab initialization at tab set initialization
- 2.13.10

-------------------------------------------------------------------
Fri Nov 11 10:05:46 CET 2005 - jsrain@suse.cz

- initialize package source only if needed when installing kernel
  modules package (#132458)

-------------------------------------------------------------------
Tue Nov  8 13:37:34 CET 2005 - lslezak@suse.cz

- add %2f when the begining of FTP URL path starts with /
- 2.13.9

-------------------------------------------------------------------
Tue Nov  8 09:28:22 CET 2005 - lslezak@suse.cz

- The reserved characters can be part of URL (#96960),
  properly handle the escape sequences in parsing/building of URL
- 2.13.8

-------------------------------------------------------------------
Wed Nov  2 18:33:12 CET 2005 - mvidner@suse.cz

- CWM
 - PrepareDialog recognizes *Squash and alignment widgets.
 - "widget_names" can be omitted in ShowAndRun.
 - Added section: Widget Description Map Reference.
 - Factored out rules to format the docbook documentation.
- CWMTab
 - CreateWidget recognizes "fallback_functions" in the main map
   and the tab maps.
 - Also call "clean_up" functions for widgets inside the tabs.

-------------------------------------------------------------------
Wed Nov  2 10:54:54 CET 2005 - locilka@suse.cz

- Removing TCP port 135 from samba-server firewall definition.
- Adding "Portable Batch System (PBS)" definition into firewall
- Adding MySQL definition into firewall, enhancement #131478

-------------------------------------------------------------------
Thu Oct 27 18:14:24 CEST 2005 - mvidner@suse.cz

- CLI XML help: changed document structure, hopefully for the better.
- 2.13.7

-------------------------------------------------------------------
Fri Oct 21 16:28:01 CEST 2005 - lslezak@suse.cz

- CommandLine:: supports printing texts without trailing
  newline character (useful for progress messages); added YesNo()
  functionality for the command line mode
- Package:: supports installing packages in the command line mode
  (#91033)
- 2.13.6

-------------------------------------------------------------------
Thu Oct 20 13:14:33 CEST 2005 - jsuchome@suse.cz

- added Misc::CustomSysconfigRead for reading custom sysconfig files
- 2.13.5

-------------------------------------------------------------------
Mon Oct 10 15:38:30 CEST 2005 - mvidner@suse.cz

- Do not use modules marked with BrokenModules (#97655).
- 2.13.4

-------------------------------------------------------------------
Fri Sep 30 12:53:28 CEST 2005 - mvidner@suse.cz

- Fixed the configuration of ESCON and FICON (#82891).
- 2.13.3

-------------------------------------------------------------------
Thu Sep 29 13:44:59 CEST 2005 - visnov@suse.cz

- require yast2-hardware-detection for probing

-------------------------------------------------------------------
Tue Sep 27 11:02:16 CEST 2005 - jsrain@suse.cz

- do not prevent USB modules from being added to initrd (#66733)

-------------------------------------------------------------------
Tue Sep 27 09:56:07 CEST 2005 - lslezak@suse.cz

- Popup - display long error "as is" - escape rich text tags,
  format lines; layout fixes
- version 2.13.2

-------------------------------------------------------------------
Fri Sep 23 13:42:46 CEST 2005 - lslezak@suse.cz

- command line - multiline description of a command is possible
  (help can be string or list of strings)

-------------------------------------------------------------------
Fri Sep 23 09:43:09 CEST 2005 - locilka@suse.cz

- Adding support for VNC and SSH installations. Firewall proposal
  enables SSH on non-dial-up interfaces when installing over SSH,
  enables VNC on non-dial-up interfaces when installing over VNC.
  Firewall proposal warns when installing over SSH/VNC and SSH/VNC
  is not enabled. (enahancement #113211)
- Adding XDMCP (Remote Acces to Display Manager) support
  (enhancement #118200)
- Adding FAM (Remote File Alteration Monitor) support
  (enhancement #118196)
- 2.13.1

-------------------------------------------------------------------
Wed Sep 21 13:10:38 CEST 2005 - lslezak@suse.cz

- Support for long error and long warning messages
  (e.g. Report::LongError) (#79161)
- new popups in Popup:: module (e.g. Popup::TimedLongError)
- added [Stop] button to all timed popups
- version 2.13.0

-------------------------------------------------------------------
Wed Sep  7 16:01:13 CEST 2005 - mvidner@suse.cz

- Fixed deleting an interface after writing and returning
  to the network proposal (#115448).
- WIRELESS_WPA_PASSWORD is also secret (#65741).
- 2.12.27

-------------------------------------------------------------------
Mon Sep  5 22:39:56 CEST 2005 - locilka@suse.cz

- fixing default SuSEfirewall2 logging values using the
  GetDefaultValue() function for undefined and newly also for
  empty values  for security reasons (#100692).
- 2.12.26

-------------------------------------------------------------------
Mon Sep  5 16:55:12 CEST 2005 - jsrain@suse.cz

- translate proposal tab headers (#114677)
- 2.12.25

-------------------------------------------------------------------
Mon Aug 22 12:33:42 CEST 2005 - jsuchome@suse.cz

- added check for `cancel to ncurses menu loop (#105507)
- 2.12.24

-------------------------------------------------------------------
Thu Aug 18 13:59:50 CEST 2005 - lslezak@suse.cz

- added simple XEN detection (workaround for #100726)
- select kernel-xen if XEN is detected
- 2.12.23

-------------------------------------------------------------------
Thu Aug 18 11:05:25 CEST 2005 - locilka@suse.cz

- Do not Read() NetworkDevices when running CWMFirewallInterfaces
  in Installation or Update.
- Set SuSEFirewallProposal as 'modified' when changing the firewall
  counfiguration via CWMFirewallInterfaces in Installation or
  Update (bug #105170).

-------------------------------------------------------------------
Mon Aug 15 14:47:36 CEST 2005 - jsrain@suse.cz

- check whether VGA kernel parameter is correct (#103150)

-------------------------------------------------------------------
Fri Aug 12 13:10:37 CEST 2005 - jsrain@suse.cz

- don't prevent xfs and jfx module from being added to initrd on
  PPC (#104037)
- 2.12.22

-------------------------------------------------------------------
Fri Aug 12 13:03:29 CEST 2005 - locilka@suse.cz

- Fixed YaST in console. It had been using LANG set to "POSIX"
  which was supporsed to be empty or to contain "xx_XX" string
  (#103007).

-------------------------------------------------------------------
Fri Aug 12 10:08:14 CEST 2005 - visnov@suse.cz

- added comments for translators

-------------------------------------------------------------------
Tue Aug  9 16:10:22 CEST 2005 - mvidner@suse.cz

- Fixed init script parsing with special backslash and whitespace
  combination (#103013).

-------------------------------------------------------------------
Tue Aug  9 11:27:06 CEST 2005 - locilka@suse.cz

- Fixing bug #102951
  Adding SLP Daemon to the firewall as a known service
- 2.12.21

-------------------------------------------------------------------
Mon Aug  8 16:35:47 CEST 2005 - jsrain@suse.cz

- disable "Edit" and "Delete" buttons in hardware dialog if no item
  is present in the list (#102526)
- store vendor URL in the installed system (#102542)
- do not add unneeded modules to initrd (#102588)
- 2.12.20

-------------------------------------------------------------------
Fri Aug  5 09:08:24 CEST 2005 - jsrain@suse.cz

- added initialization of source refresh callbacks
- changed label of the menubutton in the hardware dialog
- 2.12.19

-------------------------------------------------------------------
Thu Aug  4 16:14:49 CEST 2005 - lslezak@suse.cz

- move sysconfig metadata parsing functions from Sysconfig
  to String module.
- 2.12.18

-------------------------------------------------------------------
Tue Aug  2 15:54:10 CEST 2005 - lslezak@suse.cz

- format function in WizardHW module
- 2.12.17

-------------------------------------------------------------------
Tue Aug  2 14:36:32 CEST 2005 - jsrain@suse.cz

- added support not to allow to go back in the installation
  workflow if started from the middle
- 2.12.16

-------------------------------------------------------------------
Mon Aug  1 15:06:21 CEST 2005 - locilka@suse.cz

- Changing firewall definition for samba-server by the Samba-Howto
  Allowed ports/functionality is: TCP 135, 139, 445; UDP: 137, 138;
  Broadcast: 137, 138;
  Bugzilla #81254

-------------------------------------------------------------------
Thu Jul 28 15:52:49 CEST 2005 - jsrain@suse.cz

- merged texts from proofreading

-------------------------------------------------------------------
Thu Jul 28 08:55:08 CEST 2005 - jsrain@suse.cz

- fixed stopping the workflow in the middle to reboot (eg. in case
  of kernel update)
- 2.12.15

-------------------------------------------------------------------
Thu Jul 21 13:58:55 CEST 2005 - sh@suse.de

- Now using `opt(`hvstretch) in wizard to restore old laoyut
  behaviour: center content by default
- V 2.12.14

-------------------------------------------------------------------
Thu Jul 21 09:53:02 CEST 2005 - jsrain@suse.cz

- don't report void errors in CWM

-------------------------------------------------------------------
Wed Jul 20 14:51:42 CEST 2005 - jsrain@suse.cz

- fixed incorrecr wizard command causing crash at the begin of the
  installation
- 2.12.13

-------------------------------------------------------------------
Wed Jul 20 10:35:22 CEST 2005 - jsrain@suse.cz

- added libxml2(-devel) to neededforbuild
- 2.12.12

-------------------------------------------------------------------
Tue Jul 19 16:47:38 CEST 2005 - jsrain@suse.cz

- fixed installation workflow re-load on switch from installation
  to update or vice versa
- added possibility to start the workflow from the middle
- added possibility for having more stages in the installation
  wizard navigation bar
- added support for specifying textdomain for translatable texts
  for installation wizard
- 2.12.11

-------------------------------------------------------------------
Mon Jul 18 11:42:40 CEST 2005 - sh@suse.de

- Properly check if KDE is running in /sbin/yast so the sw_single
  module is started full-screen if that works flawlessly (KDE)
- V 2.12.10

-------------------------------------------------------------------
Mon Jul 11 18:20:44 CEST 2005 - sh@suse.de

- Fixed NCurses wizard layout behaviour:
  Properly propagate content strechability to layout parent
- V 2.12.9

-------------------------------------------------------------------
Fri Jul  8 16:03:01 CEST 2005 - visnov@suse.cz

- adapt build dependencies for blocxx
- 2.12.8

-------------------------------------------------------------------
Fri Jul  1 12:48:43 CEST 2005 - jsrain@suse.cz

- added support functions fir general hardware summary dialog
- added possibility to get selected tab from CWMTab
- 2.12.7

-------------------------------------------------------------------
Tue Jun 14 16:05:05 CEST 2005 - lslezak@suse.cz

- command line - fixed example definition in xmlhelp output
- 2.12.6

-------------------------------------------------------------------
Mon Jun 13 17:04:03 CEST 2005 - lslezak@suse.cz

- command line - 'xmlhelp' command (store command line help of
  a client in XML format)

-------------------------------------------------------------------
Mon Jun  6 10:24:53 CEST 2005 - jsrain@suse.cz

- keep order of initrd modules from installation system in the
  target system
- 2.12.5

-------------------------------------------------------------------
Tue May 31 10:32:54 CEST 2005 - jsrain@suse.cz

- create initial ProductFeatures file via fillup (#79278)

-------------------------------------------------------------------
Wed May 25 14:26:50 CEST 2005 - locilka@suse.cz

- Fixed SuSEFirewall testsuite after adding 'bootps' port to the
  DHCP Server definition

-------------------------------------------------------------------
Wed May 25 13:25:04 CEST 2005 - mvidner@suse.cz

- CWM: added a standalone radio button widget

-------------------------------------------------------------------
Thu May 19 11:51:29 CEST 2005 - locilka@suse.cz

- Fixed bug in CWMTsigKeys
  Key name containing the 't' letter had been ending on that
  character because of wrong implementation of regexp with '\\t'

-------------------------------------------------------------------
Mon May  9 09:51:10 CEST 2005 - locilka@suse.cz

- Adding "Requires: SuSEfirewall2" into the yast2 package instead
  of the yast2-firewall

-------------------------------------------------------------------
Tue May  3 16:42:41 CEST 2005 - jsrain@suse.cz

- made the hardcoded fallback list of VGA modes in Initrd.ycp
  public (via global function)

-------------------------------------------------------------------
Tue May  3 11:27:04 CEST 2005 - locilka@suse.cz

- Added 'bootps' port allowing broadcast into the DHCP Server
  definition for SuSEFirewallServices

-------------------------------------------------------------------
Thu Apr 28 14:04:57 CEST 2005 - jsrain@suse.cz

- if YOU updates any YaST package, restart NCurses control center
  (#80591)

-------------------------------------------------------------------
Thu Apr 28 10:08:20 CEST 2005 - jsrain@suse.cz

- updated ProductControl.ycp to privide inst_finish steps
- 2.12.4

-------------------------------------------------------------------
Fri Apr 22 13:39:55 CEST 2005 - mvidner@suse.cz

- Do not use "default" as an identifier.

-------------------------------------------------------------------
Mon Apr 18 15:43:43 CEST 2005 - jsrain@suse.cz

- added testsuite for new ProductFeatures.ycp
- 2.12.3

-------------------------------------------------------------------
Mon Apr 18 14:40:43 CEST 2005 - jsrain@suse.cz

- updated manual page and help of yast2 (#70892)
- changed interface of ProductFeatures.ycp
- 2.12.2

-------------------------------------------------------------------
Tue Apr  5 14:45:07 CEST 2005 - visnov@suse.cz

- fix NFB
- 2.12.1

-------------------------------------------------------------------
Mon Apr  4 10:27:58 CEST 2005 - jsrain@suse.cz

- after running online update, exit ncurses control center (#63542)

-------------------------------------------------------------------
Thu Mar 31 13:05:13 CEST 2005 - jsrain@suse.cz

- initialize product macro for help texts from /etc/*-release
  (#61247)

-------------------------------------------------------------------
Thu Mar 31 11:10:12 CEST 2005 - locilka@suse.cz

- Changed firewall proposal texts to be clearly translatable
  (#73612)

-------------------------------------------------------------------
Thu Mar 24 13:07:15 CET 2005 - jsrain@suse.cz

- changed kernel packages for PPC (#72344)

-------------------------------------------------------------------
Mon Mar 21 16:25:33 CET 2005 - sh@suse.de

- Fixed bug #72799: Help/Steps buttons not translated
- V 2.11.48

-------------------------------------------------------------------
Mon Mar 21 13:51:43 CET 2005 - jsrain@suse.cz

- fixed setting bootsplash resolutino if framebuffer modes couldn't
  be detected (#74052)
- 2.11.47

-------------------------------------------------------------------
Fri Mar 18 14:17:30 CET 2005 - jsrain@suse.cz

- fixed determining if firewall is enabled (#73819)
- 2.11.46

-------------------------------------------------------------------
Wed Mar 16 16:50:03 CET 2005 - visnov@suse.cz

- 2.11.45

-------------------------------------------------------------------
Tue Mar 15 13:40:39 CET 2005 - visnov@suse.cz

- added check-all-syntax script for validating all YCP clients
  and modules (#63942)

-------------------------------------------------------------------
Mon Mar 14 16:36:55 CET 2005 - mvidner@suse.cz

- Don't allow single quotes inside ifcfg-* variables,
  especially NAME (#72164).
- NetworkDevices::ConcealSecrets: only nonempty; also WIRELESS_WPA_PSK.
- 2.11.44

-------------------------------------------------------------------
Sat Mar 12 04:44:45 CET 2005 - nashif@suse.de

- optionally add addon selections using the control file (#72257)
- 2.11.43

-------------------------------------------------------------------
Fri Mar 11 15:38:51 CET 2005 - mvidner@suse.cz

- Added NetworkDevices::ConcealSecrets not to log sensitive
  information (#65741).
- 2.11.42

-------------------------------------------------------------------
Fri Mar 11 10:45:17 CET 2005 - locilka@suse.cz

- Added new testsuite for SuSEFirewall module
- Added new testsuite for PortAliases module

-------------------------------------------------------------------
Wed Mar  9 13:17:46 CET 2005 - locilka@suse.cz

- Adjusting to changed /etc/services
  "ipsec-msft" has been changed to "ipsec-nat-t"
- 2.11.41

-------------------------------------------------------------------
Fri Mar  4 14:09:28 CET 2005 - lslezak@suse.cz

- HWConfig.ycp - /etc/sysconfig/hardware/hwcfg-* file access
- 2.11.40

-------------------------------------------------------------------
Fri Mar  4 10:25:56 CET 2005 - locilka@suse.cz

- fixed bug #67335
  Aborting unchanged SuSEfirewall configuration
- 2.11.39

-------------------------------------------------------------------
Thu Mar  3 13:40:45 CET 2005 - jsrain@suse.cz

- prevent Initrd module from automatical reading in Mode::config
  (#67256)

-------------------------------------------------------------------
Wed Mar  2 11:22:33 CET 2005 - locilka@suse.cz

- merged proofed texts
- 2.11.38

-------------------------------------------------------------------
Fri Feb 25 15:24:07 CET 2005 - lslezak@suse.cz

- command line - fixed checking of the mandatory keys - don't
  abort in "unsupported" mode, testsuite updated
- 2.11.37

-------------------------------------------------------------------
Fri Feb 25 13:20:17 CET 2005 - visnov@suse.cz

- 2.11.35

-------------------------------------------------------------------
Fri Feb 25 13:11:07 CET 2005 - lslezak@suse.cz

- commandline - don't check mandatory keys when the command line
  mode is "unsupported", testsuite updated
- 2.11.36

-------------------------------------------------------------------
Thu Feb 24 12:00:54 CET 2005 - fehr@suse.de

- Add AsciiFile::ReplaceLine
- 2.11.34

-------------------------------------------------------------------
Thu Feb 24 08:54:01 CET 2005 - visnov@suse.cz

- reading INCOMPLETE_TRANSLATION_TRESHOLD enabled
- 2.11.33

-------------------------------------------------------------------
Wed Feb 23 14:25:44 CET 2005 - lslezak@suse.cz

- command line - use command 'abort' instead of 'quit',
  testsuite updated

-------------------------------------------------------------------
Mon Feb 21 18:31:12 CET 2005 - nashif@suse.de

- Fixed reading of global variable which breaks testsuites

-------------------------------------------------------------------
Mon Feb 21 16:22:21 CET 2005 - nashif@suse.de

- Added incomplete_translation_treshold to product features

-------------------------------------------------------------------
Fri Feb 18 11:33:32 CET 2005 - visnov@suse.cz

- Don't show desktop files with "Hidden" set to yes in ncurses menu

-------------------------------------------------------------------
Thu Feb 17 07:16:41 CET 2005 - nashif@suse.de

- Added function to reset install.inf data to initiate a reread of
  the file

-------------------------------------------------------------------
Tue Feb 15 15:55:55 CET 2005 - locilka@suse.cz

- added name of the device for configuring interfaces
- added missing comments for SuSEFirewall functions

-------------------------------------------------------------------
Mon Feb 14 11:30:44 CET 2005 - jsrain@suse.cz

- added functions to disable and enable the CWM Firewall Interfaces
  widget
- 2.11.30

-------------------------------------------------------------------
Thu Feb 10 16:35:17 CET 2005 - mvidner@suse.cz

- Do not propose a dynamic address if the product (OES) says
  force_static_ip (#50524).
- 2.11.29

-------------------------------------------------------------------
Wed Feb  9 19:19:42 CET 2005 - nashif@suse.de

- control file and saved features from installation is now saved
  into /etc/YaST2,  /var/lib is too risky

-------------------------------------------------------------------
Wed Feb  9 15:12:00 CET 2005 - jsrain@suse.cz

- merged variables for kernel parameters in ProductFeatures into
  one (#50369)

-------------------------------------------------------------------
Wed Feb  9 12:03:50 CET 2005 - locilka@suse.cz

- Fixed reading SuSEfirewall2 configuration to be done only once
  in network proposal.

-------------------------------------------------------------------
Tue Feb  8 17:03:02 CET 2005 - sh@suse.de

- Added icons to standard popups
- V 2.11.26

-------------------------------------------------------------------
Tue Feb  8 16:09:19 CET 2005 - nashif@suse.de

- Moved ProductControl. Hooks from installation

-------------------------------------------------------------------
Tue Feb  8 14:48:37 CET 2005 - nashif@suse.de

- Moved XML module to library

-------------------------------------------------------------------
Tue Feb  8 10:48:25 CET 2005 - jsrain@suse.cz

- added richtext and (multi)selection box widget support to CWM
- enable release notes in inst. proposal also for NCurses

-------------------------------------------------------------------
Tue Feb  8 10:10:52 CET 2005 - jsuchome@suse.cz

- merged texts from proofreading
- 2.11.25

-------------------------------------------------------------------
Tue Feb  8 09:46:32 CET 2005 - jsuchome@suse.cz

- build with CustomDialogs.ycp
- 2.11.24

-------------------------------------------------------------------
Mon Feb  7 06:17:22 CET 2005 - nashif@suse.de

- Fixed call to inst_suseconfig
- Added variable to Directory used for custom workflows

-------------------------------------------------------------------
Fri Feb  4 17:44:21 CET 2005 - mvidner@suse.cz

- Added String::OptParens, String::OptFormat.
- 2.11.23

-------------------------------------------------------------------
Tue Feb  1 12:56:56 CET 2005 - lslezak@suse.cz

- fixed finish call handling (don't call finish handler (Write)
  when module is not initialized)
- 2.11.22

-------------------------------------------------------------------
Mon Jan 31 17:47:43 CET 2005 - sh@suse.de

- Added Show|HideReleaseNotesButton() to Wizard::
- V 2.11.21

-------------------------------------------------------------------
Mon Jan 31 10:46:33 CET 2005 - locilka@suse.cz

- added samba-server allowing broadcast feature (#50311)
- 2.11.20

-------------------------------------------------------------------
Fri Jan 28 09:57:54 CET 2005 - mlazar@suse.cz

- fixed runlevel agent: don't dump error msg if service script
  isn't readable

-------------------------------------------------------------------
Thu Jan 27 13:29:28 CET 2005 - mvidner@suse.cz

- NetworkDevices: canonicalize STARTMODE (~#50095), also on Import.
- 2.11.19

-------------------------------------------------------------------
Thu Jan 27 12:34:14 CET 2005 - locilka@suse.cz

- Rewritten SuSEFirewall::ActivateConfiguration() function
- Fixed some y2error message

-------------------------------------------------------------------
Wed Jan 26 16:39:19 CET 2005 - mvidner@suse.cz

- Fixed a typo preventing from adding an Altix XP interface (#50044).

-------------------------------------------------------------------
Tue Jan 25 12:39:26 CET 2005 - locilka@suse.cz

- removed SuSEfirewall2_final init script (bugzilla #50157)
- 2.11.18

-------------------------------------------------------------------
Fri Jan 21 10:50:28 CET 2005 - lslezak@suse.cz

- an option in command line mode specification can have
  more help texts (depending on command)
- improved command line mode support test (test also empty map)
- version 2.11.17

-------------------------------------------------------------------
Tue Jan 18 14:56:33 CET 2005 - lslezak@suse.cz

- command line - new simple mode (no commands),
  lazy initialization (bug #44083)
- version 2.11.16

-------------------------------------------------------------------
Wed Jan 12 16:16:20 CET 2005 - lslezak@suse.cz

- command line mode enhancements: accept integer type,
  added CommandLine::PrintVerbose(), cutom help option,
  testsuite update, small fixes
- version 2.11.15

-------------------------------------------------------------------
Tue Jan 11 16:52:35 CET 2005 - jsrain@suse.cz

-reverted fix of #49483

-------------------------------------------------------------------
Mon Jan 10 14:03:48 CET 2005 - jsrain@suse.cz

- added new function to compute additional packages (eg. -nongpl)
  for any base kernel package to Kernel.ycp

-------------------------------------------------------------------
Fri Jan  7 10:53:19 CET 2005 - locilka@suse.cz

- added new functions into String module
  TextTable() & UnderlinedHeader()

-------------------------------------------------------------------
Thu Jan  6 10:43:19 CET 2005 - jsrain@suse.cz

- prevent vga= kernel parameter from being used on IA64 (#49483)

-------------------------------------------------------------------
Wed Jan  5 16:52:31 CET 2005 - jsrain@suse.cz

- changed Kernel.ycp to functional interface
- 2.11.14

-------------------------------------------------------------------
Tue Jan  4 09:41:35 CET 2005 - jsrain@suse.cz

- fixed handling of sysconfig/kernel:MODULES_LOADED_ON_BOOT if
  changed externally during installation (#46971)

-------------------------------------------------------------------
Mon Jan  3 10:47:34 CET 2005 - locilka@suse.cz

- Added new implementation of SuSEfirewall2 broadcast configuration
  into SuSEFirewall module
- 2.11.13

-------------------------------------------------------------------
Tue Dec 21 17:13:26 CET 2004 - mvidner@suse.cz

- Added Hostname::Validhost (#22802).
- Substitute VERSION in Version.ycp also at "make" time (#40492).
- Support FW_ALLOW_FW_BROADCAST_* (locilka).
- 2.11.12

-------------------------------------------------------------------
Tue Dec 21 11:46:19 CET 2004 - jsrain@suse.cz

- fixed validation of widgets inside CWM Tab widget
- added possibility to set functions for immediate service
  start/stop in the CWMServiceStart widget

-------------------------------------------------------------------
Tue Dec 14 17:17:12 CET 2004 - mvidner@suse.cz

- Added Progress::set, fixed docs a bit.
- 2.11.11

-------------------------------------------------------------------
Fri Dec  3 16:45:39 CET 2004 - mvidner@suse.cz

- NetworkDevices: Canonicalize netmask data (#46885).

-------------------------------------------------------------------
Wed Dec  1 11:37:39 CET 2004 - locilka@suse.cz

- Added handling for 'all' parameter in old firewall functions
  in SuSEFirewall module
- Added CharacterDevice file-type into FileUtils.ycp.
- Created testsuite for FileUtils module.

-------------------------------------------------------------------
Wed Dec  1 10:56:06 CET 2004 - mvidner@suse.cz

- NetworkDevices: Improved ifcfg name handling,
  particularly mobile ipv6 (#48696).

-------------------------------------------------------------------
Tue Nov 30 12:40:31 CET 2004 - locilka@suse.cz

- Moved CWMFirewallInterfaces from yast2-firewall to yast2 rpm

-------------------------------------------------------------------
Tue Nov 30 10:47:06 CET 2004 - visnov@suse.cz

- added testsuite infrastructure for library/modules

-------------------------------------------------------------------
Thu Nov 25 09:50:51 CET 2004 - locilka@suse.cz

- added SuSEFirewallServices and PortAliases YCP Modules into
  library/network.

-------------------------------------------------------------------
Wed Nov 17 17:21:29 CET 2004 - arvin@suse.de

- fixed handling of command line arguments with space (bug #48264)

-------------------------------------------------------------------
Tue Nov 16 12:15:15 CET 2004  - fehr@suse.de

- add evms logfiles to save_y2logs if present

-------------------------------------------------------------------
Fri Nov 12 17:53:01 CET 2004 - mvidner@suse.cz

- Added NetworkDevices::DeleteAlias (#48191).

-------------------------------------------------------------------
Fri Nov 12 15:27:24 CET 2004 - locilka@suse.cz

- FileUtils have now GetFileRealType and GetFileType functions
  with output depending on the type of requested file.
- Increased documentation for FileUtils.

-------------------------------------------------------------------
Thu Nov 11 18:09:15 CET 2004 - arvin@suse.de

- always use Directory::logdir

-------------------------------------------------------------------
Thu Nov 11 16:28:56 CET 2004 - locilka@suse.cz

- Created FileUtils module for getting information about system
  files and directories.

-------------------------------------------------------------------
Thu Nov 11 15:32:43 CET 2004 - mvidner@suse.cz

- Added String::ValidCharsFilename, NetworkDevices::ValidCharsIfcfg
  (#46803)
- Added character set functions to String.
- PackageSystem::InstallKernel: return early if the module list is
  empty, thus slashing "yast2 lan" startup time.
- Desktop::RunViaDesktop now accepts arguments (#46828).

-------------------------------------------------------------------
Wed Nov 10 10:45:21 CET 2004 - mvidner@suse.cz

- Moved NetworkDevices from yast2-network to yast2.
- 2.11.7

-------------------------------------------------------------------
Mon Nov  8 15:07:10 CET 2004 - visnov@suse.cz

- yast2-pkg-bindings added to requires

-------------------------------------------------------------------
Mon Nov  8 12:53:46 CET 2004 - jsrain@suse.cz

- added optional "no_help" key to CWM widget description map
  in order to suppress errors in log if no help wanted (#47938)
- added protection against removing used TSIG keys to the CWM
  TSIG keys management widget (#47480)

-------------------------------------------------------------------
Thu Nov  4 17:56:47 CET 2004 - sh@suse.de

- Added save_y2logs script for easier bug reporting
- V 2.11.6

-------------------------------------------------------------------
Thu Nov  4 11:00:06 CET 2004 - mvidner@suse.cz

- Added String::FirstChunk.
- 2.11.5

-------------------------------------------------------------------
Wed Nov 03 14:32:15 CET 2004 - arvin@suse.de

- removed deprecated lookup

-------------------------------------------------------------------
Tue Nov  2 16:36:35 CET 2004 - mvidner@suse.cz

- Allow overriding sbindir so that we can install to a prefix.
- Merged changes from the 9.2 branch.

-------------------------------------------------------------------
Mon Nov  1 14:29:34 CET 2004 - visnov@suse.cz

- set product name in wizard when opening a dialog (#46247)

-------------------------------------------------------------------
Mon Nov  1 10:32:10 CET 2004 - visnov@suse.cz

- fix processing of command line arguments in Mode and Stage

-------------------------------------------------------------------
Mon Nov  1 09:34:44 CET 2004 - msvec@suse.cz

- use ll_LL in .desktop files (#47668)

-------------------------------------------------------------------
Mon Nov  1 08:00:06 CET 2004 - jsrain@suse.cz

- fixed parameters to sformat in Commandline.ycp
- 2.11.3

-------------------------------------------------------------------
Tue Oct 26 12:35:59 CEST 2004 - jsrain@suse.cz

- Mode.ycp split to Mode.ycp, Stage.ycp, Linuxrc.ycp and
  Installation.ycp (yast2-installation), clean-up
- adapted the code to the clean-up
- 2.11.2

-------------------------------------------------------------------
Tue Oct 19 13:29:57 CEST 2004 - locilka@suse.de

- added several messages into Message.ycp
- added several labels into Label.ycp
- added two functions into Confirm.ycp
- 2.11.1

-------------------------------------------------------------------
Mon Oct 11 14:53:47 CEST 2004 - jsrain@suse.cz

- changed Arch.ycp to functional interface, probing the settings
  when they are needed (instead of constructor)
- update Initrd.ycp not to use Arch:: in its constructor
- 2.11.0

-------------------------------------------------------------------
Mon Oct  4 16:42:21 CEST 2004 - mvidner@suse.cz

- Moved the "cd /" workaround to yast2-network (#46055).
- 2.10.27

-------------------------------------------------------------------
Fri Oct  1 13:44:58 CEST 2004 - sh@suse.de

- Fixed bug #46598: Layout broken due to 800x600 default size
- V 2.10.24

-------------------------------------------------------------------
Wed Sep 29 13:51:00 CEST 2004 - visnov@suse.cz

- always reinitialize target (#45356)
- 2.10.23

-------------------------------------------------------------------
Wed Sep 29 10:10:37 CEST 2004 - mvidner@suse.cz

- Fixed Package::FunctionsAI["DoInstall" and "DoRemove"] (#45463).
- 2.10.22

-------------------------------------------------------------------
Mon Sep 27 15:09:44 CEST 2004 - arvin@suse.de

- fixed generation of desktop files

-------------------------------------------------------------------
Sat Sep 25 10:55:58 CEST 2004 - mvidner@suse.cz

- Change directory to / in /sbin/yast2 (#46055).
- 2.10.20

-------------------------------------------------------------------
Fri Sep 24 19:03:41 CEST 2004 - mvidner@suse.cz

- Added Desktop::RunViaDesktop (#37864).
- 2.10.19

-------------------------------------------------------------------
Fri Sep 24 08:07:29 CEST 2004 - visnov@suse.cz

- always initialize SourceCache when installing packages
- use installed kernel to compute kernel packages (#45905)
- 2.10.18

-------------------------------------------------------------------
Thu Sep 23 09:49:52 CEST 2004 - mvidner@suse.cz

- Fixed empty runlevel editor (#45858).

-------------------------------------------------------------------
Tue Sep 21 11:31:00 CEST 2004 - arvin@suse.de

- adapted path for qtrc (bug #44803)

-------------------------------------------------------------------
Tue Sep 14 16:58:38 CEST 2004 - mvidner@suse.cz

- Ignore /etc/init.d/Makefile (#45198).

-------------------------------------------------------------------
Tue Sep 14 10:51:01 CEST 2004 - jsrain@suse.cz

- added ProductFeatures::enable_firewall and firewall_ssh_enable
  to control firewall behavior in the proposal

-------------------------------------------------------------------
Mon Sep 13 11:25:06 CEST 2004 - jsrain@suse.cz

- fixed reordering of items in Table/Popup's table (#45097)
- added ProductFeatures::fam_local_only
- 2.10.14

-------------------------------------------------------------------
Mon Sep  6 12:42:27 CEST 2004 - visnov@suse.cz

- moved ComputeKernelPackages to Kernel.ycp
- use Kernel::ComputePackages in Package (#44394)
- 2.10.13

-------------------------------------------------------------------
Mon Sep  6 11:53:31 CEST 2004 - jsrain@suse.cz

- mark licenses as confirmed when accepted (in PackageSystem.ycp
  and Require.ycp)

-------------------------------------------------------------------
Thu Sep  2 13:01:38 CEST 2004 - locilka@suse.cz

- added String::escapetags - function for escaping HTML/XML tags

-------------------------------------------------------------------
Mon Aug 30 15:10:19 CEST 2004 - arvin@suse.de

- add nongpl kernel package during installation (bug #44394)

-------------------------------------------------------------------
Fri Aug 27 15:10:55 CEST 2004 - arvin@suse.de

- merged proof read messages

-------------------------------------------------------------------
Fri Aug 27 11:19:51 CEST 2004 - mvidner@suse.cz

- LogView grep: properly quote the regex; it is a basic regex.

-------------------------------------------------------------------
Fri Aug 20 06:27:01 CEST 2004 - nashif@suse.de

- Own schema directory
- 2.10.10

-------------------------------------------------------------------
Thu Aug 19 13:14:02 CEST 2004 - visnov@suse.cz

- allow in commandline also GUI handler returning symbols (#43935)

-------------------------------------------------------------------
Tue Aug 17 11:26:37 CEST 2004 - jsrain@suse.cz

- fixed function type casting in Table/Popup routines
- prevent 'usbhid' module from being added to initrd (#36766)

-------------------------------------------------------------------
Mon Aug 16 23:36:18 CEST 2004 - nashif@suse.de

- fixed testsuites (added Testsuite.ycp to testedfiles or modified output
  according to the change of logging function references) (jsrain)
- type cast fixes
- CWM: fixed structure validation

-------------------------------------------------------------------
Thu Aug 12 23:27:19 CEST 2004 - nashif@suse.de

- Disable Commandline interface during firstboot phase
- 2.10.7

-------------------------------------------------------------------
Tue Aug  3 15:41:32 CEST 2004 - jsrain@suse.cz

- fixed types in CWM, changed interface of CWM::ShowAndRun ()
- split the CWMServiceStart widget into multiple widgets (one for
  each part)
- 2.10.6

-------------------------------------------------------------------
Fri Jul 30 11:37:44 CEST 2004 - jsrain@suse.cz

- adapted CWMServiceStart.ycp functionality for box product

-------------------------------------------------------------------
Thu Jul 29 09:47:51 CEST 2004 - nashif@suse.de

- New module for interaction with linuxrc(yast.inf and install.inf
  handling)
- Move functions from misc to Linuxrc

-------------------------------------------------------------------
Thu Jul 29 08:34:41 CEST 2004 - nashif@suse.de

- Defined more variables in ProductFeatures
- Removed live_eval variable

-------------------------------------------------------------------
Tue Jul 20 13:48:00 CEST 2004 - jsrain@suse.cz

- enhanced the TSIG keys management widget to do more checks before
  creating a new TSIG key (#40845)

-------------------------------------------------------------------
Mon Jul 19 12:26:40 CEST 2004 - jsrain@suse.cz

- enhnced functionality of Package*.ycp modules (popups with custom
  message, package check for read functions with error feedback)

-------------------------------------------------------------------
Wed Jul 14 11:27:23 CEST 2004 - jsrain@suse.cz

- fixed typos in CWMServiceStart.ycp

-------------------------------------------------------------------
Tue Jul 13 09:02:49 CEST 2004 - locilka@suse.de

- added new Message module
- 2.10.3

-------------------------------------------------------------------
Mon Jun 21 13:24:03 CEST 2004 - jsrain@suse.cz

- added CWM widget for TSIG keys management

-------------------------------------------------------------------
Fri Jun 18 15:28:07 CEST 2004 - lslezak@suse.cz

- CommandLine: read text or password from console

-------------------------------------------------------------------
Fri Jun 18 10:16:04 CEST 2004 - jsrain@suse.cz

- added CWM widget for service starting (like the Start-up dialog
  in DNS server component)

-------------------------------------------------------------------
Thu Jun 17 10:00:53 CEST 2004 - msvec@suse.cz

- updated testsuite
- 2.10.2

-------------------------------------------------------------------
Wed Jun 16 16:16:58 CEST 2004 - jsrain@suse.cz

- added suport for navigation tree and tabs to CWM
- updated the LogView popup to be able to be used as widget for CWM
- do not add 'desktop' to kernel command line

-------------------------------------------------------------------
Wed Jun 16 10:36:53 CEST 2004 - msvec@suse.cz

- fixed 'yast2 -l' output (#42087)
- 2.9.75

-------------------------------------------------------------------
Fri Jun 11 01:01:14 CEST 2004 - nashif@suse.de

- Added software-proposal variable to product features

-------------------------------------------------------------------
Tue Jun  8 04:35:25 CEST 2004 - nashif@suse.de

- Fixed bug #41696: yast uses elevator=anticipatory instead of
  elevator=as
- URL with empty host is valid (i.e. file:///test.xml )

-------------------------------------------------------------------
Fri May 28 16:48:12 CEST 2004 - sh@suse.de

- Fixed bug #41305: License agreement after abort in NCurses

-------------------------------------------------------------------
Wed May 26 15:12:17 CEST 2004 - mvidner@suse.cz

- Fixed agent definition for /etc/sysconfig/hardware
  to handle multiline values (#39350).
- 2.9.72

-------------------------------------------------------------------
Tue May 25 18:27:15 CEST 2004 - arvin@suse.de

- install kernel-bigsmp even with a bit less than 4GB of RAM
  (bug #40729)

-------------------------------------------------------------------
Tue May 25 13:48:01 CEST 2004 - jsrain@suse.cz

- set the I/O scheduler in ProductFeatures (#41038)
- 2.9.70

-------------------------------------------------------------------
Wed May 19 03:30:13 CEST 2004 - nashif@suse.de

- Added a timeout for ShowText popup when called via
  Report. (Report::ShowText)

-------------------------------------------------------------------
Mon May 17 10:42:57 CEST 2004 - msvec@suse.cz

- added PadZero general function for padding with zeros

-------------------------------------------------------------------
Wed May 12 15:30:47 CEST 2004 - msvec@suse.cz

- improved ncurses menu responsiveness (#38363)
- 2.9.68

-------------------------------------------------------------------
Wed May  5 16:20:30 CEST 2004 - gs@suse.de

- yast2 start script: check whether the terminal supports UTF-8
  and adapt language settings (bug #39606)
- 2.9.67

-------------------------------------------------------------------
Tue May 04 10:12:45 CEST 2004 - arvin@suse.de

- merged proofread messages

-------------------------------------------------------------------
Fri Apr 23 15:58:47 CEST 2004 - mvidner@suse.cz

- do not copy network aliases from install.inf
  to modprobe.conf (#39135)
- 2.9.65

-------------------------------------------------------------------
Thu Apr 22 11:09:32 CEST 2004 - arvin@suse.de

- run unicode_{start,stop} only if they are present (bug #35714)

-------------------------------------------------------------------
Mon Apr 19 13:05:04 CEST 2004 - arvin@suse.de

- merged proofread messages

-------------------------------------------------------------------
Fri Apr 16 18:11:07 CEST 2004 - nashif@suse.de

- Save runtime product variables

-------------------------------------------------------------------
Thu Apr  8 13:56:41 CEST 2004 - jsrain@suse.cz

- use the 'desktop' kernel parameter only for desktop products

-------------------------------------------------------------------
Wed Apr  7 19:25:31 CEST 2004 - nashif@suse.de

- #38596: Also use saved id

-------------------------------------------------------------------
Wed Apr  7 18:21:39 CEST 2004 - nashif@suse.de

- Workaround for #38596, broken recursion for iterators

-------------------------------------------------------------------
Tue Apr  6 18:53:56 CEST 2004 - nashif@suse.de

- update/upgrade defaults added to product feature set (#38486)

-------------------------------------------------------------------
Mon Apr  5 18:00:23 CEST 2004 - nashif@suse.de

- Removed unconfigurable options from report summary
- Added optional list of package to product features
- 2.9.60

-------------------------------------------------------------------
Fri Apr  2 22:16:33 CEST 2004 - nashif@suse.de

- Fixed wrapper functions for new wizard
- 2.9.59

-------------------------------------------------------------------
Fri Apr 02 15:59:59 CEST 2004 - arvin@suse.de

- finally changed license to GPL for good

-------------------------------------------------------------------
Fri Apr  2 06:41:58 CEST 2004 - nashif@suse.de

- added wrapper functions around Tree and Menu enabled Wizards to
  support ncurses mode (#37581)

-------------------------------------------------------------------
Thu Apr 01 14:28:23 CEST 2004 - arvin@suse.de

- don't set download callbacks globaly (bug #37151)

-------------------------------------------------------------------
Wed Mar 31 19:52:42 CEST 2004 - nashif@suse.de

- New ProductFeature variables

-------------------------------------------------------------------
Wed Mar 31 17:53:05 CEST 2004 - msvec@suse.cz

- added /etc/YaST2 dir (for log.conf)
- 2.9.54

-------------------------------------------------------------------
Wed Mar 31 14:06:43 CEST 2004 - gs@suse.de

- show header of ShowText popup (bug #37171)

-------------------------------------------------------------------
Wed Mar 31 12:20:54 CEST 2004 - arvin@suse.de

- added product feature about suboptimal distribution (bug #36823)

-------------------------------------------------------------------
Wed Mar 31 10:32:13 CEST 2004 - jsrain@suse.de

- remove ide-scsi from initrd during update (#37591)

-------------------------------------------------------------------
Tue Mar 30 18:04:43 CEST 2004 - jsrain@suse.de

- fixed map validator of CWM

-------------------------------------------------------------------
Mon Mar 29 16:18:49 CEST 2004 - jsrain@suse.de

- fixed behavior of combo box for adding new option if it is
  editable (#37267)
- 2.9.52

-------------------------------------------------------------------
Mon Mar 29 15:27:24 CEST 2004 - adrian@suse.de

- hide YaST groups desktop files in the desktop world

-------------------------------------------------------------------
Mon Mar 29 11:13:30 CEST 2004 - arvin@suse.de

- fixed kernel selection on i386 smp systems (bug #35876)

-------------------------------------------------------------------
Mon Mar 29 09:19:19 CEST 2004 - jsrain@suse.de

- adapted CWM to updated 'is' builtin
- fixed Initrd testsuite
- 2.9.50

-------------------------------------------------------------------
Fri Mar 26 15:03:49 CET 2004 - arvin@suse.de

- added uml detection to Arch module

-------------------------------------------------------------------
Wed Mar 24 16:59:37 CET 2004 - adrian@suse.de

- fix yast qt ui themeing, export QT_HOME_DIR again
  (got broken due to login shell usage bye kdesu)

-------------------------------------------------------------------
Wed Mar 24 11:17:25 CET 2004 - arvin@suse.de

- fixed function name (bug #36783)

-------------------------------------------------------------------
Tue Mar 23 16:54:37 CET 2004 - mvidner@suse.cz

- added Confirm::MustBeRoot to easily alert the user (#35363)

-------------------------------------------------------------------
Tue Mar 23 09:05:39 CET 2004 - lslezak@suse.cz

- fixed parsing quoted string in String::ParseOptions() (#36223)
- testsuite update

-------------------------------------------------------------------
Mon Mar 22 17:09:55 CET 2004 - msvec@suse.cz

- support for sort keys in ncurses menu (#36466)
- 2.9.47

-------------------------------------------------------------------
Mon Mar 22 14:11:58 CET 2004 - jsrain@suse.cz

- fixed unwanted hiding of helps during progress bar run
- don't abort installing packages via Require and PackageSystem
  if dependency solving fails and system wasn't consistent before
  installing them

-------------------------------------------------------------------
Mon Mar 22 13:38:27 CET 2004 - sh@suse.de

- V 2.9.46
- Fixed bug #35768: Wizard buttons not retranslated

-------------------------------------------------------------------
Fri Mar 19 15:41:00 CET 2004 - sh@suse.de

- V 2.9.45
- Improved handling for all Popup::*timed*() dialogs:
  Use UI::TimeoutUserInput() now, no more confusing busy cursor,
  less delays (no more sleep() )

-------------------------------------------------------------------
Wed Mar 17 19:10:15 CET 2004 - fehr@suse.de

- add functions {Set,Get}Utf8Lang() to Encoding module

-------------------------------------------------------------------
Wed Mar 17 11:48:25 CET 2004 - arvin@suse.de

- added download progress callbacks (bug #31445)

-------------------------------------------------------------------
Mon Mar 15 16:49:00 CET 2004 - fehr@suse.de

- add functions {Set,Get}EncLang() && GetCodePage() to Encoding module
- add global boolean evms_config to ProductFeatures.ycp

-------------------------------------------------------------------
Mon Mar 15 14:59:41 CET 2004 - arvin@suse.de

- adapted "yast -l" to desktop files (bug #35019)

-------------------------------------------------------------------
Fri Mar 12 15:35:56 CET 2004 - nashif@suse.de

- Custom wizard added (sh@suse.de)

-------------------------------------------------------------------
Thu Mar 11 18:17:52 CET 2004 - msvec@suse.cz

- proper event ID type handling (#35602)

-------------------------------------------------------------------
Wed Mar 10 14:05:43 CET 2004 - msvec@suse.cz

- accept nil from some UI calls (should fix the failing testsuites)
- added function for creation of FQ hostname

-------------------------------------------------------------------
Wed Mar 10 09:26:03 CET 2004 - arvin@suse.de

- install kernel-um in uml

-------------------------------------------------------------------
Wed Mar 10 07:03:41 CET 2004 - nashif@suse.de

- Fixed Progress for new Wizard
- 2.9.39

-------------------------------------------------------------------
Wed Mar 10 01:42:25 CET 2004 - sh@suse.de

- V 2.9.37
- Migration to new wizard

-------------------------------------------------------------------
Mon Mar  8 17:53:29 CET 2004 - sh@suse.de

- Changed X cursor theme (adrian)

-------------------------------------------------------------------
Mon Mar  8 15:56:52 CET 2004 - msvec@suse.cz

- Added Wizard::SetDesktopIcon to set the title icon
- 2.9.35

-------------------------------------------------------------------
Fri Mar  5 14:31:39 CET 2004 - mvidner@suse.cz

- Added Popup::AnyQuestionRichText.
- {Require,PackageSystem}::DoInstallAndRemove:
  ask for license acceptance (#35250).

-------------------------------------------------------------------
Fri Mar  5 12:43:40 CET 2004 - msvec@suse.cz

- make runlevel testsuite use Service
- add warnings about usage of obsolete interface
- 2.9.33

-------------------------------------------------------------------
Thu Mar  4 20:05:13 CET 2004 - visnov@suse.cz

- 2.9.32
- late initialization of Wizard and Progress (for command line)

-------------------------------------------------------------------
Thu Mar  4 17:24:56 CET 2004 - msvec@suse.cz

- fixed docu installation dirs
- replaced sequencer include with dummy one using Sequencer

-------------------------------------------------------------------
Thu Mar  4 16:09:18 CET 2004 - visnov@suse.cz

- added type info (kkaempf, visnov)

-------------------------------------------------------------------
Thu Mar  4 15:47:00 CET 2004 - msvec@suse.cz

- improved the packages testing client
- fixed ncurses menu generation (#35186)

-------------------------------------------------------------------
Tue Mar  2 15:50:16 CET 2004 - msvec@suse.cz

- fixed Package interface
- added documentation and testing client

-------------------------------------------------------------------
Tue Mar  2 10:58:54 CET 2004 - msvec@suse.cz

- improved (fixed) agent for sysconfig/hardware
- 2.9.31

-------------------------------------------------------------------
Fri Feb 27 03:28:39 CET 2004 - nashif@suse.de

- Adapt for new control file based installation

-------------------------------------------------------------------
Thu Feb 26 12:32:12 CET 2004 - jsrain@suse.de

- preventing modules uhci-hcd, ehci-hcd, ohci-hcd from being put
  into initrd (#35032)

-------------------------------------------------------------------
Tue Feb 24 13:03:03 CET 2004 - visnov@suse.cz

- don't duplicate history entries in interactive command line (#34610)

-------------------------------------------------------------------
Tue Feb 24 11:37:17 CET 2004 - kkaempf@suse.de

- treat x86_64 as 'wintel' architecture (#34853)

-------------------------------------------------------------------
Mon Feb 23 13:02:40 CET 2004 - mvidner@suse.cz

- Services: don't omit boot.hotplug-beta, boot.restore_permissions (#34775)
- 2.9.28

-------------------------------------------------------------------
Fri Feb 20 19:45:58 CET 2004 - arvin@suse.de

- disable accept button during Progress (bug #30303)

-------------------------------------------------------------------
Fri Feb 20 09:38:13 CET 2004 - jsrain@suse.de

- fixed redrawing of fields in Table/Popup table widget after an
  option was changed

-------------------------------------------------------------------
Thu Feb 19 18:04:31 CET 2004 - jsrain@suse.de

- added agent for handling /etc/sysconfig/hardware/hwcfg-*

-------------------------------------------------------------------
Thu Feb 19 15:33:17 CET 2004 - arvin@suse.de

- removed function Kernel::IDERecorders since "ide-scsi" is not
  used anymore (bug #34694)

-------------------------------------------------------------------
Thu Feb 19 13:24:44 CET 2004 - mvidner@suse.cz

- changed sort to use "<" instead of "<=" because of the switch
  to std::sort

-------------------------------------------------------------------
Thu Feb 19 11:15:17 CET 2004 - visnov@suse.cz

- restore AsciiFile::AssertLineValid behavior as in 9.0

-------------------------------------------------------------------
Tue Feb 17 18:12:25 CET 2004 - sh@suse.de

- Use correct kernel image name on S/390
- 2.9.25

-------------------------------------------------------------------
Tue Feb 17 15:37:45 CET 2004 - sh@suse.de

- Fixed bug #34617: New kernel names on S/390
- 2.9.24

-------------------------------------------------------------------
Tue Feb 17 12:00:56 CET 2004 - sh@suse.de

- Applied olh's patch for bug #34602: PPC kernel renamed
- 2.9.23

-------------------------------------------------------------------
Mon Feb 16 18:27:14 CET 2004 - arvin@suse.de

- recognize newer macs (bug #34587)

-------------------------------------------------------------------
Mon Feb 16 17:06:46 CET 2004 - jsrain@suse.de

- kernel image is now /boot/vmlinux on all PPC subarchs (#34588)
- 2.9.21

-------------------------------------------------------------------
Mon Feb 16 11:20:53 CET 2004 - arvin@suse.de

- removed obsolete Mode::hardBoot

-------------------------------------------------------------------
Thu Feb 12 17:50:24 CET 2004 - lslezak@suse.cz

- CWM: added better `back event handling, correctly displaying
  option names in the new option checkbox (jsrain)
- added function String::FormatSizeWithPrecision,
  updated testsuite
- version 2.9.19

-------------------------------------------------------------------
Wed Feb 11 11:02:20 CET 2004 - msvec@suse.cz

- adapt remote clients for the new interpreter

-------------------------------------------------------------------
Tue Feb 10 17:45:16 CET 2004 - arvin@suse.de

- adapted kernel determination to kernel 2.6 names

-------------------------------------------------------------------
Tue Feb 10 10:33:05 CET 2004 - arvin@suse.de

- finally removed configdir from file list (doesn't help anymore)

-------------------------------------------------------------------
Sat Feb 07 20:19:29 CET 2004 - arvin@suse.de

- removed config files (*.y2cc)

-------------------------------------------------------------------
Sat Feb  7 16:29:32 CET 2004 - msvec@suse.cz

- own configdir until all modules are updated
- 2.9.15

-------------------------------------------------------------------
Fri Feb  6 14:34:35 CET 2004 - msvec@suse.cz

- call %suse_update_desktop_file for the group files
- use the group .desktop files also in the ncurses menu
- 2.9.14

-------------------------------------------------------------------
Tue Feb  3 12:39:35 CET 2004 - msvec@suse.cz

- added yast2 groups .desktop files
- 2.9.13

-------------------------------------------------------------------
Tue Feb  3 09:27:50 CET 2004 - visnov@suse.cz

- implemented non-strict checking of command line options

-------------------------------------------------------------------
Sat Jan 31 21:58:23 CET 2004 - arvin@suse.de

- added function to build a url from tokens

-------------------------------------------------------------------
Fri Jan 30 16:46:34 CET 2004 - mvidner@suse.cz

- removed lookups in Service to fix configuration modules testsuites
- 2.9.11

-------------------------------------------------------------------
Thu Jan 29 18:09:39 CET 2004 - msvec@suse.cz

- more testsuite fixes
- 2.9.10

-------------------------------------------------------------------
Thu Jan 29 11:32:55 CET 2004 - jsrain@suse.de

- fixed cwm testsuite
- fixed file list
- 2.9.9

-------------------------------------------------------------------
Tue Jan 27 09:19:21 CET 2004 - jsrain@suse.de

- removed hwinfo from neededforbuild
- fixed testsuite for initrd

-------------------------------------------------------------------
Mon Jan 26 17:14:59 CET 2004 - jsrain@suse.de

- added hwinfo to neededforbuild
- 2.9.8

-------------------------------------------------------------------
Mon Jan 26 15:08:56 CET 2004 - msvec@suse.cz

- converted wizard sequencer to module
- 2.9.7

-------------------------------------------------------------------
Fri Jan 23 16:11:46 CET 2004 - msvec@suse.cz

- added agents for sysconfig/sysctl and /suseconfig
- 2.9.6

-------------------------------------------------------------------
Fri Jan 23 12:29:29 CET 2004 - arvin@suse.de

- fixed Require.ycp for brand new interpreter

-------------------------------------------------------------------
Mon Jan 19 08:52:19 CET 2004 - jsrain@suse.de

- merged the new interpreter branch

-------------------------------------------------------------------
Mon Dec 15 15:58:45 CET 2003 - jsrain@suse.de

- Moved Label.ycp and Popup.ycp from source/yast2/library/wizard/src
  to source/yas t2/library/module because of building with the new
  interpreter

-------------------------------------------------------------------
Mon Dec 15 11:34:19 CET 2003 - msvec@suse.cz

- better services handling: Service (from Runlevel)

-------------------------------------------------------------------
Fri Dec  5 09:41:45 CET 2003 - jsrain@suse.de

- added Mode::commandline variable, setting it an appropriate way

-------------------------------------------------------------------
Wed Dec  3 18:20:13 CET 2003 - msvec@suse.cz

- use common Makefile.am (needs recent devtools)

-------------------------------------------------------------------
Mon Nov 24 00:32:55 CET 2003 - ro@suse.de

- remove file conflict with yast2-pam (Autologin.ycp moved there)

-------------------------------------------------------------------
Mon Nov 17 18:10:50 CET 2003 - arvin@suse.de

- adapted plugindir detection for NPTL

-------------------------------------------------------------------
Fri Nov 14 11:16:31 CET 2003 - gs@suse.de

- use ncurses file selection widgets

-------------------------------------------------------------------
Wed Oct 29 13:55:00 CET 2003 - visnov@suse.cz

- fix testsuite
- 2.9.2

-------------------------------------------------------------------
Fri Oct 24 15:55:36 CEST 2003 - ms@suse.de

- moved x11 subdir to installation

-------------------------------------------------------------------
Fri Oct 17 11:01:59 CEST 2003 - jsrain@suse.de

- Fixed "blinking" of Table/Popup's buttons when table content was
  reordered

-------------------------------------------------------------------
Fri Oct  3 14:18:55 CEST 2003 - jsrain@suse.de

- Table/Popup stuff splitt off from CWM.ycp to separate file
- Added support for "Changed" column to Table/Popup

-------------------------------------------------------------------
Wed Oct  1 10:47:19 CEST 2003 - jsuchome@suse.cz

- added Autologin.ycp module to handle autologin configuration
- 2.9.0

-------------------------------------------------------------------
Wed Sep 17 16:18:48 CEST 2003 - gs@suse.de

- script/yast2: start textmode yast in UTF-8 environment (bug #30512)
- 2.8.31

-------------------------------------------------------------------
Wed Sep 17 08:59:45 CEST 2003 - visnov@suse.de

- enable interactive mode for command line again
- 2.8.30

-------------------------------------------------------------------
Mon Sep 15 17:56:07 CEST 2003 - jsrain@suse.de

- fixed X11Version.ycp to prefix Require:: when calling function
  from Require.ycp module
- 2.8.29

-------------------------------------------------------------------
Mon Sep 15 10:18:36 CEST 2003 - ms@suse.de

- fixed X11Version.ycp to use 'import "Require"' instead of
  'include "require.ycp"'

-------------------------------------------------------------------
Thu Sep 11 21:02:32 CEST 2003 - arvin@suse.de

- cool mouse cursor theme for 2nd stage installation (bug #30552)

-------------------------------------------------------------------
Thu Sep 11 18:58:37 CEST 2003 - gs@suse.de

- file_popups.ycp: bugfix for SaveFileAs() bug #29745

-------------------------------------------------------------------
Wed Sep 10 15:24:28 CEST 2003 - gs@suse.de

- V 2.8.27
- menu/menu.ycp: replace <key> by [key] in help text (to avoid
  misinterpretation in RichText)

-------------------------------------------------------------------
Fri Sep  5 14:34:09 CEST 2003 - visnov@suse.de

- library/commandline: care about command line only in normal mode (#30144)

-------------------------------------------------------------------
Thu Sep 04 17:51:12 CEST 2003 - arvin@suse.de

- proof-read messages

-------------------------------------------------------------------
Mon Sep  1 16:56:22 CEST 2003 - visnov@suse.de

- do not print module help twice in the header
- revert capitalization for the command line actions/options from
  proofreader
- 2.8.25

-------------------------------------------------------------------
Mon Sep  1 15:50:49 CEST 2003 - jsrain@suse.de

- added support for immutable options to Table/Popup

-------------------------------------------------------------------
Mon Sep 01 09:56:12 CEST 2003 - arvin@suse.de

- handle repair mode in Popup::ConfirmAbort

-------------------------------------------------------------------
Fri Aug 29 14:18:39 CEST 2003 - visnov@suse.de

- fix error reporting, use RichText::Rich2Plain()

-------------------------------------------------------------------
Wed Aug 27 16:14:09 CEST 2003 - msvec@suse.cz

- new module for confirmation of detection (#26515)
- 2.8.23

-------------------------------------------------------------------
Wed Aug 27 16:04:18 CEST 2003 - gs@suse.de

- yast2 script: set language to english only on console if LANG is
  japanese, korean or chinese

-------------------------------------------------------------------
Tue Aug 19 13:15:38 CEST 2003 - arvin@suse.de

- removed include file common_functions.ycp

-------------------------------------------------------------------
Tue Aug 19 08:52:50 CEST 2003 - arvin@suse.de

- optimized String::CutBlanks

-------------------------------------------------------------------
Fri Aug 15 15:16:37 CEST 2003 - arvin@suse.de

- added Popup::ShowText

-------------------------------------------------------------------
Thu Aug 14 14:35:30 CEST 2003 - arvin@suse.de

- removed y2menu for good
- added /usr/share/YaST2/include to file list (bug #28807)
- removed common_popups.ycp and common_messages.ycp for good

-------------------------------------------------------------------
Mon Aug 11 15:40:00 CEST 2003 - gs@suse.de

- yast2 script: start y2base menu ncurses (instead of y2menu)

-------------------------------------------------------------------
Fri Aug  8 14:47:14 CEST 2003 - gs@suse.de

- bugfix in file_popups.ycp/PopupDir(dir) (if the argument is an
  empty string, 'pwd' is the directory)
- menu.ycp: improved layout and usability

-------------------------------------------------------------------
Wed Aug  6 12:27:01 CEST 2003 - fehr@suse.de

- added function CutRegexMatch to String.ycp it can be used to
  remove matches of a regular expression from a string
- 2.8.16

-------------------------------------------------------------------
Mon Aug  4 14:21:17 CEST 2003 - jsrain@suse.de

- added possiblity to restart command getting log after performing
  operation from LogView popup
- 2.8.15

-------------------------------------------------------------------
Fri Aug 01 16:12:05 CEST 2003 - arvin@suse.de

- added directory for desktop files

-------------------------------------------------------------------
Tue Jul 29 14:48:06 CEST 2003 - jsrain@suse.de

- passing whole event information from CWM to handlers

-------------------------------------------------------------------
Wed Jul 23 09:33:04 CEST 2003 - jsrain@suse.de

- updated CWM to use WaitForEvent instead of UserInput, tables of
  table/popup dialogs display popup on double-click or enter key
- allow to specify command to display log directly, not only as
  filename and argument for grep for LogView

-------------------------------------------------------------------
Tue Jul 22 16:19:53 CEST 2003 - msvec@suse.cz

- further String updates and fixes
- 2.8.13

-------------------------------------------------------------------
Wed Jul  9 10:06:34 CEST 2003 - fehr@suse.de

- remove Mode::language, now handled in Laguage module (#27115)

-------------------------------------------------------------------
Mon Jul  7 14:06:06 CEST 2003 - visnov@suse.de

- let TypeRepository module use the simple types

-------------------------------------------------------------------
Fri Jul  4 16:55:41 CEST 2003 - msvec@suse.cz

- added a first library of simple types:
    IP, Netmask, Hostname, Address, String, URL
- 2.8.12

-------------------------------------------------------------------
Wed Jul  2 08:52:29 CEST 2003 - visnov@suse.de

- propagate y2base exit code from yast2 script

-------------------------------------------------------------------
Tue Jul  1 10:19:44 CEST 2003 - jsrain@suse.de

- updates of CWM module, added validation of used structures and
  some wrappers for more complex tasks

-------------------------------------------------------------------
Thu Jun 26 13:38:26 CEST 2003 - visnov@suse.de

- print to stderr in non-interactive mode

-------------------------------------------------------------------
Wed Jun 25 13:11:47 CEST 2003 - visnov@suse.de

- fixed Perl/encoding problem in commandline agent
- fixed padding of helps in commandline
- quiet is now default, verbose an option

-------------------------------------------------------------------
Tue Jun 24 11:05:50 CEST 2003 - visnov@suse.de

- 2.8.11

-------------------------------------------------------------------
Tue Jun 24 10:52:31 CEST 2003 - jsrain@suse.de

- added testsuite for CWM module

-------------------------------------------------------------------
Tue Jun 24 10:42:34 CEST 2003 - visnov@suse.cz

- removed modules directory at the top-level

-------------------------------------------------------------------
Mon Jun 23 17:06:34 CEST 2003 - jsrain@suse.de

- moved YCP libraries to own subdirectory (visnov@suse.cz)
- added CWM module for simple manipulation with widgets, including
  common routines for Table/Popup-style dialogs
- added LogView module for displaying logs with advanced
  functionality
- 2.8.10

-------------------------------------------------------------------
Fri Jun 20 13:38:28 CEST 2003 - mvidner@suse.cz

- Runlevel editor: call insserv with force
  when writing multiple services (#27370).
- Moved MailAliases out, to be put to yast2-mail-aliases (#18212).
- Reverted yast2-network from Requires
- 2.8.9

-------------------------------------------------------------------
Wed Jun 18 11:22:41 CEST 2003 - visnov@suse.de

- disabled ipaddress type for command line
- disabled interactive mode for command line
- reverted yast2-network from neededforbuild
- version 2.8.8

-------------------------------------------------------------------
Wed Jun 18 10:42:22 CEST 2003 - lslezak@suse.de

- spec file: added yast2-network to Requires/neededforbuild
- version 2.8.7

-------------------------------------------------------------------
Mon Jun 16 16:06:43 CEST 2003 - lslezak@suse.cz

- new NetworkPopup:: module (common network browsing popups)
- version 2.8.6

-------------------------------------------------------------------
Wed Jun 11 18:09:37 CEST 2003 - arvin@suse.de

- added /usr/share/doc/packages/yast2 to file list (2nd try)

-------------------------------------------------------------------
Wed Jun 11 17:04:50 CEST 2003 - visnov@suse.de

- added command line interface
- 2.8.4

-------------------------------------------------------------------
Wed Jun 11 16:08:13 CEST 2003 - arvin@suse.de

- added /usr/share/doc/packages/yast2 to file list

-------------------------------------------------------------------
Fri Jun  6 12:54:25 CEST 2003 - mvidner@suse.cz

- common_popups: fixed an embarassing syntax error
- 2.8.3

-------------------------------------------------------------------
Fri Jun  6 10:03:29 CEST 2003 - mvidner@suse.cz

- common_popups: revert from Label to common_messages.
- Fixed file list (lslezak).
- Directory: added tmpdir (msvec).
- 2.8.2

-------------------------------------------------------------------
Tue Jun  3 18:28:06 CEST 2003 - sh@suse.de

- Fixed bug #27213: Default sort order in NCurses control center

-------------------------------------------------------------------
Fri May 30 10:03:23 CEST 2003 - mvidner@suse.cz

- Added Label and Popup, replacements for common_{messages,popups}.
- ag_initscripts: recognize X-UnitedLinux-Default-Enabled.
- 2.8.1

-------------------------------------------------------------------
Thu Apr 24 11:08:10 CEST 2003 - kkaempf@suse.de

- rename 'axp' to 'alpha'

-------------------------------------------------------------------
Wed Apr 23 11:51:42 CEST 2003 - ms@suse.de

- added getX11Link function to solve the X11 link
  within the installed system

-------------------------------------------------------------------
Wed Mar 19 12:00:53 CET 2003 - ms@suse.de

- added textdomain to X11Version.ycp (#25627)
- added sax2 to RequireAndConflict() (#25628)

-------------------------------------------------------------------
Mon Mar 17 17:11:52 CET 2003 - arvin@suse.de

- correctly remove ampersand in button lables in y2menu (bug
  #25364)

-------------------------------------------------------------------
Fri Mar 14 17:03:30 CET 2003 - sh@suse.de

- V 2.7.29
- Removed excess quotes in yast2 script when starting in kcontrol

-------------------------------------------------------------------
Fri Mar 14 16:45:19 CET 2003 - sh@suse.de

- V 2.7.28
- Moved yast2_kde functionality into yast2 script
  (Fix for 25230: kcontrol YaST2 module not working)

-------------------------------------------------------------------
Wed Mar 12 11:42:02 CET 2003 - sh@suse.de

- Applied Adrian's patch to use the correct ~/.qtrc in yast2-funcs

-------------------------------------------------------------------
Tue Mar 11 15:24:30 CET 2003 - arvin@suse.de

- fixed syntax in start script (bug #25080)

-------------------------------------------------------------------
Mon Mar 10 14:56:22 CET 2003 - gs@suse.de

- Fixed bugs #24866/#24865 in ncurses file selector (show links;
  set focus to the directory list)

-------------------------------------------------------------------
Sun Mar  9 19:28:07 CET 2003 - nashif@suse.de

- Fixed bug #24953: beta message during installation does not time out

-------------------------------------------------------------------
Fri Mar  7 16:06:09 CET 2003 - sh@suse.de

- Dropped "Notify" header for notify popups (#24782)

-------------------------------------------------------------------
Fri Mar  7 14:20:31 CET 2003 - sh@suse.de

- Fixed bug #24809: sw_single window outside screen
  Now only using --fullscreen for sw_single with KDE running

-------------------------------------------------------------------
Fri Mar  7 13:39:03 CET 2003 - sh@suse.de

- Fixed bug #24790 - Wrong Qt style in y2cc modules after inst.
  (Adrian)

-------------------------------------------------------------------
Wed Mar  5 15:25:12 CET 2003 - ms@suse.de

- added scr agent for /etc/sysconfig/displaymanager handling (#24669)
- do not check for packages in autoinst mode (#24706)

-------------------------------------------------------------------
Mon Mar  3 17:14:44 CET 2003 - jsrain@suse.de

- added scr agent for /etc/sysconfig/hotplug handling (#22580)

-------------------------------------------------------------------
Mon Mar 03 13:02:47 CET 2003 - arvin@suse.de

- once more merged proofread texts

-------------------------------------------------------------------
Mon Mar 03 11:59:24 CET 2003 - arvin@suse.de

- fixed testsuite

-------------------------------------------------------------------
Fri Feb 28 17:25:39 CET 2003 - ms@suse.de

- use require.ycp for package checks in X11Version.ycp (#24488)

-------------------------------------------------------------------
Fri Feb 28 17:16:04 CET 2003 - kkaempf@suse.de

- honor 'manual' on kernel command line (#24462)

-------------------------------------------------------------------
Tue Feb 25 18:46:42 CET 2003 - kkaempf@suse.de

- fix mkdir silence option.

-------------------------------------------------------------------
Tue Feb 25 13:44:23 CET 2003 - kkaempf@suse.de

- suppress warning if /tmp/.qt already exists (#24243)

-------------------------------------------------------------------
Mon Feb 24 11:05:02 CET 2003 - jsrain@suse.de

- added `opt (`notify) to Wizard_hw::ConfiguredContent table to
  allow double click handling (#24095)
- 2.7.15

-------------------------------------------------------------------
Thu Feb 20 11:39:23 CET 2003 - arvin@suse.de

- use title-style capitalization for menu names (bug #23848)

-------------------------------------------------------------------
Wed Feb 19 10:52:05 CET 2003 - arvin@suse.de

- fixed DoNotAcceptButtonLabel (used during beta notice)

-------------------------------------------------------------------
Tue Feb 18 11:56:24 CET 2003 - arvin@suse.de

- added AsciiFile module from yast2-storage

-------------------------------------------------------------------
Mon Feb 17 17:17:42 CET 2003 - arvin@suse.de

- disable x11 setup on mips
- make Next and Accept the default button

-------------------------------------------------------------------
Mon Feb 10 20:53:53 CET 2003 - arvin@suse.de

- setup complete environment for qt during installation

-------------------------------------------------------------------
Mon Feb 10 18:18:00 CET 2003 - arvin@suse.de

- make anti aliased fonts work

-------------------------------------------------------------------
Thu Feb  6 17:01:26 CET 2003 - sh@suse.de

- New command line options for "yast2" script: --fullscreen --noborder
- Always start "sw_single" in full screen mode

-------------------------------------------------------------------
Wed Feb 05 17:10:45 CET 2003 - arvin@suse.de

- merged proofread messages

-------------------------------------------------------------------
Mon Feb  3 18:13:21 CET 2003 - sh@suse.de

- V 2.7.7
- Added default function key handling

-------------------------------------------------------------------
Mon Feb 03 17:40:14 CET 2003 - arvin@suse.de

- new pot file handling

-------------------------------------------------------------------
Mon Jan 27 16:12:51 CET 2003 - arvin@suse.de

- added popt to neededforbuild

-------------------------------------------------------------------
Mon Jan 27 15:48:51 CET 2003 - msvec@suse.de

- network groups: Network Devices and Network Services
- 2.7.4

-------------------------------------------------------------------
Fri Jan 24 15:56:26 CET 2003 - mvidner@suse.de

- Added readconfig.ycp to the file list. Fixes autoyast.

-------------------------------------------------------------------
Fri Jan 17 12:28:21 CET 2003 - mvidner@suse.de

- Reverted sequencer checking: allow superfluous aliases.
- 2.7.3

-------------------------------------------------------------------
Tue Jan 14 11:14:19 CET 2003 - mvidner@suse.de

- Added function key shortcuts to common dialogs (try F1 in curses).
- Report: added global settings for easier access (nashif).
- 2.7.2

-------------------------------------------------------------------
Mon Jan 13 13:13:04 CET 2003 - jsrain@suse.de

- added crashes handling module

-------------------------------------------------------------------
Fri Jan 10 12:58:45 CET 2003 - mvidner@suse.de

- mail table agent: Prevent returning strings as integers/booleans (~#21804).

-------------------------------------------------------------------
Fri Dec 20 15:23:50 CET 2002 - mvidner@suse.de

- file_popups: in qt, use the new widgets
- Arch: fallback for .probe.system being nil (msvec)
- workaround for CallFunction scope bug (#22486) (msvec)
- sequencer: check that all aliases are used (msvec)
- common_messages: DoNotAcceptButtonLabel (arvin)
- Wizard: use opt(key_F1) for Help (gs)
- 2.7.1

-------------------------------------------------------------------
Wed Nov 13 15:14:33 CET 2002 - ms@suse.de

- forgot to add hwinfo and hwinfo-devel to neededforbuild

-------------------------------------------------------------------
Wed Nov 13 12:07:47 CET 2002 - ms@suse.de

- fixed GetVersion() function within the X11Version module. The code
  to obtain the XFree86 version used to configure the installed
  card was really broken. I add a libhd based C program to check
  whether XFree86 4 or 3 is used to configure the card. This program
  is called from the GetVersion() function now.

-------------------------------------------------------------------
Mon Oct 21 15:45:19 CEST 2002 - arvin@suse.de

- print warning if qt frontend is installed but does not work
  (bug #20805)

-------------------------------------------------------------------
Thu Oct 17 13:38:33 CEST 2002 - arvin@suse.de

- fixed arrows in ncurses menu (#19902)

-------------------------------------------------------------------
Fri Oct 11 15:18:14 CEST 2002 - msvec@suse.cz

- fixed translations in the ncurses menu (#20801)
- 2.6.39

-------------------------------------------------------------------
Fri Oct 11 11:07:01 CEST 2002 - arvin@suse.de

- added lost password.ycp (bug #20087)

-------------------------------------------------------------------
Fri Sep 20 14:36:49 CEST 2002 - kkaempf@suse.de

- access content only in initial mode
- 2.6.37

-------------------------------------------------------------------
Fri Sep 20 13:13:05 CEST 2002 - kkaempf@suse.de

- read initial language from content file
- 2.6.36

-------------------------------------------------------------------
Wed Sep 18 16:01:32 CEST 2002 - arvin@suse.de

- does not provides/obsoletes the old yast

-------------------------------------------------------------------
Thu Sep 12 12:20:55 CEST 2002 - kkaempf@suse.de

- define IgnoreButtonLabel in WFM and UI
- 2.6.34

-------------------------------------------------------------------
Tue Sep 10 16:03:47 CEST 2002 - arvin@suse.de

- added provide/obsolete y2t_menu (bug #19325)

-------------------------------------------------------------------
Sat Sep 07 23:00:24 CEST 2002 - arvin@suse.de

- added help text in y2menu

-------------------------------------------------------------------
Thu Sep 05 17:48:13 CEST 2002 - arvin@suse.de

- wizard loads it's images from the theme dir

-------------------------------------------------------------------
Wed Sep  4 19:08:56 CEST 2002 - mvidner@suse.cz

- ncurses menu: fixed shortcut cycling in the group menu (#18258).
- 2.6.30

-------------------------------------------------------------------
Mon Sep  2 17:44:13 CEST 2002 - mvidner@suse.cz

- ag_initscripts: fixed parsing Short-Descriptions.

-------------------------------------------------------------------
Sat Aug 31 01:16:44 CEST 2002 - schwab@suse.de

- Don't waste tons of memory in y2menu.

-------------------------------------------------------------------
Fri Aug 30 11:35:30 CEST 2002 - arvin@suse.de

- moved X11Version.ycp from yast2-installation here

-------------------------------------------------------------------
Thu Aug 29 15:28:48 CEST 2002 - sh@suse.de

- Adapted wizard colors to new grey style images by wimer@suse.de

-------------------------------------------------------------------
Thu Aug 29 11:25:47 CEST 2002 - mvidner@suse.cz

- wizard: prevent temporary (but visible) truncations
  of dialog captions (#18517).

-------------------------------------------------------------------
Wed Aug 28 18:29:15 CEST 2002 - mvidner@suse.cz

- mail aliases: fixed line continuation processing (#18487).
- file_popups::PopupDir: fixed the Selected directory heading.
- 2.6.28

-------------------------------------------------------------------
Tue Aug 27 20:00:00 CEST 2002 - jsuchome@suse.cz

- provide/obsolete old translation packages

-------------------------------------------------------------------
Thu Aug 22 12:09:46 CEST 2002 - arvin@suse.de

- make links to yast2 relative (bug #18170)

-------------------------------------------------------------------
Tue Aug 20 19:07:38 CEST 2002 - arvin@suse.de

- added variable Mode::x11_setup_needed and Arch::x11_setup_needed

-------------------------------------------------------------------
Tue Aug 20 11:29:36 CEST 2002 - arvin@suse.de

- added ncurses based y2menu by Marco Skambraks

-------------------------------------------------------------------
Sun Aug 18 20:24:48 CEST 2002 - kkaempf@suse.de

- honor /etc/install.inf:UseSSH (#18053)

-------------------------------------------------------------------
Fri Aug 16 17:31:33 CEST 2002 - arvin@suse.de

- marked more texts for translation

-------------------------------------------------------------------
Wed Aug 14 11:54:01 CEST 2002 - arvin@suse.de

- removed links to /sbin/yast2 with non ascii characters to
  prevent screen corruption is some locales

-------------------------------------------------------------------
Tue Aug 13 14:20:37 CEST 2002 - arvin@suse.de

- merged proofread texts

-------------------------------------------------------------------
Mon Aug 12 17:23:44 CEST 2002 - kkaempf@suse.de

- read /etc/install.inf:InstMode correctly for Mode::boot
- 2.6.20

-------------------------------------------------------------------
Sun Aug 11 21:16:04 CEST 2002 - mvidner@suse.cz

- Runlevel: use full path of service scripts; force removal
  (#17608 workaround)
- 2.6.19

-------------------------------------------------------------------
Fri Aug  9 15:32:54 CEST 2002 - mvidner@suse.cz

- Fixed falling back to ncurses when DISPLAY is set
  but yast2-qt is not installed.
- Added Runlevel::error_msg, to inform the user what went wrong.
- 2.6.18

-------------------------------------------------------------------
Tue Aug 06 11:31:46 CEST 2002 - arvin@suse.de

- fixed detection of autoinst in Mode.ycp

-------------------------------------------------------------------
Mon Aug 05 18:13:04 CEST 2002 - arvin@suse.de

- adaption for new /etc/install.inf agent

-------------------------------------------------------------------
Wed Jul 31 13:49:39 CEST 2002 - mvidner@suse.cz

- Moved private runlevel files back to yast2-runlevel.
- 2.6.15

-------------------------------------------------------------------
Mon Jul 29 11:51:52 CEST 2002 - msvec@suse.cz

- included some general purpose agents
- 2.6.14

-------------------------------------------------------------------
Wed Jul 24 19:28:17 CEST 2002 - jsuchome@suse.cz

- Added runlevel module files.

-------------------------------------------------------------------
Fri Jul 19 16:50:44 CEST 2002 - mvidner@suse.cz

- Moved aliases handling from yast2-mail (bug #11730).
- 2.6.13

-------------------------------------------------------------------
Fri Jul 19 12:01:11 CEST 2002 - mvidner@suse.cz

- Added Wizard::{Set,Restore}ScreenShotName ().
- Moved sysconfig/ypserv definition from yast2-nis-server.
- 2.6.12

-------------------------------------------------------------------
Fri Jul 19 11:24:35 CEST 2002 - sh@suse.de

- Wizard now uses consistent image names for easier OEM logo
  handling

-------------------------------------------------------------------
Tue Jul 16 16:44:03 CEST 2002 - sh@suse.de

- V 2.6.11
- provide/obsolete yast2-trans-wizard

-------------------------------------------------------------------
Fri Jul 12 17:11:52 CEST 2002 - kkaempf@suse.de

- fix sequencer and wizard testsuite
- call sequencer testsuite during build
- 2.6.10

-------------------------------------------------------------------
Fri Jul 12 10:24:37 CEST 2002 - msvec@suse.cz

- added doc and autodocs
- new module Directory: contains definitions of all directories

-------------------------------------------------------------------
Tue Jul  9 11:43:47 CEST 2002 - mvidner@suse.cz

- Provides/Obsoletes fixed for the devel subpackage

-------------------------------------------------------------------
Thu Jul 04 13:22:52 CEST 2002 - arvin@suse.de

- move non binary file from /usr/lib/YaST2 to /usr/share/YaST2

-------------------------------------------------------------------
Mon Jul  1 11:03:51 CEST 2002 - kkaempf@suse.de

- split of images to separate package

-------------------------------------------------------------------
Thu Jun 27 13:55:21 CEST 2002 - kkaempf@suse.de

- merged yast2-lib-sequencer and yast2-lib-wizard.

-------------------------------------------------------------------
Tue Jun 11 16:52:39 CEST 2002 - arvin@suse.de

- the yast2 script now handels all arguments as strings when
  calling y2base

-------------------------------------------------------------------
Thu Jun 06 17:23:36 CEST 2002 - arvin@suse.de

- various minor fixes for installation

-------------------------------------------------------------------
Wed Jun  5 11:02:17 CEST 2002 - kkaempf@suse.de

- recode shell output properly for UI (#16178)
- don't require trans packages (#16285)

-------------------------------------------------------------------
Wed May 29 12:55:31 CEST 2002 - arvin@suse.de

- fixed yast2 start scripts for lib/lib64

-------------------------------------------------------------------
Tue May 28 14:37:19 CEST 2002 - sh@suse.de

- V 2.6.4
- dropped obsolete hw_setup_launcher.ycp
- fixed file list in spec file
- fixed Makefile.am to work with new automake

-------------------------------------------------------------------
Wed May 22 21:29:28 MEST 2002 - tom@suse.de

- Moved X11 functionality from x11 to y2c_x11.

-------------------------------------------------------------------
Tue May 14 11:09:46 CEST 2002 - arvin@suse.de

- prevent ncurses frontend to start with languages that
  are known to not work correct

-------------------------------------------------------------------
Wed May  8 17:40:49 MEST 2002 - tom@suse.de

- Removed keyboard, mouse, timezone, language (now extra packages)

-------------------------------------------------------------------
Tue Apr 23 12:14:56 CEST 2002 - fehr@suse.de

- remove subdirectories storage and partitioning they are now in
  a separate package yast2-storage.
- new version 2.6.2

-------------------------------------------------------------------
Wed Apr 17 15:47:56 MEST 2002 - tom@suse.de

- (#15565) monitors.ycp newly generated with uppercase vendor and
  model strings.

-------------------------------------------------------------------
Tue Apr 16 17:28:14 CEST 2002 - gs@suse.de

- (#15600, #15727) Package Installation: check again the package
  dependencies if the user deselects an additional required package

-------------------------------------------------------------------
Mon Apr 15 19:03:30 MEST 2002 - tom@suse.de

- (#15546) Now changing lilo.conf correctly.

-------------------------------------------------------------------
Thu Apr 11 15:55:50 MEST 2002 - tom@suse.de

- (#15546) Handle VESA mode correctly for fbdev graphics.

-------------------------------------------------------------------
Wed Apr 10 16:21:16 MEST 2002 - tom@suse.de

- (#15690) Now the probe button really probes.

-------------------------------------------------------------------
Wed Apr 10 10:01:56 CEST 2002 - lnussel@suse.de

- merged modifications for certification/product CD

-------------------------------------------------------------------
Wed Mar 27 17:52:38 CET 2002 - kkaempf@suse.de

- Unpack driver update data in chrooted directory.
- y2update.tar.gz is alread copied by linuxrc, don't expect
  it below /media/floppy.

-------------------------------------------------------------------
Wed Mar 27 12:22:01 CET 2002 - kkaempf@suse.de

- Evaluate "partition" and "serverdir" when installing from
  harddisk (#15525).

-------------------------------------------------------------------
Wed Mar 27 10:41:08 CET 2002 - gs@suse.de

- Change source medium: use "serverdir" instead of "partition"
  (concerns installation from hard disk)

-------------------------------------------------------------------
Tue Mar 26 18:01:45 CET 2002 - kkaempf@suse.de

- Set all hardware to a defined state after update (#15532).
- For installation from harddisk, use "serverdir" instead of
  "partition" from install.inf (#15525).
- linuxrc mounts CD1 to /var/adm/mount during harddisk install
  (#15525).

-------------------------------------------------------------------
Tue Mar 26 17:40:04 CET 2002 - sh@suse.de

- Fixed bug #15520: can't boot into installed system

-------------------------------------------------------------------
Tue Mar 26 16:54:53 CET 2002 - ms@suse.de

- need blank as first sign for VESA and LCD vendor to ensure
  proper display at top of the monitors list (#15521)

-------------------------------------------------------------------
Tue Mar 26 15:44:13 CET 2002 - sh@suse.de

- Fixed bug #15512: Can't install base pkgs in installed system

-------------------------------------------------------------------
Tue Mar 26 15:39:22 MET 2002 - tom@suse.de

- (#15518) Renamed YaST-internal IDs in sysconfig:
  keyboard: YAST_TYPE --> YAST_KEYBOARD
  mouse:    YAST_TYPE --> YAST_MOUSE

-------------------------------------------------------------------
Tue Mar 26 15:20:53 CET 2002 - kkaempf@suse.de

- Delete runme_at_boot after updating all packages.

-------------------------------------------------------------------
Tue Mar 26 14:28:44 MET 2002 - tom@suse.de

- (#15515) YaST-internal IDs are now: keyboard: YAST_TYPE, mouse: YAST_TYPE

-------------------------------------------------------------------
Tue Mar 26 14:27:10 CET 2002 - sh@suse.de

- Fixed bug #15506: Disable "Change" menu when skipping HW config

-------------------------------------------------------------------
Mon Mar 25 17:58:20 MET 2002 - tom@suse.de

- (#14852) inst_config_x11.ycp:
  The variables currentMode and Selected_3D were first stored into the
  X11 module and then queried from the UI. Fixed.

-------------------------------------------------------------------
Mon Mar 25 17:46:16 CET 2002 - sh@suse.de

- Fixed bug #15418: selbox in inst_rootpart not wide enough

-------------------------------------------------------------------
Mon Mar 25 17:38:37 CET 2002 - kkaempf@suse.de

- make update.post script executable before starting it.
- Allow either packed or unpacked extension disk.

-------------------------------------------------------------------
Mon Mar 25 17:23:46 CET 2002 - fehr@suse.de

- make reading of exiting fstab work again (#15482)

-------------------------------------------------------------------
Mon Mar 25 17:09:45 CET 2002 - schubi@suse.de

- kdoc added in forceupdate list

-------------------------------------------------------------------
Mon Mar 25 15:54:00 CET 2002 - kkaempf@suse.de

- adapt probing for usb controllers to changed libhd requirements
  (#15483).
- dont re-calculate bootloader location if it was set manually
  (#15446).
- fix typo in monitors.ycp ("90,47" is no valid vsync).

-------------------------------------------------------------------
Mon Mar 25 14:56:40 CET 2002 - sh@suse.de

- Fixed bug #15419: confusing message in inst_suseconfig

-------------------------------------------------------------------
Mon Mar 25 14:23:42 CET 2002 - gs@suse.de

- Update: change status from "u" to "i" for uninstalled packages
  (#14727)

-------------------------------------------------------------------
Mon Mar 25 13:44:54 CET 2002 - sh@suse.de

- Fixed bug #15412: One log line for each package installed

-------------------------------------------------------------------
Mon Mar 25 13:40:39 CET 2002 - fehr@suse.de

- moved static dialog definitions for fs options into function
  GetNormalFilesystems() to make translations work (#15460)

-------------------------------------------------------------------
Mon Mar 25 12:20:21 CET 2002 - ms@suse.de

- update monitors.ycp to currently used CDB entries (#15421).

-------------------------------------------------------------------
Sun Mar 24 13:00:35 CET 2002 - kkaempf@suse.de

- delete runme_at_boot after package installation (#15430).
- remember device (index) where (wrong) SuSE medium was found (#15432).

-------------------------------------------------------------------
Fri Mar 22 18:59:40 CET 2002 - gs@suse.de

- package selection: show correct status of the package (#15400)

-------------------------------------------------------------------
Fri Mar 22 16:04:40 CET 2002 - fehr@suse.de

- removed superfluous warning about fsid change when assigning a
  mount point to LVM LV (#15388)
- changed fstab options for /proc/bus/usb from "defaults,noauto"
  to "noauto" (#15389)

-------------------------------------------------------------------
Fri Mar 22 15:47:39 CET 2002 - kkaempf@suse.de

- Call /usr/bin/setfont without parameters when Braille enabled (#13801).

-------------------------------------------------------------------
Fri Mar 22 15:14:51 CET 2002 - gs@suse.de

- Change source of installation: umount /var/adm/mount before mounting
  the new source medium (#14425)

-------------------------------------------------------------------
Fri Mar 22 15:09:48 CET 2002 - sh@suse.de

- Fixed bug #15356: killed mwm message

-------------------------------------------------------------------
Fri Mar 22 14:08:46 CET 2002 - schubi@suse.de

- bugix: Xf86config module has been overwritten while update #15376
  ( wrong if statement in inst_finish.ycp )

-------------------------------------------------------------------
Fri Mar 22 12:42:58 CET 2002 - gs@suse.de

- Update: show packages with status "d" in the "No Update" list
  (#15350)

-------------------------------------------------------------------
Thu Mar 21 18:38:41 MET 2002 - tom@suse.de

- (#14936) Now capturing `cancel and treating like `abort.

-------------------------------------------------------------------
Thu Mar 21 18:17:01 CET 2002 - arvin@suse.de

- check for yast2-qt-plugin and it's libraries in the YaST2 and
  yast2 start scripts (bug #15300 and probably bug #13831)

-------------------------------------------------------------------
Thu Mar 21 17:41:42 MET 2002 - tom@suse.de

- (#14882) Now marking probed but unused monitor-hw-data with configured = no.

-------------------------------------------------------------------
Thu Mar 21 16:37:09 CET 2002 - kkaempf@suse.de

- Drop intermediate textdomain calls, they're useless (#15294).

-------------------------------------------------------------------
Thu Mar 21 16:21:59 CET 2002 - gs@suse.de

- Package installation: respect product information AND release number
  of the source medium (#15278)

-------------------------------------------------------------------
Thu Mar 21 16:05:00 CET 2002 - schubi@suse.de

- Checking mouse protocol before calling update_Xf86config

-------------------------------------------------------------------
Thu Mar 21 15:45:27 CET 2002 - sh@suse.de

- Fixed bug #15220: Wizard buttons not translated

-------------------------------------------------------------------
Thu Mar 21 15:03:47 CET 2002 - sh@suse.de

- Fixed endless loop in language with some weird NCurses combinations

-------------------------------------------------------------------
Thu Mar 21 12:51:34 CET 2002 - gs@suse.de

- Update: do not allow status "delete" for packages which are not
  installed (#14727)

-------------------------------------------------------------------
Thu Mar 21 11:03:27 CET 2002 - ms@suse.de

- fixed check script to be valid with the new firegl driver [fglr200]

-------------------------------------------------------------------
Thu Mar 21 09:36:31 CET 2002 - schubi@suse.de

- Checking broken update correctly #13597

-------------------------------------------------------------------
Wed Mar 20 22:27:30 CET 2002 - kkaempf@suse.de

- fallback to (chipset related) vendor/device if graphics card
  doesn't provide (manufacturer related) subvendor/subdevice (#15099)

-------------------------------------------------------------------
Wed Mar 20 18:48:16 MET 2002 - tom@suse.de

- (#15098) Now reading file with default value.

-------------------------------------------------------------------
Wed Mar 20 17:15:49 CET 2002 - kkaempf@suse.de

- Also show SuSE release number when choosing root partiton (#15243).
- Properly probe cdroms during installation/update (#15275).

-------------------------------------------------------------------
Wed Mar 20 15:04:48 CET 2002 - fehr@suse.de

- fix problem with map access to non-map in GetEntryForMountpoint
  (#15229)
- fix problem with wrong partition proposal
- fix problem with wrong default filesystem (#15057)

-------------------------------------------------------------------
Wed Mar 20 14:52:44 MET 2002 - tom@suse.de

- (#15093) New frequency range: [60,62,65,68,70,72,75,78,80,85,90,100]

-------------------------------------------------------------------
Wed Mar 20 14:27:52 CET 2002 - sh@suse.de

- Fixed bug #15214: Control center after HW proposal english only
- Fixed bug #15201: Disable WM decorations for first control center

-------------------------------------------------------------------
Wed Mar 20 14:26:01 CET 2002 - lnussel@suse.de

- added -S option to yast2 shell script (for susewm)

-------------------------------------------------------------------
Wed Mar 20 14:17:42 CET 2002 - schubi@suse.de

-  Installing vnc (if needed ) while updating the system #14707

-------------------------------------------------------------------
Wed Mar 20 14:03:24 MET 2002 - tom@suse.de

- Added norwegian language.

-------------------------------------------------------------------
Wed Mar 20 12:45:54 CET 2002 - sh@suse.de

- Fixed bug #13894: Slide show progress bar shows wrong value

-------------------------------------------------------------------
Wed Mar 20 12:23:47 CET 2002 - schubi@suse.de

- Starting raidstart for partitions which are not / and have
  raid systems ( update ). #14798

-------------------------------------------------------------------
Wed Mar 20 10:35:08 CET 2002 - kkaempf@suse.de

- remember language in Mouse in order to trigger re-translation
  (#15197).

-------------------------------------------------------------------
Tue Mar 19 20:10:49 CET 2002 - sh@suse.de

- Fixed bug #14530: Explicit file names in .spec rather than *.scr

-------------------------------------------------------------------
Tue Mar 19 18:40:21 CET 2002 - gs@suse.de

- Update: re-evaluate the update packages if the status of the
  "Clean up the system ..." checkbox has changed

-------------------------------------------------------------------
Tue Mar 19 18:25:06 CET 2002 - schubi@suse.de

- Call substring with the correct parameters #15184
  ( inst_rpmupdate.ycp)

-------------------------------------------------------------------
Tue Mar 19 18:10:04 CET 2002 - kkaempf@suse.de

- Also write hardware status for already active ide, floppy, usb
  controllers, and framebuffer (#15195).
- Preliminary fix for YaST2.firstboot (#15187).

-------------------------------------------------------------------
Tue Mar 19 18:05:01 MET 2002 - tom@suse.de

- (#15096) Do not use undefined variable any more.
- (#15091) Now restoring saved monitor data in normal mode.

-------------------------------------------------------------------
Tue Mar 19 15:49:13 CET 2002 - sh@suse.de

- Fixed "update finished, empty proposal dialog" bug

-------------------------------------------------------------------
Tue Mar 19 10:31:44 CET 2002 - kkaempf@suse.de

- Properly check return code from inst_mode if update was choosen.
- just pass 'Framebuffer' entry from install.inf to lilo, don't
  look at probe results (#15168)
- add comments to /etc/sysconfig/bootloader.

-------------------------------------------------------------------
Mon Mar 18 17:27:46 MET 2002 - tom@suse.de

- (#14238) Now writing sysconfig comments for the mouse.

-------------------------------------------------------------------
Mon Mar 18 16:29:01 CET 2002 - sh@suse.de

- Fixed bug #15101: Checkboxes truncated in 80x24 ncurses proposal

-------------------------------------------------------------------
Mon Mar 18 15:36:28 CET 2002 - kkaempf@suse.de

- re-probe cdroms in installed system in order to get proper status
  for ide cdwriter devices which couldn't be detected at boot-time
  (#15126).

-------------------------------------------------------------------
Mon Mar 18 14:26:38 CET 2002 - lnussel@suse.de

- added -i option for installing packages to yast2 shell script
- added some shell magic to allow more than two parameters for modules

-------------------------------------------------------------------
Mon Mar 18 12:19:29 CET 2002 - gs@suse.de

-  Recode for copyright and author added (#15058)

-------------------------------------------------------------------
Mon Mar 18 12:10:26 CET 2002 - kkaempf@suse.de

- Bugfix for lilo/dolilo: drop "vga" from append, pass via "-v"
  to dolilo.

-------------------------------------------------------------------
Mon Mar 18 12:07:55 CET 2002 - sh@suse.de

- Fixed bug #15090: "No" in "really install" interpreted as "yes"

-------------------------------------------------------------------
Mon Mar 18 11:50:06 CET 2002 - sh@suse.de

- Fixed bug #15100: Default "off" for "start control center"

-------------------------------------------------------------------
Mon Mar 18 11:19:58 CET 2002 - snwint@suse.de

- mk_lilo_conf: put 'vga' entry into image section

-------------------------------------------------------------------
Fri Mar 15 19:01:23 MET 2002 - tom@suse.de

- (#13878) Added Estonian keyboard.

-------------------------------------------------------------------
Fri Mar 15 17:22:10 MET 2002 - tom@suse.de

- (#14855) Language: Added Slovene language.
- (#14855) Keyboard: Added Slovene keyboard to YaST2 keyboards.
- (#14855) Timezone: Cleaned up existing lang --> timezone mess (new: Slovene).

-------------------------------------------------------------------
Fri Mar 15 17:15:23 CET 2002 - kkaempf@suse.de

- drop workaround for author/copyright twist from libpkg.
- Replace "\n" in author list with ", "

-------------------------------------------------------------------
Fri Mar 15 16:32:27 CET 2002 - fehr@suse.de

- fix wrong nameing for windows mount points (#15031)

-------------------------------------------------------------------
Fri Mar 15 16:17:50 CET 2002 - kkaempf@suse.de

- ignore more cmdline parameters
- don't pass "-v" (for global vga=) to dolilo, the "vga=" in the
  append line is sufficient.

-------------------------------------------------------------------
Fri Mar 15 16:10:54 CET 2002 - gs@suse.de

- Update: do not delete "aps" if it is in use (#15015)
- Package Selection: correct update of the disk space information

-------------------------------------------------------------------
Fri Mar 15 16:08:49 CET 2002 - snwint@suse.de

- updated 'failsafe' options for lilo.conf
- append user specified boot options to 'failsafe' entry

-------------------------------------------------------------------
Fri Mar 15 14:43:27 CET 2002 - sh@suse.de

- Fixed bug #13894: Slide show pkg sizes garbled from CD2 on

-------------------------------------------------------------------
Fri Mar 15 13:32:03 MET 2002 - tom@suse.de

- (#15021) Now only removing X11-link in case of "No X11".

-------------------------------------------------------------------
Fri Mar 15 12:54:14 CET 2002 - kkaempf@suse.de

- Check also /proc/modules besides the "active" flag from hwinfo
  in order to find out if a module is already loaded (#15007).

-------------------------------------------------------------------
Thu Mar 14 17:37:23 CET 2002 - sh@suse.de

- Fixed bug #14161: wrong background grey

-------------------------------------------------------------------
Thu Mar 14 16:16:21 CET 2002 - sh@suse.de

- Fixed bug #13186: Start Y2 control center after installation
- Fixed bug #14975: Final "All is ready" popup

-------------------------------------------------------------------
Thu Mar 14 15:55:07 CET 2002 - zoz@suse.de

- fix PCMCIA startup (#14661).

-------------------------------------------------------------------
Thu Mar 14 15:43:43 MET 2002 - tom@suse.de

- Added turkish language again in language.ycp.

-------------------------------------------------------------------
Thu Mar 14 14:49:07 MET 2002 - tom@suse.de

- (#14518) Added Irish.

-------------------------------------------------------------------
Thu Mar 14 13:16:15 MET 2002 - tom@suse.de

- (#14814) Now translating old lang codes to ISO codes on entry.

-------------------------------------------------------------------
Thu Mar 14 11:08:17 CET 2002 - kkaempf@suse.de

- scripts/yast2_kde: set LANG from /etc/sysconfig/language:RC_LANG (#14607).
- scripts/yast2: honor $LANG (#14607).
- install k_smp if > 4GB physical memory detected (#14287).

-------------------------------------------------------------------
Thu Mar 14 10:56:04 CET 2002 - gs@suse.de

- (#14592) Now ask the user whether YaST2 shall delete unmaintained
  packages from the system
- (#14406), (#14805) Package selection dialog: help text added for "X"
   status and popup text changed

-------------------------------------------------------------------
Wed Mar 13 18:30:42 MET 2002 - tom@suse.de

- (#14882) Now marking faked GENERIC Monitor with cfg=no.

-------------------------------------------------------------------
Wed Mar 13 18:23:06 MET 2002 - tom@suse.de

- (#14885) Now writing "/dev/mouse" into XF86Config so xmset works in the
  running system.

-------------------------------------------------------------------
Wed Mar 13 11:48:58 EST 2002 - nashif@suse.de

- Don't probe hardware in Mode::config

-------------------------------------------------------------------
Wed Mar 13 15:41:26 CET 2002 - fehr@suse.de

- prevent upward rounding in combination of
  ByteToHumanString/kmgt_str_to_byte (#14673)

-------------------------------------------------------------------
Wed Mar 13 13:22:57 MET 2002 - tom@suse.de

- (#14446) Now also restoring hwclock-param from sysconfig
  and setting timezone again in continue mode.

-------------------------------------------------------------------
Wed Mar 13 10:15:41 CET 2002 - kkaempf@suse.de

- Fix locale for greek (ISO8859-7 -> ISO-8859-7, #14898).
- Set "acpismp=force" for UP and SMP systems if "ht" flag detected (#13531).
- Install k_smp if "BOOT_IMAGE=apic" given in cmdline (#14022).
- Dont change initrd modules aic7xxx vs. aic7xxx_old on update (#14614).
- Override instmode "cd" in install.inf, if setup/descr/info knows better
  (#14469).
- Start ncurses "menu" with first group preselected (instead of all),
  general code cleanup of menu code (#14909).

-------------------------------------------------------------------
Tue Mar 12 16:57:16 CET 2002 - gs@suse.de

- equal button size in package conflict popups (#13302)

-------------------------------------------------------------------
Tue Mar 12 16:43:56 CET 2002 - mvidner@suse.cz

- Provide keyboard shortcuts for the group and package tables in
  ncurses detailed package selection. #14737.

-------------------------------------------------------------------
Tue Mar 12 16:24:34 MET 2002 - tom@suse.de

- (#13198) Changed mouse probing strategy.
  Applied sleep before mouse probing in inst_startup.ycp.

-------------------------------------------------------------------
Tue Mar 12 10:26:15 CET 2002 - fehr@suse.de

- add hibernation partition to expert partitioner menue (#14668)
- handle raids present on system to install reasonably

-------------------------------------------------------------------
Mon Mar 11 18:07:23 MET 2002 - tom@suse.de

- (#14491) Now using new "manual" probing to get the new unique key (mouse).

-------------------------------------------------------------------
Mon Mar 11 15:55:31 CET 2002 - kkaempf@suse.de

- Skip all non-data lines in "parted print" output (#14793).
- Don't pass "manual" option to installed system.

-------------------------------------------------------------------
Mon Mar 11 15:46:55 MET 2002 - tom@suse.de

- Detect language change to avoid unnecessary package selection recalculation.

-------------------------------------------------------------------
Mon Mar 11 14:41:28 CET 2002 - sh@suse.de

- Fixed bug #14164: inst_mode should be a popup

-------------------------------------------------------------------
Mon Mar 11 10:46:46 MET 2002 - tom@suse.de

- New script by ms@suse.de for changing X11-mouse-protocol during update.

-------------------------------------------------------------------
Fri Mar  8 14:28:27 CET 2002 - kkaempf@suse.de

- clean up firsboot script to fix pcmcia/usb and usbdevfs (#14416)
- don't 'hard' probe for cdroms when checking for installation
  sources but rely on libhd configuration database instead.
  Fallback to /dev/cdrom if even this fails (#14555).
- add "vnc" package to installation list if running under vnc (#14707).
- remove duplicate portmap start from firstboot script.

-------------------------------------------------------------------
Fri Mar  8 13:35:25 MET 2002 - tom@suse.de

- (#14663) Added textdomains to import-modules.

-------------------------------------------------------------------
Fri Mar  8 12:54:55 MET 2002 - tom@suse.de

- (#13951) After having talked to ke@suse.de removed (commented out):
	ca_ES, gl_ES, hr_HR, ru_RU, tr_TR
  Added again:
	pt_BR

-------------------------------------------------------------------
Thu Mar  7 18:14:04 MET 2002 - tom@suse.de

- (#14227 addendum) Just discovered that the faked monitor also fooled the
  automatic insertion of probed but unknown monitors into the monitor DB.
  This is done so that those monitors can be selected in the monitor selection
  dialog. Furthermore for user convenience such a monitor is preselected when
  entering the monitor selection dialog. Unfortunately the libhd-faked monitor
  does fulfil all those criteria and triggered this mechanism. Fixed.

-------------------------------------------------------------------
Thu Mar  7 17:53:52 MET 2002 - tom@suse.de

- (#14227) Erroneously there was still a branch where the new behaviour of
  libhd was not honored. YaST now takes this into consideration in any case
  (hopefully) and leads the user to the monitor selection dialog again as it
  was before.

-------------------------------------------------------------------
Thu Mar  7 17:21:00 MET 2002 - tom@suse.de

- (#14606) Solved by now displaying date in numerical form because in inst-sys
  not all translations for all languages are available for system commands.
  Invented new function Timezone::GetDateTime().

-------------------------------------------------------------------
Thu Mar  7 13:46:16 CET 2002 - sh@suse.de

- Added missing "textdomain" in BootSILO.ycp

-------------------------------------------------------------------
Thu Mar  7 13:42:26 CET 2002 - sh@suse.de

- Addes missing translation markers in inst_root

-------------------------------------------------------------------
Thu Mar  7 12:34:58 CET 2002 - schubi@suse.de

- patch xf86config in update mode

-------------------------------------------------------------------
Thu Mar  7 12:11:27 CET 2002 - fehr@suse.de

- handle editing of encrypted partitions in running system correct
- change handling of back-button in LVM lv dialog

-------------------------------------------------------------------
Wed Mar  6 17:39:47 CET 2002 - schubi@suse.de

- textdomain added for software proposal #14538

-------------------------------------------------------------------
Wed Mar  6 16:58:35 CET 2002 - schubi@suse.de

- Showing error popup, if the package agent has not been initialized
  correctly

-------------------------------------------------------------------
Wed Mar  6 16:45:43 MET 2002 - tom@suse.de

- (#14540) Now setting sysconfig var DISPLAYMANAGER to  "console"  instead
  of DISPLAYMANAGER_STARTS_XSERVER to "no" if user selects "No X11".

-------------------------------------------------------------------
Wed Mar  6 15:09:39 CET 2002 - sh@suse.de

- Fixed bug #14011: Switching laguages does not switch all texts

-------------------------------------------------------------------
Wed Mar  6 14:14:02 CET 2002 - fehr@suse.de

- fix bug in handling crypto fs in running system (#13781)

-------------------------------------------------------------------
Wed Mar  6 14:03:37 CET 2002 - kkaempf@suse.de

- Drop "-a" (activate parition) flag from dolilo call if no primary
  partition can be found for activation (#13884).
- Hide information box if user de-selected "Show details" checkbox
  in "Please insert CD n" popup.
- When checking for a medium, always start with the last active
  device and check other devices only on failure.

-------------------------------------------------------------------
Tue Mar  5 19:08:18 CET 2002 - schubi@suse.de

- copy *.pkd to target system

-------------------------------------------------------------------
Tue Mar  5 17:20:47 MET 2002 - tom@suse.de

- (#4849) Corrected if-clause in constructor. Now functional in continue mode.

-------------------------------------------------------------------
Tue Mar  5 16:39:49 CET 2002 - kkaempf@suse.de

- Require "yast2-trans-inst-proposal" for yast2-instsys to get
  proper translations for the "proposal" screen.
- fix textdomain for 'proposal_bootloader' to "proposal".

-------------------------------------------------------------------
Tue Mar  5 16:30:51 MET 2002 - tom@suse.de

- (#14457) Now date/time is redisplayed on any change in the UI.

-------------------------------------------------------------------
Tue Mar  5 14:38:01 CET 2002 - schubi@suse.de

- Bugfix while changing update-upgrade-status #14473

-------------------------------------------------------------------
Tue Mar  5 14:23:14 CET 2002 - lnussel@suse.de

- filter out "\n" in helptexts (#14337)
- create the list of all modules only once when the splashscreen is displayed
  and recycle this list later when the "All" button is selected (#14472)

-------------------------------------------------------------------
Tue Mar  5 12:42:31 MET 2002 - tom@suse.de

- (#14211) Now executing SuSEconfig.3ddiag instead of switch2mesasoft.

-------------------------------------------------------------------
Tue Mar  5 11:53:58 CET 2002 - kkaempf@suse.de

- Copy setup/descr/en.pkd instead of setup/descr/english.pkd to
  installed system.

-------------------------------------------------------------------
Mon Mar  4 19:36:08 MET 2002 - tom@suse.de

- (#14116) Now considering Win partitions when assuming GMT vs. local time.

-------------------------------------------------------------------
Mon Mar  4 19:12:12 CET 2002 - fehr@suse.de

- add module loading info for xfs

-------------------------------------------------------------------
Mon Mar  4 17:57:54 CET 2002 - fehr@suse.de

- support more than 26 scsi disks (#13983)
- various fixes for usage in running system

-------------------------------------------------------------------
Mon Mar  4 17:48:28 CET 2002 - zoz@suse.de

- check usb/pci hotplug on first start and rewrite sysconfig
  properly (#14428).

-------------------------------------------------------------------
Mon Mar  4 17:23:59 CET 2002 - sh@suse.de

- Fixed the YaST2 part of bug #1218: Linuxrc displays an error
  message if the user aborted the installation

-------------------------------------------------------------------
Mon Mar  4 16:51:18 CET 2002 - kkaempf@suse.de

- check old lilo destination on update and re-use it.
- when writing lilo on update, check better if floppy or harddisk.
- write bootloader related settings to sysconfig/bootloader.

- run /sbin/raidautorun after all storage modules are loaded.

-------------------------------------------------------------------
Mon Mar  4 16:36:49 CET 2002 - sh@suse.de

- Fixed bug #14363: Don't execute SuSEconfig once more when going back

-------------------------------------------------------------------
Mon Mar  4 16:27:13 CET 2002 - gs@suse.de

- show the packages of first set or group (#14339)

-------------------------------------------------------------------
Mon Mar  4 15:06:53 CET 2002 - lnussel@suse.de

- added comment header to menu.ycp (#14379)
- replaced "Quit" with QuitButtonLabel()

-------------------------------------------------------------------
Mon Mar  4 15:02:01 CET 2002 - gs@suse.de

- add button and popup for Samba installation in dialog Choose
  installation source (#14010)

-------------------------------------------------------------------
Mon Mar  4 14:45:50 MET 2002 - tom@suse.de

- (#14117) Now showing static date/time in timezone window and proposal.

-------------------------------------------------------------------
Mon Mar  4 12:30:28 CET 2002 - sh@suse.de

- Fixed bug #14351: YaST2 SuSEconfig executes *.rpmsave modules

-------------------------------------------------------------------
Mon Mar  4 12:07:16 CET 2002 - gs@suse.de

- don't destroy the user defined software selection if the
  partitioning is changed (bug #14103)

-------------------------------------------------------------------
Mon Mar  4 09:33:48 CET 2002 - schubi@suse.de

- Showing error message after update #14250
- Deleting unsupported packages while update #14194
- Showing delete packages correctly while update #14235

-------------------------------------------------------------------
Sat Mar  2 14:31:37 CET 2002 - kkaempf@suse.de

- remember state of "details" checkbox if media not found (#14018).
- restore "instmode" properly (#14170).

-------------------------------------------------------------------
Sat Mar  2 09:32:27 CET 2002 - schubi@suse.de

- Postifx added in force update #13995

-------------------------------------------------------------------
Fri Mar  1 17:03:01 CET 2002 - fehr@suse.de

- set passno to 0 for partitions without mount point (#14130)
- determine bootable windows partitions independent of entry in
  /etc/fstab (#13884)

-------------------------------------------------------------------
Fri Mar  1 14:30:39 MET 2002 - tom@suse.de

- (#14174) X11 configuration.
  Now also considering the xserver name when deciding to use framebuffer.

-------------------------------------------------------------------
Fri Mar  1 13:42:25 CET 2002 - sh@suse.de

- Fixed bug #13630: inst_proposal reinitialized after selecting
  "No" in final installation confirmation (inst_doit)

-------------------------------------------------------------------
Fri Mar  1 09:30:25 CET 2002 - kkaempf@suse.de

- Fixed YaST2.firstboot to handle pcmcia network correctly (#13993).

-------------------------------------------------------------------
Thu Feb 28 19:19:20 MET 2002 - tom@suse.de

- (#14076) Now marking the monitor as "configured" and "needed".

-------------------------------------------------------------------
Thu Feb 28 17:39:57 MET 2002 - tom@suse.de

- (#13888) Libhd now delivers a fake monitor when no monitor can be probed.
  So inst_choose_desktop now checks for the unique_key of this fake monitor.
  Also improved logging for diagnosing purposes.

-------------------------------------------------------------------
Thu Feb 28 16:44:51 CET 2002 - sh@suse.de

- Fixed bug #13555: HW proposal error handling - added err logging

-------------------------------------------------------------------
Thu Feb 28 16:30:01 CET 2002 - sh@suse.de

- Fixed bug #13556: Installation proposal screen not re-translated

-------------------------------------------------------------------
Thu Feb 28 15:58:54 CET 2002 - gs@suse.de

- missing description for set "images" added (#1406)
- only one default button (#14067)
- correct installation of software packages in hardware configuration
  dialog (#14026)

-------------------------------------------------------------------
Thu Feb 28 11:40:28 CET 2002 - schubi@suse.de

- Installing 3d packages after rebooting #13659

-------------------------------------------------------------------
Thu Feb 28 11:35:47 CET 2002 - gs@suse.de

- improvements in popups used for software installation

-------------------------------------------------------------------
Thu Feb 28 10:36:13 CET 2002 - fehr@suse.de

- fixes the wrong default when selecting a swap partition in the
  custom partitioner and formatting is turned on.

-------------------------------------------------------------------
Wed Feb 27 17:33:07 MET 2002 - tom@suse.de

- (#13906) Invented a new function TimedOKCancelPopup() in
  common_popups.ycp. Using this function during X11-configuration.

-------------------------------------------------------------------
Wed Feb 27 17:31:07 CET 2002 - kkaempf@suse.de

- Allow splitted dirs (.../CD1, .../CD2, ...) for all network
  installs (#14009).
- Sort partitions combo box in bootloader dialogue (#14124).

-------------------------------------------------------------------
Wed Feb 27 17:27:51 CET 2002 - gs@suse.de

- proposal dialog: show a warning message, if the software selection is reset
  (bug #13942)
- set default button "Select/Deselect" in dialog Package Selection

-------------------------------------------------------------------
Wed Feb 27 14:33:37 MET 2002 - tom@suse.de

- (#13944) Now reading sysconfig with default value.
  This applies to language, keyboard, mouse and timezone.
  Moved SysconfigRead() to Misc-module.

-------------------------------------------------------------------
Wed Feb 27 11:19:50 CET 2002 - schubi@suse.de

- target.insmod to target.modprobe changed #13928
  ( update )
- LANG might not be in install.inf, get it from descr/info then.
  (#13959).

-------------------------------------------------------------------
Wed Feb 27 11:16:24 CET 2002 - kkaempf@suse.de

- fix checking VNC on startup.

-------------------------------------------------------------------
Wed Feb 27 09:11:31 CET 2002 - schubi@suse.de

- bugfix in starting update #13909

-------------------------------------------------------------------
Wed Feb 27 09:01:24 CET 2002 - schubi@suse.de

- setting keyboard while update #13610

-------------------------------------------------------------------
Tue Feb 26 20:30:58 CET 2002 - kkaempf@suse.de

- Fix "please wait" popup, wrap string in `Label().

-------------------------------------------------------------------
Tue Feb 26 19:49:53 MET 2002 - tom@suse.de

- (#13944) Now reading sysconfig with default value.
  This applies to language, keyboard, mouse and timezone.

-------------------------------------------------------------------
Tue Feb 26 19:33:21 CET 2002 - schubi@suse.de

- setting timezone moved to inst_rootpart ( update )

-------------------------------------------------------------------
Tue Feb 26 19:01:25 CET 2002 - arvin@suse.de

- fixed emergency unmounting of installation system

-------------------------------------------------------------------
Tue Feb 26 18:41:28 CET 2002 - kkaempf@suse.de

- add "sv_SV" for "swedish" to language list.

-------------------------------------------------------------------
Tue Feb 26 18:20:58 CET 2002 - fehr@suse.de

- fix syntax error in functions used during update
- add call to .lvm.init before rereading Lvm infos

-------------------------------------------------------------------
Tue Feb 26 18:17:46 CET 2002 - sh@suse.de

- Added help text for installation and hardware proposals

-------------------------------------------------------------------
Tue Feb 26 16:05:49 CET 2002 - sh@suse.de

- Removed leftover debugging condition from last checkin

-------------------------------------------------------------------
Tue Feb 26 16:00:30 CET 2002 - sh@suse.de

- "Only new installation" popup msg back from proof reading

-------------------------------------------------------------------
Tue Feb 26 15:57:11 CET 2002 - schubi@suse.de

- setting timezone after update #13651

-------------------------------------------------------------------
Tue Feb 26 15:48:31 CET 2002 - fehr@suse.de

- fix typo ia86 -> ia64 in do_propocal.ycp

-------------------------------------------------------------------
Tue Feb 26 15:43:29 CET 2002 - gs@suse.de

- software installation: show the package version in the
  description popup (bug #13750)

-------------------------------------------------------------------
Tue Feb 26 15:36:43 CET 2002 - schubi@suse.de

- initialize package agent correctly for update #13838
  ( grep and locate has not been updated )

-------------------------------------------------------------------
Tue Feb 26 15:35:42 CET 2002 - sh@suse.de

- Added notify popup when user wants to change installation mode
  and no Linux partitions were found

-------------------------------------------------------------------
Tue Feb 26 15:31:39 CET 2002 - kkaempf@suse.de

- Fix vnc password setting.

-------------------------------------------------------------------
Tue Feb 26 14:11:46 CET 2002 - kkaempf@suse.de

- fix VNC check and startup.

-------------------------------------------------------------------
Tue Feb 26 12:25:15 CET 2002 - kkaempf@suse.de

- remove "runme_on_start" early during first boot in order to
  prevent endless re-start (#13907).
- re-create "media" convenience symlinks (e.g. /cdrom->/media/cdrom)
  after update (#13756).

-------------------------------------------------------------------
Mon Feb 25 19:31:25 MET 2002 - tom@suse.de

- Corrected handling of wheel mice in Mouse.ycp.
- Extended mouse_raw.ycp with "wheels"-field.

-------------------------------------------------------------------
Mon Feb 25 19:26:28 CET 2002 - kkaempf@suse.de

- re-probe floppy and cdroms in installed system (#13828).

-------------------------------------------------------------------
Mon Feb 25 18:38:19 CET 2002 - kkaempf@suse.de

- Support installation via VNC.

-------------------------------------------------------------------
Mon Feb 25 18:20:16 CET 2002 - fehr@suse.de

- enable support for xfs, issue warning when it is used
- fix reading of fstab in installed system (#13457, #13455)
- fix wrong workflow in partitioner in installed system (#13456)

-------------------------------------------------------------------
Mon Feb 25 17:29:51 CET 2002 - sh@suse.de

- Changed order of initial installation proposals to match
  agreement with marketing and software ergonimists

-------------------------------------------------------------------
Mon Feb 25 17:16:56 CET 2002 - kkaempf@suse.de

- Enable "lo" interface when running in installed system.
- mout installation media read-only (#13846).

-------------------------------------------------------------------
Mon Feb 25 16:52:42 CET 2002 - sh@suse.de

- Fixed bug #13612: Call to obsolete Wizard::SetStage()

-------------------------------------------------------------------
Mon Feb 25 16:04:33 CET 2002 - sh@suse.de

- Fixed bug #13666: (Apparent) bad spelling

-------------------------------------------------------------------
Mon Feb 25 13:24:59 CET 2002 - kkaempf@suse.de

- write hardware status for all storage related devices (#13657).

-------------------------------------------------------------------
Mon Feb 25 13:12:26 CET 2002 - fehr@suse.de

- Fixed bug #11300, #13742 removal of a PV forgot partition marked
  for deletion
- handle active swap partition during installation

-------------------------------------------------------------------
Fri Feb 22 18:02:51 CET 2002 - gs@suse.de

- Fixed bug #13640: consider change of partitioning for software
  selection

-------------------------------------------------------------------
Fri Feb 22 17:38:41 CET 2002 - sh@suse.de

- Fixed bug #13341: Hardware Proposal must suppress missing configs

-------------------------------------------------------------------
Fri Feb 22 15:52:37 CET 2002 - lnussel@suse.de

- workaround to make textdomain call work
- Added some commandline switches to /sbin/yast2, like --list
  (Bug #13738)

-------------------------------------------------------------------
Thu Feb 21 17:19:47 CET 2002 - sh@suse.de

- Reimported monitor DB - fixed bug #13530: IBM monitor not detected

-------------------------------------------------------------------
Thu Feb 21 16:04:23 CET 2002 - kkaempf@suse.de

- Unmount installation medium in target system (#13706).
- Install "apmd" if pcmcia detected (#13713).
- Load "mousedev" if USB (wheel) mouse (#13654).
- Check for either IO or memory resource when checking for
  active storage controllers (#13567).
- Copy hardware status to target system (#13762).

-------------------------------------------------------------------
Wed Feb 20 18:06:04 CET 2002 - fehr@suse.de

- do not destroy proposal in `inst_mode when `installation is
  selected (#13644)
- reorder LVM changes in inst_predisk to make removal of PVs from
  VGs easier and make it succeed in more cases than before (#13415)

-------------------------------------------------------------------
Wed Feb 20 14:50:03 CET 2002 - sh@suse.de

- Fixed bug #13513: Double abort confirmation

-------------------------------------------------------------------
Wed Feb 20 12:45:42 CET 2002 - sh@suse.de

- Fixed bug #13594: Fallback for slide show "en" only, no longer
  "en_US", "en_GB", "en" (in this order)

-------------------------------------------------------------------
Wed Feb 20 09:52:17 CET 2002 - kkaempf@suse.de

- add agent for /etc/sysconfig/windowmanager.
- fix writing of hwstatus for disk controllers.
- fix symlink handling for cd-w and cd-rw (#13596).
- handle $(srcdir) correctly when installing .scr files.
- add "acpismp=force" to kernel command line for "ht" processors.

-------------------------------------------------------------------
Tue Feb 19 19:01:17 CET 2002 - kkaempf@suse.de

- Check for specific .S.u.S.E file, so multiple CDs can be copied
  into a single directory for network installation.

-------------------------------------------------------------------
Tue Feb 19 18:02:23 MET 2002 - tom@suse.de

- Now setting timezone info with hwclock_wrapper.

-------------------------------------------------------------------
Tue Feb 19 17:34:27 CET 2002 - kkaempf@suse.de

- Properly install "Vendor" module.
- Handle "Sourcemounted" from linuxrc and mount the medium if
  not done properly by linuxrc.

-------------------------------------------------------------------
Tue Feb 19 15:36:24 CET 2002 - fehr@suse.de

- fix missing "/data<n>" mount point in installed system (#13406)

-------------------------------------------------------------------
Tue Feb 19 13:46:34 CET 2002 - fehr@suse.de

- fix bug with windows resizing in old installation path
  (inst_target_selection.ycp, inst_target_part.ycp) (#13559)

-------------------------------------------------------------------
Tue Feb 19 13:46:17 CET 2002 - kkaempf@suse.de

- save 'configured' status of devices detected during installation
  in order to get hw-probing at boot time correct.

-------------------------------------------------------------------
Tue Feb 19 09:14:30 CET 2002 - kkaempf@suse.de

- Install SMP kernel if "ht" set in cpuinfo:flags (#13532).
- Keep old initrd, only add new modules.

-------------------------------------------------------------------
Mon Feb 18 19:18:51 CET 2002 - kkaempf@suse.de

- Handle update in Boot, merge old initrd modules with new (#13370).

-------------------------------------------------------------------
Mon Feb 18 18:58:47 MET 2002 - tom@suse.de

- Implemented reprobe functionality  for X11 config.

-------------------------------------------------------------------
Mon Feb 18 18:08:04 CET 2002 - sh@suse.de

- V 2.5.41

-------------------------------------------------------------------
Mon Feb 18 15:15:16 CET 2002 - fehr@suse.de

- Do not allow FAT partitions for system mountpoints (#13485)
- Do not allow some special characters in mountpoint (#13411)
- fix configuration of encrypted filesystems (#13268)
- fix inconsitencie in mount point suggestion (#13444)

-------------------------------------------------------------------
Mon Feb 18 14:33:53 CET 2002 - sh@suse.de

- Fixed bug #13383: Letters not mentioned as valid chars in help text

-------------------------------------------------------------------
Mon Feb 18 14:32:50 CET 2002 - kkaempf@suse.de

- Check pcmcia values in /etc/sysconfig/pcmcia instead of /etc/rc.config.

-------------------------------------------------------------------
Mon Feb 18 13:54:16 CET 2002 - sh@suse.de

- Fixed bug #10726: Installation log incomplete during slide show

-------------------------------------------------------------------
Mon Feb 18 13:52:02 CET 2002 - kkaempf@suse.de

- Move vendor driver update code to separate module.

-------------------------------------------------------------------
Mon Feb 18 13:37:42 CET 2002 - schubi@suse.de

- vim howto* and ttmkfdir added to force list #13195
- Removing release number while checking packages for force update #12187

-------------------------------------------------------------------
Fri Feb 15 16:58:00 CET 2002 - gs@suse.de

- Change source medium dialog: read the package information from
  the source medium (if mounting works)

-------------------------------------------------------------------
Fri Feb 15 10:21:54 CET 2002 - kkaempf@suse.de

- make symlinks for /sbin/yast, /sbin/YaST, /sbin/zast, and /sbin/ZaST (#13292)

-------------------------------------------------------------------
Thu Feb 14 18:27:13 CET 2002 - sh@suse.de

- inst_doit falls through back to proposal if inst_prepdisk etc. failed
- [Back] in update falls back to inst_mode

-------------------------------------------------------------------
Thu Feb 14 17:08:05 CET 2002 - kkaempf@suse.de

- recognize USB-Wheel mouse (imps2 protocol) (#13258).

-------------------------------------------------------------------
Thu Feb 14 11:13:06 CET 2002 - fehr@suse.de

- Fix ycp syntax error (#13214) when editing a dos partition
- Change second error dialog button in inst_prepdisk from
  "Cancel" to "Abort" (#13217)

-------------------------------------------------------------------
Thu Feb 14 10:25:20 CET 2002 - kkaempf@suse.de

- Make fstab entries for all /dev/fdX devices (#13235).

-------------------------------------------------------------------
Wed Feb 13 19:07:21 CET 2002 - sh@suse.de

- Changed default background color in installation start script
- Changed default geometry to 800x600 in start script

-------------------------------------------------------------------
Wed Feb 13 18:45:31 CET 2002 - sh@suse.de

- cut off one of the "easy installation" pics to get rid of tons
  of layout warnings (allow some pixels more space for buttons to
  grow)

-------------------------------------------------------------------
Wed Feb 13 18:06:23 CET 2002 - fehr@suse.de

- fix option handling for new version of mkreiserfs (#13205)

-------------------------------------------------------------------
Wed Feb 13 18:04:29 CET 2002 - gs@suse.de

- don't compare the release number of the installation source
  with the information saved on hard disk

-------------------------------------------------------------------
Wed Feb 13 16:03:41 CET 2002 - kkaempf@suse.de

- make remove button in physical volume dialog of PV work again
- remove correspondig create/remove pairs for LVM modify_targets
  (# 12083)
- add modify_targets to backup set of partition values

-------------------------------------------------------------------
Wed Feb 13 16:03:41 CET 2002 - kkaempf@suse.de

- Call BootLILO constructor for proper setting of lba_support.

-------------------------------------------------------------------
Wed Feb 13 10:39:34 CET 2002 - olh@suse.de

- default to GMT also on chrp and prep

-------------------------------------------------------------------
Wed Feb 13 10:25:52 CET 2002 - olh@suse.de

- dont call yast1 anymore on ppc
  dont write to non existant tty devices on iSeries
  handle p690 hvc console on startup
  update ask_for_TERM_variable

-------------------------------------------------------------------
Wed Feb 13 10:12:53 CET 2002 - olh@suse.de

- add support for p690 hvc console in postinstall
  activate all 41prep boot partitions on iSeries

-------------------------------------------------------------------
Wed Feb 13 10:00:56 CET 2002 - olh@suse.de

- add fixes for console font. whitespaces
- add ja_JP.sjis entry to consolefonts.ycp

-------------------------------------------------------------------
Wed Feb 13 09:53:09 CET 2002 - olh@suse.de

- add ppc64 keymaps

-------------------------------------------------------------------
Tue Feb 12 22:01:35 CET 2002 - fehr@suse.de

- fix bug in doing a valid proposal when using only primary
  partitions and /boot is needed (#13184)
- V 2.5.39

-------------------------------------------------------------------
Tue Feb 12 19:11:40 CET 2002 - kkaempf@suse.de

- remove superfluous calls to inst_ask_hardware.

-------------------------------------------------------------------
Tue Feb 12 18:38:38 CET 2002 - sh@suse.de

- V 2.5.37
- Initial call to submod Write() func in proposal (for HW config)

-------------------------------------------------------------------
Tue Feb 12 18:27:31 CET 2002 - kkaempf@suse.de

- setup "lo" during network install.

-------------------------------------------------------------------
Tue Feb 12 18:03:50 CET 2002 - sh@suse.de

- V 2.5.35

-------------------------------------------------------------------
Tue Feb 12 17:51:22 CET 2002 - sh@suse.de

- Added images for new "easy installation" layout

-------------------------------------------------------------------
Tue Feb 12 17:39:00 CET 2002 - msvec@suse.cz

- added network proposals
- 2.5.34

-------------------------------------------------------------------
Tue Feb 12 14:16:57 CET 2002 - kkaempf@suse.de

- hwclock runs only GMT on sparc and iseries.
- dont write FQHOSTNAME.

-------------------------------------------------------------------
Tue Feb 12 11:32:57 CET 2002 - kkaempf@suse.de

- write keyboard data to /etc/sysconfig/keyboard instead of sysconfig/console.

-------------------------------------------------------------------
Mon Feb 11 15:08:16 CET 2002 - kkaempf@suse.de

- re-config network device even on 'warm' boot.

-------------------------------------------------------------------
Mon Feb 11 12:59:10 CET 2002 - fehr@suse.de

- following changes in partition proposal:
  try not to create an extended partition when enough primaries are
     available
  split swap from root slots large enough if at all possible

-------------------------------------------------------------------
Thu Feb  7 16:02:24 CET 2002 - pblahos@suse.cz

- proposal_printers changed to proposal_printers

-------------------------------------------------------------------
Thu Feb  7 13:33:25 CET 2002 - kkaempf@suse.de

- save infoMap and installMap for re-use after reboot.

-------------------------------------------------------------------
Wed Feb  6 15:28:18 CET 2002 - sh@suse.de

- Provides/obsoletes yast

-------------------------------------------------------------------
Tue Feb  5 18:36:09 CET 2002 - sh@suse.de

- Timeout upon msg "now booting your system"
  unless a hard reboot is required

-------------------------------------------------------------------
Tue Feb  5 17:41:13 CET 2002 - kkaempf@suse.de

- Properly reboot when adding ide-scsi to cmdline.
- Re-config ethX for all network installation modes.
- Restart portmapper for "nfs" installation mode.

-------------------------------------------------------------------
Tue Feb  5 17:12:54 CET 2002 - kukuk@suse.de

- Try to clear terminal before we ask for TERM variable [Bug #12848]

-------------------------------------------------------------------
Tue Feb  5 17:09:31 CET 2002 - sh@suse.de

- Fixed bug #13040: yast2 should not require saxtools

-------------------------------------------------------------------
Tue Feb  5 14:17:20 CET 2002 - kkaempf@suse.de

- Make "custom" boot loader field an editable combo box (#11821).

-------------------------------------------------------------------
Mon Feb  4 12:49:42 CET 2002 - snwint@suse.de

- added 'change-rules reset' to lilo.conf to prevent lilo from rewriting
  the partition table (#11875)

-------------------------------------------------------------------
Fri Feb  1 15:24:34 CET 2002 - gs@suse.de

- Single Package Selection: optimize checks when selecting a package

-------------------------------------------------------------------
Thu Jan 31 19:26:24 CET 2002 - sh@suse.de

- Made proposal aware of language changes
- Reintroduced inst_mode unless absolutely clear if update possible

-------------------------------------------------------------------
Thu Jan 31 12:11:55 CET 2002 - kkaempf@suse.de

- recognize "imps2" mice.

-------------------------------------------------------------------
Thu Jan 31 08:22:01 CET 2002 - kkaempf@suse.de

- Fix writing of yast.inf

-------------------------------------------------------------------
Wed Jan 30 20:59:51 CET 2002 - kkaempf@suse.de

- force /dev/cdrom symlink to point to boot cdrom.
- work around linuxrc "InstMode" bug.

-------------------------------------------------------------------
Wed Jan 30 17:47:56 CET 2002 - kkaempf@suse.de

- drop ag_yast agent, do yast.inf writing in Misc module.

-------------------------------------------------------------------
Wed Jan 30 16:19:15 CET 2002 - kkaempf@suse.de

- make cd-links prior to re-mounting.

-------------------------------------------------------------------
Wed Jan 30 14:06:34 CET 2002 - gs@suse.de

- bugfix concerning software installation workflow:
  read local package description instead of information from mounted medium

-------------------------------------------------------------------
Wed Jan 30 12:05:01 CET 2002 - kkaempf@suse.de

- make device symlinks earlier.

-------------------------------------------------------------------
Tue Jan 29 19:30:33 CET 2002 - kkaempf@suse.de

- write lilo to /dev/md if /boot is on raid1.
- adapting update to new agents.

-------------------------------------------------------------------
Tue Jan 29 13:16:18 CET 2002 - arvin@suse.de

- always use ini-agent instead of rcconfig-agent;
  bugfix syntax error in Bootloader module

-------------------------------------------------------------------
Mon Jan 28 17:41:42 CET 2002 - kkaempf@suse.de

- Simplify bootloader proposal.
- Adapt to changed install.inf syntax.

-------------------------------------------------------------------
Mon Jan 28 14:53:03 CET 2002 - gs@suse.de

- internal changes concerning the initialization of the package agent

-------------------------------------------------------------------
Thu Jan 24 12:47:02 CET 2002 - gs@suse.de

- bugfixes package installation workflow (already installed system)

-------------------------------------------------------------------
Wed Jan 23 12:03:29 CET 2002 - schubi@suse.de

- include/packages added in specfile

-------------------------------------------------------------------
Tue Jan 22 15:21:53 CET 2002 - schubi@suse.de

- Saving user package selections

-------------------------------------------------------------------
Mon Jan 21 12:12:27 EST 2002 - nashif@suse.de

- Skip confirmation(inst_doit)  in autoinst mode
  if requested in control file

-------------------------------------------------------------------
Mon Jan 21 12:28:29 CET 2002 - schubi@suse.de

- bufixes in installing packages after reboot

-------------------------------------------------------------------
Fri Jan 18 16:14:05 CET 2002 - kkaempf@suse.de

- more agents moved here.
- Fixed initrd creation, corrected module order.
- Final installation workflow (3 clicks !) and button labels.

-------------------------------------------------------------------
Tue Jan 15 17:55:02 CET 2002 - kkaempf@suse.de

- move bootloader do* scripts to bootloader sub-directories.
- fix bootloader proposal and texts.

-------------------------------------------------------------------
Mon Jan 14 16:19:34 CET 2002 - kkaempf@suse.de

- add dasddev.scr etc_cryptotab.scr etc_fstab.scr parted_check.scr
  parted_print.scr pdisk.scr proc_meminfo.scr proc_swaps.scr
  run_swapon_s.scr to ycp/partitioning/agents
- remove conf directory

-------------------------------------------------------------------
Mon Jan 14 16:19:34 CET 2002 - kkaempf@suse.de

- Integrate bootloader proposal.

-------------------------------------------------------------------
Thu Jan 10 12:31:38 CET 2002 - kkaempf@suse.de

- fix filelist.

-------------------------------------------------------------------
Thu Jan 10 11:59:56 CET 2002 - sh@suse.de

- Added proposal files to spec file file list

-------------------------------------------------------------------
Wed Jan  9 15:56:24 CET 2002 - kkaempf@suse.de

- pass filesystem module needed for "/" to Boot module.

-------------------------------------------------------------------
Tue Jan  8 19:33:59 CET 2002 - kkaempf@suse.de

- integrated software and partition proposal.

-------------------------------------------------------------------
Fri Jan 04 18:31:36 CET 2002 - arvin@suse.de

- adapted the new SCROpen syntax

-------------------------------------------------------------------
Fri Jan  4 17:44:58 CET 2002 - kkaempf@suse.de

- Complete modularization, drop user_settings.
- Implement new workflow, based on proposals, requiring
  a minimum amount of mouse clicks.
- Add support for auto installation.

-------------------------------------------------------------------
Mon Dec 10 10:01:12 CET 2001 - kkaempf@suse.de

- Greek locale fix (el_GR@ISO8859-7 instead of el_GR@euro, #12587)

-------------------------------------------------------------------
Wed Nov 21 11:11:35 CET 2001 - sh@suse.de

- Fixed bug #12381: YaST2 ignores ENABLE_SUSECONFIG in rc.config

-------------------------------------------------------------------
Thu Nov 15 15:14:58 CET 2001 - sh@suse.de

- V 2.5.8
- Fixed lots of missing lookup() default values
- Migrated inst_startup to new ProgressBar wizard

-------------------------------------------------------------------
Fri Oct 19 12:25:47 CEST 2001 - ms@suse.de

- include BusID statement if r128 driver is used. This is needed
  for the r128 driver on PPC and does not influence the i386 setup
  negatively [y2xr40.pl] Bug: 11689

-------------------------------------------------------------------
Thu Oct 18 17:48:11 MEST 2001 - tom@suse.de

- (#11689) Necessary changes to provide the BusID on PPC/r128.

-------------------------------------------------------------------
Thu Oct 18 16:29:21 MEST 2001 - tom@suse.de

- (#11876) Corrected Symbols for Japanese. nec/jp --> jp.

-------------------------------------------------------------------
Tue Oct 16 14:04:51 MEST 2001 - tom@suse.de

- (#11847) X11-config. Now using new y2xr40 parameter "-o <option-csl>".

-------------------------------------------------------------------
Tue Oct 16 13:19:26 CEST 2001 - sh@suse.de

- V 2.5.4
- Migration to yast2-devtools

-------------------------------------------------------------------
Mon Oct 15 16:46:42 CEST 2001 - ms@suse.de

- include a general parameter called --option which
  requires a comma separated list of options. This is the better
  solution if we need special options for calling y2xr40.pl

-------------------------------------------------------------------
Mon Oct 15 11:01:14 CEST 2001 - sh@suse.de

- Fixed bug #11812: patch_lilo_conf produces double initrd entry

-------------------------------------------------------------------
Fri Oct 12 17:27:48 MEST 2001 - tom@suse.de

- (#11672) Extended some YCP files with special cases for PPC.

-------------------------------------------------------------------
Fri Oct  5 17:30:15 CEST 2001 - kkaempf@suse.de

- present button "format floppy" if mount fails (#1220).

-------------------------------------------------------------------
Thu Oct  4 16:53:07 CEST 2001 - lnussel@suse.de

- do not overwrite softwaresel in usersettings if it's already set

-------------------------------------------------------------------
Wed Oct  3 21:18:36 CEST 2001 - olh@suse.de

- first part of bootconfiguration for ppc (#5440) ..............

-------------------------------------------------------------------
Wed Oct  3 21:00:18 CEST 2001 - olh@suse.de

- do not create floppy link on new Macs and iSeries
  write fstab correctly, not type auto for known filesystems
  whitespaces..

-------------------------------------------------------------------
Wed Oct  3 20:54:37 CEST 2001 - olh@suse.de

- do not force xf3 on ppc. the whole Xsetup is still broken...

-------------------------------------------------------------------
Wed Oct  3 20:50:11 CEST 2001 - olh@suse.de

- add mol and sudo to package list on pmac
  small whitespace fixes

-------------------------------------------------------------------
Wed Oct  3 20:45:59 CEST 2001 - olh@suse.de

- do not call mk_initrd on ppc in inst_finish_update

-------------------------------------------------------------------
Wed Oct  3 20:38:00 CEST 2001 - olh@suse.de

- fix handling of chrp kernels, compare lowercase strings
  use name_of_kernel_image for usersettings,
  s390 and axp must be verified (#9713)

-------------------------------------------------------------------
Tue Oct  2 17:57:37 CEST 2001 - olh@suse.de

- add keymap2mac.ycp to filelist (#11336)
  fix english-us and uk list

-------------------------------------------------------------------
Fri Sep 28 10:44:52 CEST 2001 - fehr@suse.de

- add dasd-parameter to S390 boot configuration

-------------------------------------------------------------------
Thu Sep 27 15:18:59 CEST 2001 - fehr@suse.de

- remove entry bus -> "SCSI" for LVM VGs

-------------------------------------------------------------------
Thu Sep 27 13:15:23 CEST 2001 - olh@suse.de

- install pmud on pmac and remove some obsolete packages on pmac

-------------------------------------------------------------------
Thu Sep 27 12:42:29 CEST 2001 - kkaempf@suse.de

- drop 3-button emulation since it might interfere with X11
  button events (#11204).

-------------------------------------------------------------------
Wed Sep 26 14:57:07 MEST 2001 - tom@suse.de

- (#11315 addendum) Now also updating the path section.

-------------------------------------------------------------------
Wed Sep 26 12:10:46 CEST 2001 - kendy@suse.cz

- update_unique_keys.pl: call hwinfo with --all instead of --reallyall
  (#11340).

-------------------------------------------------------------------
Wed Sep 26 11:59:03 CEST 2001 - sh@suse.de

- Reimported monitor DB (bug #11252: Iiyama monitors missing)

-------------------------------------------------------------------
Wed Sep 26 11:57:54 CEST 2001 - kkaempf@suse.de

- add /sbin:/usr/sbin to runtime PATH.
- vendor.ycp: message is string, not locale.

-------------------------------------------------------------------
Tue Sep 25 16:17:51 MEST 2001 - tom@suse.de

- (#11315) X11 reconfig: Now also updating the card section.

-------------------------------------------------------------------
Tue Sep 25 14:37:36 CEST 2001 - kkaempf@suse.de

- re-probe for mountable media (floppies) after loading
  of usb-storage (#11299).

-------------------------------------------------------------------
Tue Sep 25 09:00:59 CEST 2001 - kkaempf@suse.de

- make proper re-use of messages in inst_finish_update to get
  correct translations.
- prepare a mtab for mk_initrd after update.
- if first bios drive isn't hda, lilo probably wants to know about this.

-------------------------------------------------------------------
Mon Sep 24 19:39:07 CEST 2001 - snwint@suse.de

- do not try to install lilo into a raid partition (#10329)

-------------------------------------------------------------------
Mon Sep 24 18:39:26 CEST 2001 - sh@suse.de

- Added final "all the rest" step for SuSEconfig

-------------------------------------------------------------------
Mon Sep 24 17:32:13 CEST 2001 - lnussel@suse.de

- do not mount ntfs partitions automatically during installation (#11222)

-------------------------------------------------------------------
Mon Sep 24 16:49:57 CEST 2001 - kkaempf@suse.de

- If the mouse was choosen manually, going back must present
  mouse selection again (#11235).
- No need to make a backup of /etc/fstab in inst-sys, there's none anyway.
  Then inst_finish_update gets the correct fstab (#11215).

-------------------------------------------------------------------
Mon Sep 24 16:16:13 CEST 2001 - kkaempf@suse.de

- update NVIDIA kernel modules regardless of version (#11091).

-------------------------------------------------------------------
Mon Sep 24 14:28:48 CEST 2001 - kkaempf@suse.de

- set console keyboard even when called standalone (#11223).

-------------------------------------------------------------------
Mon Sep 24 13:38:38 CEST 2001 - kkaempf@suse.de

- split language and encoding to prevent gettext from applying
  it's own recoding.

-------------------------------------------------------------------
Mon Sep 24 13:30:24 CEST 2001 - sh@suse.de

- Correctly init slide show in installed system so YOU and single
  package installation works OK

-------------------------------------------------------------------
Mon Sep 24 12:34:18 CEST 2001 - kkaempf@suse.de

- Load usb-storage last in order to not interfere with other storage
  module (9490).

-------------------------------------------------------------------
Sun Sep 23 20:58:13 CEST 2001 - mike@suse.de

- (#11188) Press back at the "suggested partitioning" screen followed by
  "next" and YaST2 says "You have rejected the proposal.
  RAID: bugfix: user are not allowed to remove RAID Devices in UI
  which are already exist.
-------------------------------------------------------------------
Sun Sep 23 18:38:08 CEST 2001 - kukuk@suse.de

- Check for color depth, not # of colors for slide show to avoid
  problems with overflow (#11178)

-------------------------------------------------------------------
Sat Sep 22 20:20:46 CEST 2001 - kukuk@suse.de

- Sync X11 font path with SaX2
- Enable jfs and ext3 on PPC (#11194)

-------------------------------------------------------------------
Sat Sep 22 19:17:31 CEST 2001 - fehr@suse.de

- add "ori_nr" entries for lvm and md devices
- add empty argument to SCR call

-------------------------------------------------------------------
Sat Sep 22 16:43:38 MEST 2001 - tom@suse.de

- (#10421) Fixed the focus switch.

-------------------------------------------------------------------
Sat Sep 22 01:08:40 CEST 2001 - mike@suse.de

- md: detect number of raid partitions per RAID only for new created RAIDs
- md: do not let the user edit or delete already existing RAIDs
- swap: activate per default all swap partitions automatically
-modules: switch on automatical load of modules when Y2 is mounting
          filesystems, so that undetectebal and not formated fs are mounted
          properly

-------------------------------------------------------------------
Fri Sep 21 18:55:07 CEST 2001 - sh@suse.de

- Fixed bug #10303: Must press 'back' twice in 'choose part. to boot'

-------------------------------------------------------------------
Fri Sep 21 17:52:28 CEST 2001 - fehr@suse.de

- allow adding of mount points to LVs in lvm runtime config
- prevent formatting of edited LV in lvm runtime config
- allow handling of ataraid devices (e.g. /dev/ataraid/d0p0)
- prevent partitions with id 0x8E from being written to fstab (#10390)

-------------------------------------------------------------------
Fri Sep 21 16:21:50 CEST 2001 - sh@suse.de, gs@suse.de

- Only ONE SlideShow::OpenSlideShowDialog() in all modes -
  avoid confusion, much more reliable in all the different modes

-------------------------------------------------------------------
Fri Sep 21 16:01:09 CEST 2001 - lnussel@suse.de

- no longer mark partitions with id 130 automatically as swap
- do not change flags for swap devices in fstab if more than one
  such entry exists
- properly hande fstab entries for moved logical partitions (#11074)
- change fstab entry for first occurence of a device, instead of
  creating a new one
- do not create directories for swap partitions

-------------------------------------------------------------------
Fri Sep 21 14:59:31 CEST 2001 - mike@suse.de

- lvm_config now works in ncurses

-------------------------------------------------------------------
Fri Sep 21 13:36:39 CEST 2001 - gs@suse.de

- installation startup always (not only in manual mode) checks whether a
  kernel module is already loaded
  (workaround for bug #10983)

-------------------------------------------------------------------
Fri Sep 21 12:59:45 CEST 2001 - sh@suse.de

- Fixed bug #9977: Abort button doesn't work during slide show

-------------------------------------------------------------------
Fri Sep 21 12:58:09 CEST 2001 - ms@suse.de

- fixed access control bug during X11 reconfiguration
  with YaST2. For further details see Bug: [10921]

-------------------------------------------------------------------
Fri Sep 21 12:46:16 CEST 2001 - fehr@suse.de

- fix impossible 0 as stripe size in LV dialog
- make lvm configuration in system work again (#10291)

-------------------------------------------------------------------
Fri Sep 21 10:44:21 CEST 2001 - kendy@suse.cz

- Update /var/lib/YaST/unique.inf during update (bug 10931, 10941)

-------------------------------------------------------------------
Fri Sep 21 10:28:47 CEST 2001 - kkaempf@suse.de

- default medianame to "CD" (11106).

-------------------------------------------------------------------
Thu Sep 20 21:31:15 CEST 2001 - fehr@suse.de

- Fixed bug #10963: Now an update on systems using encrypted fs is
  possible

-------------------------------------------------------------------
Thu Sep 20 18:26:06 CEST 2001 - sh@suse.de

- Fixed bug #10325: Save settings to floppy doesn't work
- Reading log file of mkinitrd and lilo correctly #11030
  (inst_finish_update.ycp)
- Correct cancel popup added #10951( inst_kernel.ycp )

-------------------------------------------------------------------
Thu Sep 20 18:15:10 CEST 2001 - kkaempf@suse.de

- "break" is not allowed inside "foreach" (11015).
- properly extract module arguments (11015).
- umount medium before ejecting (11053).
- offer "save & exit" in media selection (11086).

-------------------------------------------------------------------
Thu Sep 20 17:45:30 CEST 2001 - lnussel@suse.de

- do not create symlink for mountpoint if it would point to itself

-------------------------------------------------------------------
Thu Sep 20 15:55:27 CEST 2001 - lnussel@suse.de

- fstab entries for mount flags, passno etc are no longer changed
  for existing entries

-------------------------------------------------------------------
Thu Sep 20 15:21:01 CEST 2001 - mike@suse.de

- bug 11063: YaST2 trys to change fsids of pdisk-label partitions, and
  popups therefore irritating popups

-------------------------------------------------------------------
Thu Sep 20 15:08:24 CEST 2001 - fehr@suse.de

- fix problem when root fs is md of personality raid5 (#10747)

-------------------------------------------------------------------
Thu Sep 20 14:06:25 MEST 2001 - tom@suse.de

- (#10920) Now the presence of the dummy packages is checked at first.

-------------------------------------------------------------------
Thu Sep 20 12:03:37 CEST 2001 - kkaempf@suse.de

- Remove old release number file before installing new one (#10992).

-------------------------------------------------------------------
Thu Sep 20 11:55:08 CEST 2001 - sh@suse.de

- Fixed bug #10684: Monitor DB outdated

-------------------------------------------------------------------
Thu Sep 20 11:52:20 CEST 2001 - fehr@suse.de

- Do not delete modify_targets in inst_sw_select.ycp except when
  using a while disk for installation

-------------------------------------------------------------------
Thu Sep 20 10:43:06 CEST 2001 - lnussel@suse.de

- Fixed root filesystem on raid leads to corrupted fstab (#10418)

-------------------------------------------------------------------
Wed Sep 19 20:42:44 CEST 2001 - mike@suse.de

- Bugfix: if zero partition table: resync /proc/partitions
  Added warning, if "/" is /dev/md and there is no /boot
- Downgrade versions correctly #10906 ( inst_sw_update.ycp )

-------------------------------------------------------------------
Wed Sep 19 16:59:15 CEST 2001 - snwint@suse.de

- YaST2.start: mtab might be missing, avoid error message
- unmounting proc filesystem in inst_finish_update.ycp
- start X-Server for testing with "-ac", needed when starting
  from inside YCC.

-------------------------------------------------------------------
Wed Sep 19 15:07:17 CEST 2001 - fehr@suse.de

- force a hard reboot when root filesystem is on a md device
- Logging reduced in inst_rpmupdate.ycp

-------------------------------------------------------------------
Wed Sep 19 14:12:54 CEST 2001 - sh@suse.de

- Fixed bug #10909: Complaint about slide show init in log file
- Added more packages for version 6.2 in forceUpdate.ycp
- No error, if the versions of updated packages differs from common.pkd

-------------------------------------------------------------------
Wed Sep 19 12:36:08 CEST 2001 - kkaempf@suse.de

- Fix installing package information to updated target.
- Eject CDs on PPC only when unmounting.

-------------------------------------------------------------------
Wed Sep 19 11:02:17 CEST 2001 - kkaempf@suse.de

- Fix "Lithuanian" with native translation in language list.
- Properly label progress bar during swap formatting.
- Use predefined button labels for continue/cancel/retry if partitioning
  or formatting fails.
- preselect first partition #10840 (inst_rootpart.ycp)
- /sbin/yast2: add "-f" to 'rm'.

-------------------------------------------------------------------
Tue Sep 18 22:20:19 CEST 2001 - schubi@suse.de

- Silly testpopup in inst_finish_update removed.
- packages for 7.2 added #10874" (forceUpdate.ycp)

-------------------------------------------------------------------
Tue Sep 18 20:52:59 CEST 2001 - schubi@suse.de

- Recognize update mode after reboot ( installation.ycp )
- /mnt to Installation::destdir changed ; checking modus improved in
  inst_sw_backup.ycp

-------------------------------------------------------------------
Tue Sep 18 20:41:06 CEST 2001 - sh@suse.de

- V 2.4.84
- Fixed bug #10859: Inconsistent "needed from CD" values

-------------------------------------------------------------------
Tue Sep 18 19:30:40 MEST 2001 - tom@suse.de

- (#10762) Popups displayed in Richtext now (with scroll bars).

-------------------------------------------------------------------
Tue Sep 18 18:45:00 CEST 2001 - sh@suse.de

- Fixed bug #10411: Show difference between pkg deleting and inst.
- Fixed bug #10793: Unmounting /mnt after update.

-------------------------------------------------------------------
Tue Sep 18 18:25:52 MEST 2001 - tom@suse.de

- Added script call when switching 3D <--> 2D mode. (#10761)
- Module inst_config_x11.ycp

-------------------------------------------------------------------
Tue Sep 18 18:23:17 CEST 2001 - kkaempf@suse.de

- only use "switch2mesasoft" for non-3d x11 setups.

-------------------------------------------------------------------
Tue Sep 18 17:33:10 CEST 2001 - lnussel@suse.de

- do not try to create or change /etc/raidtab if raid is active
  while the user has changed nothing

-------------------------------------------------------------------
Tue Sep 18 16:17:10 CEST 2001 - mike@suse.de

- bug 10673: need /boot if no ext2 on /
- bug 10686: swap <= 1GB
- show raid size correct: existing raid and raid in LVM
- ignore automatic inserted mountpoints
- pdisk: size of partition for inst_doit fixed

-------------------------------------------------------------------
Tue Sep 18 15:37:35 CEST 2001 - fehr@suse.de

- shut down LVM VGs and umount /etc/lvmtab.d in inst_finish.ycp

-------------------------------------------------------------------
Tue Sep 18 15:14:33 CEST 2001 - lnussel@suse.de

- workaround for '&'-character not displayed in ncurses menu

-------------------------------------------------------------------
Tue Sep 18 11:58:18 CEST 2001 - lnussel@suse.de

- removed the texdomain switching from menu.ycp (Bug #10819)
- only create fstab entry for partitions if user explicitly
  entererd a mountpoint, instead of inventing one

-------------------------------------------------------------------
Tue Sep 18 09:45:55 CEST 2001 - kkaempf@suse.de

- properly pass encoding ("UTF-8", "ISO-8859-X", ...) via SetLanguage() (#10807).
- drop unsupported "korean" from language list.
- properly detect that X11 couldn't be started and present
  and appropriate error message.
- just skip unknown options.
- stop SCR and all agents on target before umounting filesystems
  from WFM.
- remove faked /etc/mtab from target.
- Installation::normal_mode = true if running in installed system.
  (neither initila_mode, nor continue_mode).
- fix parport zip module loading.

-------------------------------------------------------------------
Mon Sep 17 21:31:56 CEST 2001 - kkaempf@suse.de

- write language back to /etc/yast.inf (#9790).
- umount all filesystems in target, except "/". Umount this
  from WFM after stopping SCR (#10685).
- Reading language from user_settings while selection kernel
- Showing correct counter of updated packages
- Button -Old Version- changed #10559
- ChangeCD --> ChangeMedium
- include package_utils removed #10763

-------------------------------------------------------------------
Mon Sep 17 10:06:30 CEST 2001 - kkaempf@suse.de

- use "lt-brim-8x14" font and "iso-8859-13" encoding for 'Lithuanian'.

-------------------------------------------------------------------
Sun Sep 16 13:47:05 CEST 2001 - kkaempf@suse.de

- only symlink /dev/cdrom once (#10370).

-------------------------------------------------------------------
Fri Sep 14 21:28:38 CEST 2001 - kukuk@suse.de

- On SPARC print error message about SILO, not LILO

-------------------------------------------------------------------
Fri Sep 14 19:35:01 CEST 2001 - kkaempf@suse.de

- adapt language list accoring to doc department.

-------------------------------------------------------------------
Fri Sep 14 19:29:31 MEST 2001 - tom@suse.de

- Bugfix #9986: Reduced suggestion refresh to 75 Hz.

-------------------------------------------------------------------
Fri Sep 14 18:53:28 CEST 2001 - mike@suse.de

- bug 10200: check the proposal for failures
  make a boot partition if possible
  bug 10347: set whole_diskflag
  bug 10044: set a message when proposal is discarded

-------------------------------------------------------------------
Fri Sep 14 18:39:10 CEST 2001 - kkaempf@suse.de

- fix inst_environment for standalone mode (#10413).
- respect user choice to NOT install a module (#10665).

-------------------------------------------------------------------
Fri Sep 14 16:24:31 MEST 2001 - tom@suse.de

- Fixed Bug #10651: Autoadjusting refresh/resolution/color-depth now correct.

-------------------------------------------------------------------
Fri Sep 14 14:04:39 CEST 2001 - kkaempf@suse.de

- set correct Installation::encoding in continue_mode (#10611).

-------------------------------------------------------------------
Fri Sep 14 11:58:13 CEST 2001 - mike@suse.de

- dont reread partition data always at start of inst_custom
  activate lvm if at least one vg exist
- check if textmode due to memory restrictions or x11 failure (#10134).
- use Arch and Installation modules in inst_environment (#10413).
- pkginfo release common.pkd before releasing CD 1 #10555

-------------------------------------------------------------------
Fri Sep 14 10:57:16 CEST 2001 - kkaempf@suse.de

- correct handling of 'splitted' media (#10532)
- touch/remove /var/run/yast.pid

-------------------------------------------------------------------
Thu Sep 13 17:10:14 CEST 2001 - snwint@suse.de

- dolilo: new mk_initrd needs fb resolution for splash screen config
- Taking long language for kernel description #10556 #1552
- No penguin progress bar in kernel selection module #10311
- Button -Old Version- changed #10559

-------------------------------------------------------------------
Thu Sep 13 16:58:40 CEST 2001 - kkaempf@suse.de

- dont probe mouse on serial console.
- dont probe mouse outside of initial_mode.
- sort languages by ascii equivalent.

-------------------------------------------------------------------
Thu Sep 13 12:46:11 CEST 2001 - kkaempf@suse.de

- enable software selection on S/390 (froh@suse.de).
- show proper boot-loader partition even if we don't have lilo (froh@suse.de).
- load input, hid, and mousedev if USB-mouse detected (#9228).
- default medium is CD (#10374)
- re-enable WFM::SetLanguage(), regexp bug in glibc identified,
  workaround in liby2 applied. (#10496)
- use /boot/zilo-kernel/image instead of /boot/vmlinuz on S/390 (froh@suse.de).
- sort language list alphabetically (#10516).

-------------------------------------------------------------------
Wed Sep 12 13:53:33 CEST 2001 - kkaempf@suse.de

- drop all WFM::SetLanguage()
- Unmounting partitions correctly while going back #10125
- REQUIRES are ordered; qt, qt-japanese.... in the selection box
- Warning popup for single selection removed while going backward
  in the software selection #10339

-------------------------------------------------------------------
Wed Sep 12 12:47:48 CEST 2001 - snwint@suse.de

- revert latest vmware changes to YaST2.start

-------------------------------------------------------------------
Wed Sep 12 12:07:01 CEST 2001 - kkaempf@suse.de

- drop initial WFM::SetLanguage()

-------------------------------------------------------------------
Tue Sep 11 15:15:23 CEST 2001 - kkaempf@suse.de

- Initial zipl configuration for S/390.

-------------------------------------------------------------------
Tue Sep 11 14:26:28 CEST 2001 - kkaempf@suse.de

- Unmount .probe and .disk agent before package installation.

-------------------------------------------------------------------
Tue Sep 11 11:25:39 CEST 2001 - kkaempf@suse.de

- call SetLanguage in UI and WFM.

-------------------------------------------------------------------
Mon Sep 10 18:54:56 CEST 2001 - snwint@suse.de

- create 'failsafe' instead of 'suse' entry in lilo.conf
- don't overwrite existing vmlinuz.suse

-------------------------------------------------------------------
Mon Sep 10 15:06:12 CEST 2001 - snwint@suse.de

- make YaST2.start work with vmware

-------------------------------------------------------------------
Mon Sep 10 12:29:04 CEST 2001 - sh@suse.de

- Fixed bug #10350: YaST2 doesn't look good with anti-aliasing

-------------------------------------------------------------------
Fri Sep  7 13:24:52 CEST 2001 - sh@suse.de

- Fixed bug #10244: No slide show unless at least 800x600x256col
- center slide show image

-------------------------------------------------------------------
Fri Sep  7 12:32:10 CEST 2001 - sh@suse.de

- V2.4.64

-------------------------------------------------------------------
Fri Sep  7 12:29:41 CEST 2001 - pblahos@suse.cz

- hotplug is started instead of usbmgr during YaST2.firstboot

-------------------------------------------------------------------
Fri Sep  7 12:25:24 CEST 2001 - sh@suse.de

- CD remaining times more pessimistic

-------------------------------------------------------------------
Fri Sep  7 09:59:31 CEST 2001 - kkaempf@suse.de

- fix textmode recognition with help of GetDisplayInfo().

-------------------------------------------------------------------
Thu Sep  6 16:56:32 CEST 2001 - kkaempf@suse.de

- fix X11 resolution dedection if 3D is selected.

-------------------------------------------------------------------
Thu Sep  6 15:05:17 CEST 2001 - sh@suse.de

- V 2.4.62
- Correctly reinitialize packager in continue mode
  -> correct remaining times / progress bar display

-------------------------------------------------------------------
Thu Sep  6 10:37:08 CEST 2001 - kkaempf@suse.de

- drop extraction of boot parameter from lilo setup, already
  done at startup. (#10223)
- fix reading of local package information.
- check if mount point is in use in InstMedia

-------------------------------------------------------------------
Wed Sep  5 18:11:25 CEST 2001 - schubi@suse.de

- Do not upgrade a package which produces package conflicts.

-------------------------------------------------------------------
Wed Sep  5 18:10:25 CEST 2001 - sh@suse.de

- Fixed bug #10063: bad display of hd partitions in inst_doit
  Re-used existing function from partitioning

-------------------------------------------------------------------
Wed Sep  5 17:33:57 CEST 2001 - sh@suse.de

- Fixed bug #10084: zero size for k_deflt

-------------------------------------------------------------------
Wed Sep  5 14:23:22 CEST 2001 - kkaempf@suse.de

- add belgian keyboard to keyboard list (#9577)

-------------------------------------------------------------------
Wed Sep  5 11:24:21 CEST 2001 - kkaempf@suse.de

- fix runtime installation and configuration of X11.

-------------------------------------------------------------------
Wed Sep  5 08:58:45 CEST 2001 - kkaempf@suse.de

- dont unmount installation medium if wrong product id detected,
  honor user request to ignore this fact.

-------------------------------------------------------------------
Tue Sep  4 18:07:07 CEST 2001 - kkaempf@suse.de

- use plain ascii language names if running in text mode (#10026).
- correct parameter for setEnvironment

-------------------------------------------------------------------
Tue Sep  4 18:05:05 CEST 2001 - fehr@suse.de

- add dummy parameter to SCR::Write(.lvm.deactivate)
- deactivate lvm only when running in inst-sys

-------------------------------------------------------------------
Tue Sep  4 17:50:15 CEST 2001 - mike@suse.de

- partproposal always creates /boot
  bugfix inst_do_resize: resize always when a "resize" is in targetmap
  software installation in installed system fixed

-------------------------------------------------------------------
Tue Sep  4 17:48:56 CEST 2001 - sh@suse.de

- Reimported monitor db

-------------------------------------------------------------------
Tue Sep  4 17:41:18 CEST 2001 - kkaempf@suse.de

- get {install,delete}_list in inst_rpmcopy from user_settings if
  not passed otherwise.

-------------------------------------------------------------------
Tue Sep  4 16:16:39 CEST 2001 - snwint@suse.de

- YaST start script: use vmware server module, not vga16

-------------------------------------------------------------------
Tue Sep  4 13:17:16 CEST 2001 - kukuk@suse.de

- inst_silo_expert.ycp: Initialize PROM/boot-device variablen
- inst_disk.ycp: Fix allowed filesystems on sparc [Bug #9678]

-------------------------------------------------------------------
Mon Sep  3 16:29:14 CEST 2001 - kkaempf@suse.de

- recognize IDE CD-R(W) drives and set up ide-scsi automatically.
- Hard reboot after update, if the installed kernel differs from
  the kernel which has been booted #10103
- Checking dependencies in -only update modus- too #10043

-------------------------------------------------------------------
Mon Sep  3 16:06:51 CEST 2001 - kendy@suse.cz

- keyboard_raw.ycp: group(shift_toggle) is not needed for the
  Czech and Slovak keyboards any more...
  (In fact, it breaks them.)

-------------------------------------------------------------------
Mon Sep  3 12:07:58 CEST 2001 - kkaempf@suse.de

- sort keyboards alphabetically.
- Error popup for dolilo #9729

-------------------------------------------------------------------
Sat Sep  1 15:54:42 CEST 2001 - kukuk@suse.de

- Show warning about PROMs with 1GB bug only on sparc32
- If /boot is selected for the boot manager, this is Ok on SPARC.
  Remove extra warning on SPARC since it is wrong here.
- Disable gpm if we install over serial console

-------------------------------------------------------------------
Fri Aug 31 17:45:22 CEST 2001 - kkaempf@suse.de

- fix installation path handling and mounting
  should now work for CD, DVD, Harddisk, Nfs, and Smb

-------------------------------------------------------------------
Thu Aug 30 12:43:39 CEST 2001 - kkaempf@suse.de

- modularized SlideShow.
- New help text in upgrade frame
- properly recode output of commands to utf-8
- allow change of installation medium on server (Nfs/Ftp/Smb)
- Short language description in inst_sw_select removed.
- fixed some parse errors <msvec@suse.cz>
- added abuild parse check <msvec@suse.cz>

-------------------------------------------------------------------
Thu Aug 30 00:58:43 CEST 2001 - kkaempf@suse.de

- unmount wrong medium.

-------------------------------------------------------------------
Thu Aug 30 00:25:53 CEST 2001 - kkaempf@suse.de

- always give all alternatives in ChangeCDPopup.
- always do a hard reboot after installation from first medium.

-------------------------------------------------------------------
Wed Aug 29 22:40:24 CEST 2001 - kkaempf@suse.de

- properly handle media release and product codes.
- initialize PKGINFO to installed data in continue_mode.

-------------------------------------------------------------------
Wed Aug 29 17:35:55 CEST 2001 - kkaempf@suse.de

- re-read installation data in continue_mode.

-------------------------------------------------------------------
Tue Aug 28 22:36:37 CEST 2001 - kkaempf@suse.de

- properly switch SCR during update.
- write YaST information after re-mounting installation medium.
- fix re-mounting of source medium in continue_mode
- re-init PKGINFO environment in continue_mode
- Packagelist added which have to be updated without checking version.

-------------------------------------------------------------------
Tue Aug 28 18:31:24 CEST 2001 - kkaempf@suse.de

- use "Installation" module in update.

-------------------------------------------------------------------
Tue Aug 28 18:13:39 CEST 2001 - kukuk@suse.de

- Fix dosilo script for new /proc behaviour with kernel 2.4.x
  print a message about SuSE Linux version before loading the
  kernel

-------------------------------------------------------------------
Tue Aug 28 17:34:49 CEST 2001 - sh@suse.de

- Fixed bug #9900: No ISDN for SPARC
- inst_rpmcopy now displays remaining times for each CD
- slide show

-------------------------------------------------------------------
Tue Aug 28 16:39:23 CEST 2001 - kendy@suse.cz

- inst_hw_config.ycp: maps describing the devices to configure can
  have a list "force_reread". It is useful for modules which
  call another one to configure something (e.g. TV may call Sound)

-------------------------------------------------------------------
Tue Aug 28 16:19:36 CEST 2001 - mike@suse.de

- fix: part_proposal only for arch == i386

-------------------------------------------------------------------
Mon Aug 27 20:40:34 CEST 2001 - kkaempf@suse.de

- Clean up SCR/WFM handling. WFM is always local, SCR is always the target.
- Introduce modules for Installation, InstMedia, PackageIO, and MediaUI.
- Prepare for multiple DVD installation.
- Prepare for Ftp, Harddisk, and SMB installation.
- Finally clean up installMap handling.

-------------------------------------------------------------------
Thu Aug 23 16:23:28 CEST 2001 - kukuk@suse.de

- Don't reboot if we use k_deflt on UltraSPARC

-------------------------------------------------------------------
Thu Aug 23 09:21:24 CEST 2001 - pblahos@suse.cz

- Fixed: there were 2 arrows in progressbar shown during hw probe.

-------------------------------------------------------------------
Wed Aug 22 17:30:07 CEST 2001 - kkaempf@suse.de

- fixed X11 setup

-------------------------------------------------------------------
Mon Aug 20 20:22:58 CEST 2001 - mike@suse.de

- partition proposal creates swap partitions

-------------------------------------------------------------------
Mon Aug 20 18:17:57 CEST 2001 - kkaempf@suse.de

- dont write "swap" to yast.inf, but "RebootMsg 0" instead

-------------------------------------------------------------------
Sat Aug 18 17:44:24 MEST 2001 - tom@suse.de

- Finished new X11 configuration dialog incl. control center ability.

-------------------------------------------------------------------
Fri Aug 17 14:31:27 CEST 2001 - kkaempf@suse.de

- implement and use "Arch" module.
- provide modules directory in specfile.
- reduce number of timezones.
- Patch runlevel in /etc/inittab while updating the system.

-------------------------------------------------------------------
Fri Aug 17 12:57:46 MEST 2001 - schubi@suse.de

- .targetroot to .root changed

-------------------------------------------------------------------
Tue Aug 14 13:48:32 CEST 2001 - kendy@suse.cz

- keyboard_raw.ycp: cs, cs_qwerty -> cz, cz_qwerty
- Added slovak keyboard.

-------------------------------------------------------------------
Fri Aug 10 18:51:45 MEST 2001 - tom@suse.de

- X11 configuration:
- Completely redesigned the xf86config module for use with the new
- agent-isax.
- Outsourced functions for X11 keyboard manipulation.
- Outsourced functions for X11 mouse manipulation.
- Outsourced functions for X11 card manipulation.
- Outsourced functions for X11 desktop manipulation.
- Outsourced functions for X11 path manipulation.
- Added batch mode for use with autoinst in xf86config.ycp.

-------------------------------------------------------------------
Fri Aug 10 15:42:59 CEST 2001 - jbuch@suse.de

- added SW-RAID support for installation Workflow
- added sequencer

-------------------------------------------------------------------
Fri Aug 10 13:50:35 CEST 2001 - kkaempf@suse.de

- extract kernel parameters from /proc/cmdline and pass them to LILO

-------------------------------------------------------------------
Fri Aug 10 12:49:45 CEST 2001 - kukuk@suse.de

- Only ask for TERM variable if we use serial console and not if
  we are in text mode (#9701)

-------------------------------------------------------------------
Fri Aug 10 09:36:32 CEST 2001 - kkaempf@suse.de

- partitioning enhancements for automatic and runtime usage
- copy info and update.in_ after CD1 installation, not before

-------------------------------------------------------------------
Thu Aug  9 17:47:41 CEST 2001 - kkaempf@suse.de

- check /proc/modules before asking for module load (#9698)

-------------------------------------------------------------------
Thu Aug  9 14:56:51 CEST 2001 - snwint@suse.de

- yast2 text mode starts on /dev/console, not tty3
- /mnt is a link on LiveEval: don't umount it

-------------------------------------------------------------------
Wed Aug  8 17:56:39 CEST 2001 - kkaempf@suse.de

- mount and mk*fs are .local not .target actions

-------------------------------------------------------------------
Wed Aug  8 13:02:19 CEST 2001 - kkaempf@suse.de

- adapt driver loading to new .probe format
- replace .target.inject calls

-------------------------------------------------------------------
Tue Aug  7 17:37:02 CEST 2001 - kkaempf@suse.de

- replace use of targetroot in favour of system agent.

-------------------------------------------------------------------
Tue Aug  7 12:11:21 CEST 2001 - kkaempf@suse.de

- skip "whole disk" partitions on BSD disks. (#7904)
- Activate button in lilo now reads "Activate LILO partition". (#7884)

-------------------------------------------------------------------
Mon Aug  6 09:55:15 CEST 2001 - kukuk@suse.de

- Add script to ask for TERM variable to yast2-instsys, too.

-------------------------------------------------------------------
Fri Aug 03 16:24:59 CEST 2001 - arvin@suse.de

- don't start vga x11 server on ppc (bug #9622)

-------------------------------------------------------------------
Fri Aug 03 14:05:13 CEST 2001 - arvin@suse.de

- added inst_part_proposal.ycp to inst-sys

-------------------------------------------------------------------
Fri Aug  3 11:51:50 CEST 2001 - kukuk@suse.de

- If installed over serial console ask the user for the TERM
  variable and write it to /etc/install.inf

-------------------------------------------------------------------
Thu Aug  2 17:31:36 CEST 2001 - mike@suse.de

- taged version for 7.3 - preview 3

-------------------------------------------------------------------
Wed Aug  1 00:32:56 CEST 2001 - mike@suse.de

- first Version for RAID and partition proposal
  (only for translation, dosn't work properly)

-------------------------------------------------------------------
Fri Jul 27 20:32:03 CEST 2001 - kkaempf@suse.de

- initial slide show code for package installation

-------------------------------------------------------------------
Fri Jul 27 16:46:49 CEST 2001 - kkaempf@suse.de

- ask for confirmation before loading module in manual mode

-------------------------------------------------------------------
Fri Jul 27 11:06:44 CEST 2001 - kkaempf@suse.de

- fix initrd module handling
  properly pass options to modules.conf
  use agent-modules in inst_finish

-------------------------------------------------------------------
Thu Jul 26 21:15:54 CEST 2001 - kkaempf@suse.de

- minor text changes

-------------------------------------------------------------------
Tue Jul 24 11:52:40 CEST 2001 - fehr@suse.de

- add detection of md devices to function GetLvmMdSystemInfo

-------------------------------------------------------------------
Wed Jul 18 17:37:35 CEST 2001 - fehr@suse.de

- fix a bug in LVM configuration for devices /dev/ida/, /dev/rd/
  and /dev/cciss/

-------------------------------------------------------------------
Mon Jul 16 10:26:31 CEST 2001 - kkaempf@suse.de

- fix keyboard data for swedish

-------------------------------------------------------------------
Thu Jul 12 16:13:51 CEST 2001 - sh@suse.de

- Improved inst_startup UI: More feedback

-------------------------------------------------------------------
Tue Jul 10 12:06:53 CEST 2001 - sh@suse.de

- Improved inst_suseconfig UI: Give feedback for individual steps

-------------------------------------------------------------------
Fri Jul  6 10:37:21 CEST 2001 - kkaempf@suse.de

- merge SLES fixes
- add JFS as filesystem

-------------------------------------------------------------------
Thu Jul  5 16:55:45 MEST 2001 - schubi@suse.de

- New handle of package selection groups.

-------------------------------------------------------------------
Thu Jul  5 13:51:58 CEST 2001 - sh@suse.de

- Fixed bug #9277: Bad initial focus in menu.ycp

-------------------------------------------------------------------
Wed Jul  4 17:38:35 CEST 2001 - sh@suse.de

- Redesigned inst_doit: Now using RichText widget

-------------------------------------------------------------------
Mon Jul  2 19:06:20 CEST 2001 - kkaempf@suse.de

- merge with 7.1-axp fixes:
  fix user information for vfat /boot
  format /boot as fat on milo and ia64
  changed 'doaboot' to get a useable /etc/aboot.conf
  force "-t vfat" for mount of /boot on MILO machines
  check cylinder boundaries on "aboot" only, not "axp" in general
  format /boot on "milo" machines with mkdosfs
  boot_mode "milo" on Alpha has FAT disklabel
  use smp flag from install.inf instead of probing on Alpha
  select correct cpml package for cpu model on Alpha
  auto-select aboot or milo on Alpha
  use data from milo package for installation
  write correct /etc/aboot.conf
  fix kernel image names for depmod
  for /boot to be FAT16 for MILO machines
  implemented boot loader installation on Alpha
  fix handling of XkbModel on pmac
  remove arch_ppc check in inst_lilo_expert.ycp #6684
  add missing pdisk partition type #6688
  allow update on a drive with pdisk label #6689

-------------------------------------------------------------------
Mon Jun 25 12:15:09 CEST 2001 - kkaempf@suse.de

- tell about reboot after first round of installation (#7994)
- modprobe "hid" and "mousedev" if "usb mouse" choosen from list (#8215)
- close CD tray before executing mount (#8492)

-------------------------------------------------------------------
Fri Jun 22 12:35:54 CEST 2001 - kkaempf@suse.de

- dont mention LILO on ia64 (#9003)

-------------------------------------------------------------------
Wed Jun 20 11:34:52 CEST 2001 - fehr@suse.de

- add necessary changes to handle LVs in fstab in running system

-------------------------------------------------------------------
Tue Jun 19 15:33:14 CEST 2001 - fehr@suse.de

- add changes for lvm configuration in installed system to
  handle /etc/fstab reasonable.
- Enable "next" button in selection ftp-server (#8641)

-------------------------------------------------------------------
Tue Jun 12 19:37:50 CEST 2001 - sh@suse.de

- V 2.4.1
  Fixed bug #8726: SuSEconfig fails on SPARC with serial console
- Fixed bug #8641: Allow "next" button in choosing ftp server

-------------------------------------------------------------------
Tue Jun 12 15:13:20 CEST 2001 - sh@suse.de

- V 2.4.0 for 7.3
  Honor new BarGraph / PartitionSplitter format: "%1"

-------------------------------------------------------------------
Thu Jun  7 16:52:06 CEST 2001 - kkaempf@suse.de

- remove @euro for en_GB and da_DK

-------------------------------------------------------------------
Thu Jun  7 11:39:52 CEST 2001 - kukuk@suse.de

- inst_silo_info.ycp: Fix info text: Don't speak about whole
  computer but only about selected harddisk.

-------------------------------------------------------------------
Wed Jun  6 14:00:43 CEST 2001 - kukuk@suse.de

- inst_environment.ycp: Don't set keyboard if serial console was
  detected.

-------------------------------------------------------------------
Tue Jun  5 15:44:47 CEST 2001 - kukuk@suse.de

- Remove inst_sunfb.ycp from instsys
- keyboard_raw.ycp: Replace default us keymap with new cz keymap
  on SPARC.
- inst_choose_desktop: Switch to own workflow for Sun Framebuffers

-------------------------------------------------------------------
Fri Jun  1 16:14:06 CEST 2001 - kukuk@suse.de

- inst_finish.ycp: Set correct boot device for hard reboot,
                   modify boot-device and set linux alias

-------------------------------------------------------------------
Fri Jun  1 14:16:21 CEST 2001 - kkaempf@suse.de

- install correct kernel for different ia64 cpu steppings
- allow vfat as root during update
- define "string architecture" in vendor.ycp
-#8425 update does a hard reboot
 #8081 too negative message after update ..
 #8356 vfat will not be mounted while updating the system
 #8185 Installation/Update: sformat wanted
 #8567 YaST2 does not mount /boot
 #6063 Update: Don't see ok button
 #7097 YaST2 info during update
 #4953 "Configurate boot-mode" should be renamed to "Configure boot-mode"
 #5051 typo in yast2 installation popup

-------------------------------------------------------------------
Fri Jun  1 12:46:59 CEST 2001 - kkaempf@suse.de

- adapt and enter inst_lilo_info for ia64

-------------------------------------------------------------------
Mon May 28 13:23:58 CEST 2001 - schwab@suse.de

- Also mount vfat filesystems during update.

-------------------------------------------------------------------
Wed May 23 14:24:22 MEST 2001 - gs@suse.de

- package_utils: samba mount implemented
  inst_smbmount: new module

-------------------------------------------------------------------
Tue May 22 15:46:51 CEST 2001 - schwab@suse.de

- doelilo: Adjust elilo config file for gnu-efi 2.5.

-------------------------------------------------------------------
Mon May 21 15:06:40 CEST 2001 - mike@suse.de

- XFS support in custom partitioner and LVM configuration

-------------------------------------------------------------------
Mon May 21 10:35:07 CEST 2001 - kukuk@suse.de

- inst_silo_info/inst_silo_expert: Tell the user that we change
  PROM aliases and let him change this.

-------------------------------------------------------------------
Fri May 18 16:35:33 CEST 2001 - kkaempf@suse.de

- add xfs to inst_prepdisk

-------------------------------------------------------------------
Fri May 18 14:41:38 CEST 2001 - kkaempf@suse.de

- setab 0 -> setab 9 to make output more pleasing on splash screen (#8551)

-------------------------------------------------------------------
Thu May 17 18:24:58 MEST 2001 - tom@suse.de

-  X configuration:
   Bugfix 8454: Besides the passing of the currently selected refresh rate
                in the resolution string (e.g. 600x800@70) to isax for XFree 3
                the selected refresh now also terminates the vsync range to
                prevent isax from generating modelines up to this value.

   Bugfix 8524: The 3D acceleration button is now disabled if the graphics
                adapter doesn't support 3D-acceleration.

   Bugfix 8540: Now the vendor and model strings are converted to upper case
                on module entry.

   Bugfix 8541: Now the probed data are deleted if the user selects another
                monitor.

-------------------------------------------------------------------
Thu May 17 17:20:41 CEST 2001 - kkaempf@suse.de

- dont pretend that no other os has been found if we can't
  write LILO to floppy disk.

-------------------------------------------------------------------
Wed May 16 23:38:31 CEST 2001 - sh@suse.de

- V 2.3.90
  added patch_lilo_conf to file list

-------------------------------------------------------------------
Wed May 16 19:51:18 CEST 2001 - sh@suse.de

- Fixed patch_lilo_conf: optional as well as initrd

-------------------------------------------------------------------
Wed May 16 19:33:57 CEST 2001 - kkaempf@suse.de

- prevent duplicate entry in initrdmodules during update
- activate only primary devices (#8458)

-------------------------------------------------------------------
Wed May 16 19:09:48 CEST 2001 - kkaempf@suse.de

- give proper default for "lilo_device" if "mbr_disk" is unknown (#8501)

-------------------------------------------------------------------
Wed May 16 18:54:19 CEST 2001 - sh@suse.de

- Fixed bug #8494: initrd not added to lilo.conf
  patch_lilo_conf adds "initrd" entries if corresponding
  initrd is present in /boot (for SuSE standard kernels only!)

-------------------------------------------------------------------
Wed May 16 17:18:48 CEST 2001 - kkaempf@suse.de

- add reiserfs to initrd if root is on reiserfs (#8494)

-------------------------------------------------------------------
Wed May 16 16:06:13 CEST 2001 - sh@suse.de

- Fix for bug #7465: "Abort Installation" always default button
  Added more SetFocus() calls for good measure

-------------------------------------------------------------------
Wed May 16 10:55:36 CEST 2001 - kkaempf@suse.de

- use gdm as displaymanager if minimal(+x11) and gnome (#6175)
- dont write MODEM in rc.config (#7895)
- copy complete y2log to installed system.
- fix declaration in lilo_info, string->boolean

-------------------------------------------------------------------
Tue May 15 19:33:14 MEST 2001 - tom@suse.de

- Bugfix 8423: probed monitor data now used.

-------------------------------------------------------------------
Tue May 15 17:00:57 MEST 2001 - gs@suse.de

- bugfix in Change Source Media (include file added) bug # 8406

-------------------------------------------------------------------
Tue May 15 14:16:36 CEST 2001 - mike@suse.de

- due to last information: to crypt /usr is
  not allowed. Added a popup

-------------------------------------------------------------------
Tue May 15 12:48:12 CEST 2001 - kkaempf@suse.de

- revert change in y2xr40.pl, support tft panel layouts
  in favour of higher resolutions (#8348)
- remove "breton" from languages, add "danish"
- patching XF86config for wheel mouse (#8251)

-------------------------------------------------------------------
Tue May 15 12:00:24 CEST 2001 - mike@suse.de

- bugfix cryptofs: now works with already existing
  and edited partitions

-------------------------------------------------------------------
Tue May 15 10:33:34 CEST 2001 - ms@suse.de

- disable use of DDC resolutions in y2xr40.pl (bug #8329)
  ( YaST2 used its own resolution list )

-------------------------------------------------------------------
Tue May 15 10:14:01 MEST 2001 - gs@suse.de

- don't show /dev/shm in single package selection (bug #8318)

-------------------------------------------------------------------
Mon May 14 19:58:34 CEST 2001 - sh@suse.de

- V2.2.79
  Fixed bug #8255: Wrong mouse cursor during SuSEconfig
  Removed obsolete UI(`NormalCursor()) calls

-------------------------------------------------------------------
Mon May 14 19:47:12 CEST 2001 - kkaempf@suse.de

- create lower case symlinks for /windows and /dos mount points
  (installation and update) to get around case mapping bug
  in star office (#8310)

-------------------------------------------------------------------
Mon May 14 16:30:12 CEST 2001 - kkaempf@suse.de

- properly initiale UI wizard for vendor cd modules (#8268)
- de-activate pt_PT, translations are incomplete (afaber@suse.de)

-------------------------------------------------------------------
Mon May 14 15:52:37 CEST 2001 - kkaempf@suse.de

- fix variable name in inst_finish (install_inf -> installMap) (#8247)

-------------------------------------------------------------------
Mon May 14 15:10:08 CEST 2001 - kkaempf@suse.de

- dont look at "Language" in install.inf, it's not in ISO-format
  if "Locale" in install.inf doesn't give a value, look at descr/info

-------------------------------------------------------------------
Mon May 14 13:11:33 CEST 2001 - kkaempf@suse.de

- read Locale, Language (from install.inf), and LANG (from desc/info)
  and use first set value.

-------------------------------------------------------------------
Mon May 14 12:55:26 CEST 2001 - kkaempf@suse.de

- restart network after staring system in NFS install (#8274)

-------------------------------------------------------------------
Mon May 14 12:40:25 CEST 2001 - kkaempf@suse.de

- check if "/" is reiser and force "reisefs" to INITRD_MODULES

-------------------------------------------------------------------
Mon May 14 12:02:07 CEST 2001 - kkaempf@suse.de

- drop question for kernel 2.2 on pcmcia, only very rare systems
  still fail with kernel 2.4

-------------------------------------------------------------------
Mon May 14 11:22:15 CEST 2001 - fehr@suse.de

- make removal of LVM volume groups work

-------------------------------------------------------------------
Sun May 13 11:09:14 CEST 2001 - kkaempf@suse.de

- fix blocker bug 8216

-------------------------------------------------------------------
Sat May 12 16:28:33 CEST 2001 - kkaempf@suse.de

- ask for kernel 2.2 on PCMCIA systems

-------------------------------------------------------------------
Sat May 12 15:20:16 CEST 2001 - kkaempf@suse.de

- unset MODPATH at initial start (#8143)
- install kernel 2.2 on PCMCIA systems

-------------------------------------------------------------------
Fri May 11 18:56:47 MEST 2001 - schubi@suse.de

- Not required reread of target map fixed.

-------------------------------------------------------------------
Fri May 11 17:07:22 CEST 2001 - pblahos@suse.cz

- #8064: fixed: if there is print spooled installed and configuration
  tool is not, there is no status in final YaST2 inst. screen.
- Correct popup message while backup #7584

-------------------------------------------------------------------
Fri May 11 14:10:20 CEST 2001 - kkaempf@suse.de

- provide extra start script for KDE which suppresses geometry hint
  to window manager.

-------------------------------------------------------------------
Thu May 10 21:24:51 CEST 2001 - kkaempf@suse.de

- Require translation packages
- dont translate empty string
- force LILO on MBR if initrd won't make it on floppy (#7864)
- calling patch_lilo_conf while update #7556
- bugfix in renamed packages while update #8057
- mounting swapfile correctly while update #8040

-------------------------------------------------------------------
Thu May 10 21:16:56 CEST 2001 - kkaempf@suse.de

- fix initrd modules order after update (#7948)

-------------------------------------------------------------------
Thu May 10 20:10:22 CEST 2001 - mike@suse.de

- fix for LVM configuration at runtime

-------------------------------------------------------------------
Thu May 10 18:42:39 CEST 2001 - sh@suse.de

- Fixed bug #7388: unnecessary OK-buttons
  (confirmation for writing LILO, confirmation for reboot)
  only one popup that contains both messages

-------------------------------------------------------------------
Thu May 10 18:41:56 CEST 2001 - kkaempf@suse.de

- dont write /boot/message any more (#8062)

-------------------------------------------------------------------
Thu May 10 18:02:33 CEST 2001 - fehr@suse.de

- add lvm initialisation when doing an update (#7974)
- allow update when root fs is LV (#7801)
- fixed:YaST updated old updatelist after reboot #8066
- #8025 not starting update, if there is nothing for update

-------------------------------------------------------------------
Thu May 10 17:58:02 CEST 2001 - sh@suse.de

- Fixed bug #8049: "boot installed system" "back" button boots

-------------------------------------------------------------------
Thu May 10 17:39:53 CEST 2001 - kkaempf@suse.de

- set "ulimit -s unlimited" before calling "rpm --rebuilddb"

-------------------------------------------------------------------
Thu May 10 17:10:57 CEST 2001 - kendy@suse.cz

- added console fonts for Brezhoneg and Lithuania
- Russian -> Russkij in cyrilics
- adaption of SelectConsoleFont() to new language.ycp

-------------------------------------------------------------------
Thu May 10 16:42:57 MEST 2001 - gs@suse.de

- make the popup Additional package needed larger (bug # 7900)
- Software Source Media dialog: label for button is "Next" (bug # 8038)

-------------------------------------------------------------------
Thu May 10 16:09:25 CEST 2001 - sh@suse.de

- Fixed bug #7199: Printer config before network
  Changed order to "professional" mode when network card detected
- bugfix in eavaluate diskspace in boot partition #8047

-------------------------------------------------------------------
Thu May 10 15:35:13 CEST 2001 - sh@suse.de

- (partial) fix for bug #7888: obsolete lilo.conf entries after update
  added patch_lilo_conf script that deletes vmlinuz_22 / vmlinuz_24
  if the respective boot images are not present and adds "optional"
  for other boot images that are not present


-------------------------------------------------------------------
Thu May 10 15:32:03 CEST 2001 - kkaempf@suse.de

- use RC_LANG when starting yast2 to get correct language (#8013)

-------------------------------------------------------------------
Thu May 10 15:03:03 MEST 2001 - tom@suse.de

- bugfix 7823:
  Now even in the special cases LCD and VESA an xserver query is made
  to get information regarding the possible color depths.

-------------------------------------------------------------------
Thu May 10 13:12:15 MEST 2001 - tom@suse.de

- bugfix #8000:
  Now the modified monitor db is preserved by storing it to disk.

-------------------------------------------------------------------
Thu May 10 11:42:22 CEST 2001 - sh@suse.de

- Re-imported SaX2 monitor DB

-------------------------------------------------------------------
Thu May 10 11:21:18 CEST 2001 - kendy@suse.cz

- lat9w font for EU states (#7776)

-------------------------------------------------------------------
Thu May 10 09:19:15 CEST 2001 - kkaempf@suse.de

- keep LANG codes and modifiers in single list (#7957)

-------------------------------------------------------------------
Wed May  9 17:36:32 CEST 2001 - kkaempf@suse.de

- fix order of initrd modules (#7948)

-------------------------------------------------------------------
Wed May  9 16:06:47 MEST 2001 - gs@suse.de

- text changed for popup package conflicts (bug # 7887)
  and popup "Release number differs ...."

-------------------------------------------------------------------
Wed May  9 14:30:29 CEST 2001 - jbuch@suse.de

- forbid crypt_fs with mountpoints like / /boot swap
  added cryt_fs to ExistingPartitionDlg

-------------------------------------------------------------------
Tue May  8 18:38:45 CEST 2001 - kkaempf@suse.de

- set "Greenwich" as default timezone for en_GB (#7837)
- unset MODPATH before calling depmod
- Update: selecting default to UPGRADE #7804

-------------------------------------------------------------------
Tue May  8 18:05:17 CEST 2001 - kkaempf@suse.de

- skip drives which are not ready (#6547)

-------------------------------------------------------------------
Tue May  8 16:39:56 MEST 2001 - tom@suse.de

- X11 configuration: removed integer <---> float inconsistency

-------------------------------------------------------------------
Tue May  8 16:31:59 CEST 2001 - kkaempf@suse.de

- reset have_x11 after switching to "minimal"
- allow "activate" switch for partitions

-------------------------------------------------------------------
Tue May  8 15:54:17 MEST 2001 - gs@suse.de

- package_utils: CheckLocalDescription added

-------------------------------------------------------------------
Tue May  8 15:47:36 CEST 2001 - mike@suse.de

- for security reasons: use now losetup agent instead of standalone binary

-------------------------------------------------------------------
Tue May  8 15:37:10 CEST 2001 - fehr@suse.de

- add shortcut key to crypt checkbox

-------------------------------------------------------------------
Tue May  8 15:26:28 CEST 2001 - sh@suse.de

- Fixed bug #7547: "Boot installed system" not active
  Implemented reboot from installed system

-------------------------------------------------------------------
Tue May  8 14:06:30 CEST 2001 - jbuch@suse.de

- fixed english

-------------------------------------------------------------------
Tue May  8 13:52:43 CEST 2001 - jbuch@suse.de

- removed not used variable last_format from inst_custompart.ycp
  forbid using fat file system with mountpoints / /home /opt /usr /var

-------------------------------------------------------------------
Tue May  8 13:29:19 MEST 2001 - schubi@suse.de

- showing progress bars again #7774
- rename /cdrom to /media/cdrom in /etc/fstab #7732

-------------------------------------------------------------------
Tue May  8 12:16:33 CEST 2001 - snwint@suse.de

- floppy device for mk_lilo_conf via $floppy environment var
- mk_boot_floppy completely rewritten to use lilo instead of syslinux

-------------------------------------------------------------------
Tue May  8 10:56:51 CEST 2001 - schwab@suse.de

- Fix typo targeroot -> targetroot.

-------------------------------------------------------------------
Tue May  8 10:25:01 CEST 2001 - jbuch@suse.de

- added define to change fsid from 5 to 15
  only for new extended partitions
  added DisplayMessage if a fat file system is greater than 2 GB
- showing progress bars again #7774

-------------------------------------------------------------------
Tue May  8 09:28:29 CEST 2001 - kkaempf@suse.de

- set hwclock before starting to change the target (#7833)

-------------------------------------------------------------------
Mon May  7 19:21:37 MEST 2001 - gs@suse.de

- Single Package Selection: improve popup Severe package conflict
- mk_lilo_conf removed #7569

-------------------------------------------------------------------
Mon May  7 18:26:26 CEST 2001 - kkaempf@suse.de

- FHS: /floppy -> /media/floppy also in inst-sys (#7827)

-------------------------------------------------------------------
Mon May  7 18:20:19 CEST 2001 - fehr@suse.de

- Add possibility to encrypt lvm logical volumes

-------------------------------------------------------------------
Mon May  7 17:59:08 CEST 2001 - sh@suse.de

- Fixed bug #7628: textmode info shown after booting
  Add flag to user_settings when text mode warning is shown

-------------------------------------------------------------------
Mon May  7 17:49:48 CEST 2001 - kendy@suse.cz

- Do not use CONSOLE_UNIMAP in consolefonts.ycp (#7767)

-------------------------------------------------------------------
Mon May  7 16:57:22 CEST 2001 - kkaempf@suse.de

- drop hard coded /dev/fd0, use value from hw-probing (#7789)

-------------------------------------------------------------------
Mon May  7 16:23:05 CEST 2001 - mike@suse.de

- Bugfix LVM: mount more than one crypted partition

-------------------------------------------------------------------
Mon May  7 16:21:38 MEST 2001 - tom@suse.de

- X-configuration
  Bugfix 7641: X-configuration for XFree86 3.x now functional (didn't work).
  Removed integer|float syntax warning.
  Added support for mice with wheels.
  checked default values for some lookups.

-------------------------------------------------------------------
Mon May  7 16:02:59 CEST 2001 - arvin@suse.de

- added output of memory information to YaST2 start script

-------------------------------------------------------------------
Mon May  7 15:49:31 CEST 2001 - sh@suse.de

- Use new UI builtin GetLanguage() parameter "strip_encoding"

-------------------------------------------------------------------
Mon May  7 15:15:00 CEST 2001 - kendy@suse.cz

- Use non-UTF-8 locale in the y2xfinetune40 (not reported bug)

-------------------------------------------------------------------
Mon May 07 11:53:08 CEST 2001 - arvin@suse.de

- start qt frontend with >= 64MB and adjusted corresponding text
- mounting /usr as reiserfs #7585
- initialize server, if another root has been selected #7495

-------------------------------------------------------------------
Mon May  7 11:21:44 CEST 2001 - kkaempf@suse.de

- change controlling terminal after switching virtual console (#7626)
- dont check mouse with serial console (#7716)
- dont ask keyboard with serial console (#7717)
- dont ask hwclock setting on sparc (#7717)

-------------------------------------------------------------------
Fri May  4 16:16:02 CEST 2001 - mike@suse.de

- fixed Bug 7528: YaST2->Partitioning: wrong info in popup

- Bug:          LVM:
                it at the moment not possible to delete a "activated"
                lvm partition (physical volume) and do afterwards
                mk*fs ...
                - changed: read lvm as late as possible
                - after deleting a  physical volume:
                  immediately do partitioning and reboot
                - if the target_partitioner delets volume group: reboot

- Bug:          Setting up an LVM an than switching via back to custom
                partitioner:
                - drop target_modifications in inst_sw_select

- Bug:          wrong error message appears:
                quick hack: delete message: inst_target_selection.ycp

- Bug:          no warning if /boot is to small
                - added warning

- Bug:          missing textdomains is lvm includes



-------------------------------------------------------------------
Fri May  4 12:39:50 MEST 2001 - gs@suse.de

- helptext for Mininum graphical system added (bug 7483) in
  dialog Software Selection
- check the software selection again when going next (bug reported by mike)

-------------------------------------------------------------------
Wed May  2 18:50:51 CEST 2001 - kkaempf@suse.de

- allow calling inst_enviroment and inst_language from outside

-------------------------------------------------------------------
Wed May  2 14:59:26 CEST 2001 - sh@suse.de

- Fixed bug #7463: next/abort/back not translated in installed system
  Moved msg re-translation code out to separate function
  added call to this function when starting in "continue mode"
- no more: RPM returned an error (#7424)

-------------------------------------------------------------------
Wed May  2 14:54:44 CEST 2001 - fehr@suse.de

- umount lvm agent after re-partitioning harddisk

-------------------------------------------------------------------
Wed May  2 14:26:54 CEST 2001 - sh@suse.de

- Fixed bug #7467: Help text not translated in inst_finish.ycp
  Added missing translation markers

-------------------------------------------------------------------
Wed May  2 14:02:36 CEST 2001 - sh@suse.de

- updated monitor DB from devel server

-------------------------------------------------------------------
Wed May  2 12:18:17 CEST 2001 - kkaempf@suse.de

- handle all sync values as floats in x11

-------------------------------------------------------------------
Wed May  2 10:39:26 CEST 2001 - kkaempf@suse.de

- use gdm as display manager if gnome is selected

-------------------------------------------------------------------
Mon Apr 30 22:01:11 CEST 2001 - kkaempf@suse.de

- drop obsolete file from filelist

-------------------------------------------------------------------
Mon Apr 30 17:14:11 CEST 2001 - fehr@suse.de

- bugfix for lvm configuration

-------------------------------------------------------------------
Mon Apr 30 17:06:36 CEST 2001 - kkaempf@suse.de

- Evaluate "buttons" and "wheels" values from probing
  dont emulate 3 buttons if not needed

-------------------------------------------------------------------
Mon Apr 30 16:53:54 CEST 2001 - sh@suse.de

- Fix for bug #7004: Penguin image too small
  New penguin image at startup: colored margins right and bottom,
  can adapt to different screen geometries

-------------------------------------------------------------------
Mon Apr 30 16:49:03 CEST 2001 - snwint@suse.de

- removed mk_lilo_message
- vga parameter correctly interpreted in mk_lilo_conf (#7197)
- new graphical boot screen handling

-------------------------------------------------------------------
Mon Apr 30 15:54:26 CEST 2001 - kkaempf@suse.de

- first try on DVORAK keyboard (incomplete)
- showing package description while installing rpm via ftp update (#6573)
- install "yast2-ui-qt" if "xf86" is installed.

-------------------------------------------------------------------
Mon Apr 30 15:44:10 CEST 2001 - mike@suse.de

- bugfix creating two volume groups

-------------------------------------------------------------------
Mon Apr 30 15:43:40 CEST 2001 - kkaempf@suse.de

- fix lilo device message (show disk instead of partition)

-------------------------------------------------------------------
Mon Apr 30 15:36:47 CEST 2001 - sh@suse.de

- (partial) fix for bug #7004: Penguin image too small at Y2 start
  Allow more flexible scaling of image, top left aligned, zero
  size by default

-------------------------------------------------------------------
Mon Apr 30 14:54:51 MEST 2001 - tom@suse.de

- X11 configuration:
  Fixed bug 7437:
  Corrected typo in sorting algorithm for sorting resolutions in the GUI.

-------------------------------------------------------------------
Mon Apr 30 12:00:56 CEST 2001 - kkaempf@suse.de

- mount "/boot" with "defaults", even if its vfat formatted (#7413)

-------------------------------------------------------------------
Fri Apr 27 17:20:41 MEST 2001 - tom@suse.de

- X11 configuration:
  Improved display with erroneous probing of monitor vendor and/or model.

-------------------------------------------------------------------
Fri Apr 27 16:20:09 CEST 2001 - fehr@suse.de

- bug fixes in lvm configuration

-------------------------------------------------------------------
Fri Apr 27 15:13:46 MEST 2001 - gs@suse.de

- inst_sw_details: internal changes because of new package dependencies
- package_utils: improve function ChangeCD
- Single Package Selection: translation of group tags
- evaluate splitted packages correctly ( e.g finger ) #7271

-------------------------------------------------------------------
Fri Apr 27 14:01:30 CEST 2001 - mike@suse.de

- Bugfixes:
        read cryptotab at firstboot failed
  7238  crypto dialog has no frame
  5967  unnecessary logline
        crypto dialog appears twice
  4693  deleting of extended partition 8 and 9
  2309  popup when deleteing partitions
  5422  display an error if we mount a ro filesystem for update


-------------------------------------------------------------------
Thu Apr 26 17:29:13 CEST 2001 - kkaempf@suse.de

- extrace x11 3d packages correctly (#7231)

-------------------------------------------------------------------
Thu Apr 26 17:12:28 MEST 2001 - tom@suse.de

- X11 configuration:
  Fixed Bug 4558: Now the model string (if VESA or LCD) is parsed and the
                  resolution and refresh rate are used for configuration.
  Improved setting of refresh rate with XFree86 4.
  (now reality will suit the users demand better)
  Consequently changed suggestion value from 90 Hz to 80 Hz.

-------------------------------------------------------------------
Thu Apr 26 16:08:07 CEST 2001 - kendy@suse.cz

- inst_hw_config: ReallyAbortPopup()->UI(`ReallyAbortPopup())

-------------------------------------------------------------------
Thu Apr 26 16:05:36 CEST 2001 - kkaempf@suse.de

- evaluate return from NIS question (#7269)

-------------------------------------------------------------------
Thu Apr 26 15:59:21 CEST 2001 - kkaempf@suse.de

- dont start inetd by default.

-------------------------------------------------------------------
Thu Apr 26 13:51:20 CEST 2001 - kkaempf@suse.de

- re-compute timezone if language was changed (#7008)

-------------------------------------------------------------------
Thu Apr 26 12:26:59 CEST 2001 - kkaempf@suse.de

- added "ash" to requires for dolilo (#7254)
- Checking boot partitionsize while updating the system (#6445)

-------------------------------------------------------------------
Thu Apr 26 12:17:03 CEST 2001 - kkaempf@suse.de

- look for "update.tar.gz" first, fallback to "update.tgz" else

-------------------------------------------------------------------
Thu Apr 26 11:45:21 CEST 2001 - kkaempf@suse.de

- load usb modules and mount usbdevfs (#7037)

-------------------------------------------------------------------
Thu Apr 26 10:52:17 CEST 2001 - kkaempf@suse.de

- set hwclock option to "--localtime" instead of empty (#3907)

-------------------------------------------------------------------
Thu Apr 26 10:12:15 CEST 2001 - kkaempf@suse.de

- correctly check for have_smp and pae flag for k_psmp kernel (#7093)
- add requires for yast2-instsys (#7189)

-------------------------------------------------------------------
Wed Apr 25 18:00:46 CEST 2001 - fehr@suse.de

- removal of LVM volume group should now work
- Bugfix showing logging after installation (#7034)
- Deleting old kernel will be handled by rpm ( update )
- Setting textdomain for logging installation


-------------------------------------------------------------------
Wed Apr 25 17:37:06 MEST 2001 - tom@suse.de

- X11 configuration
  fixed bug 7193: now empty vendor results in "".
  set default refresh to 90 Hz due to XFree86 4 variations.
  removed test code and test logging.

-------------------------------------------------------------------
Wed Apr 25 17:28:16 CEST 2001 - schwab@suse.de

- Add doelilo for ia64.

-------------------------------------------------------------------
Wed Apr 25 16:34:29 CEST 2001 - kkaempf@suse.de

- disable kernel include copies

-------------------------------------------------------------------
Wed Apr 25 14:16:46 CEST 2001 - kkaempf@suse.de

- /boot on ia64 is `fat32, not `fat (#6599)

-------------------------------------------------------------------
Wed Apr 25 13:03:14 CEST 2001 - mike@suse.de

- new lvm helptexts

-------------------------------------------------------------------
Wed Apr 25 12:51:37 CEST 2001 - sh@suse.de

- Fixed bug #6947: Long time empty screen
  Added feedback what's happening to inst_finish.ycp

-------------------------------------------------------------------
Wed Apr 25 12:45:46 CEST 2001 - sh@suse.de

- Fixed X11 config: Add correct user_settings key to
  inst_choose_desktop.ycp

-------------------------------------------------------------------
Wed Apr 25 11:18:00 MEST 2001 - gs@suse.de

- use of common popups in update modules

-------------------------------------------------------------------
Wed Apr 25 09:58:18 CEST 2001 - kkaempf@suse.de

- read euro.ycp from proper dir
- remove duplicate popup

-------------------------------------------------------------------
Wed Apr 25 09:39:32 CEST 2001 - kkaempf@suse.de

- moved menu.ycp here (from yast2-menu)

-------------------------------------------------------------------
Tue Apr 24 18:19:39 MEST 2001 - tom@suse.de

- X11 configuration fixed
  restriction logic complete in first version
  merged suggestion logic with restriction logic

-------------------------------------------------------------------
Tue Apr 24 16:45:07 CEST 2001 - kkaempf@suse.de

- mount in lexical order
- updating k_deflt_24 to k_deflt

-------------------------------------------------------------------
Tue Apr 24 16:14:52 MEST 2001 - gs@suse.de

- Single Package Selction: popup to show the Obsolete dependencies has changed

-------------------------------------------------------------------
Tue Apr 24 14:40:05 MEST 2001 - tom@suse.de

- interim checkin for beta 2
- texts now final for translaters
- restriction logic partly implemented

-------------------------------------------------------------------
Tue Apr 24 14:27:55 CEST 2001 - kkaempf@suse.de

- fix COMPOSETABLE entry according to latest kdb package (#7023)

-------------------------------------------------------------------
Tue Apr 24 11:22:00 MEST 2001 - fehr@suse.de

- change layout of vuloume group dialog
- add help texts for lvm dialog

-------------------------------------------------------------------
Tue Apr 24 10:14:09 CEST 2001 - kkaempf@suse.de

- new list of language codes which allow "@euro" appended
- error popup in inst_rpmupdate removed BUG 6243

-------------------------------------------------------------------
Mon Apr 23 18:17:44 MEST 2001 - fehr@suse.de

- fixes and extensions for lvm configuration

-------------------------------------------------------------------
Mon Apr 23 17:15:08 CEST 2001 - kkaempf@suse.de

- append "@euro" instead of ".ISO8859-15" to RC_LANG

-------------------------------------------------------------------
Mon Apr 23 17:11:26 CEST 2001 - sh@suse.de

- Fix for bug #7013: Abort should be disabled
  Disable "Abort" button in inst_suseconfig.ycp

-------------------------------------------------------------------
Mon Apr 23 15:02:46 CEST 2001 - sh@suse.de

- Always use "Abort Installation" for button label, even on the
  first dialogs (before lang switch)
- Fix screen shot mode hint in inst_startup: Use correct popup

-------------------------------------------------------------------
Mon Apr 23 14:46:13 CEST 2001 - sh@suse.de

- Fixed check_ycp complaints in installation.ycp:
  Obsolete WFM functions
- Assume presence of floppy in test_mode so "write settings to
  floppy" button appears consistently (screen shots!)

-------------------------------------------------------------------
Mon Apr 23 13:46:22 CEST 2001 - sh@suse.de

- Used correct include path for custom_part_helptexts.ycp
  in custom_part_dialogs.ycp

-------------------------------------------------------------------
Mon Apr 23 13:36:02 CEST 2001 - sh@suse.de

- declared "hwclock" in inst_environment.ycp

-------------------------------------------------------------------
Mon Apr 23 12:43:32 CEST 2001 - kkaempf@suse.de

- set COMPOSETABLE in rc.config (#7023)

-------------------------------------------------------------------
Mon Apr 23 11:08:13 CEST 2001 - kkaempf@suse.de

- fix isnil check in installation.ycp
- inst_sw_update: Changes for new dependencies
- add requirements for yast2-instsys package
- remove /var/lib/YaST2/run_suseconfig after SuSEconfig
- replace all isnil() calls

-------------------------------------------------------------------
Fri Apr 20 19:55:51 MEST 2001 - tom@suse.de

X11 configuration:
- added nvidia warning
- added change warning popup
- cleaned sequence of dialogs
- streamlined code
- fixed bug 7028: now text login when X11 configuration is skipped
- restriction logic when selecting resolution, color depth, or refresh
  is still missing

-------------------------------------------------------------------
Fri Apr 20 15:45:18 CEST 2001 - kkaempf@suse.de

- prepare standalone handling of keyboard and timezone selection

-------------------------------------------------------------------
Fri Apr 20 14:35:35 CEST 2001 - kkaempf@suse.de

- show username only if given (#7082)

-------------------------------------------------------------------
Fri Apr 20 12:31:04 CEST 2001 - kkaempf@suse.de

- switch "START_PORTMAP" back to "yes", must be fixed in kernel 2.4 by linus
- Update: Deleting old packages removed.

-------------------------------------------------------------------
Fri Apr 20 12:08:29 CEST 2001 - kkaempf@suse.de

- write bios ids to lilo.conf only on an ide/scsi mix system

-------------------------------------------------------------------
Fri Apr 20 11:25:51 MEST 2001 - gs@suse.de

- show set pay in dialog Pay Selection and groups tags in Single Selection
- popup displaying obsolete package dependencies added

-------------------------------------------------------------------
Fri Apr 20 11:11:22 MEST 2001 - fehr@suse.de

- fix some problems with lvm configuration

-------------------------------------------------------------------
Fri Apr 20 11:02:57 CEST 2001 - kkaempf@suse.de

- drop SEARCHLIST from rc.config (#7063)

-------------------------------------------------------------------
Thu Apr 19 10:17:54 CEST 2001 - kkaempf@suse.de

- X11 configuration fixes
  module loading fix

-------------------------------------------------------------------
Wed Apr 18 19:04:46 CEST 2001 - kkaempf@suse.de

- re-create tmpdir in continue_mode

-------------------------------------------------------------------
Wed Apr 18 18:08:45 CEST 2001 - kkaempf@suse.de

- add ".ISO8859-15" to RC_LANG where appropriate

-------------------------------------------------------------------
Wed Apr 18 17:52:45 CEST 2001 - kkaempf@suse.de

- provide correct "vga" entry to lilo.conf

-------------------------------------------------------------------
Wed Apr 18 16:22:09 CEST 2001 - kkaempf@suse.de

- use WarningPopup in installation.ycp

-------------------------------------------------------------------
Wed Apr 18 14:02:54 CEST 2001 - kkaempf@suse.de

- fixed x11 fontpathes

-------------------------------------------------------------------
Wed Apr 18 12:19:10 CEST 2001 - kkaempf@suse.de

- fix filelist for yast2-instsys

-------------------------------------------------------------------
Wed Apr 18 09:19:18 CEST 2001 - kkaempf@suse.de

- define "current_video" for x11 setting

-------------------------------------------------------------------
Wed Apr 18 09:05:36 CEST 2001 - kkaempf@suse.de

- set "YAST_ASK" values in rc.config (#6261)

-------------------------------------------------------------------
Tue Apr 17 18:42:10 CEST 2001 - kkaempf@suse.de

- check for serial console when configuring x11

-------------------------------------------------------------------
Tue Apr 17 18:14:35 MEST 2001 - fehr@suse.de

- allow formatting of lvm logical volumes

-------------------------------------------------------------------
Tue Apr 17 17:39:08 CEST 2001 - kkaempf@suse.de

- fix "have_x11" handling

-------------------------------------------------------------------
Tue Apr 17 15:36:31 MEST 2001 - gs@suse.de

- show package groups when entering the dialog

-------------------------------------------------------------------
Tue Apr 17 15:31:15 CEST 2001 - kkaempf@suse.de

- "START_PORTMAP" in rc.config defaults to "no" now (#6270)

-------------------------------------------------------------------
Tue Apr 17 15:27:36 CEST 2001 - kkaempf@suse.de

- dont ask for mouse on serial console (#6030)

-------------------------------------------------------------------
Tue Apr 17 15:21:10 CEST 2001 - kkaempf@suse.de

- dont ask for keyboard on serial console (#5939)

-------------------------------------------------------------------
Tue Apr 17 15:06:12 CEST 2001 - kkaempf@suse.de

- set linuxrc override language code from CD (#5249)

-------------------------------------------------------------------
Tue Apr 17 11:03:22 CEST 2001 - mike@suse.de

- new FEATURE: LVM setup is now possible

-------------------------------------------------------------------
Fri Apr 13 14:52:42 CEST 2001 - kendy@suse.cz

- inst_hw_config rewritten to use ui/summary.ycp include and
  to ask modules about the configured devices (or about the
  devices to configure) using calls of <module>_summary.ycp.

-------------------------------------------------------------------
Thu Apr 12 16:48:06 MEST 2001 - tom@suse.de

- X11 configuration

Complete redesign involving heavy changes (mostly new code).

o Split up functionality into modules and functions.
o Providing testsuites for functions (nearly all of them still to be done)
o Ask user if he wants to skip X11 configuration if "No X11" is selected
  in monitor selection dialog.
o Now reading X11 font pathes dynamically (hardcoded up to now).
o Better logic presenting resolution-colordepth-frequency dependencies.
o Better logic providing the settings suggestion that user may accept.
o New decision workflow in GUI (one more dialog).
o Better handling of monitor refresh rate (user can choose one).
o DPMS now supported in the XF86Config file to be created.
o Now it is possible to go back to the original YaST2 monitor data base after
  having read a Microsoft compatible drivers disk.
o Now a monitor that could be probed but is not known in the YaST2 monitor
  data base is automatically added to this data base (volatile, not in the
  data base file) if the monitor selection dialog is entered.

-------------------------------------------------------------------
Thu Apr 12 16:28:53 MEST 2001 - gs@suse.de

- respect new package dependencies for Single Package Selection

-------------------------------------------------------------------
Thu Apr 12 16:02:48 CEST 2001 - kkaempf@suse.de

- provide menuentry for vendor.ycp

-------------------------------------------------------------------
Thu Apr 12 15:39:26 CEST 2001 - sh@suse.de

- Migration to yast2-lib-wizard: Get rid of duplicate code,
  replace old style popups with new ones from common_popups.ycp
- Fixed lots of check_ycp complaints

-------------------------------------------------------------------
Thu Apr 12 15:38:32 CEST 2001 - kkaempf@suse.de

- adapt to FHS, /floppy, /cdrom, and /zip are below /media now
  provide compatibility symlinks

-------------------------------------------------------------------
Thu Apr 12 15:28:27 CEST 2001 - kkaempf@suse.de

- dont pass user_settings to SelectConsoleFont

-------------------------------------------------------------------
Tue Apr 10 19:28:14 CEST 2001 - kkaempf@suse.de

- do swap calculation based on detected main memory

-------------------------------------------------------------------
Fri Apr  6 15:36:55 CEST 2001 - kkaempf@suse.de

- ensure proper libGL link in YaST2.firstboot (# 6916)

-------------------------------------------------------------------
Thu Apr  5 10:33:56 CEST 2001 - kkaempf@suse.de

- kernel rpm rename, drop "_24" suffix

-------------------------------------------------------------------
Wed Apr  4 12:55:46 CEST 2001 - kkaempf@suse.de

- revert "switch_kernel" check, 2.4 is default now

-------------------------------------------------------------------
Wed Apr  4 10:17:45 CEST 2001 - kkaempf@suse.de

- separate show log defines from inst_suseconfig.ycp

-------------------------------------------------------------------
Tue Apr  3 20:37:26 CEST 2001 - kkaempf@suse.de

- add "yast2-agent-rcconfig" to Requires

-------------------------------------------------------------------
Tue Apr  3 19:25:13 CEST 2001 - kkaempf@suse.de

- remove need for global variables in installation.ycp

-------------------------------------------------------------------
Tue Apr 03 14:55:58 CEST 2001 - arvin@suse.de

- adapt calls to makefs-agent to new syntax

-------------------------------------------------------------------
Fri Mar 30 13:22:45 CEST 2001 - arvin@suse.de

- filelist correction for "yast2-instsys"

-------------------------------------------------------------------
Tue Mar 27 19:40:11 CEST 2001 - kkaempf@suse.de

- recode passwd comment to local encoding (#3798)

-------------------------------------------------------------------
Tue Mar 27 16:53:57 CEST 2001 - kkaempf@suse.de

- filelist correction for "yast2-instsys"

-------------------------------------------------------------------
Mon Mar 26 12:38:14 CEST 2001 - kkaempf@suse.de

- mark global defines as such
- require "yast2-core-pkginfo"

-------------------------------------------------------------------
Thu Mar 22 18:43:12 CET 2001 - kkaempf@suse.de

- first round of check_ycp adaptions

-------------------------------------------------------------------
Thu Mar 22 11:05:26 CET 2001 - kkaempf@suse.de

- merge 7.1 branch with CVS head

-------------------------------------------------------------------
Wed Mar 21 18:21:49 CET 2001 - kkaempf@suse.de

- remove all "...|any" declarations

-------------------------------------------------------------------
Wed Mar 21 17:09:27 CET 2001 - kkaempf@suse.de

- sub-package "yast2-instsys" for easier instsys creation.

-------------------------------------------------------------------
Thu Mar 15 18:28:17 CET 2001 - mfabian@suse.de

- change ja_JP : "english" to ja_JP : "japanese" in lang2yast1.ycp
  YaST1 doesn't know "japanese" but this entry is also used for
  the package selection in YaST2.

-------------------------------------------------------------------
Fri Mar  9 14:58:10 CET 2001 - kkaempf@suse.de

- recognize firewall cd

-------------------------------------------------------------------
Thu Mar  8 20:50:01 CET 2001 - kkaempf@suse.de

- clean up neededforbuild
  add yast2-base, -core, and -agents to Requires

-------------------------------------------------------------------
Thu Mar  8 13:30:31 CET 2001 - kkaempf@suse.de

- dont show "save to floppy" if no floppy present (#6634)

-------------------------------------------------------------------
Tue Mar  6 17:11:27 CET 2001 - kkaempf@suse.de

- check for partition table overflow on BSD disks (#6614)

-------------------------------------------------------------------
Mon Mar  5 15:31:13 CET 2001 - kkaempf@suse.de

- recognize arch_alpha during kernel selection (#6581)
- no kernel selection on IA64 (#6597)

-------------------------------------------------------------------
Mon Mar  5 13:06:30 CET 2001 - kkaempf@suse.de

- compute last used partition for BSD partitions (# 6580)

-------------------------------------------------------------------
Tue Feb 27 17:54:58 MET 2001 - gs@suse.de

- ppc_fix: eject CD works also if there are several CD devices
           (module package_utils.ycp)

-------------------------------------------------------------------
Fri Feb 23 19:43:13 CET 2001 - mike@suse.de

- ppc_fix: more than 9 pdisk partitions, format hfs partition

-------------------------------------------------------------------
Fri Feb 23 15:53:39 CET 2001 - mfabian@suse.de

- gs@suse.de fixed the syntax error I introduced in
  inst_finish.ycp. Sorry.
- powerpc kernel selection by gs@suse.de

-------------------------------------------------------------------
Fri Feb 23 11:58:35 CET 2001 - kukuk@suse.de

- Reset kernel_is list for sparc64 and PPC [Bug #6489]

-------------------------------------------------------------------
Thu Feb 22 14:54:56 CET 2001 - mfabian@suse.de

- fix from ms@suse.de:
  update fine tune scripts to work with the new
  saxtools package ( start xbound as background process )

-------------------------------------------------------------------
Thu Feb 22 14:30:38 CET 2001 - mfabian@suse.de

- add entries for Korean and Japanese to lang2yast1.ycp
- workaround for Japanese: set RC_LANG. See also bug 5712.

-------------------------------------------------------------------
Wed Feb 21 16:31:26 CET 2001 - snwint@suse.de

- remove /var/X11R6/bin/X link in YaST2.start

-------------------------------------------------------------------
Wed Feb 21 16:29:55 CET 2001 - snwint@suse.de

- remove /var/X11R6/bin/X link in YaST2.start

-------------------------------------------------------------------
Wed Feb 21 14:37:18 CET 2001 - snwint@suse.de

- accidentally removed x11 detection in YaST2.start (ppc only); fixed

-------------------------------------------------------------------
Wed Feb 21 09:47:22 CET 2001 - kkaempf@suse.de

- only check lba_support on i386 (bug #6341)

-------------------------------------------------------------------
Tue Feb 20 10:34:07 CET 2001 - snwint@suse.de

- accidentally removed x11 detection in YaST2.start (ppc only); fixed

-------------------------------------------------------------------
Mon Feb 19 12:09:17 CET 2001 - kkaempf@suse.de

- dont refer to exact kernel version (bug #6403)
- treat primary partitions in BSD and FAT alike (bug #6394)

-------------------------------------------------------------------
Sat Feb 17 12:38:04 CET 2001 - kukuk@suse.de

- Switch for all Sun Framebuffer driver from XFree86 4.0.2 into
  the sunfb module.
- dosilo: Rename label "linux.suse" into "suse"

-------------------------------------------------------------------
Wed Feb 14 10:13:33 CET 2001 - snwint@suse.de

- no braille detection on ppc

-------------------------------------------------------------------
Fri Feb  9 11:19:12 CET 2001 - sh@suse.de

- Re-imported monitor DB - now includes some more Sun monitors

-------------------------------------------------------------------
Wed Feb  7 14:46:06 CET 2001 - sh@suse.de

- Fix for bug #6263: Language selection box loses keyboard focus
  Set focus to the selbox, now simply hitting "Return" doesn't
  proceed to the next dialog any more.

-------------------------------------------------------------------
Wed Feb  7 12:10:46 CET 2001 - kkaempf@suse.de

- honor answer for "show logging"

-------------------------------------------------------------------
Wed Feb  7 09:42:16 CET 2001 - kkaempf@suse.de

- remove USE_KERNEL_NFSD from rc.config (bug #6262)

-------------------------------------------------------------------
Tue Feb  6 11:09:52 CET 2001 - kkaempf@suse.de

- fix partition check for BSD partitions (bug #6249)

-------------------------------------------------------------------
Tue Feb  6 10:42:06 CET 2001 - kkaempf@suse.de

- fix kernel installation (2.2 and 2.4) for Sparc64 and PPC

-------------------------------------------------------------------
Sun Feb  4 21:24:06 CET 2001 - kukuk@suse.de

- custom_part_check_generated.ycp: Fix second check for broken
  PROM version (1GB limit), too

-------------------------------------------------------------------
Sun Feb  4 15:41:01 CET 2001 - kukuk@suse.de

- dosilo: add workaround for new mk_initrd return codes

-------------------------------------------------------------------
Fri Feb  2 13:28:32 CET 2001 - kkaempf@suse.de

- added "lt_LT" : "Lithuania" to language selection

-------------------------------------------------------------------
Tue Jan 30 14:46:47 CET 2001 - kkaempf@suse.de

- support live_eval_mode for LiveCD

-------------------------------------------------------------------
Mon Jan 29 17:27:09 CET 2001 - kkaempf@suse.de

- fix /dev/NULL -> /dev/null (bug 6182)
- update sparc-kernel (schubi)
- call silo (schubi)

-------------------------------------------------------------------
Mon Jan 29 17:13:07 CET 2001 - kkaempf@suse.de

- drop "id" (indonesia) from language list

-------------------------------------------------------------------
Mon Jan 29 14:38:40 CET 2001 - kukuk@suse.de

- keyboard_raw.ycp: Fix dutch type5 keyboard description

-------------------------------------------------------------------
Sat Jan 27 16:32:17 CET 2001 - kukuk@suse.de

- dosilo: Make it useable after installation

-------------------------------------------------------------------
Fri Jan 26 10:00:39 CET 2001 - kkaempf@suse.de

- removed unneeded unimap settings for ISO-2 console fonts
- added ca_ES and gl_ES to consolefonts

-------------------------------------------------------------------
Thu Jan 25 11:18:16 CET 2001 - mike@suse.de

- menulogo.png deleted, not needed anymore

-------------------------------------------------------------------
Wed Jan 24 10:49:32 CET 2001 - kkaempf@suse.de

- enabled "ca_ES" (catalan) in language selection

-------------------------------------------------------------------
Tue Jan 23 16:13:09 CET 2001 - kkaempf@suse.de

- dont check for graphics or mouse if serial console is active

-------------------------------------------------------------------
Tue Jan 23 14:52:46 CET 2001 - kkaempf@suse.de

- write swap partition to global data

-------------------------------------------------------------------
Tue Jan 23 13:28:54 CET 2001 - kkaempf@suse.de

- write proper data to /etc/yast.inf so linuxrc can swapoff
  and set language correctly

-------------------------------------------------------------------
Tue Jan 23 12:49:19 CET 2001 - kkaempf@suse.de

- rename of update.tgz to update.tar.gz

-------------------------------------------------------------------
Mon Jan 22 21:39:01 CET 2001 - kkaempf@suse.de

- fix for initial console message in YaST2.firstboot

-------------------------------------------------------------------
Mon Jan 22 18:13:56 CET 2001 - kkaempf@suse.de

- pass root device to mk_initrd in chroot environment

-------------------------------------------------------------------
Mon Jan 22 17:27:16 CET 2001 - mike@suse.de

- dumpe2fs with option -h to avoid enormous logging

-------------------------------------------------------------------
Mon Jan 22 15:04:12 CET 2001 - sh@suse.de

- Re-imported monitor DB:
  10% higher sync range for LCDs to compensate for -10%
  safety decrease during X11 config
  + some new monitors

-------------------------------------------------------------------
Mon Jan 22 13:21:11 CET 2001 - sh@suse.de

- V2.1.148
- New title graphics from <wimer@suse.de> that no longer are
  cut off to the right

-------------------------------------------------------------------
Sun Jan 21 18:48:45 MET 2001 - schubi@suse.de

- update from 6.2 works

-------------------------------------------------------------------
Sun Jan 21 16:53:30 MET 2001 - schubi@suse.de

- logging of dumpe2fs reduced, is important for update <6.3

-------------------------------------------------------------------
Sun Jan 21 15:07:23 MET 2001 - schubi@suse.de

- new menu position (new logo) in lilo

-------------------------------------------------------------------
Sun Jan 21 13:47:28 MET 2001 - schubi@suse.de

- Update although there are packages which need a manual selection

-------------------------------------------------------------------
Sat Jan 20 12:24:08 MET 2001 - schubi@suse.de

- Warning to update manuell packages
- Made softboot while update

-------------------------------------------------------------------
Fri Jan 19 20:34:19 MET 2001 - tom@suse.de

- Fixed bug #6012: Now restoring original partition state on `back

-------------------------------------------------------------------
Fri Jan 19 18:28:26 CET 2001 - kukuk@suse.de

- Don't set defaultdepth in the moment for Sun Framebuffer

-------------------------------------------------------------------
Fri Jan 19 17:22:58 CET 2001 - sh@suse.de

- V2.1.141
  updated monitor DB (fix for bug #5177: display DB outdated)

-------------------------------------------------------------------
Fri Jan 19 14:12:34 CET 2001 - mike@suse.de

- bug fix 5016: custom partitioner sees a other OS

-------------------------------------------------------------------
Fri Jan 19 14:05:06 CET 2001 - kkaempf@suse.de

- after update:
  properly merge initrd modules from linuxrc and hwinfo
  properly merge modules.conf settings
  properly set USB
  Changing installed kernels which are no longer supported.
  Writing Lilo on floppy while update and retry if an error
  has been occured

-------------------------------------------------------------------
Fri Jan 19 13:43:00 CET 2001 - kkaempf@suse.de

- re-construct INITRD_MODULES after update to match current hardware
  and kernel.

-------------------------------------------------------------------
Fri Jan 19 11:50:04 CET 2001 - kkaempf@suse.de

- write all data needed for re-start at end of first update
- properly initialize initrd modules at startup
- Bugfix 5880: shrinkable in table-widget removed ( inst_sw_single)

-------------------------------------------------------------------
Fri Jan 19 11:12:02 CET 2001 - mike@suse.de

- bugfix 5857: Layout logging of installation
  bugfix 5933: Save and exit-button changed
               message in changeCD changed

-------------------------------------------------------------------
Thu Jan 18 19:53:36 CET 2001 - kkaempf@suse.de

- dont configure X11 with serial console (bug 5951)

-------------------------------------------------------------------
Thu Jan 18 19:37:12 CET 2001 - kkaempf@suse.de

- enable "korean"
- create extended part as "Win Ext LBA" if it starts above cyl 1024

-------------------------------------------------------------------
Thu Jan 18 19:36:57 MET 2001 - tom@suse.de

- added functionality for emulate 3 buttons (Bug #5802)

-------------------------------------------------------------------
Thu Jan 18 19:03:40 CET 2001 - sh@suse.de

- V2.1.131
- Added new column for encoding (ISO-8859-1 etc.) in consolefonts
  and changed the call to SetConsole() accordingly

-------------------------------------------------------------------
Thu Jan 18 13:14:59 CET 2001 - kkaempf@suse.de

- alternative bugfix 5579 to write correct /var/lib/YaST/install.inf
- pass installMap correctly to inst_rpmcopy

-------------------------------------------------------------------
Thu Jan 18 09:28:46 CET 2001 - kkaempf@suse.de

- read correct image to determine kernel version

-------------------------------------------------------------------
Wed Jan 17 19:29:17 CET 2001 - kkaempf@suse.de

- fully implemented driver update feature

- fully implemented vendor driver CD feature with
  fallback to floppy

-------------------------------------------------------------------
Wed Jan 17 13:45:27 CET 2001 - kkaempf@suse.de

- fix chroot call for driver update script (bug #5810)

-------------------------------------------------------------------
Wed Jan 17 09:40:29 MET 2001 - schubi@suse.de

- not mounting partitions with the option noauto while update

-------------------------------------------------------------------
Tue Jan 16 20:21:02 CET 2001 - kkaempf@suse.de

- correctly detect driver update (bug 5799)

-------------------------------------------------------------------
Tue Jan 16 19:13:04 CET 2001 - kkaempf@suse.de

- replace "/mnt" to "/" instead of "" (bug 5512)
- fix syntax error in keymap2yast1 (bug 5782)

-------------------------------------------------------------------
Tue Jan 16 15:24:45 CET 2001 - kkaempf@suse.de

- start/stop usbmgr before probing for printers

-------------------------------------------------------------------
Tue Jan 16 11:58:47 MET 2001 - schubi@suse.de

- Checking dependencies and disk space while UPGRADE

-------------------------------------------------------------------
Mon Jan 15 21:38:15 MET 2001 - schubi@suse.de

- calling GetInstSource at the beginning of the update

-------------------------------------------------------------------
Mon Jan 15 19:06:55 CET 2001 - snwint@suse.de

- add memtest86 to lilo.conf

-------------------------------------------------------------------
Mon Jan 15 14:57:50 CET 2001 - kkaempf@suse.de

- leave RC_LANG alone (bug 5712)

-------------------------------------------------------------------
Mon Jan 15 14:41:58 CET 2001 - snwint@suse.de

- fixed Screen[vga] bug

-------------------------------------------------------------------
Mon Jan 15 13:24:21 CET 2001 - sh@suse.de

- Fixed bug #5114: Title graphics too small
  Changed title graphics to much wider images (2000 pixels wide)

-------------------------------------------------------------------
Sun Jan 14 18:30:14 MET 2001 - tom@suse.de

- Added comment as suggested by ke in bug #5484.

-------------------------------------------------------------------
Sun Jan 14 18:13:50 MET 2001 - tom@suse.de

- Fixed Bug 5638: NVIDIA Warning now appears when enabling 3D acceleration.

-------------------------------------------------------------------
Sun Jan 14 15:48:10 CET 2001 - kkaempf@suse.de

- show partitions being created or formatted (bug #5649)

-------------------------------------------------------------------
Sat Jan 13 19:12:18 CET 2001 - kkaempf@suse.de

- write mtab to target (bug 5512)
- add comment for translators to log popups

-------------------------------------------------------------------
Sat Jan 13 18:19:45 CET 2001 - kkaempf@suse.de

- correctly re-read installMap in continue_mode

-------------------------------------------------------------------
Sat Jan 13 17:59:35 CET 2001 - kkaempf@suse.de

- disable kernel modprobe (bug #5639)

-------------------------------------------------------------------
Sat Jan 13 14:33:23 MET 2001 - schubi@suse.de

- Calling SuSEConfig
- Writing installMap to user_settings

-------------------------------------------------------------------
Fri Jan 12 21:15:22 CET 2001 - mike@suse.de

-  maximum of hda and sda devices changed
   changed message of error popup

-------------------------------------------------------------------
Fri Jan 12 20:03:46 CET 2001 - sh@suse.de

- display only the first device of any kind (printer, sound card,
  modem/isdn card/net card) in inst_ask_config

-------------------------------------------------------------------
Fri Jan 12 15:33:12 CET 2001 - kkaempf@suse.de

- dont leave LILO screen empty (bug 4942)
- user popup "not enough disk space " changed ( schubi )

-------------------------------------------------------------------
Fri Jan 12 13:23:39 CET 2001 - kkaempf@suse.de

- pass full path to vendor install script

-------------------------------------------------------------------
Fri Jan 12 13:01:01 CET 2001 - kkaempf@suse.de

- dont load modules in "manual" mode (bug #5575)

-------------------------------------------------------------------
Fri Jan 12 11:22:22 CET 2001 - kukuk@suse.de

- inst_sunfb.ycp: Write glx modules into filelist for 3D fb cards
- Aborting installation after disk-space exhausted (schubi)

-------------------------------------------------------------------
Fri Jan 12 10:45:13 CET 2001 - smueller@suse.de

- removed debug logging in autoinst modules

-------------------------------------------------------------------
Fri Jan 12 10:21:10 CET 2001 - kkaempf@suse.de

- check for existance of kernels before access

-------------------------------------------------------------------
Fri Jan 12 10:11:07 CET 2001 - kkaempf@suse.de

- provide check.boot in filelist

-------------------------------------------------------------------
Fri Jan 12 10:08:16 CET 2001 - kkaempf@suse.de

- fix write of /var/lib/YaST/install.inf

-------------------------------------------------------------------
Thu Jan 11 21:05:41 CET 2001 - kkaempf@suse.de

- implemented full functionality for vendor.ycp (vendor driver CD)

-------------------------------------------------------------------
Thu Jan 11 20:40:51 MET 2001 - tom@suse.de

- Corrected wrong sync values in X configuration (#5539)

-------------------------------------------------------------------
Thu Jan 11 18:29:15 CET 2001 - kkaempf@suse.de

- add vendor.ycp to filelist
- Installation from partition fixed Bugfix 5480

-------------------------------------------------------------------
Thu Jan 11 16:55:09 CET 2001 - smueller@suse.de

- remember settings during autoinstall process
- user-logging added for non installed packages ( BUG ID 5417)

-------------------------------------------------------------------
Thu Jan 11 15:47:41 CET 2001 - kukuk@suse.de

- YaST2.start: Sync mouse protocoll with template, change keyboard
               section to autoprobed results, too.

-------------------------------------------------------------------
Thu Jan 11 13:33:31 CET 2001 - kkaempf@suse.de

- dont always copy kernel headers in inst_suseconfig (bug #5503)

-------------------------------------------------------------------
Thu Jan 11 13:19:42 CET 2001 - kkaempf@suse.de

- use yast2's copy of install.inf in package_utils

-------------------------------------------------------------------
Thu Jan 11 13:12:55 CET 2001 - kkaempf@suse.de

- write install.inf to installed system (for later use)

-------------------------------------------------------------------
Wed Jan 10 20:38:00 MET 2001 - tom@suse.de

- Fixed bug #5461
  Fixed bug #5411 (schubi)

-------------------------------------------------------------------
Wed Jan 10 18:31:23 CET 2001 - kkaempf@suse.de

- bugfix #5453
- bugfixes in ChangeCD ( schubi )

-------------------------------------------------------------------
Wed Jan 10 17:19:26 MET 2001 - schubi@suse.de

- bugfix in spec-file

-------------------------------------------------------------------
Wed Jan 10 16:08:13 CET 2001 - kukuk@suse.de

- inst_sunfb.ycp: Add XFree86 4.0 support for SPARC framebuffer

-------------------------------------------------------------------
Wed Jan 10 15:16:33 MET 2001 - tom@suse.de

- switch off 32 bpp for XFree 4 config.
  correct partition handling in the "delete Windows" case

-------------------------------------------------------------------
Wed Jan 10 14:00:58 MET 2001 - schubi@suse.de

- Booting from floppy with grafical-lilo works after update the
  system.

-------------------------------------------------------------------
Wed Jan 10 11:57:52 CET 2001 - kukuk@suse.de

- dosilo: Use /proc/mounts instead of mount
- inst_config_x11.ycp: Add more Sun framebuffer cards for inst_sunfb

-------------------------------------------------------------------
Wed Jan 10 11:55:00 CET 2001 - smueller@suse.de

- implemented disabling of SCR with dummyagent during config_mode

-------------------------------------------------------------------
Wed Jan 10 11:39:34 CET 2001 - kkaempf@suse.de

- pass lba capability to lilo (bug #5418)

-------------------------------------------------------------------
Tue Jan  9 18:19:03 CET 2001 - kkaempf@suse.de

- dont force usbcore on sparc (bug #5368)

-------------------------------------------------------------------
Tue Jan  9 18:11:17 CET 2001 - kkaempf@suse.de

- write dummy install.inf before calling PKGINFO (bug 5361)

-------------------------------------------------------------------
Tue Jan  9 15:44:53 CET 2001 - kkaempf@suse.de

- add usb mouse to manual selection list (bug #5355)

-------------------------------------------------------------------
Tue Jan  9 12:16:50 CET 2001 - kkaempf@suse.de

- honor xkblayout if present (bug #5341)

-------------------------------------------------------------------
Tue Jan  9 11:55:43 CET 2001 - kkaempf@suse.de

- do a hard reboot if user de-selects kernel 2.2 (bug #5344)

-------------------------------------------------------------------
Tue Jan  9 11:28:35 MET 2001 - tom@suse.de

- replaced dosfsck with parted, added scandisk hint in resizer module

-------------------------------------------------------------------
Mon Jan  8 18:28:39 CET 2001 - snwint@suse.de

- fixed (hopefully) quoting while reading install.inf

-------------------------------------------------------------------
Mon Jan  8 17:10:36 CET 2001 - kkaempf@suse.de

- remove X11 link before init, yast2.firstboot will do this

-------------------------------------------------------------------
Mon Jan  8 16:16:25 CET 2001 - snwint@suse.de

- set lilo timeout to 8s

-------------------------------------------------------------------
Mon Jan  8 16:05:03 CET 2001 - kkaempf@suse.de

- dont use xfree86 3.x vga16 or fbdev server any more (bug 5214)

-------------------------------------------------------------------
Sun Jan  7 20:43:09 MET 2001 - schubi@suse.de

- update from NFS with CD1,CD2...directories

-------------------------------------------------------------------
Sun Jan  7 20:08:26 MET 2001 - tom@suse.de

- added nvidia warning in inst_config_x11.ycp

-------------------------------------------------------------------
Sun Jan  7 13:43:45 MET 2001 - schubi@suse.de

- Rebooting after CD1 while updating the system

-------------------------------------------------------------------
Sat Jan  6 16:15:07 CET 2001 - kkaempf@suse.de

- fill vendor CD update module with life

-------------------------------------------------------------------
Sat Jan  6 13:35:49 CET 2001 - kkaempf@suse.de

- add missing "/boot" to path (bug 5268)

-------------------------------------------------------------------
Sat Jan  6 13:05:37 CET 2001 - kkaempf@suse.de

- patch y2xr40 for FireGL 2/3

-------------------------------------------------------------------
Sat Jan  6 12:47:21 CET 2001 - kkaempf@suse.de

- start X with PseudoColor if VGA(16) (bug #5243)

-------------------------------------------------------------------
Fri Jan  5 22:27:04 CET 2001 - kkaempf@suse.de

- recognize request for 3DLabs server at startup

-------------------------------------------------------------------
Fri Jan  5 13:41:57 MET 2001 - tom@suse.de

- resizer now handles extended partitions

-------------------------------------------------------------------
Thu Jan  4 18:44:47 CET 2001 - kkaempf@suse.de

- treat part 3 on BSD as extended (e.g. spanning multiple partitions)

-------------------------------------------------------------------
Thu Jan  4 14:13:54 CET 2001 - kkaempf@suse.de

- implement driver update functionality

-------------------------------------------------------------------
Thu Jan  4 13:13:13 MET 2001 - schubi@suse.de

- Bugfix in installPackageInformation ( rm -F )

-------------------------------------------------------------------
Wed Jan  3 21:20:45 CET 2001 - mike@suse.de

- bugfix Bug 2503 4390 detect used_fs

-------------------------------------------------------------------
Wed Jan  3 19:13:43 CET 2001 - kkaempf@suse.de

- fix architecture variable handling

-------------------------------------------------------------------
Wed Jan  3 10:15:41 CET 2001 - kkaempf@suse.de

- dont call xhost or su in /sbin/yast2, let susewm handle this

-------------------------------------------------------------------
Wed Jan  3 09:55:16 CET 2001 - kkaempf@suse.de

- dont explain "default+office" on non-i386

-------------------------------------------------------------------
Tue Jan  2 20:39:28 MET 2001 - tom@suse.de

- fixed bugs #4376 and #4849

-------------------------------------------------------------------
Tue Jan  2 19:22:50 MET 2001 - schubi@suse.de

- call RPM-rebuild with Shell

-------------------------------------------------------------------
Tue Jan  2 15:06:27 CET 2001 - kkaempf@suse.de

- fix lba support check

-------------------------------------------------------------------
Fri Dec 22 17:08:26 MET 2000 - schubi@suse.de

- Bug fixes in kernel-installation

-------------------------------------------------------------------
Wed Dec 20 19:34:53 MET 2000 - tom@suse.de

- corrected X11-3D setup

-------------------------------------------------------------------
Wed Dec 20 12:00:37 CET 2000 - sh@suse.de

- Moved hw_setup_launcher.ycp from include to include/ui
- V2.1.58

-------------------------------------------------------------------
Wed Dec 20 11:35:06 CET 2000 - kkaempf@suse.de

- add include/ui to filelist

-------------------------------------------------------------------
Tue Dec 19 19:31:37 MET 2000 - schubi@suse.de

- kill pkginfo-server removed

-------------------------------------------------------------------
Tue Dec 19 11:46:53 CET 2000 - kkaempf@suse.de

- dont resize Win2000 partitions, let M$ get their act together first

-------------------------------------------------------------------
Mon Dec 18 18:13:57 CET 2000 - kkaempf@suse.de

- better determine version of installed kernel image

-------------------------------------------------------------------
Mon Dec 18 13:27:42 CET 2000 - mike@suse.de

- Fixed Bug 4769
  reiserfs on /boot -> no warning
  check if bios supports lba -> no warning if boot-partition is >1024 cyl

-------------------------------------------------------------------
Sat Dec 16 18:45:49 MET 2000 - schubi@suse.de

-  killing pkginfo while installation
   saving package-description into system
   bugixes in ChangeCD
   installation-logging for user improved

-------------------------------------------------------------------
Fri Dec 15 17:31:39 CET 2000 - kkaempf@suse.de

- prepare for loading vendor-specific driver CDs

-------------------------------------------------------------------
Fri Dec 15 17:09:22 CET 2000 - kkaempf@suse.de

- tell the partitioner about ia64

-------------------------------------------------------------------
Fri Dec 15 09:36:30 CET 2000 - kkaempf@suse.de

- dont put usbdevs in /etc/fstab, usbmgr handles this now

-------------------------------------------------------------------
Thu Dec 14 18:59:06 CET 2000 - kkaempf@suse.de

- usbdevfs is available for ppc now (bug #4694)

-------------------------------------------------------------------
Thu Dec 14 16:02:58 CET 2000 - sh@suse.de

- Fixed bug #4633: Set keyboard focus in text field for package search
- Fixed bug #4632: Added popup for empty results for package search
- V2.1.48

-------------------------------------------------------------------
Thu Dec 14 15:39:16 CET 2000 - kkaempf@suse.de

- activate /boot only if LILO is in MBR

-------------------------------------------------------------------
Wed Dec 13 19:41:46 MET 2000 - schubi@suse.de

- runlevel switching removed, SuSEconfig handles this

-------------------------------------------------------------------
Wed Dec 13 19:26:50 CET 2000 - kkaempf@suse.de

- correct path for kernel includes

-------------------------------------------------------------------
Wed Dec 13 19:02:37 CET 2000 - kkaempf@suse.de

- mount ntfs partitions with umask=022

-------------------------------------------------------------------
Wed Dec 13 18:41:14 CET 2000 - mike@suse.de

- yast2 now starts y2controlcenter

-------------------------------------------------------------------
Wed Dec 13 17:27:47 MET 2000 - schubi@suse.de

- rpm-rebuild added

-------------------------------------------------------------------
Wed Dec 13 15:44:05 CET 2000 - kkaempf@suse.de

- automatically use free space on disk only if it's enough
  for a default installation (w/o office)

-------------------------------------------------------------------
Wed Dec 13 12:25:55 CET 2000 - kkaempf@suse.de

- create version correct include and depmods for all installed kernels

-------------------------------------------------------------------
Wed Dec 13 11:19:45 CET 2000 - kkaempf@suse.de

- flush rc.config agent at end of x11 configuration

-------------------------------------------------------------------
Wed Dec 13 10:15:26 CET 2000 - kkaempf@suse.de

- convert /sbin/init.d -> /etc/init.d in start scripts

-------------------------------------------------------------------
Tue Dec 12 16:23:50 CET 2000 - kkaempf@suse.de

- enable VESA framebuffer in lilo if needed and system is capable

-------------------------------------------------------------------
Mon Dec 11 12:28:31 CET 2000 - kkaempf@suse.de

- support Sun Type5/UK keyboard properly

-------------------------------------------------------------------
Mon Dec 11 11:01:36 CET 2000 - mike@suse.de

- bugfix 4524 reiserfs partition now possible

-------------------------------------------------------------------
Mon Dec 11 09:46:46 CET 2000 - kkaempf@suse.de

- force install usbcore to get usbdevfs
  run depmod for all installed kernels
  rm /etc/install.inf at end of continue_mode only

-------------------------------------------------------------------
Mon Dec 11 09:33:13 CET 2000 - kkaempf@suse.de

- install kernel source configs for all installed kernels

-------------------------------------------------------------------
Sun Dec 10 21:06:00 MET 2000 - schubi@suse.de

- update-mode in installation.ycp added

-------------------------------------------------------------------
Sun Dec 10 15:46:17 CET 2000 - kkaempf@suse.de

- modprobe usbcore to mount usbdevfs

-------------------------------------------------------------------
Sun Dec 10 14:15:02 CET 2000 - kkaempf@suse.de

- make appropriate mountpoints for cdrecorder, dvd, cdrom
  tell mk_lilo_conf about kernel 2.4 and initrd_24

-------------------------------------------------------------------
Sat Dec  9 17:47:36 CET 2000 - kkaempf@suse.de

- adapt mk_lilo_conf to multiple kernels

-------------------------------------------------------------------
Sat Dec  9 16:52:16 CET 2000 - kkaempf@suse.de

- activate kernel 2.4 installation

-------------------------------------------------------------------
Sat Dec  9 14:45:16 CET 2000 - dan@suse.cz

- remove '/etc/install.inf' after inst_ask_config

-------------------------------------------------------------------
Fri Dec  8 19:26:04 CET 2000 - mike@suse.de

- fixed bug in inst_custom test mode

-------------------------------------------------------------------
Fri Dec  8 16:00:07 CET 2000 - arvin@suse.de

- fixed variable name in inst_ask_config.ycp

-------------------------------------------------------------------
Thu Dec  7 19:27:55 CET 2000 - kkaempf@suse.de

- use () for each double-quote
  add "--enable-testsuite" to configure to do just this
  fix update mounts in respect to targetroot

-------------------------------------------------------------------
Thu Dec  7 15:41:21 CET 2000 - kkaempf@suse.de

- fix typo in filename

-------------------------------------------------------------------
Thu Dec  7 15:30:17 CET 2000 - kkaempf@suse.de

- fix mount calls in update

-------------------------------------------------------------------
Thu Dec  7 14:00:26 CET 2000 - kkaempf@suse.de

- dont use double qouted symbols or term, use expressions

-------------------------------------------------------------------
Thu Dec  7 12:47:31 CET 2000 - kkaempf@suse.de

- fix monitor selection

-------------------------------------------------------------------
Tue Dec  5 18:52:15 CET 2000 - kkaempf@suse.de

- do graceful exit on resize errors

-------------------------------------------------------------------
Tue Dec  5 11:49:31 CET 2000 - kkaempf@suse.de

- windows resizing enabled

-------------------------------------------------------------------
Mon Dec  4 18:57:53 CET 2000 - kkaempf@suse.de

- gcc not needed, just gpp
  re-read settings in continue mode
  correct text for curses fallback
  adapt to splitted translation packages

-------------------------------------------------------------------
Mon Dec  4 18:05:17 CET 2000 - kkaempf@suse.de

- strip auto_part_create to match requirements

-------------------------------------------------------------------
Sat Dec  2 16:21:42 CET 2000 - kkaempf@suse.de

- move all UI related code for auto partitioner to auto_part_ui.ycp

-------------------------------------------------------------------
Sat Dec  2 01:57:32 CET 2000 - kkaempf@suse.de

- split up inst_target_part to support testing and
  re-use code for partition resizer

-------------------------------------------------------------------
Fri Dec  1 15:40:07 CET 2000 - arvin@suse.de

- If either the x server could not be started or the computer
  has to less memory, ncurses interface is started and a message
  is displayed to inform the user. (Fix for bug #4272)

-------------------------------------------------------------------
Thu Nov 30 12:18:25 CET 2000 - arvin@suse.de

- unmount agent instsource after use

-------------------------------------------------------------------
Wed Nov 29 22:44:00 CET 2000 - kkaempf@suse.de

- force flush of rc.config agent

-------------------------------------------------------------------
Wed Nov 29 12:27:23 CET 2000 - kkaempf@suse.de

- respect data from setup/descr/info

-------------------------------------------------------------------
Tue Nov 28 19:31:05 CET 2000 - kkaempf@suse.de

- adopt to fixed Y2_TARGET_ROOT handling of target agent

-------------------------------------------------------------------
Tue Nov 21 12:52:25 CET 2000 - kkaempf@suse.de

- dont refer to k_laptop any more

-------------------------------------------------------------------
Mon Nov 20 17:58:49 CET 2000 - kkaempf@suse.de

- make use of target agent

-------------------------------------------------------------------
Fri Nov 17 17:10:08 CET 2000 - kkaempf@suse.de

- use proper agents

-------------------------------------------------------------------
Fri Nov 17 12:26:19 CET 2000 - kkaempf@suse.de

- drop y2t_inst from requires

-------------------------------------------------------------------
Thu Nov  9 17:15:55 CET 2000 - kkaempf@suse.de

- update workflow integrated
  general code cleanup
  workflow for product cd integrated

-------------------------------------------------------------------
Fri Nov  3 09:52:04 CET 2000 - kkaempf@suse.de

- merge with ppc and s390 branch

-------------------------------------------------------------------
Mon Oct 23 10:16:49 CEST 2000 - kkaempf@suse.de

- disable .dumpto calls in inst_finish
  version 2.0.71

-------------------------------------------------------------------
Thu Oct 19 09:28:59 CEST 2000 - mike@suse.de

- s390 fixes
  version 2.0.77

-------------------------------------------------------------------
Wed Oct 18 14:57:13 CEST 2000 - choeger@suse.de

- added product cd detection

-------------------------------------------------------------------
Wed Oct 18 11:48:54 CEST 2000 - choeger@suse.de

- changed the color of the lilo menu to green

-------------------------------------------------------------------
Wed Oct 18 11:45:16 CEST 2000 - kkaempf@suse.de

- allow back from imap to lan at end of installation
  version 2.0.70

-------------------------------------------------------------------
Fri Oct 13 17:42:05 CEST 2000 - kkaempf@suse.de

- also recognize /dev/cciss/... as raid device
  same in mk_lilo_conf
  version 2.0.69

-------------------------------------------------------------------
Thu Oct  5 08:59:07 CEST 2000 - mike@suse.de

- fixed Makefile
  version 2.0.76

-------------------------------------------------------------------
Thu Oct  5 08:51:45 CEST 2000 - mike@suse.de

- s390 support
  version 2.0.75

-------------------------------------------------------------------
Thu Sep 28 14:42:40 CEST 2000 - choeger@suse.de

- workflow for imap server cd implemented
  version 2.0.68

-------------------------------------------------------------------
Tue Sep 26 09:27:16 CEST 2000 - kkaempf@suse.de

- add '-p' to all mkdir calls
- fix alpha custom partition
- probe floppies for ZIP (IDE Zips report as floppy, not disk)
  version 2.0.74

-------------------------------------------------------------------
Fri Sep 22 15:39:36 CEST 2000 - mike@suse.de

- ppc: limit boot region to 4MB if possible
  version 2.0.73

-------------------------------------------------------------------
Fri Sep  8 16:33:41 CEST 2000 - mike@suse.de

- ppc fixes (no msdos floppy needed, warning if on prep/chrp /boot
  is missing, first root login string beautified)
  version 2.0.72

-------------------------------------------------------------------
Mon Aug 28 16:33:53 CEST 2000 - kkaempf@suse.de

- create mountpoints for installation with mkdir -p
  usbdevfs is available for ppc now
  version 2.0.71

-------------------------------------------------------------------
Wed Aug 23 12:34:31 CEST 2000 - kkaempf@suse.de

- new keyboard defines for ppc
  special yast1 keyboard handling for ppc/macs
  version 2.0.70

-------------------------------------------------------------------
Tue Aug 22 17:04:34 CEST 2000 - kkaempf@suse.de

- ignore more Apple partition names
  version 2.0.69

-------------------------------------------------------------------
Thu Aug 17 13:21:29 CEST 2000 - mike@suse.de

- check for a corrupt partition table (partition magic 5.0 can corrupt the
  partition tabe)
 version 2.0.67

-------------------------------------------------------------------
Tue Aug  8 17:09:33 CEST 2000 - mike@suse.de

- enhancement fpr SPARC AXP and PPC
  version 2.0.68

-------------------------------------------------------------------
Mon Aug  7 13:13:08 CEST 2000 - kkaempf@suse.de

- set GMT to "-u" on sparc
  check for dos/windows/nt partitions on i386 architectures only
  version 2.0.67

-------------------------------------------------------------------
Wed Aug  2 11:48:02 CEST 2000 - kkaempf@suse.de

- remove /etc/install.inf at end of installation
  version 2.0.66

-------------------------------------------------------------------
Fri Jul 28 12:27:37 CEST 2000 - kkaempf@suse.de

- default to 640x480 if DDC string does not contain frequency values
  dont select highest monitor resol, most monitors lie about this
  version 2.0.65

-------------------------------------------------------------------
Wed Jul 26 15:12:36 CEST 2000 - kkaempf@suse.de

- fix x11 keyboard handling for sparc
  fix YaST2 startup for XFree86 4.0
  require y2t_inst in specfile
  clean up /tmp
  version 2.0.64

-------------------------------------------------------------------
Tue Jul 25 13:46:23 CEST 2000 - kkaempf@suse.de

- call package module in live_eval_mode to get x11 server data
  set have_x11=true in live_eval_mode
  version 2.0.63

-------------------------------------------------------------------
Mon Jul 24 17:40:00 CEST 2000 - kkaempf@suse.de

- bumped to 2.0.62 due to checkin clash

-------------------------------------------------------------------
Mon Jul 24 16:37:14 CEST 2000 - kkaempf@suse.de

- always allow 640x480 as selectable resolution
  use unicode font at runtime
  pass module name to "su -c"
  better -probeonly parsing from x11 server
  version 2.0.61

-------------------------------------------------------------------
Mon Jul 24 12:24:03 CEST 2000 - kkaempf@suse.de

- always close each opened dialog (bug 3611)
  version 2.0.60

-------------------------------------------------------------------
Fri Jul 21 16:31:20 MEST 2000 - gs@suse.de

- added portuguese, delete brasil
  version 2.0.59

-------------------------------------------------------------------
Thu Jul 20 15:46:24 CEST 2000 - kkaempf@suse.de

- enter all supported video modes to xf86config
  reboot if VGA16 is selected (clash with fbdev)
  check for x server alias existance befor using
  version 2.0.58

-------------------------------------------------------------------
Wed Jul 19 17:42:05 MEST 2000 - gs@suse.de

- condition of warnig popup in package post install mode changed
  version 2.0.57

-------------------------------------------------------------------
Tue Jul 18 18:49:08 CEST 2000 - kkaempf@suse.de

- take VGA16 as default X11 server for unknown graphic cards
  version 2.0.56

-------------------------------------------------------------------
Tue Jul 18 12:56:09 CEST 2000 - kkaempf@suse.de

- fix x11 server selection bug (3d/non-3d)
  version 2.0.55

-------------------------------------------------------------------
Mon Jul 17 19:06:46 CEST 2000 - kkaempf@suse.de

- restrict vsync to 100khz
  correctly construct video data
  version 2.0.54

-------------------------------------------------------------------
Mon Jul 17 11:54:03 CEST 2000 - kkaempf@suse.de

- sparc port: SILO workflow added
  version 2.0.53

-------------------------------------------------------------------
Mon Jul 17 11:41:23 CEST 2000 - kkaempf@suse.de

- only mount floppy if present (bug #3410)
  version 2.0.52

-------------------------------------------------------------------
Mon Jul 17 11:27:12 CEST 2000 - kkaempf@suse.de

- always install vga16 and fbdev
  force reboot if laptop kernel was installed
  version 2.0.51

-------------------------------------------------------------------
Sun Jul 16 17:28:31 CEST 2000 - kkaempf@suse.de

- pass x11 options to isax
  fix czech keyboard
  allow X4 fbdev if the user asked for it
  version 2.0.50

-------------------------------------------------------------------
Sat Jul 15 15:32:42 CEST 2000 - kkaempf@suse.de

- remove bogus help, fix typos
  version 2.0.49

-------------------------------------------------------------------
Sat Jul 15 10:12:42 CEST 2000 - kkaempf@suse.de

- never use nv/nvidia
  never use 4.0 fbdev
  version 2.0.48

-------------------------------------------------------------------
Fri Jul 14 18:25:15 CEST 2000 - kkaempf@suse.de

- fixed custom installer
  decrease space safety threshold
  version 2.0.47

-------------------------------------------------------------------
Fri Jul 14 15:27:31 CEST 2000 - kkaempf@suse.de

- fixed linear lilo bug
  fixed passing bios drivecodes to lilo
  version 2.0.46

-------------------------------------------------------------------
Fri Jul 14 13:02:34 MEST 2000 - tom@suse.de

- added y2merge.pl
  version 2.0.45

-------------------------------------------------------------------
Fri Jul 14 10:40:23 CEST 2000 - kkaempf@suse.de

- added client component password (bug #3403)
  version 2.0.44

-------------------------------------------------------------------
Thu Jul 13 12:19:30 CEST 2000 - kkaempf@suse.de

- fix voodoo handling
  fix nfs install
  version 2.0.43

-------------------------------------------------------------------
Thu Jul 13 11:03:17 CEST 2000 - kkaempf@suse.de

- remove mk_initrd, now in aaa_base
  version 2.0.42

-------------------------------------------------------------------
Wed Jul 12 17:54:22 CEST 2000 - kkaempf@suse.de

- remove cmdline copy (libhd kludge)

-------------------------------------------------------------------
Wed Jul 12 11:50:56 CEST 2000 - kkaempf@suse.de

- fix for free space immediately before empty extended part.
  version 2.0.41

-------------------------------------------------------------------
Wed Jul 12 11:25:26 CEST 2000 - kkaempf@suse.de

- special handling for voodoo1/2 add-on cards
  version 2.0.40

-------------------------------------------------------------------
Wed Jul 12 09:06:50 CEST 2000 - kkaempf@suse.de

- sparc patches
  version 2.0.39

-------------------------------------------------------------------
Tue Jul 11 17:33:08 CEST 2000 - kkaempf@suse.de

- fix space requirements calculation (new du.dir)
  remember if hard-boot is needed (smp, pcmcia)
  version 2.0.38

-------------------------------------------------------------------
Tue Jul 11 14:32:15 CEST 2000 - kkaempf@suse.de

- fix X11 start bug
  version 2.0.37

-------------------------------------------------------------------
Tue Jul 11 14:17:00 CEST 2000 - kkaempf@suse.de

- restart network after hard reboot
  version 2.0.36

-------------------------------------------------------------------
Tue Jul 11 11:57:08 CEST 2000 - kkaempf@suse.de

- dont offer zip drives for installation
  add /zip mountpoint to fstab
  version 2.0.35

-------------------------------------------------------------------
Tue Jul 11 11:29:41 CEST 2000 - kkaempf@suse.de

- re-read partitions after custom partitioning
  version 2.0.34

-------------------------------------------------------------------
Tue Jul 11 10:45:33 CEST 2000 - kkaempf@suse.de

- fix x11 start
  eject cdroms on ppc
  version 2.0.33

-------------------------------------------------------------------
Mon Jul 10 17:43:50 CEST 2000 - kkaempf@suse.de

- fix raid support
  version 2.0.32

-------------------------------------------------------------------
Fri Jul  7 18:49:08 CEST 2000 - @suse.de

- fix pdisk read for ppc
  fix parport ZIP init
  version 2.0.31

-------------------------------------------------------------------
Fri Jul  7 15:38:14 CEST 2000 - kkaempf@suse.de

- fix system probing for PPC
  version 2.0.29

-------------------------------------------------------------------
Fri Jul  7 12:09:30 CEST 2000 - kkaempf@suse.de

- fix NFS install from sub-dirs per CD
  version 2.0.28

-------------------------------------------------------------------
Tue Jul  4 22:25:07 CEST 2000 - kkaempf@suse.de

- fix dolilo activate partition (snwint@suse.de)
  version 2.0.27

-------------------------------------------------------------------
Tue Jul  4 16:42:29 CEST 2000 - kkaempf@suse.de

- support new dolilo options
  version 2.0.26

-------------------------------------------------------------------
Tue Jul  4 14:15:49 CEST 2000 - kkaempf@suse.de

- allow module as argument to "yast2" script
  activate /boot partition in mk_lilo_conf
  version 2.0.25

-------------------------------------------------------------------
Tue Jul  4 12:54:56 CEST 2000 - kkaempf@suse.de

- handle systems without mouse correctly
  version 2.0.24

-------------------------------------------------------------------
Mon Jul  3 12:31:44 CEST 2000 - kkaempf@suse.de

- dont Include() translatable strings
  version 2.0.23

-------------------------------------------------------------------
Thu Jun 29 11:34:32 CEST 2000 - kkaempf@suse.de

- remove noarch
  fixed copying of XF86Config
  version 2.0.22

-------------------------------------------------------------------
Wed Jun 28 19:35:17 CEST 2000 - kkaempf@suse.de

- correct monitor database to reflect documentation
  version 2.0.21

-------------------------------------------------------------------
Wed Jun 28 18:52:49 CEST 2000 - kkaempf@suse.de

- remove FROM_HEADER from sendmail.rc.config

-------------------------------------------------------------------
Wed Jun 28 17:53:58 CEST 2000 - kkaempf@suse.de

- fix sync range handling, decrease max values by 10%
  version 2.0.19

-------------------------------------------------------------------
Wed Jun 28 17:10:20 CEST 2000 - kkaempf@suse.de

- added comments and sparc support to keyboard_raw.ycp
  version 2.0.18

-------------------------------------------------------------------
Wed Jun 28 17:09:57 CEST 2000 - kkaempf@suse.de

- fixed wrong handling of xkbdprotocol

-------------------------------------------------------------------
Wed Jun 28 13:02:57 CEST 2000 - kkaempf@suse.de

- add x11 config setup tools for XFree86 4.0
  version 2.0.17

-------------------------------------------------------------------
Wed Jun 28 12:36:37 CEST 2000 - kkaempf@suse.de

- dont change consolefont for blinux
  version 2.0.16

-------------------------------------------------------------------
Wed Jun 28 12:23:38 CEST 2000 - kkaempf@suse.de

- fix monitor probing

-------------------------------------------------------------------
Wed Jun 28 12:09:14 CEST 2000 - kkaempf@suse.de

- add blinux support
  version 2.0.15

-------------------------------------------------------------------
Wed Jun 28 11:57:47 CEST 2000 - kkaempf@suse.de

- select and install correct kernel for sun4u architecture

-------------------------------------------------------------------
Wed Jun 28 11:39:07 CEST 2000 - kkaempf@suse.de

- fixed XFree86 4.0 startup to prevent sig11
  version 2.0.14

-------------------------------------------------------------------
Wed Jun 28 09:00:33 CEST 2000 - kkaempf@suse.de

- new XFree86 4.0, re-enable SetLanguage and SetKeyboard
  version 2.0.13

-------------------------------------------------------------------
Mon Jun 26 16:08:15 CEST 2000 - kkaempf@suse.de

- new title graphics
  version 2.0.12

-------------------------------------------------------------------
Mon Jun 19 17:40:00 CEST 2000 - kkaempf@suse.de

- correct xf86config
  use binaries from saxtools package
  version 2.0.11
-------------------------------------------------------------------
Fri Jun 16 18:00:38 CEST 2000 - kkaempf@suse.de

- make symlink for /usr/X11R6/bin/X (not in xf86 package any more)
  version 2.0.10

-------------------------------------------------------------------
Fri Jun 16 17:37:30 CEST 2000 - kkaempf@suse.de

- back out workarounds for aaa_base bugs
  version 2.0.9

-------------------------------------------------------------------
Fri Jun  9 15:06:42 CEST 2000 - kkaempf@suse.de

- start using ag_shell and Include()
  version 2.0.8

-------------------------------------------------------------------
Fri Jun  9 12:50:47 CEST 2000 - kkaempf@suse.de

- .probe adaptions, no more "byclass" probing
  corrected inst_ask_config
  version 2.0.7

-------------------------------------------------------------------
Thu Jun  8 15:45:12 CEST 2000 - kkaempf@suse.de

- scripts fixed for XFree86 4.0
  SetLanguage disabled for continue_mode
  version 2.0.6

-------------------------------------------------------------------
Thu Jun  8 13:46:19 CEST 2000 - kkaempf@suse.de

- set LD_LIBRARY_PATH
  version 2.0.5

-------------------------------------------------------------------
Thu Jun  8 11:40:28 CEST 2000 - kkaempf@suse.de

- fixed driver lookup
  added initrd scripts
  version 2.0.4

-------------------------------------------------------------------
Thu Jun  8 10:53:13 CEST 2000 - kkaempf@suse.de

- added dolilo
  version 2.0.3

-------------------------------------------------------------------
Wed Jun  7 13:53:54 CEST 2000 - kkaempf@suse.de

- .ycp are not executable
  use XFree86 3.3.x on startup

-------------------------------------------------------------------
Tue Jun  6 12:04:21 CEST 2000 - kkaempf@suse.de

- syntax change for makefs/makereiserfs/packager clients

-------------------------------------------------------------------
Wed May 31 10:22:36 CEST 2000 - kkaempf@suse.de

- allow for optional translation of timezone list

-------------------------------------------------------------------
Tue May 30 19:28:26 CEST 2000 - kkaempf@suse.de

- allow for optional translation of keyboard and mouse list

-------------------------------------------------------------------
Wed May 24 22:18:50 CEST 2000 - kkaempf@suse.de

- merge ppc changes
  new abort dialogue
  adapt to new .probe paths

-------------------------------------------------------------------
Tue May 23 18:37:36 CEST 2000 - kkaempf@suse.de

- backport sparc changes from old yast2

-------------------------------------------------------------------
Fri May 19 14:05:27 CEST 2000 - kkaempf@suse.de

- add data files for x11 configuration

-------------------------------------------------------------------
Fri May 19 12:55:32 CEST 2000 - kkaempf@suse.de

- add start scripts for yast2

-------------------------------------------------------------------
Wed May 17 12:59:02 CEST 2000 - kkaempf@suse.de

- Initial version based on SuSE 6.4 (i386)
<|MERGE_RESOLUTION|>--- conflicted
+++ resolved
@@ -1,5 +1,11 @@
 -------------------------------------------------------------------
-<<<<<<< HEAD
+Mon Jan 18 17:01:28 UTC 2016 - igonzalezsosa@suse.com
+
+- Add a default value for firewall setting FW_BOOT_INIT_FULL
+  (bsc#955400)
+- 3.1.165
+
+-------------------------------------------------------------------
 Mon Jan 18 09:18:53 UTC 2016 - jreidinger@suse.com
 
 - Added CWM::AbstractWidget.
@@ -59,13 +65,6 @@
 
 - Fixed clipped dialog label (bsc#948381)
 - 3.1.156
-=======
-Tue Nov 17 12:11:54 UTC 2015 - igonzalezsosa@suse.com
-
-- Add a default value for firewall setting FW_BOOT_INIT_FULL
-  (bsc#955400)
-- 3.1.155.1
->>>>>>> cdcec99e
 
 -------------------------------------------------------------------
 Fri Oct 23 11:52:35 UTC 2015 - mvidner@suse.com
