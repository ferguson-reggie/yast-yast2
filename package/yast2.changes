-------------------------------------------------------------------
<<<<<<< HEAD
Wed Oct 16 10:48:14 UTC 2013 - jsrain@suse.cz

- added dedicated "Show Release Notes" button support for NCurses
  (fate#314695)
=======
Mon Nov  4 16:56:18 CET 2013 - locilka@suse.com

- Removed obsolete clients: password, remotechooser, remoteinstall
  (gh#yast/yast-yast2#100)

-------------------------------------------------------------------
Fri Nov  1 14:54:16 CET 2013 - locilka@suse.com

- Removed checking for a fallback control file, that file is always
  outdated and cannot work for all products
  (gh#yast/yast-installation#86)
- 3.1.3

-------------------------------------------------------------------
Thu Oct 31 21:50:05 CET 2013 - locilka@suse.com

- Configuration of Kernel modules loaded on boot has been moved
  to /etc/modules-load.d/*.conf files. Adapted Kernel library
  internal handling (bnc#838185).
- 3.1.2

-------------------------------------------------------------------
Tue Oct 22 11:17:25 UTC 2013 - mfilka@suse.com

- bnc#846550
  - deleting aliases works even for devices with name according
    new scheme

-------------------------------------------------------------------
Tue Oct 22 10:57:46 CEST 2013 - locilka@suse.com

- Added Linuxrc.keys (FATE#314982)
- 3.1.1
>>>>>>> 48e14009

-------------------------------------------------------------------
Wed Oct  9 13:45:40 UTC 2013 - jreidinger@suse.com

- Install binaries to /usr/sbin instead of /sbin to be consistent 
  with rest of world and use common specs. Symlinks are kept for
  backward compatibility.
- do not create sym links in sbin for zast or camel case yast

-------------------------------------------------------------------
Thu Sep 26 17:59:55 UTC 2013 - lslezak@suse.cz

- do not use *.spec.in template, use *.spec file with RPM macros
  instead
- 3.1.0

-------------------------------------------------------------------
Tue Sep 24 10:03:12 UTC 2013 - jreidinger@suse.com

- allow nested ipv4 in ipv6 (BNC#828683)
- 3.0.9

-------------------------------------------------------------------
Tue Sep  3 08:47:37 UTC 2013 - mfilka@suse.com

- bnc#837517
    - fixed misinterpreting IPv6 prefixes when converting to netmask
- 3.0.8 

-------------------------------------------------------------------
Thu Aug 29 05:57:29 UTC 2013 - jreidinger@suse.com

- use ruby builtin IP regexp and clean a bit code
- 3.0.7

-------------------------------------------------------------------
Wed Aug 28 08:13:21 UTC 2013 - jreidinger@suse.com

- removed output redirection for /sbin/yast2, now it ends up in
  ~/.xsession-errors like for every other X program (BNC#766555)
- 3.0.6

-------------------------------------------------------------------
Thu Aug 22 11:22:26 CEST 2013 - jsuchome@suse.cz

- prevent accessing /etc/os-release during tests from Product.rb
  constructor
- 3.0.5 

-------------------------------------------------------------------
Thu Aug 22 08:17:06 CEST 2013 - jsuchome@suse.cz

- replace SuSERelease with OSRelease, which uses /etc/os-release
  (bnc#833955,fate#316268)
- 3.0.4

-------------------------------------------------------------------
Tue Aug 13 16:45:59 CEST 2013 - locilka@suse.com

- Changed some y2milestone into y2debug in GetTypeFrom* in
  NetworkInterfaces to decrease overfilling Yast log
- 3.0.3

-------------------------------------------------------------------
Fri Aug  9 07:02:01 UTC 2013 - mfilka@suse.com

- bnc#798620
    - disabled starting firewall during second stage. It could
    cause deadlock in systemd initialization sequence.
- 3.0.2 

-------------------------------------------------------------------
Thu Aug  8 13:57:09 CEST 2013 - tgoettlicher@suse.de

- fixed navigation in yast2-cc without mouse (bnc#651350)

-------------------------------------------------------------------
Mon Aug  5 10:47:14 CEST 2013 - jsuchome@suse.cz

- added support for handling product profiles (port of fate#310730)
- 3.0.1 

-------------------------------------------------------------------
Wed Jul 31 08:45:41 UTC 2013 - yast-devel@opensuse.org

- converted from YCP to Ruby by YCP Killer
  (https://github.com/yast/ycp-killer)
- version 3.0.0

-------------------------------------------------------------------
Mon Jul 29 11:21:23 UTC 2013 - lslezak@suse.cz

- PackageSystem.ycp - do not initialize the target system in the
  first installation stage when running in instsys, there is no RPM
  DB in the RAM disk image (bnc#742420#c7)

-------------------------------------------------------------------
Thu Jul 18 11:57:12 UTC 2013 - mfilka@suse.com

- added net device type detection based on sysfs
- fixed type detection workflow
- 2.24.5 

-------------------------------------------------------------------
Fri Jul 12 08:20:12 UTC 2013 - mfilka@suse.com

- fixed device type detection when commiting new device into
  NetworkInterfaces' cache. Fixes bnc#809053.
- changes API for device type detection - incompatible to previous
  versions
- 2.24.4

-------------------------------------------------------------------
Fri Jun 28 12:08:50 UTC 2013 - mfilka@suse.com

- bnc#817797 
    - data imported into NetworkInterfaces cannot be overwritten by 
    subsequent Read anymore
- 2.24.3

-------------------------------------------------------------------
Thu Jun 27 16:10:13 CEST 2013 - jsuchome@suse.cz

- show gpg key info in a term that allows copying the text
  (bnc#611456)
 -2.24.2

-------------------------------------------------------------------
Thu Jun 13 06:24:11 UTC 2013 - lslezak@suse.cz

- updated the testsuite to make the transition to Ruby easier

-------------------------------------------------------------------
Mon May 27 14:16:53 CEST 2013 - locilka@suse.com

- Reverted resetting disabled steps (bnc#813072)
- 2.24.1

-------------------------------------------------------------------
Tue May 21 15:24:25 CEST 2013 - jsuchome@suse.cz

- do not propose desktop kernel for minimal installation
  (bnc#819335) 
- 2.24.0

-------------------------------------------------------------------
Thu May 16 12:41:09 UTC 2013 - jsrain@suse.cz

- handle GPG keys in AutoUpgrade the same as in AutoYaST
  (bnc#820166)
- 2.23.29

-------------------------------------------------------------------
Tue May 14 11:43:45 UTC 2013 - mfilka@suse.com

- bnc#819327
    - InfiniBand device is not available on s390 arch.
- 2.23.28

-------------------------------------------------------------------
Tue May 14 09:17:11 CEST 2013 - tgoettlicher@suse.de

- accept any version of libyui
- 2.23.27

-------------------------------------------------------------------
Mon May 13 12:43:33 CEST 2013 - locilka@suse.com

- Fixing resetting steps in installation (bnc#813072)
- 2.23.26

-------------------------------------------------------------------
Fri May  3 17:04:22 UTC 2013 - locilka@suse.com

- Added functionality for checking network entry with optional
  netmask in IP or CIDR format (bnc#800592).
- Using new IP::CheckNetwork in Firewall (bnc#800592).
- ValidNetwork definition moved to IP module.
- 2.23.25

-------------------------------------------------------------------
Thu May  2 10:32:13 UTC 2013 - locilka@suse.com

- Re-enabling all disabled items (steps, proposals) if stagemode
  has changed (bnc#813072)
- 2.23.24

-------------------------------------------------------------------
Thu May  2 10:04:01 UTC 2013 - lslezak@suse.cz

- correct function signature for Pkg::CallbackErrorScanDb()
  callback

-------------------------------------------------------------------
Fri Mar 15 16:35:14 CET 2013 - jsuchome@suse.cz

- testsuite adapted to previous change (new code in Enable call)

-------------------------------------------------------------------
Wed Mar  6 10:07:05 CET 2013 - tgoettlicher@suse.de

- applied lnussel's patch:
  Don't use Info function to check enable state (bnc#807507)
- 2.23.23

-------------------------------------------------------------------
Tue Mar  5 15:56:58 CET 2013 - mvidner@suse.cz

- Changed to use network.service alias link, that is installed by
  the NetworkManager.service while "systemctl enable" and obsoletes
  the NETWORKMANAGER=yes/no variable in /etc/sysconfig/network/config
  (bnc#764055,bnc#764336,bnc#798348, by mt@suse.com)
- Requires sysconfig >= 0.80.0
- 2.23.22

-------------------------------------------------------------------
Wed Feb 13 18:10:19 CET 2013 - aschnell@suse.de

- added CommandLine::PrintTable, String::Repeat and
  String::SuperPad
- 2.23.21

-------------------------------------------------------------------
Fri Feb  1 08:55:18 UTC 2013 - lslezak@suse.cz

- added perl-XML-XPath dependency (needed by RegistrationStatus.pm)
- 2.23.20

-------------------------------------------------------------------
Thu Jan 17 17:00:06 CET 2013 - locilka@suse.com

- Extended checking for service in Service module by also checking
  in /etc/init.d as a fallback (bnc#795929 comment#20).
- 2.23.19

-------------------------------------------------------------------
Wed Jan 16 10:57:28 CET 2013 - locilka@suse.com

- Testcase for Service module moved here from yast2-iscsi-client

-------------------------------------------------------------------
Mon Jan 14 10:17:53 UTC 2013 - locilka@suse.com

- Runlevel definitions (targets) are now in /usr/lib/systemd/system
  (bnc#795929)
- Checking for systemd scripts in more directories (bnc#795929)
- 2.23.18

-------------------------------------------------------------------
Mon Jan  7 08:10:08 UTC 2013 - locilka@suse.com

- SuSEfirewall2 has merged *_init and *_setup services into one
  systemd service (bnc#795929).
- 2.23.17

-------------------------------------------------------------------
Fri Jan 04 16:37:07 CET 2013 - aschnell@suse.de

- fixed path for get_kernel_version (bnc#794084)
- 2.23.16

-------------------------------------------------------------------
Tue Dec 18 14:34:07 UTC 2012 - locilka@suse.com

- Adapted Service module to use systemd directly instead of via
  init.d (FATE #312568)
- 2.23.15

-------------------------------------------------------------------
Fri Dec  7 12:08:58 UTC 2012 - lslezak@suse.cz

- allow some characters in URL password field (bnc#786757)

-------------------------------------------------------------------
Thu Nov 29 17:04:52 CET 2012 - tgoettlicher@suse.de

- fixed bnc#791294: frame for firewall settings 
- 2.23.14

-------------------------------------------------------------------
Tue Nov 27 12:15:32 CET 2012 - gs@suse.de

- Added sysconfig variables (solver options) PKGMGR_VERIFY_SYSTEM,
  PKGMGR_AUTO_CHECK, PKGMGR_REEVALUATE_RECOMMENDED

-------------------------------------------------------------------
Mon Nov 26 13:50:09 UTC 2012 - locilka@suse.com

- Dropped obsolete Runlevel YCP module

-------------------------------------------------------------------
Tue Nov 20 16:52:28 UTC 2012 - jdsn@suse.de

- move RegistrationStatus.pm from wagon to yast2 (fate#312712)
- new version for proper package dependencies in wagon
- 2.23.13

-------------------------------------------------------------------
Tue Nov 13 17:37:41 CET 2012 - tgoettlicher@suse.de

- confirmed license GPL v2
- 2.23.12

-------------------------------------------------------------------
Fri Nov  2 11:43:01 CET 2012 - jsuchome@suse.cz

- move Log Viewer client here from dropped repair module
  (bnc#787070)
- 2.23.11

-------------------------------------------------------------------
Tue Oct 30 08:26:28 CET 2012 - jsuchome@suse.cz

- Kernel::InformAboutKernelChange - always return boolean
- fixed build dependencies
- 2.23.10 

-------------------------------------------------------------------
Mon Oct 29 14:52:40 CET 2012 - jsuchome@suse.cz

- use Kernel::InformAboutKernelChange after package installation
- do not read SuSEconfig log 
- 2.23.9

-------------------------------------------------------------------
Thu Oct 25 14:12:12 CEST 2012 - jsuchome@suse.cz

- added Kernel::InformAboutKernelChange - replacement for only
  non-SuSEconfig part of inst_suseconfig
- 2.23.8 

-------------------------------------------------------------------
Fri Oct 19 11:36:26 CEST 2012 - jsuchome@suse.cz

- added Syslog module, simple API to write into system log 
- 2.23.7

-------------------------------------------------------------------
Thu Oct 11 14:49:04 CEST 2012 - jsuchome@suse.cz

- removed calls to /sbin/SuSEconfig, packages should care of 
  updating configurations on their own

-------------------------------------------------------------------
Mon Oct 01 06:17:16 UTC 2012 - mfilka@suse.com

- extended support for IPv6
- 2.23.6 

-------------------------------------------------------------------
Mon Sep 24 17:38:52 CEST 2012 - locilka@suse.com

- Fixed detection whether firewall is running (BNC #779455) and
  unified with starting and stopping the service via Service API.

-------------------------------------------------------------------
Tue Sep 18 22:32:59 CEST 2012 - jsuchome@suse.cz

- added San Marino to the list of countries (bnc#780639)
- 2.23.5 

-------------------------------------------------------------------
Mon Aug 27 08:51:54 CEST 2012 - tgoettlicher@suse.de

- fix bnc#776567 YaST doesn't support input method
- 2.23.4

-------------------------------------------------------------------
Fri Aug 17 15:47:42 CEST 2012 - locilka@suse.com

- Fixed a typo (BNC #766703)
- Added support for iSCSI Target into the Firewall proposal
  (BNC #766300)

-------------------------------------------------------------------
Tue Aug  7 14:53:33 CEST 2012 - jsuchome@suse.cz

- fixed checking for systemd status (bnc#774799)
- 2.23.3 

-------------------------------------------------------------------
Tue Jun 26 11:45:26 CEST 2012 - gs@suse.de

- added color schemes "highcontrast" and "inverted" to description
  of Y2NCURSES_COLOR_THEME in sysconfig.yast2 

-------------------------------------------------------------------
Fri Jun 22 11:25:10 UTC 2012 - tgoettlicher@suse.de

- search for UI plugins at new and old location
- 2.23.2 

-------------------------------------------------------------------
Thu May 10 07:17:40 UTC 2012 - mfilka@suse.com

- removed ShellSafeWrite as it is not needed anymore with new ag_ini - bnc#750325
- 2.23.0 

-------------------------------------------------------------------
Thu Mar 29 14:02:47 CEST 2012 - jsuchome@suse.cz

- merged proofed texts
- 2.22.6

-------------------------------------------------------------------
Wed Mar 28 11:58:34 CEST 2012 - gs@suse.de

- Revert the change in FileUtils::Exists() (change is not needed
  here but will cause failure of testsuites)
- 2.22.5 

-------------------------------------------------------------------
Wed Feb 22 12:57:01 UTC 2012 - mfilka@suse.com

- bnc#694582 - added @ as it is allowed in authority part of URI.
- improve Exists(), don't return 'true' if SCR::Read() returned nil
- fixed testsuite for WorkFlow.ycp - corrupted due to above Exists() fix
- added String::YesNo
- 2.22.4 

-------------------------------------------------------------------
Tue Jan 31 14:44:38 CET 2012 - tgoettlicher@suse.de

- Fixed typo

-------------------------------------------------------------------
Fri Jan 13 14:35:47 CET 2012 - mvidner@suse.cz

- Internet test: fail early if NetworkManager has crashed
  (bnc#739390).
- 2.22.3

-------------------------------------------------------------------
Fri Jan  6 15:06:00 CET 2012 - mvidner@suse.cz

- Relicensed ConfigHistory from GPL-2.0 to GPL-2.0+
  to match the rest of the package (bnc#728950).
- 2.22.2

-------------------------------------------------------------------
Fri Jan  6 14:57:57 CET 2012 - jreidinger@suse.com

- forbid appending to IPADDR additional suffix if there is already
  one. Original name have preference (bnc#735109).

-------------------------------------------------------------------
Fri Jan  6 14:56:00 CET 2012 - mvidner@suse.cz

- create user-unreadable ifcfg files without a race (bnc#713661, CVE-2011-3177)
- 2.22.1

-------------------------------------------------------------------
Fri Jan  6 14:47:16 CET 2012 - mvidner@suse.cz

- Moved NetworkStorage from yast2.rpm to yast2-network.rpm
  (bnc#726057)
- 2.22.0

-------------------------------------------------------------------
Wed Nov  2 14:49:31 CET 2011 - locilka@suse.cz

- Unified starting, stopping and checking for firewall status
  (bnc#727445)
- 2.21.25

-------------------------------------------------------------------
Tue Oct 25 15:45:33 CEST 2011 - locilka@suse.cz

- Added new function String::ReplaceWith that is a replacement for
  often used mergestring(splitstring(...))

-------------------------------------------------------------------
Thu Oct 20 11:54:34 CEST 2011 - locilka@suse.cz

- Fixed script for generating translations for firewall services
  defined by other packages
- Regenerated translations for firewall services defined by other
  packages (bnc#722877)

-------------------------------------------------------------------
Wed Oct  5 10:21:02 UTC 2011 - jsrain@suse.cz

- removed list of controller modules not to be included in ititrd
  (bnc#719696)
- 2.21.24

-------------------------------------------------------------------
Thu Sep 29 14:54:07 UTC 2011 - lslezak@suse.cz

- Service::RunInitScriptWithTimeOut() - fixed memory leak,
  release the process info at the end

-------------------------------------------------------------------
Mon Sep 26 10:58:19 UTC 2011 - jsrain@suse.cz

- simplify usage of save_y2logs (bnc#673990)

-------------------------------------------------------------------
Fri Sep 23 12:00:45 UTC 2011 - lslezak@suse.cz

- use Pkg::ResolvableProperties() instead of obsoleted
  Pkg::TargetProducts()
- removed obsoleted Pkg::CallbackAcceptNonTrustedGpgKey() and the
  related dialog
- 2.21.23

-------------------------------------------------------------------
Fri Sep 16 11:46:38 CEST 2011 - visnov@suse.de

- Added UIHelper library module - contains useful
  UI helpers from now obsolete Wizard_hw
- Drop Wizard_hw
- Added Wizard::SetDesktopTitleAndIcon
- Added Desktop::ParseSingleDesktopFile
- 2.21.22

-------------------------------------------------------------------
Thu Sep 15 15:23:50 CEST 2011 - mvidner@suse.cz

- Added the interface name patterns emN, pN and pNpM.
  It fixes recognizing them as configured (bnc#713644)
  and unbreaks the proposed bridged configuration (bnc#713048).
- 2.21.21

-------------------------------------------------------------------
Wed Sep 14 07:31:48 UTC 2011 - lslezak@suse.cz

- .etc.sysctl_conf agent - support also ';' comment character
- 2.21.20

-------------------------------------------------------------------
Tue Sep 13 10:39:42 CEST 2011 - locilka@suse.cz

- Fixed SuSEfirewall2 SCR agent to understand single-quoted and
  double-quoted, single and multi-line variables and also
  single-line variables without any quotes (bnc#716013).
- 2.21.19

-------------------------------------------------------------------
Fri Sep  9 15:56:48 CEST 2011 - locilka@suse.cz

- Using ButtonBox in Wizard where possible (bnc#571939)

-------------------------------------------------------------------
Thu Sep  8 16:13:26 UTC 2011 - lslezak@suse.cz

- adapted to systemd (bnc#664548)
- 2.21.18

-------------------------------------------------------------------
Thu Sep  8 11:33:46 CEST 2011 - jsuchome@suse.cz

- added agent for /etc/sysctl.conf (fate#312343)
- 2.21.17

-------------------------------------------------------------------
Thu Sep  8 09:29:27 UTC 2011 - lslezak@suse.cz

- GPG.ycp - fixed initialization after creating a new GPG key,
  fixed creating a GPG key in KDE desktop or after logging via
  plain "su" (gpg agent problem) (bnc#715242)

-------------------------------------------------------------------
Mon Sep  5 16:40:22 UTC 2011 - lslezak@suse.cz

- added new Systemd.ycp module for handling systemd configuration,
  (needed for bnc#707418)
- 2.21.16

-------------------------------------------------------------------
Thu Sep  1 06:40:43 UTC 2011 - jsrain@suse.cz

- enhanced the help command-line parameters (bnc#712271)
- 2.21.15

-------------------------------------------------------------------
Wed Aug 31 16:21:31 CEST 2011 - mvidner@suse.cz

- Update Deleted and OriginalDevices in NetworkInterfaces::Write.
  Thanks to Justus Winter
- 2.21.14

-------------------------------------------------------------------
Wed Aug 31 07:40:54 UTC 2011 - lslezak@suse.cz

- fixed trusting a GPG key (wrong id check) (bnc#713068)
- added String::FindMountPoint() function (moved from yast2-wagon
  to share it with other modules)
- 2.21.13

-------------------------------------------------------------------
Fri Aug 26 13:26:32 CEST 2011 - locilka@suse.cz

- Fixed handling of FW_SERVICES_ACCEPT_* in SuSEFirewall modules to
  understand flags as the fifth parameter (bnc#712670)
- Fixed SuSEfirewall2 SCR agent to parse the sysconfig file
  properly (bnc#712670)
- 2.21.12

-------------------------------------------------------------------
Mon Aug  8 11:07:38 UTC 2011 - lslezak@suse.cz

- improved GPG key import dialog: changed "Import" button to
  "Trust" (bnc#694213), display expiration warning for expired
  keys, better layout for displaying GPG key properties, hide
  additional help text in ncurses UI (so the GPG key properties are
  displayed completely)
- 2.21.11

-------------------------------------------------------------------
Fri Aug  5 12:35:57 CEST 2011 - tgoettlicher@suse.de

- fixed .desktop file (bnc #681249)

-------------------------------------------------------------------
Wed Aug  3 09:04:32 UTC 2011 - lslezak@suse.cz

- use term "Software manager" instead of "Package manager"
  (bnc#585679)
- 2.21.10

-------------------------------------------------------------------
Tue Aug  2 09:19:26 CEST 2011 - locilka@suse.cz

- Fixed Get/SetBroadcastAllowedPorts in SuSEFirewall to keep
  user-entered values instead of translating them magically into
  list of ports (bnc#694782).
- 2.21.9

-------------------------------------------------------------------
Thu Jul 28 16:23:46 CEST 2011 - mvidner@suse.cz

- Fixed NetworkInterfaces::GetTypeFromIfcfg to recognize bridges (bnc#704999).
- 2.21.8

-------------------------------------------------------------------
Wed Jul 27 09:29:36 UTC 2011 - lslezak@suse.cz

- command line - properly display multiline help texts (bnc#708553)
- 2.21.7

-------------------------------------------------------------------
Fri Jul 22 16:18:30 CEST 2011 - mvidner@suse.cz

- FCoE detection in NetworkStorage::isDiskOnNetwork (bnc#677251, FATE#306855).
- Added NetworkInterfaces::GetTypeFromIfcfg which knows
  ETHERDEVICE=>vlan (FATE#311380).
- 2.21.6

-------------------------------------------------------------------
Fri Jul 22 16:10:07 CEST 2011 - locilka@suse.cz

- Removed obsoleted X-KDE-SubstituteUID from desktop files
  (bnc#540627)

-------------------------------------------------------------------
Thu Jul 21 15:15:51 CEST 2011 - locilka@suse.cz

- Fixed SuSEfirewall2 config library: By default any unassigned
  network interface is automatically assigned to the external
  firewall zone (bnc#547309).
- Fixed CWM library for opening ports in firewall not to list any
  empty strings returned by network module, just interface names
  (bnc#547309).
- 2.21.5

-------------------------------------------------------------------
Mon Jul 18 08:26:12 CEST 2011 - jsrain@suse.cz

- fixed typo (bnc#702662)

-------------------------------------------------------------------
Tue Jun 28 13:50:16 UTC 2011 - lslezak@suse.cz

- Suppress decimal zeroes for kB sizes (e.g. display "743 kB"
  instead of "743.00 kB") (bnc#495045)
- 2.21.4

-------------------------------------------------------------------
Thu Jun 23 15:28:19 UTC 2011 - lslezak@suse.cz

- read GPG keys in UTF-8 locale to properly read non-ASCII
  characters, UTF-8 characters caused SLMS webyast module crashing
  (bnc#696312)
- 2.21.3

-------------------------------------------------------------------
Thu Jun 23 09:48:12 UTC 2011 - lslezak@suse.cz

- Fixed abort callback to abort installation completely
  (bnc#673629)
- 2.21.2

-------------------------------------------------------------------
Tue Jun 21 15:39:34 CEST 2011 - locilka@suse.cz

- Fixed group desktop files by adding Exec=/sbin/yast2 (BNC#470482)

-------------------------------------------------------------------
Thu Jun 16 17:40:28 CEST 2011 - tgoettlicher@suse.de

- Fixed crushed progress bar (bnc #675443)
- Version bump
- 2.21.1

-------------------------------------------------------------------
Thu Jun 16 14:55:22 CEST 2011 - locilka@suse.cz

- Fixed regexp in Custom broadcast definition in
  SuSEFirewallExpertRules (BNC #676972).
- 2.20.15

-------------------------------------------------------------------
Thu May 19 14:40:07 CEST 2011 - mvidner@suse.cz

- Don't assume YaST has crashed (and scare the user with a pop-up)
  simply if a YCP script returns false (bnc#645434).
- 2.20.14

-------------------------------------------------------------------
Wed Mar 16 10:46:07 CET 2011 - tgoettlicher@suse.de

- Fixed dependencies (bnc #667938)
- 2.20.13

-------------------------------------------------------------------
Tue Feb  8 16:37:35 CET 2011 - jsrain@suse.cz

- do not define splash screen resolution to mkinitrd if boot splash
  is not installed (bnc#670225)
- 2.20.12

-------------------------------------------------------------------
Wed Jan 19 13:49:18 CET 2011 - jsrain@suse.cz

- adaptations for unattended migration (fate#310481)
- 2.20.11

-------------------------------------------------------------------
Tue Jan 18 16:37:53 CET 2011 - aschnell@suse.de

- call snapper from yast2 script

-------------------------------------------------------------------
Tue Jan  4 13:42:54 UTC 2011 - lslezak@suse.cz

- check PackageKit status, suggest to quit the daemon if it is
  running (bnc#659522)
- 2.20.10

-------------------------------------------------------------------
Mon Jan  3 17:25:36 UTC 2011 - lslezak@suse.cz

- fixed VLAN config type detection (wrong regexp)
- 2.20.9

-------------------------------------------------------------------
Mon Jan  3 16:49:18 UTC 2011 - lslezak@suse.cz

- don't abort when package checksum verification failes, ask to
  download the file again (bnc#657608)
- 2.20.8

-------------------------------------------------------------------
Wed Dec 22 18:58:19 CET 2010 - mzugec@suse.cz

- ifcfg-ethX.Y style config files for VLAN(fate#309240)
- 2.20.7 

-------------------------------------------------------------------
Mon Dec 20 11:27:17 CET 2010 - mzugec@suse.cz

- fate#306855: FCoE boot support
- 2.20.6 

-------------------------------------------------------------------
Tue Nov 16 15:45:30 CET 2010 - mzugec@suse.cz

- save log file into home directory by default (bnc#653601)
- 2.20.5 

-------------------------------------------------------------------
Fri Nov 12 15:42:50 CET 2010 - mzugec@suse.cz

- FileChanges: fixed testsuite 

-------------------------------------------------------------------
Fri Nov 12 11:03:58 CET 2010 - mzugec@suse.cz

- yast2 added bind-utils dependency (bnc#651893)
- 2.20.4 

-------------------------------------------------------------------
Fri Nov 12 10:23:17 CET 2010 - mzugec@suse.cz

- FileChanges: test rpm command exit value 

-------------------------------------------------------------------
Fri Nov  5 12:40:03 UTC 2010 - lslezak@suse.cz

- PackageCallbacks: removed the retry/abort/skip dialog from
  DoneProvide callback - the user is asked via MediaChange
  callback, don't ask twice when aborting.
- 2.20.3

-------------------------------------------------------------------
Tue Nov  2 15:09:00 UTC 2010 - lslezak@suse.cz

- updated to match the changed StartPackage callback signature
- 2.20.2

-------------------------------------------------------------------
Mon Oct 18 15:04:37 UTC 2010 - lslezak@suse.cz

- don't display extra error popup when a download fails, the error
  is reported later via MediaChange callback anyway (bnc#625987)
- 2.20.1

-------------------------------------------------------------------
Wed Oct 13 10:07:55 CEST 2010 - jsuchome@suse.cz

- open LongError popup instead of Error if the message is too long 
  (bnc#611596)

-------------------------------------------------------------------
Thu Oct  7 07:21:57 UTC 2010 - lslezak@suse.cz

- just log problemDeltaDownload callbacks - libzypp automatically
  tries full rpm if patch/delta cannot be downloaded, displaying 
  error popup breaks unattended installation (bnc#377569)
- 2.20.0

-------------------------------------------------------------------
Mon Jul 19 14:56:51 CEST 2010 - mzugec@suse.cz

- yast2 bash completion - show all yast modules (bnc#621848)
- thanks to Andrea Florio

-------------------------------------------------------------------
Fri Apr 30 13:32:22 CEST 2010 - jsuchome@suse.cz

- ag_anyxml: do not die on broken XML (bnc#600928)
- 2.19.13 

-------------------------------------------------------------------
Thu Apr 29 12:15:50 CEST 2010 - jsrain@suse.cz

- fixed typo (bnc#594384)

-------------------------------------------------------------------
Mon Apr 19 07:49:25 UTC 2010 - lslezak@suse.cz

- URLRecode.pm - fixed "deprecated defined(%hash)" warning
  (bnc#596920)
- 2.19.12

-------------------------------------------------------------------
Thu Apr  8 13:11:14 CEST 2010 - gs@suse.de

- yast2 start script: don't start YaST on console in UTF-8 mode
  by default and don't fix settings, but respect and trust the 
  locale ('testutf8' is removed, see bnc#556555 and bnc#436378).
- 2.19.11  

-------------------------------------------------------------------
Fri Mar 26 02:19:19 EDT 2010 - cmeng@novell.com

- Add a new category High Availability (bnc #575787)

-------------------------------------------------------------------
Mon Mar 22 09:12:32 CET 2010 - mzugec@suse.cz

- L3: autoinstallation with manual setup (bnc#568653)
- 2.19.10 

-------------------------------------------------------------------
Tue Mar 16 15:28:33 CET 2010 - jsuchome@suse.cz

- SERVICES.pm moved to webyast-services-ws (bnc#587876) 
- 2.19.9

-------------------------------------------------------------------
Wed Mar 10 16:32:25 CET 2010 - locilka@suse.cz

- Added special comments for translators to RTL languages
  (BNC #584466).

-------------------------------------------------------------------
Wed Mar 10 15:43:17 CET 2010 - mvidner@suse.cz

- Mode::test(): check getenv instead of the UI
  so that it works also in WebYaST (bnc#243624#c13).
- 2.19.8

-------------------------------------------------------------------
Wed Mar  3 23:08:31 CET 2010 - jsuchome@suse.cz

- SERVICES.pm: added support for enabling/disabling service 
- 2.19.7

-------------------------------------------------------------------
Wed Feb 17 10:09:00 CET 2010 - jsrain@suse.cz

- do not save unmodified interfaces (fate#308978)

-------------------------------------------------------------------
Thu Feb 11 16:10:40 CET 2010 - juhliarik@suse.cz

- added fix for deleting splash from initrd (bnc#292013)

-------------------------------------------------------------------
Mon Feb  8 16:13:49 CET 2010 - locilka@suse.cz

- Fixed SuSEFirewall::ActivateConfiguration to return a boolean
  value in all scenarios (BNC #577932).

-------------------------------------------------------------------
Mon Feb  8 15:23:54 CET 2010 - locilka@suse.cz

- Showing also zone of interface for 'Open Port in Firewall'
  details (BNC #483455).
- 2.19.6

-------------------------------------------------------------------
Tue Feb  2 17:20:29 CET 2010 - locilka@suse.cz

- Fixed generating unique step IDs for Wizard too keep the same
  durign one YaST run (BNC #575092).

-------------------------------------------------------------------
Mon Jan 18 14:36:37 CET 2010 - jsuchome@suse.cz

- SERVICES.pm: read descriptions (bnc#570298); get single service
  status from the Read function (bnc#570968)
- 2.19.5

-------------------------------------------------------------------
Fri Jan 15 11:44:39 CET 2010 - aschnell@suse.de

- extended Report and Popup module (needed for fate #304500)
- 2.19.4

-------------------------------------------------------------------
Thu Jan 14 17:53:48 CET 2010 - mzugec@suse.cz

- NetworkStorage: adapt functions needed for iBFT (bnc#551380)
- 2.19.3 

-------------------------------------------------------------------
Thu Jan 14 16:48:19 CET 2010 - kmachalkova@suse.cz

- Added Recommends: xdg-utils. xdg-su is now used in .desktop files
  of root-only YaST modules (bnc#540627) 
- 2.19.2

-------------------------------------------------------------------
Tue Jan 12 11:15:45 UTC 2010 - lslezak@suse.cz

- GPG.ycp - run gpg in C locale (bnc#544680)
- GPG.ycp - return success/error result in GPG::Init() and
  GPG::CreateKey() functions (bnc#544682)

-------------------------------------------------------------------
Thu Jan  7 14:26:21 CET 2010 - jsrain@suse.cz

- updated start-up script to behave correctly if QT CC is to be
  used without QT back-end (bnc#545331)

-------------------------------------------------------------------
Tue Jan  5 15:07:54 UTC 2010 - lslezak@suse.cz

- added missing UI::SetProductName() call - display the proper
  product name in help texts (using &product; macro) (bnc#535483)
- 2.19.1

-------------------------------------------------------------------
Mon Dec  7 13:03:25 CET 2009 - jsrain@suse.cz

- translate module names properly in NCurses CC (bnc#553644)

-------------------------------------------------------------------
Thu Nov 26 19:40:24 CET 2009 - locilka@suse.cz

- Fixed access rights for /etc/install.inf (bnc #500124)

-------------------------------------------------------------------
Thu Nov 26 18:10:42 CET 2009 - kmachalkova@suse.cz

- Fixed striping trailing \n from Hostname::CurrentHostname() 
  (bnc#553213)
- 2.19.0

-------------------------------------------------------------------
Thu Nov 26 07:51:09 UTC 2009 - lslezak@suse.cz

- PackageLock - use "Software Management" term consistently
  (bnc#558625)

-------------------------------------------------------------------
Thu Nov 19 16:51:55 CET 2009 - locilka@susue.cz

- REGISTERPRODUCT from content file moved to control file to
  globals->require_registration (FATE #305578)
- Extended SuSEFirewallServices module (FATE #306804)

-------------------------------------------------------------------
Tue Nov 10 10:07:01 CET 2009 - jsuchome@suse.cz

- SERVICES.pm: use ruby-bindings to read yml file (bnc#551276)

-------------------------------------------------------------------
Fri Nov  6 14:05:03 CET 2009 - jsrain@suse.cz

- issue an error message instead of trying to start YaST in
  NCurses without a terminal available (bnc#502688)

-------------------------------------------------------------------
Mon Oct 26 16:53:20 CET 2009 - mzugec@suse.cz

- NetworkPopup: display link state (FaTE#307166)
- 2.18.28 

-------------------------------------------------------------------
Wed Oct 21 15:02:15 CEST 2009 - mzugec@suse.cz

- Internet.ycp: skip interface status test in case of NM (bnc#535837)
- 2.18.27 

-------------------------------------------------------------------
Mon Oct 19 16:53:58 CEST 2009 - lslezak@suse.cz

- added explicit gpg2 Requires (bnc#544683)

-------------------------------------------------------------------
Fri Sep 25 17:52:49 CEST 2009 - mzugec@suse.cz

- separation of netmask and prefix validation in Netmask module
- 2.18.26 

-------------------------------------------------------------------
Mon Sep 14 13:46:56 CEST 2009 - mvidner@suse.cz

- YaST would not start from the GNOME menu (Unknown option -S) bnc#537470.
- 2.18.25

-------------------------------------------------------------------
Mon Sep  7 15:20:03 CEST 2009 - jsuchome@suse.cz

- package new YaPI file SERVICES.pm (fate #306696)
- 2.18.24 

-------------------------------------------------------------------
Fri Sep  4 18:29:35 CEST 2009 - kmachalkova@suse.cz

- ProductControl: support for disabling AC sub-items and sub-proposals
  (related to FaTE #303859 and bnc#534862)
- 2.18.23

-------------------------------------------------------------------
Mon Aug 10 14:12:33 CEST 2009 - mvidner@suse.cz

- save_y2logs: print usage to stderr (bnc#522842).
  This is to notify users who use "$0 > l.tgz" instead of "$0 l.tgz"

-------------------------------------------------------------------
Wed Jul 29 14:44:48 CEST 2009 - jsrain@suse.cz

- select kernel-desktop by default if exists
- 2.18.22

-------------------------------------------------------------------
Thu Jul 16 14:06:37 CEST 2009 - jsuchome@suse.cz

- Wizard.ycp: use Fancy UI for 1024x576 screen size (fate#306298)
- 2.18.21

-------------------------------------------------------------------
Thu Jul  9 13:55:26 CEST 2009 - lslezak@suse.cz

- Call UI::RecalcLayout() after changing push button label
  (bnc#510282)
- Improved automatic retry after download failure (more attepts,
  logarithmic back-off, retry download in more cases) (bnc#119813)
- 2.18.20

-------------------------------------------------------------------
Wed Jul 08 11:29:44 CEST 2009 - aschnell@suse.de

- added GetIntegerFeature() and SetIntegerFeature() to
  ProductFeatures module
- 2.18.19

-------------------------------------------------------------------
Fri Jun 19 13:01:19 CEST 2009 - jsrain@suse.cz

- removed cyclic dependency between YCP modules preventing from
  correct build
- 2.18.18

-------------------------------------------------------------------
Tue Jun 16 16:44:49 CEST 2009 - mvidner@suse.cz

- Using autodocs-ycp.ami, which contains a fix for automake 1.11.

-------------------------------------------------------------------
Thu Jun 11 18:09:25 CEST 2009 - lslezak@suse.cz

- use float::tolstring() function in String::FormatSize() and
  String::FormatSizeWithPrecision() to use the current
  locale decimal separator (bnc#372671)

-------------------------------------------------------------------
Thu Jun 11 15:55:55 CEST 2009 - jsrain@suse.cz

- Getting hostname info from /etc/HOSTNAME only if the file exists.

-------------------------------------------------------------------
Wed Jun  3 12:25:28 CEST 2009 - jsrain@suse.cz

- prefer Gtk front-end when running xfce (bnc#509121)

-------------------------------------------------------------------
Mon Jun  1 11:52:53 CEST 2009 - mzugec@suse.cz

- new variable Internet::test to store status of test (bnc#506721)
- 2.18.17 

-------------------------------------------------------------------
Tue May 26 19:02:36 CEST 2009 - juhliarik@suse.cz

- added fix for problem with parsing command line (bnc#462276) 

-------------------------------------------------------------------
Fri May 22 10:47:43 CEST 2009 - mvidner@suse.cz

- yast2-completion.sh: removed <(process substitution) so that it
  works even with POSIXLY_CORRECT=1 (bnc#504844).

-------------------------------------------------------------------
Wed May 20 12:45:47 CEST 2009 - aschnell@suse.de

- moved .proc.mounts agent from yast2-installation to yast2 (bnc
  #504429)

-------------------------------------------------------------------
Tue May  5 14:18:28 CEST 2009 - jsrain@suse.cz
 
- remove all passwords from install.inf in save_y2log (bnc#500130)

-------------------------------------------------------------------
Wed Apr 29 09:15:49 CEST 2009 - lslezak@suse.cz

- media change popup - display also the URL in the short summary
  (bnc#439069)
- 2.18.15

-------------------------------------------------------------------
Tue Apr 28 15:18:49 CEST 2009 - lslezak@suse.cz

- URL.ycp - escape also non-ASCII characters in URL, added
  URLRecode.pm module (bnc#446395)
- URL.ycp - fixed processing of smb:// URLs (bnc#495109)

-------------------------------------------------------------------
Mon Apr 20 16:11:35 CEST 2009 - jsrain@suse.cz

- at start-up, check that /sys, /proc and /dev are not empty and
  prevent YaST from start if they are (bnc#450643)

-------------------------------------------------------------------
Thu Apr  9 10:04:19 CEST 2009 - lslezak@suse.cz

- PackageSystem.ycp - check nil result of Pkg::PkgCommit() call
  which indicates an error (bnc#157551)

-------------------------------------------------------------------
Wed Apr  8 11:27:13 CEST 2009 - lslezak@suse.cz

- PackageCallbacks.ycp - don't read non existing y2logRPM file
  (bnc#456446)

-------------------------------------------------------------------
Tue Apr  7 15:31:35 CEST 2009 - jreidinger@suse.cz

- Add to CWM widget for unified table CWMTable
- 2.18.14 

-------------------------------------------------------------------
Fri Apr  3 13:26:58 CEST 2009 - lslezak@suse.cz

- Do not display "No package source" popup, just log a warning
  (bnc#485587)

-------------------------------------------------------------------
Fri Apr  3 12:29:54 CEST 2009 - jsrain@suse.cz

- save_y2logs additionally collects /var/log/zypper.log and
  /var/log/pk_backend_zypp

-------------------------------------------------------------------
Wed Mar 25 16:41:53 CET 2009 - lslezak@suse.cz

- Fixed layout of the authentication popup

-------------------------------------------------------------------
Tue Mar 17 20:05:45 CET 2009 - lslezak@suse.cz

- moved functions RunCommandWithTimeout() and RunDumbTimeout()
  from SourceManager.ycp to Misc.ycp

-------------------------------------------------------------------
Tue Mar 17 12:42:56 CET 2009 - jsrain@suse.cz

- fixed typo (bnc #483915)
- report when GTK UI is wanted but not installed (bnc #472448)

-------------------------------------------------------------------
Mon Mar 16 10:03:31 CET 2009 - ug@suse.de

- docu for Popup::ShowTextTimed fixed

-------------------------------------------------------------------
Fri Mar 06 12:15:09 CET 2009 - aschnell@suse.de

- added Event.ycp to easy use of UI events
- 2.18.13

-------------------------------------------------------------------
Fri Mar  6 09:03:14 CET 2009 - jsrain@suse.cz

- fixed textdomain

-------------------------------------------------------------------
Thu Mar  5 09:23:43 CET 2009 - jsuchome@suse.cz

- GPG.ycp: --batch option is needed for hiding password popup

-------------------------------------------------------------------
Tue Feb 24 18:24:42 CET 2009 - mzugec@suse.cz

- - NetworkInterfaces - possible to not use LABEL for aliases
(bnc#471253)
- 2.18.12 

-------------------------------------------------------------------
Tue Feb 24 14:34:50 CET 2009 - locilka@suse.cz

- Added support for `reboot_same_step return value (bnc #475650).
- 2.18.11

-------------------------------------------------------------------
Mon Feb 23 12:43:46 CET 2009 - locilka@suse.cz

- Fixing ProductControl to avoid leaving a workflow with the `auto
  result - reruns the very first dialog (bnc #468677).

-------------------------------------------------------------------
Wed Feb 18 18:05:49 CET 2009 - mzugec@suse.cz

- NetworkInterfaces.GetDeviceTypes-added bond for s390 (bnc#476490) 
- 2.18.10

-------------------------------------------------------------------
Wed Feb 18 15:37:29 CET 2009 - jsrain@suse.cz

- use PAE kernel only if there is >3GB of RAM or NX flag is present
  (bnc#467328)

-------------------------------------------------------------------
Mon Feb 16 10:45:05 CET 2009 - mzugec@suse.cz

- assign to GetInstArgs.args first map, not first argument (bnc#475169)
- 2.18.9 

-------------------------------------------------------------------
Thu Feb 12 12:52:47 CET 2009 - coolo@suse.de

- add dummy Exec line to the group desktop files to shutup kbuildsycoca
- 2.18.8

-------------------------------------------------------------------
Fri Feb  6 12:27:50 CET 2009 - ug@suse.de

- read X-SuSE-DocTeamID from desktop files
- 2.18.7

-------------------------------------------------------------------
Fri Feb  6 10:40:17 CET 2009 - locilka@suse.cz

- InstError module moved here from yast2-installation-2.18.5
- 2.18.6

-------------------------------------------------------------------
Wed Feb 04 17:02:01 CET 2009 - aschnell@suse.de

- avoid broken pipe in scripts (bnc #467891)
- 2.18.5

-------------------------------------------------------------------
Tue Feb  3 09:27:34 CET 2009 - mvidner@suse.cz

- Fixed prefix detection if called "bash -x yast2" (bnc#458385 c12).

-------------------------------------------------------------------
Fri Jan 30 11:14:42 CET 2009 - jsrain@suse.cz

- fixed bash completion (bnc #470544)

-------------------------------------------------------------------
Wed Jan 28 11:55:29 CET 2009 - lslezak@suse.cz

- PackagesUI - removed textdomain switches

-------------------------------------------------------------------
Tue Jan 27 17:36:15 CET 2009 - locilka@suse.cz

- Added ag_freespace - SCR agent for checking free space in
  directories (mounted partitions) (bnc #460477).
- 2.18.4

-------------------------------------------------------------------
Tue Jan 27 16:35:14 CET 2009 - aschnell@suse.de

- added String::StartsWith() function
- 2.18.3

-------------------------------------------------------------------
Mon Jan 26 14:09:34 CET 2009 - mzugec@suse.cz

- new Wizard::OpenCancelOKDialog() function
- 2.18.2 

-------------------------------------------------------------------
Mon Jan 26 13:08:55 CET 2009 - locilka@suse.cz

- Fixing ProductControl to avoid leaving a workflow by with the
  `back result - reruns the very first dialog (bnc #468677).

-------------------------------------------------------------------
Thu Jan 22 18:41:41 CET 2009 - lslezak@suse.cz

- added String::FormatTime() for formatting time in seconds to
  a printable string (HH:MM:SS or MM:SS format)
- PackagesUI - added installation summary dialog (bnc#431854)
- added PKGMGR_ACTION_AT_EXIT sysconfig variable for configuring
  the default package manager behavior at exit
- 2.18.1

-------------------------------------------------------------------
Mon Jan 19 17:38:12 CET 2009 - lslezak@suse.cz

- URL.ycp - fixed parsing and building IPv6 URLs, testsuite update
  (bnc#465820)

-------------------------------------------------------------------
Tue Jan  6 12:12:09 CET 2009 - jsrain@suse.cz

- added String::RemoveShortcut to allow using widget labels in help
  texts to ensure translations are in sync (bnc #307220)
- 2.18.0

-------------------------------------------------------------------
Tue Dec 30 14:37:45 CET 2008 - lslezak@suse.cz

- use "Installed Size" label in the summary table during package
  installation (bnc#355326)
- better help text for package installation progress dialog
  (bnc#443142)

-------------------------------------------------------------------
Tue Dec 23 08:38:26 CET 2008 - lslezak@suse.cz

- CommandLine.ycp - fixed handling of multiline help texts in
  'xmlhelp' command (bnc#430848)

-------------------------------------------------------------------
Mon Dec 22 13:02:28 CET 2008 - lslezak@suse.cz

- PackageCallbacks.ycp - do not log a password in URL (bnc#460978)

-------------------------------------------------------------------
Wed Dec 17 14:35:22 CET 2008 - lslezak@suse.cz

- PackageSystem::DoInstallAndRemove() - check the system and offer
  to fix it when there are inconsistencies, do not commit the
  changes if there are unresolved dependencies (bnc#439373)

-------------------------------------------------------------------
Wed Dec 17 14:16:19 CET 2008 - locilka@suse.cz

- Escaping parameters when calling /usr/bin/genDDNSkey
  (bnc #459739)

-------------------------------------------------------------------
Mon Dec 15 13:20:41 CET 2008 - lslezak@suse.cz

- PackageSystem::DoInstallAndRemove() - reset the fixsystem solver
  flag and do not install extra (unrelated) packages (bnc#439373)
- 2.17.60

-------------------------------------------------------------------
Mon Dec  8 12:33:02 CET 2008 - jsuchome@suse.cz

- menu.ycp: do not wait for integer return value of YOU (bnc#457167)
- 2.17.59

-------------------------------------------------------------------
Fri Dec  5 15:32:57 CET 2008 - lslezak@suse.cz

- PackagesUI.ycp - properly pass the mode parameter to the packager
  widget (bnc#456472)
- 2.17.58

-------------------------------------------------------------------
Fri Dec  5 09:34:54 CET 2008 - lslezak@suse.cz

- PackageSystem::DoInstallAndRemove() - updated to API change in
  pkg-bindings (bnc#450528)
- 2.17.57

-------------------------------------------------------------------
Wed Dec  3 15:55:44 CET 2008 - kmachalkova@suse.cz

- Take translations of group and module names in ncurses CC from
  system-wide desktop_translations.mo - they are not part of YaST
  .desktop files anymore (bnc#450494) 

-------------------------------------------------------------------
Wed Dec 03 14:39:30 CET 2008 - aschnell@suse.de

- save xorg conf and log in save_y2logs
- 2.17.56

-------------------------------------------------------------------
Wed Dec  3 10:28:01 CET 2008 - lslezak@suse.cz

- PackageSystem::DoInstallAndRemove() - do not install recommended
  packages for already installed packages (bnc#445476)
- 2.17.55

-------------------------------------------------------------------
Tue Dec  2 15:18:00 CET 2008 - mzugec@suse.cz

- NetworkStorage:: for LVM detection use pvs instead of pvscan 

-------------------------------------------------------------------
Tue Dec  2 14:05:30 CET 2008 - mzugec@suse.cz

- improved rootfs on network-based disk detection (bnc#445004)
- 2.17.54 

-------------------------------------------------------------------
Mon Dec  1 11:44:18 CET 2008 - mzugec@suse.cz

- Confirm::Detection() - exception for s390 (bnc#429562) 

-------------------------------------------------------------------
Fri Nov 28 16:55:00 CET 2008 - locilka@suse.cz

- Fixed the ag_netd agent to reset the STDOUT handler to :raw just
  for itself, otherwise UTF-8 chars read from disk are broken
  (bnc #447487).
- 2.17.53

-------------------------------------------------------------------
Thu Nov 27 17:15:15 CET 2008 - locilka@suse.cz

- Fixed counting the current overall SlideShow progress status
  (bnc #449792).

-------------------------------------------------------------------
Tue Nov 25 12:38:23 CET 2008 - lslezak@suse.cz

- reverted back the kernel-maxcpus change (bnc#444658)
- 2.17.52

-------------------------------------------------------------------
Tue Nov 18 19:10:22 CET 2008 - lslezak@suse.cz

- select kernel-maxcpus on x86_64 when there are more than 128
  processors (bnc#444658)
- register AcceptUnknownGpgKey callback (bnc#445664)
- 2.17.51

-------------------------------------------------------------------
Fri Nov 14 16:26:33 CET 2008 - sh@suse.de

- Consistent behaviour for Wizard::HideAbortButton() (bnc #444176)
  Still broken usability-wise, but now broken in a consistent way
- V 2.17.50 

-------------------------------------------------------------------
Wed Nov 12 18:28:46 CET 2008 - jdsn@suse.de

- revert change to disable x11 setup on Itanium(ia64) (bnc#439612)
- 2.17.49

-------------------------------------------------------------------
Fri Nov  7 17:37:50 CET 2008 - locilka@suse.cz

- Checking downloaded files signatures (WorkflowManager)
  (bnc #409927).
- 2.17.48

-------------------------------------------------------------------
Fri Nov  7 12:40:08 CET 2008 - lslezak@suse.cz

- added URL::HidePassword() and URL::HidePasswordToken() functions
  (bnc#441944)
- 2.17.47

-------------------------------------------------------------------
Thu Nov  6 18:45:38 CET 2008 - jdsn@suse.de

- disable x11 setup on Itanium/ia64 (bnc#439612) 
- 2.17.46

-------------------------------------------------------------------
Wed Nov 05 19:14:39 CET 2008 - aschnell@suse.de

- added Integer::Clamp (also used for #429908)
- 2.17.45

-------------------------------------------------------------------
Wed Nov 05 14:25:37 CET 2008 - aschnell@suse.de

- added Integer::Min and Integer::Max (needed for bnc #429908)
- 2.17.44

-------------------------------------------------------------------
Tue Nov  4 16:02:34 CET 2008 - mzugec@suse.cz

- UI::TimeoutUserInput() instead of UI::UserInput() for Hardware 
  Detection (bnc#429562)
- 2.17.43 

-------------------------------------------------------------------
Thu Oct 30 16:44:23 CET 2008 - lslezak@suse.cz

- added .sysconfig.services agent for reading/writing
  /etc/sysconfig/services file (bnc#440243)
- 2.17.42

-------------------------------------------------------------------
Mon Oct 27 13:00:20 CET 2008 - visnov@suse.cz

- SlideShow: check stage progress against overflow 
- 2.17.41

-------------------------------------------------------------------
Mon Oct 20 17:59:57 CEST 2008 - lslezak@suse.cz

- moved PackagesUI.ycp from yast2-packager, added
  RunPackageSelector() and RunPatternSelector() functions
  (bnc#435479)
- 2.17.40

-------------------------------------------------------------------
Mon Oct 20 12:33:54 CEST 2008 - kmachalkova@suse.cz

- bash ag_showexports moved from yast2-nfs-client package here 
  (bnc#257910) 

-------------------------------------------------------------------
Thu Oct 16 15:15:02 CEST 2008 - locilka@suse.cz

- Enhancing ProductControl to show internal steps names if debug
  mode is enabled (needed for WAGON);

-------------------------------------------------------------------
Wed Oct 15 14:59:02 CEST 2008 - locilka@suse.cz

- Removing SetFocus from Popup::AnyQuestion (bnc #435399).

-------------------------------------------------------------------
Mon Oct 13 12:53:12 CEST 2008 - lslezak@suse.cz

- fixed syntax error in media change callback (bnc#434721)
- 2.17.39

-------------------------------------------------------------------
Mon Oct 13 10:37:58 CEST 2008 - locilka@suse.cz

- Used Ricardo's patch for Popup dialog layout (bnc #433183).

-------------------------------------------------------------------
Wed Oct  8 09:33:20 CEST 2008 - lslezak@suse.cz

- display "Skip Autorefresh" button instead of "Abort" when an
  error occurs during autorefresh (bnc#427017)

-------------------------------------------------------------------
Tue Oct  7 17:48:31 CEST 2008 - lslezak@suse.cz

- fixed reference markers (%1) in a popup message (bnc#432518)
- 2.17.38

-------------------------------------------------------------------
Mon Oct  6 14:38:59 CEST 2008 - locilka@suse.cz

- Module PackagesProposal extended to handle also patterns
  (bnc #431580, bnc #431503)

-------------------------------------------------------------------
Mon Oct  6 13:23:09 CEST 2008 - visnov@suse.cz

- Added icon to hardware detection confirmation (bnc #431276)
- 2.17.37

-------------------------------------------------------------------
Fri Oct  3 00:26:13 CEST 2008 - locilka@suse.cz

- Fixed Makefiles by using [[:upper:]]*.ycp where needed.
- 2.17.36

-------------------------------------------------------------------
Thu Oct  2 22:15:31 CEST 2008 - locilka@suse.cz

- Added new PackagesProposal module which provides unified API for
  YaST modules in installation that want to select resolvables for
  installation (bnc #431580).

-------------------------------------------------------------------
Thu Oct  2 14:31:38 CEST 2008 - mzugec@suse.de

- Service  - log output in case of error 

-------------------------------------------------------------------
Thu Oct  2 11:31:35 CEST 2008 - kmachalkova@suse.cz

- Hostname.ycp: Improved FQDN lookup - read /etc/HOSTNAME and use 
  'linux.site' if all else fails (bnc#429792) 

-------------------------------------------------------------------
Wed Oct  1 17:07:00 CEST 2008 - visnov@suse.cz

- Show old action logs when rebuilding slideshow dialog (bnc #431261)

-------------------------------------------------------------------
Tue Sep 30 15:27:45 CEST 2008 - tgoettlicher@suse.de

- Fixed forgotten unregister from agent

-------------------------------------------------------------------
Mon Sep 29 16:52:39 CEST 2008 - visnov@suse.cz

- updated man page with exit codes
- save also zypp history in save_y2logs
- 2.17.35

-------------------------------------------------------------------
Fri Sep 29 14:55:50 CEST 2008 - tgoettlicher@suse.de

- Fixed bnc #418443: Yast modules windows have no title 
- 2.17.34

-------------------------------------------------------------------
Mon Sep 29 10:38:07 CEST 2008 - locilka@suse.cz

- Added possibility to restart YaST from any module by checking for
  /var/lib/YaST2/restart_yast (FATE #304118).
- 2.17.33

-------------------------------------------------------------------
Fri Sep 26 12:15:53 CEST 2008 - locilka@suse.cz

- Disabling firewall functions in Stage::initial (bnc #429861).
- 2.17.32

-------------------------------------------------------------------
Fri Sep 26 10:24:15 CEST 2008 - lslezak@suse.cz

- SlideShow.ycp - fixed division by zero when the installed
  packages are very small (bnc#429933)

-------------------------------------------------------------------
Thu Sep 25 17:20:38 CEST 2008 - jdsn@suse.de

- added new control center group: support (fate#303458)
- 2.17.31

-------------------------------------------------------------------
Thu Sep 25 15:03:02 CEST 2008 - lslezak@suse.cz

- reverted back the base product detection, fixed in pkg-bindings
  (bnc#413444)
- display the affected repository while importing a GPG key,
  updated GPG callbacks (bnc#370223)
- 2.17.30

-------------------------------------------------------------------
Thu Sep 25 13:30:01 CEST 2008 - locilka@suse.cz

- Fixed VNC handling in Firewall Proposal (bnc #427708).

-------------------------------------------------------------------
Tue Sep 23 11:37:32 CEST 2008 - locilka@suse.cz

- Fixed Popup::ErrorDetails (bnc #429068).
- 2.17.29

-------------------------------------------------------------------
Tue Sep 23 10:17:23 CEST 2008 - kmachalkova@suse.cz

- Added Service::Find function - return the first of the list of 
  services which is available (has init script)
  (needed for bnc#423026)
- 2.17.28

-------------------------------------------------------------------
Mon Sep 22 12:58:46 CEST 2008 - visnov@suse.cz

- don't initialize UI in SlideShow.ycp if not necessary (bnc#427345)

-------------------------------------------------------------------
Thu Sep 18 12:44:25 CEST 2008 - lslezak@suse.cz

- fixed base product detection (use /etc/products.d/baseproduct
  symlink) (bnc#413444)
- 2.17.27

-------------------------------------------------------------------
Wed Sep 17 18:51:08 CEST 2008 - locilka@suse.cz

- Handling new 'add_on_mode' key in product control file
  (bnc #427002).

-------------------------------------------------------------------
Wed Sep 17 16:14:08 CEST 2008 - locilka@suse.cz

- Fixed aborting the installation/upgrade (bnc #406401).

-------------------------------------------------------------------
Wed Sep 17 15:57:00 CEST 2008 - lslezak@suse.cz

- PackageCallbacks.ycp - fixed `ButtonBox definition (bnc#426965)

-------------------------------------------------------------------
Wed Sep 17 14:07:08 CEST 2008 - lslezak@suse.cz

- Progress.ycp - check whether widget `progress_replace_point
  exists (bnc#412453)
- display a link to Yast Bug Reporting Howto page in the "crash"
  dialog (bnc#421805)
- 2.17.26

-------------------------------------------------------------------
Tue Sep 16 17:22:42 CEST 2008 - lslezak@suse.cz

- added Service::EnabledServices() and .sysconfig.cron agent
  (access to /etc/sysconfig/cron file) (bnc#425864)
- 2.17.25

-------------------------------------------------------------------
Tue Sep 16 08:46:18 CEST 2008 - locilka@suse.cz

- Fixed ncurses menu (bnc #426507).
- 2.17.24

-------------------------------------------------------------------
Mon Sep 15 12:36:02 CEST 2008 - locilka@suse.cz

- Ignoring backslashes at ends of lines in SuSEfirewall
  configuration file (bnc #426000).
- Using one-record-perl-line style in SuSEfirewall for some
  variables to keep them human-readable (bnc #426000).

-------------------------------------------------------------------
Fri Sep 12 15:50:25 CEST 2008 - lslezak@suse.cz

- display a warning when a package installation or download error
  is ignored, suggest verification of the system (fate#303527)
- 2.17.23

-------------------------------------------------------------------
Thu Sep 11 15:35:45 CEST 2008 - jsrain@suse.cz

- require yast2-branding instead of yast2-theme (fate #301794)
- 2.17.22

-------------------------------------------------------------------
Thu Sep 11 07:55:19 CEST 2008 - jsrain@suse.cz

- merged texts from proofread

-------------------------------------------------------------------
Wed Sep 10 14:47:48 CEST 2008 - aschnell@suse.de

- allow whitespace at line-end in /etc/fstab (see bnc #401521)

-------------------------------------------------------------------
Wed Sep 10 07:24:35 CEST 2008 - lslezak@suse.cz

- fixed UI definition in MediaChange callback (incorrectly defined
  ButtonBox widget) (bnc#424349)
- 2.17.21

-------------------------------------------------------------------
Tue Sep  9 15:38:57 CEST 2008 - locilka@suse.cz

- .barexml SCR agent dropped (bnc #424263).

-------------------------------------------------------------------
Tue Sep  9 15:26:12 CEST 2008 - mzugec@suse.de

- fixed NetworkInterfaces::FreeDevice() function
- 2.17.20 

-------------------------------------------------------------------
Tue Sep  9 10:24:41 CEST 2008 - locilka@suse.cz

- Modules 'Slides' and 'SlideShow' moved here from packager.
- 2.17.19

-------------------------------------------------------------------
Mon Sep  8 10:02:12 CEST 2008 - mzugec@suse.cz

- fix for testsuite 

-------------------------------------------------------------------
Fri Sep  5 14:23:55 CEST 2008 - mzugec@suse.cz

- added support for InfiniBand network devices (fate#304870), 
  (fate#304115)
- 2.17.18 

-------------------------------------------------------------------
Thu Sep  4 17:48:02 CEST 2008 - locilka@suse.cz

- Adding question icon for ModuleLoading::Load (bnc #421002).
- Fixed Confirm module (bnc #423272).

-------------------------------------------------------------------
Thu Sep  4 14:31:14 CEST 2008 - locilka@suse.cz

- Fixing Popup YCP module to workaround a UI Syntax Error while
  using ButtonBox widget (bnc #422612).
- Checking UI::OpenDialog return value and closing the dialog only
  if successful (bnc #422612).
- 2.17.17

-------------------------------------------------------------------
Thu Sep  4 12:26:33 CEST 2008 - jsuchome@suse.cz

- InstExtensionImage.ycp: added function for unloading image;
  LoadExtension and UnLoadExtension have argument for progress text

-------------------------------------------------------------------
Thu Sep  4 10:37:53 CEST 2008 - locilka@suse.cz

- One more `ButtonBox in SignatureCheckDialogs (bnc #392171).

-------------------------------------------------------------------
Tue Sep  2 11:18:36 CEST 2008 - locilka@suse.cz

- Extended control file handling to accept 'execute' module
  parameter to be called instead of 'name'/inst_'name'
  (BNC #401319).
- 2.17.16

-------------------------------------------------------------------
Thu Aug 28 11:55:05 CEST 2008 - locilka@suse.cz

- Adapted Popup, Confirm, CWM, ALog, GPGWidgets, NetworkPopup,
  PackageCallbacks, SignatureCheckDialogs, FileChanges, Initrd,
  and ModuleLoading libraries to use new YButtonBox widget
  (FATE #303446).
- Adjusted RPM dependencies.
- 2.17.15

-------------------------------------------------------------------
Wed Aug 27 10:03:54 CEST 2008 - jsrain@suse.cz

- added configuration files changes tracking in SNV as preview

-------------------------------------------------------------------
Mon Aug 25 14:10:23 CEST 2008 - ug@suse.de

- post-patterns for autoyast added
- 2.17.14

-------------------------------------------------------------------
Fri Aug 22 10:18:51 CEST 2008 - jsrain@suse.cz

- remove 'usbhid' from blacklisted modules for initrd (bnc #398420)

-------------------------------------------------------------------
Wed Aug 20 12:46:23 CEST 2008 - ug@suse.de

- fixed the Linuxrc::SaveInstallInf function to copy the 
  install.inf
- 2.17.13

-------------------------------------------------------------------
Tue Aug 19 15:55:31 CEST 2008 - mvidner@suse.cz

- Use zenity or kdialog instead of xmessage if available, for
  accessibility (bnc#418032, bnc#343903).

-------------------------------------------------------------------
Mon Aug 18 13:05:54 CEST 2008 - jsrain@suse.cz

- fixed bash completion (bnc #417755)
- 2.17.12

-------------------------------------------------------------------
Tue Aug 12 17:44:57 CEST 2008 - mvidner@suse.cz

- /sbin/yast, network.scr: Fedora portability, thanks to Oracle.
- Added Distro, a module to distinguish between distributions,
  to facilitate porting YaST.

-------------------------------------------------------------------
Mon Aug 11 13:54:29 CEST 2008 - kmachalkova@suse.cz

- Hostname::Current.*: Do not split FQDN into pieces if it is of the 
  form of IP address (bnc#415109)
- CWMFirewallInterfaces: widget-exists check added
- 2.17.11

-------------------------------------------------------------------
Mon Aug 11 12:42:18 CEST 2008 - locilka@suse.cz

- Fixing PortAliases to recover from faulty data.

-------------------------------------------------------------------
Fri Aug  8 13:19:03 CEST 2008 - locilka@suse.cz

- Fixed the latest Progress patch to pass the testsuite.
- 2.17.10

-------------------------------------------------------------------
Fri Aug  8 10:28:38 CEST 2008 - jsuchome@suse.cz

- anyxml agent documentation added to anyxml.scr (bnc#405291) 

-------------------------------------------------------------------
Wed Aug  6 14:23:14 CEST 2008 - tgoettlicher@suse.de

- Fixed bnc #413516: HideBackButton() always hides back button
  in wizard

-------------------------------------------------------------------
Wed Aug  6 10:34:07 CEST 2008 - locilka@suse.cz

- Converting old built-in allowed services configuration in
  firewall to services defined by packages (bnc #399217).

-------------------------------------------------------------------
Wed Jul 30 11:53:35 CEST 2008 - lslezak@suse.cz

- PackageLock::Connect() - display more details about owner of the
  zypp lock (bnc#280537)

-------------------------------------------------------------------
Fri Jul 25 16:00:44 CEST 2008 - mzugec@suse.cz

- support for tunnel devices in NetworkInterfaces (FaTE#302184)
- 2.17.9

-------------------------------------------------------------------
Tue Jul 22 20:12:41 CEST 2008 - locilka@suse.cz

- Added new DnsServerAPI::GetReverseIPforIPv6 function.
- 2.17.8

-------------------------------------------------------------------
Thu Jul 17 12:25:25 CEST 2008 - jsuchome@suse.cz

- ag_anyxml: return every value as string (bnc#409491) 

-------------------------------------------------------------------
Wed Jul 16 18:41:13 CEST 2008 - locilka@suse.cz

- Support for conflicting services has been dropped from
  SuSEFirewall* modules (replaced by services defined by packages).

-------------------------------------------------------------------
Tue Jul 15 13:37:09 CEST 2008 - locilka@suse.cz

- Fixed Linuxrc::SaveInstallInf function to really copy the
  /etc/install.inf at the end of the installation.
- Fixed ycpdoc warnings for SuSEFirewall*.ycp (added/fixed docu.)

-------------------------------------------------------------------
Fri Jul 11 11:11:11 CEST 2008 - locilka@suse.cz

- Unified icons in Popup library using Icon library.
- Extended Icon library with 'question' icon.
- 2.17.7

-------------------------------------------------------------------
Thu Jul 10 19:02:22 CEST 2008 - mvidner@suse.cz

- CWMTab: Added a nesting stack (bnc#406138); added LastTab() so
  that some modules continue to work (bnc#134386).

-------------------------------------------------------------------
Wed Jul  9 15:22:52 CEST 2008 - locilka@suse.cz

- Making ProductControl::InitAutomaticConfiguration public to make
  it possible to call it directly from first stage installation
  worker (bnc #404122).

-------------------------------------------------------------------
Tue Jul  8 11:28:39 CEST 2008 - locilka@suse.cz

- By default, firewall packages are just checked whether they are
  installed. CWM Firewall Interfaces does not offer to install them
  (bnc #388773).
- 2.17.6

-------------------------------------------------------------------
Mon Jul  7 17:05:37 CEST 2008 - locilka@suse.cz

- Dropped deprecated functions from Wizard module:
  ReplaceNextButton, ReplaceBackButton, ReplaceAbortButton.
- Added more documentation (examples).

-------------------------------------------------------------------
Sun Jul  6 22:18:42 CEST 2008 - mzugec@suse.de

- possibility to disable FileChanges popup (bnc#383718)

-------------------------------------------------------------------
Tue Jul  1 17:43:02 CEST 2008 - mzugec@suse.de

- new function is NetworkService::Networkv6Running()
- rewrite IP/PREFIXLEN for aliases in NetworkInterfaces
- 2.17.5 

-------------------------------------------------------------------
Fri Jun 27 10:53:23 CEST 2008 - lslezak@suse.cz

- adapted to the new patch messages and patch scripts callbacks
  (bnc#401220)
- 2.17.4

-------------------------------------------------------------------
Thu Jun 19 11:05:22 CEST 2008 - aschnell@suse.de

- added Integer::RangeFrom, Integer::IsPowerOfTwo and Integer::Sum
- 2.17.3

-------------------------------------------------------------------
Wed Jun 18 12:42:14 CEST 2008 - mzugec@suse.de

- moved DnsServerAPI testsuites to yast2-dns-server
- 2.17.2

-------------------------------------------------------------------
Wed Jun 18 10:19:41 CEST 2008 - mzugec@suse.de

- use PREFIXLEN in NetworkInterfaces
- fixed testsuites (added IPv6 tests)
- 2.17.1

-------------------------------------------------------------------
Mon Jun 16 12:42:24 CEST 2008 - locilka@suse.cz

- Added "ellipsis" to the "Firewall Details" generic button
  (bnc #395433).

-------------------------------------------------------------------
Fri Jun 13 16:57:42 CEST 2008 - aschnell@suse.de

- added Integer.ycp module with Range function
- 2.17.0

-------------------------------------------------------------------
Fri Jun 13 15:02:15 CEST 2008 - locilka@suse.cz

- Opening fallback ports in case of SSH and / or VNC installation
  when firewall services (defined by packages) are not installed
  (bnc #398855).
- DnsServerAPI testsuites moved here from yast2-dns-server.
- Adjusted RPM dependencies (Conflicts: yast2-dns-server < 2.17.0).

-------------------------------------------------------------------
Wed Jun 11 12:01:02 CEST 2008 - locilka@suse.cz

- All SUSEFirewallServices were dropped, since now we only support
  services defined by packages.

-------------------------------------------------------------------
Mon Jun  9 16:52:24 CEST 2008 - mzugec@suse.cz

- DnsServerApi.pm moved from dns-server (bnc#392606)

-------------------------------------------------------------------
Fri Jun  6 17:27:09 CEST 2008 - mzugec@suse.cz

- installation onto nfs - STARTMODE='nfsroot' (bnc#397410)

-------------------------------------------------------------------
Fri Jun  6 12:50:02 CEST 2008 - locilka@suse.cz

- Fixed Progress stages layout, stage-mark has a reseved space now
  (bnc #395752).
- Using 'rpmqpack' in PackageSystem::PackageInstalled because it is
  a way faster than 'rpm' itself.

-------------------------------------------------------------------
Wed Jun  4 16:32:13 CEST 2008 - lslezak@suse.cz

- added PackageLock::Connect() - similar to PackageLock::Check()
  but [Abort] is always displayed and [Continue] is optional
  (bnc#293356)

-------------------------------------------------------------------
Tue Jun  3 16:49:06 CEST 2008 - locilka@suse.cz

- Always calling NetworkInterfaces::Read in SuSEFirewall::Read
  (bnc #396646)

-------------------------------------------------------------------
Fri May 23 12:23:25 CEST 2008 - jsrain@suse.cz

- adjusted button handling in CWM (bnc#392983)
- 2.16.71

-------------------------------------------------------------------
Thu May 22 15:53:55 CEST 2008 - lslezak@suse.cz

- Added Product::ReadProducts() to explicitly read products from
  the package manager (bnc#390738)
- 2.16.70

-------------------------------------------------------------------
Thu May 22 10:56:19 CEST 2008 - mzugec@suse.cz

- test if disk is network based in NetworkStorage (bnc#384420)
- 2.16.69

-------------------------------------------------------------------
Tue May 20 13:51:55 CEST 2008 - locilka@suse.cz

- Updated SuSEfirewall2 service-translations (generated from PDB).

-------------------------------------------------------------------
Fri May 16 16:40:22 CEST 2008 - jsrain@suse.cz

- added categories Settings and System into desktop file
  (bnc #382778)

-------------------------------------------------------------------
Fri May 16 16:27:19 CEST 2008 - sh@suse.de

- Fixed bnc #374704: Missing wizard icons
  Now providing a default icon until the YCP app sets one
- V 2.16.68

-------------------------------------------------------------------
Wed May 14 09:47:19 CEST 2008 - jsrain@suse.cz

- propagate the yast2 --gtk and --qt switches from control center
  to running individual modules (bnc #389714)
- 2.16.67

-------------------------------------------------------------------
Tue May 13 13:49:40 CEST 2008 - mzugec@suse.cz

- isDiskOnNetwork::NetworkStorage added test for nfs (bnc#384420)
- 2.16.66

-------------------------------------------------------------------
Tue May 13 12:41:55 CEST 2008 - lslezak@suse.cz

- PackageSystem::EnsureSourceInit() - do not display "No package
  source defined" when installing from liveCD (bnc#389688)
- 2.16.65

-------------------------------------------------------------------
Mon May 12 13:42:11 CEST 2008 - mvidner@suse.cz

- Report::{Long,}{Message,Warning,Error}: log the text before popping
  up a dialog so that eager bug reporters have the last message in the
  log (bnc#381594#c15).

-------------------------------------------------------------------
Fri May 09 12:19:58 CEST 2008 - aschnell@suse.de

- Fixed keyboard on PPC during installation (bnc #387567)
- 2.16.64

-------------------------------------------------------------------
Fri May  9 10:03:05 CEST 2008 - locilka@suse.cz

- Fixed TSIG key generation (bnc #387099).
- 2.16.63

-------------------------------------------------------------------
Wed May  7 09:52:21 CEST 2008 - lslezak@suse.cz

- Progress:: store the current values correctly when a nested
  progress is started

-------------------------------------------------------------------
Mon May  5 14:52:54 CEST 2008 - mvidner@suse.cz

- Pass client arguments as literal strings, not YCP values.
  It broke for "/tmp/windomain\theuser-tmpdir" (bnc#382883).
- Fixed the bnc#382216 fix for non-/usr prefix.
- 2.16.62

-------------------------------------------------------------------
Fri May  2 14:07:24 CEST 2008 - lslezak@suse.cz

- Mode::test(), PakageCallbacks - do not call UI:: functions in
  command line mode (do not initialize UI) (another fix for
  bnc#374259)
- 2.16.61

-------------------------------------------------------------------
Wed Apr 30 12:02:38 CEST 2008 - lslezak@suse.cz

- Product.ycp - properly set 'name' and 'short_name' (bnc#368104)

-------------------------------------------------------------------
Tue Apr 29 15:26:54 CEST 2008 - lslezak@suse.cz

- moved ag_content agent (.content_file path) from yast2-instserver
  package here so it can be shared by yast2-instserver and
  yast2-product-creator (bnc#339126)
- 2.16.60

-------------------------------------------------------------------
Mon Apr 28 15:35:47 CEST 2008 - lslezak@suse.cz

- Abort completete autorefresh when [Abort] is pressed after
  a download problem (bnc #382377)
- 2.16.59

-------------------------------------------------------------------
Fri Apr 25 11:18:24 CEST 2008 - lslezak@suse.cz

- do not use UI:: call while importing PackageCallbaks module
  (initializes UI even in command line mode) (bnc#374259)
- 2.16.58

-------------------------------------------------------------------
Thu Apr 24 09:55:15 CEST 2008 - jsuchome@suse.cz

- added missing anyxml.scr
- 2.16.57

-------------------------------------------------------------------
Wed Apr 23 14:59:43 CEST 2008 - locilka@suse.cz

- Fixing CWMFirewallInterfaces to appropriately handle interfaces
  in unprotected internal zone (bnc #382686).
- 2.16.56

-------------------------------------------------------------------
Wed Apr 23 13:27:18 CEST 2008 - mvidner@suse.cz

- Make the yast2 script work even with trailing slashes in $PATH
  (bnc#382216).

-------------------------------------------------------------------
Wed Apr 23 11:50:23 CEST 2008 - lslezak@suse.cz

- PackageSystem.ycp - do not initialize the package callbacks,
  they are already initialized in PackageCallbacks constructor
- Product.ycp - do not initialize the package manager, read the
  installed product from /etc/SuSE-relase file instead (bnc#380652)
- 2.16.55

-------------------------------------------------------------------
Tue Apr 22 15:15:59 CEST 2008 - jsrain@suse.cz

- rename MODLIST variable to YAST_MODLIST to prevent conflicts
  with zypper (bnc #382097)

-------------------------------------------------------------------
Mon Apr 21 12:20:01 CEST 2008 - jsrain@suse.cz

- fixed CWM testsuite
- 2.16.54

-------------------------------------------------------------------
Fri Apr 18 15:29:46 CEST 2008 - lslezak@suse.cz

- Kernel.ycp - check XEN detection result for nil, nil means XEN
  was not found

-------------------------------------------------------------------
Thu Apr 17 20:31:39 CEST 2008 - locilka@suse.cz

- Using `InputFiled instead of obsolete `TextEntry (in CWM).
- Adjusted CWM testsuite.
- 2.16.53

-------------------------------------------------------------------
Wed Apr 16 13:30:31 CEST 2008 - kmachalkova@suse.cz

- Wizard.ycp: Generic tree dialog introduced - left help panel
  might be removed, but menu tree must stay (FaTE #303291 related)

-------------------------------------------------------------------
Tue Apr 15 11:13:04 CEST 2008 - lslezak@suse.cz

- PackageCallbacks.ycp - added RegisterEmptyProgressCallbacks() and
  RestorePreviousProgressCallbacks() functions for disabling and
  restoring progress callbacks (bnc#377919)
- 2.16.52

-------------------------------------------------------------------
Mon Apr 14 16:42:44 CEST 2008 - sh@suse.de

- Open wizard dialogs with `opt(`wizardDialog) in Wizard.ycp
- V 2.16.51

-------------------------------------------------------------------
Mon Apr 14 14:16:55 CEST 2008 - lslezak@suse.cz

- Products.ycp - the target and the sources must be initialized
  and the solver must be run to obtain the list of installed
  products (bnc #368104)

-------------------------------------------------------------------
Mon Apr 14 11:44:17 CEST 2008 - locilka@suse.cz

- Enhanced firewall-services translations script to generate a bit
  more usefule output for translators.

-------------------------------------------------------------------
Mon Apr 14 08:49:05 CEST 2008 - jsrain@suse.cz

- regenerated yast2-services-translations (bnc #373969)
- 2.16.50

-------------------------------------------------------------------
Sun Apr 13 14:42:01 CEST 2008 - aschnell@suse.de

- refactoring and fixing LogView.ycp (bnc #371983)
- 2.16.49

-------------------------------------------------------------------
Fri Apr 11 18:38:02 CEST 2008 - locilka@suse.cz

- New Wizard::OpenOKDialog() (FATE #120373).

-------------------------------------------------------------------
Fri Apr 11 10:50:20 CEST 2008 - mvidner@suse.cz

- FileChanges::FileChangedFromPackage: fixed to actually consider the
  file parameter

-------------------------------------------------------------------
Thu Apr 10 13:55:25 CEST 2008 - kmachalkova@suse.cz

- Hostname.ycp: new functions for retrieving current FQDN, hostname
  and domain name (for FaTE #302863)
- 2.16.48

-------------------------------------------------------------------
Thu Apr 10 10:09:20 CEST 2008 - kmachalkova@suse.cz

- Progress.ycp: use UI::GetDisplay info only when it is really
  needed, not on global level (it instantiates UI and makes CLI
  deaf-dumb in ncurses which set terminal echo to off) (bnc #374259)

-------------------------------------------------------------------
Wed Apr  9 14:57:17 CEST 2008 - jsrain@suse.cz

- use only one 'tail' command in LogView if not using grep to
  filter a log in order to avoid buffering (bnc #371983)
- 2.16.47

-------------------------------------------------------------------
Wed Apr  9 10:33:04 CEST 2008 - locilka@suse.cz

- Added support for Samba Broadcast Reply (FATE #300970).
- Updated Firewall Services translations.
- Renamed SuSEfirewall2 SCR agent to help to make SCR lazy.

-------------------------------------------------------------------
Tue Apr  8 12:14:52 CEST 2008 - lslezak@suse.cz

- call Pkg::TargetInit() in PackageSystem::EnsureTargetInit()
  to load installed packages
- only PAE version of kernel-xen is shipped (kernel-xenpae is now
  kernel-xen)

-------------------------------------------------------------------
Fri Apr  4 15:16:13 CEST 2008 - locilka@suse.cz

- Added GetInstArgs::automatic_configuration for easier handling
  of the automatic configuration process.
- InstExtensionImage changed to use new 'extend' command
  (bnc #376870).
- Function AddXenSupport doesn't change FW_FORWARD_ALWAYS_INOUT_DEV
  anymore. The whole functionality is handled by SuSEfirewall2
  itself (bnc #375482).
- 2.16.46

-------------------------------------------------------------------
Fri Apr  4 14:54:19 CEST 2008 - jsrain@suse.cz

- avoid calling PackageCallbacksInit::InitPackageCallbacks () to
  prevent testsuites of other packages from failing
- 2.16.45

-------------------------------------------------------------------
Thu Apr  3 07:53:51 CEST 2008 - lslezak@suse.cz

- fixed build (missing in -M option in Makefile.am)
- 2.16.44

-------------------------------------------------------------------
Wed Apr  2 22:10:10 CET 2008 - mzugec@suse.de

- added type "password" into CWM
- 2.16.43

-------------------------------------------------------------------
Wed Apr  2 16:31:13 CEST 2008 - lslezak@suse.cz

- moved package callbacks implementation from yast2-packager
  to yast2 (to break cyclic dependency) (fate#302296)
- 2.16.42

-------------------------------------------------------------------
Wed Apr  2 16:21:09 CEST 2008 - locilka@suse.cz

- SCR Agent for managing /etc/ssh/sshd_config has been moved here
  from yast2-sshd.
- Adjusted RPM dependencies.
- 2.16.41

-------------------------------------------------------------------
Tue Apr 01 20:49:22 CEST 2008 - aschnell@suse.de

- let String::FormatSizeWithPrecision return "1 MB" instead of
  "1024 kB" and alike
- fixed String::FormatSizeWithPrecision to return a unit for small
  values

-------------------------------------------------------------------
Tue Apr  1 09:46:44 CEST 2008 - jsrain@suse.cz

- merged texts from proofread

-------------------------------------------------------------------
Mon Mar 31 15:55:25 CEST 2008 - mvidner@suse.cz

- Don't document a feature that is unclear and was never there
  (bnc#373187).

-------------------------------------------------------------------
Wed Mar 26 16:19:46 CET 2008 - jsuchome@suse.cz

- added new anyxml agent, now using perl-XML-Simple library
  (bnc #366867)
- 2.16.40

-------------------------------------------------------------------
Wed Mar 19 17:22:30 CET 2008 - locilka@suse.cz

- anyxml agent renamed to barexml (bnc #366867)
- 2.16.39

-------------------------------------------------------------------
Wed Mar 19 15:36:55 CET 2008 - jsrain@suse.cz

- fixed efika detection (bnc #369045)

-------------------------------------------------------------------
Tue Mar 18 13:22:01 CET 2008 - locilka@suse.cz

- Changed the default value for use-automatic-configuration in
  ProductControl module, now it's false (Also because of AutoYaST).
- Better logging.
- 2.16.38

-------------------------------------------------------------------
Mon Mar 17 14:50:16 CET 2008 - aschnell@suse.de

- added LogViewCore.ycp
- added WaitForEvent to Wizard.ycp
- 2.16.37

-------------------------------------------------------------------
Mon Mar 17 12:43:32 CET 2008 - jsrain@suse.cz

- added 'StartupNotify=true' to the desktop file (bnc #304964)

-------------------------------------------------------------------
Fri Mar 14 12:26:39 CET 2008 - locilka@suse.cz

- Several changes in ProductControl modules for automatic
  configuration and easies enabling and disabling modules.
- DisabledModules and DisabledProposals were made local and acces
  to them is available via functional API only. Both for
  (fate #303396).
- 2.16.36

-------------------------------------------------------------------
Fri Mar 14 11:29:13 CET 2008 - jsrain@suse.cz

- fixed textdomain

-------------------------------------------------------------------
Wed Mar 12 17:16:20 CET 2008 - locilka@suse.cz

- Adjusted ProductControl to evaluate `accept and `ok as if it was
  `next (bnc #369846).
- 2.16.35

-------------------------------------------------------------------
Tue Mar 11 16:14:30 CET 2008 - jsrain@suse.cz

- added infrastructure to detect configuration files changed not
  by YaST and warn users about such changes possibly getting lost
  (fate #303374)

-------------------------------------------------------------------
Tue Mar 11 13:00:07 CET 2008 - lslezak@suse.cz

- improved String::FormatRateMessage() (needed for bnc #168935)
- 2.16.34

-------------------------------------------------------------------
Wed Mar  5 17:37:15 CET 2008 - lslezak@suse.cz

- register Refresh callbacks (required for FATE #30962, bnc #231745)
- 2.16.33

-------------------------------------------------------------------
Wed Mar 05 16:39:25 CET 2008 - aschnell@suse.de

- set Qt style during installation

-------------------------------------------------------------------
Wed Mar  5 15:37:35 CET 2008 - locilka@suse.cz

- Do not try to change the Wizard widget if no such widget exists
  (ncurses) reuse the Back button instead (bnc #367213).
- 2.16.31

-------------------------------------------------------------------
Tue Mar  4 13:53:43 CET 2008 - locilka@suse.cz

- Replacing obsolete ag_background with new ag_process in Service
  YCP module.
- Adjusted RPM dependencies.

-------------------------------------------------------------------
Wed Feb 27 14:38:42 CET 2008 - coolo@suse.de

- new version
- V 2.16.30

-------------------------------------------------------------------
Fri Feb 22 15:34:10 CET 2008 - jsuchome@suse.cz

- added ProductControl::EnableModule, ProductControl::DisabledModule

-------------------------------------------------------------------
Thu Feb 21 18:09:33 CET 2008 - sh@suse.de

- Added new UI packages to Requires/BuildRequires in .spec file
- No more fullscreen for sw_single (coolo's wish)
- V 2.16.29

-------------------------------------------------------------------
Mon Feb 18 20:51:30 CET 2008 - coolo@suse.de

- fix build
- 2.16.28

-------------------------------------------------------------------
Mon Feb 18 17:10:17 CET 2008 - mzugec@suse.de

- NetworkService::NetworkRunningPopup() changed to confirmation

-------------------------------------------------------------------
Mon Feb 18 14:13:07 CET 2008 - lslezak@suse.cz

- URL::Parse() - parse "dir:///" correctly

-------------------------------------------------------------------
Fri Feb 15 13:53:34 CET 2008 - jsrain@suse.cz

- added variables to define whether installing from RPM packages
  or images

-------------------------------------------------------------------
Thu Feb 14 11:59:42 CET 2008 - mzugec@suse.de

- added Confirm::RunningNetwork() for bnc#360571
- 2.16.27

-------------------------------------------------------------------
Wed Feb 13 12:15:22 CET 2008 - jsrain@suse.cz

- Defined filename of file to force update instead of installation

-------------------------------------------------------------------
Fri Feb  8 10:40:25 CET 2008 - locilka@suse.cz

- Umounts performed by InstExtensionImage use -f -l -d (force,
  lazy, free the used loop device as well).

-------------------------------------------------------------------
Thu Feb  7 15:50:24 CET 2008 - locilka@suse.cz

- Module InstExtensionImage moved here from installation.
- Added possibility to disintegrate extensions integrated by
  InstExtensionImage module.
- 2.16.26

-------------------------------------------------------------------
Wed Feb  6 16:51:28 CET 2008 - locilka@suse.cz

- Restoring buttons in ProductControl after every single client
  call to prevent from breaking the installation workflow.

-------------------------------------------------------------------
Tue Feb  5 10:36:52 CET 2008 - kmachalkova@suse.cz

- Progress.ycp: Use the presence of progress bar widget to determine
  whether some progress is running (querying progress counter is not
  enough, previous modules might have failed to reset it correctly)

-------------------------------------------------------------------
Mon Feb  4 18:07:47 CET 2008 - mzugec@suse.de

- Confirm::RunningNetwork() moved to
  NetworkService::NetworkRunningPopup()

-------------------------------------------------------------------
Fri Feb  1 13:00:18 CET 2008 - locilka@suse.cz

- Added new functions into the URL module: MakeMapFromParams and
  MakeParamsFromMap.
- Fixed deprecated find() calls in URL module.
- 2.16.25

-------------------------------------------------------------------
Mon Jan 28 16:28:34 CET 2008 - locilka@suse.cz

- Adjusted SCR agent for SuSEfirewall2 sysconfig file. Values can
  use also single quotes, not only double-quotes (bnc#327565).

-------------------------------------------------------------------
Mon Jan 28 13:14:13 CET 2008 - locilka@suse.cz

- Removing useless Wizard() calls in ProductControl to minimize the
  Wizard redrawing.

-------------------------------------------------------------------
Mon Jan 28 13:00:19 CET 2008 - aschnell@suse.de

- support Qt and Gtk frontend in startup scripts
- 2.16.24

-------------------------------------------------------------------
Sun Jan 27 21:22:06 CET 2008 - coolo@suse.de

- fixing changelog

-------------------------------------------------------------------
Thu Jan 24 15:16:44 CET 2008 - mzugec@suse.cz

- replace deprecated NetworkDevices by NetworkInterfaces
- 2.16.23

-------------------------------------------------------------------
Thu Jan 24 10:09:37 CET 2008 - lslezak@suse.cz

- Fixed testing UI::WidgetExists() call result (it can return nil,
  it must be explicitly compared to true)
- Added pre-requires for fillup into .spec file (for filling up
  sysconfig.yast2 template)
- 2.16.23

-------------------------------------------------------------------
Tue Jan 22 13:25:44 CET 2008 - lslezak@suse.cz

- Progress::New() can be called recursively - a nested progress
  can run inside the main progress (part of bug #352007)
- added wizard/doc/examples/progress_*.ycp examples how to use
  this feature
- 2.16.22

-------------------------------------------------------------------
Mon Jan 21 14:49:30 CET 2008 - locilka@suse.cz

- Disabled HTTP and HTTPS services in list of hard-coded
  SuSEfirewall2 services (replaced with services defined by pkgs).
- Disabled also SSH, DHCP server/client, NIS client.
- Function GetFilenameFromServiceDefinedByPackage has been made
  global.
- Fixed SuSEFirewall testsuite and possibly conflicting services.

-------------------------------------------------------------------
Fri Jan 18 18:04:57 CET 2008 - kmachalkova@suse.cz

- Re-enabled threading in ncurses UI (bug #164999, FaTE #301899)

-------------------------------------------------------------------
Thu Jan 17 13:15:45 CET 2008 - lslezak@suse.cz

- use `BusyIndicator widget for `tick subprogress in Progress::
  (#351933)
- register AcceptWrongDigest AcceptUnknownDigest callbacks
- 2.16.21

-------------------------------------------------------------------
Fri Jan 11 14:11:16 CET 2008 - mzugec@suse.de

- remove ocurrences of deprecated NetworkInterfaces::device_name

-------------------------------------------------------------------
Tue Jan  8 17:20:27 CET 2008 - mzugec@suse.cz

- added NetworkInterfaces module (NetworkDevices will be deprecated)
- 2.16.20

-------------------------------------------------------------------
Tue Jan  8 13:06:46 CET 2008 - jsrain@suse.cz

- disable tab-completion after -i, --install, --remove and
  -- update (#341706)

-------------------------------------------------------------------
Tue Jan  8 11:40:54 CET 2008 - kmachalkova@suse.cz

- Fixed crash when running text-mode menu as non-root user (new
  libyui throws an exception if SelectionBox entry is nil)

-------------------------------------------------------------------
Tue Jan  8 10:42:05 CET 2008 - jsrain@suse.cz

- offer possibility to define UI via cmdline parameter (#348817)

-------------------------------------------------------------------
Fri Jan  4 10:47:10 CET 2008 - lslezak@suse.cz

- Progress:: do not replace the subprocess widget, try to reuse the
  existing widget if possible (avoids screen flickering) (#350584)
- 2.16.19

-------------------------------------------------------------------
Thu Dec 13 17:47:39 CET 2007 - mzugec@suse.de

- NetworkDevices::CleanCacheRead() to reset and re-read
.sysconfig.network.ifcfg* because of network proposal (#170558)
- NetworkDevices::GetDeviceTypes() - list of netcard devices for
this architecture
- NetworkDevices::GetDevTypeDescription() moved from network module
(routines/summary device_types, routines/complex device_names)
- 2.16.18

-------------------------------------------------------------------
Mon Dec 10 12:31:44 CET 2007 - locilka@suse.cz

- Adjusted RPM dependencies:
    * Conflicts yast2-country < 2.16.3 because of moving some files
      from that package here.
    * yast2-pkg-bindings >= 2.16.5 needed already in build-time.

-------------------------------------------------------------------
Fri Dec  7 13:34:11 CET 2007 - lslezak@suse.cz

- Progress:: - added support for subprogress
  (see Progress::Subprogress*() functions)
- InitPackageCallbacks() - register Process* callbacks
- 2.16.17

-------------------------------------------------------------------
Fri Dec  7 13:22:17 CET 2007 - jsuchome@suse.cz

- country.ycp and country_long.ycp moved here from yast2-country
  to remove a dependency on yast2-country by some packages

-------------------------------------------------------------------
Fri Dec  7 11:18:01 CET 2007 - jsrain@suse.cz

- fixed validation of CWM tab widget (#346751)

-------------------------------------------------------------------
Thu Dec  6 17:36:11 CET 2007 - mzugec@suse.cz

- added vlan into device types list

-------------------------------------------------------------------
Wed Dec  5 17:32:22 CET 2007 - sh@suse.de

- Dropped obsolete --noborder option for /sbin/yast2

-------------------------------------------------------------------
Mon Dec  3 16:43:50 CET 2007 - locilka@suse.cz

- Adjusted RPM dependencies: mod_UI in yast2-core.
- Updated Progress with icons to rather use Image-Dimm support
  if available.
- Added new Icon YCP module to provide basic acces to icon files.
- Popup::ConfirmAbort now uses Icons.
- 2.16.16

-------------------------------------------------------------------
Mon Dec  3 14:24:02 CET 2007 - ug@suse.de

- XMLToYCPString added to convert an XML string to
  YCP data

-------------------------------------------------------------------
Thu Nov 29 15:35:40 CET 2007 - locilka@suse.cz

- Progress module has been extended to show icons for stages.
  Function NewProgressIcons() just extends the New() function
  with list of images to be shown.

-------------------------------------------------------------------
Thu Nov 29 13:19:11 CET 2007 - mzugec@suse.cz

- for AY Confirm::Detection popup has timeout 10 seconds (#192181)
- 2.16.15

-------------------------------------------------------------------
Tue Nov 27 19:13:03 CET 2007 - sh@suse.de

- Require yast2-core >= 2.16.10 in .spec
- 2.16.14

-------------------------------------------------------------------
Tue Nov 27 16:48:57 CET 2007 - mvidner@suse.cz

- Wizard::ShowReleaseNotesButton id is string, not any.
- 2.16.13

-------------------------------------------------------------------
Tue Nov 27 13:47:41 CET 2007 - mvidner@suse.cz

- /sbin/yast2: Factored out the y2base loop. Exit it on failure (#343258).

-------------------------------------------------------------------
Fri Nov 23 16:21:28 CET 2007 - mzugec@suse.cz

- fixed URL module for "smb" type
- 2.16.12

-------------------------------------------------------------------
Thu Nov 22 17:45:45 CET 2007 - locilka@suse.cz

- Fixed URL.ycp documentation, added some examples.

-------------------------------------------------------------------
Wed Nov 21 15:36:03 CET 2007 - mzugec@suse.cz

- title-style capitalization of GetDeviceType() (#223873)

-------------------------------------------------------------------
Tue Nov 20 10:50:24 CET 2007 - locilka@suse.cz

- Added new Internet::ShutdownAllLocalDHCPClients function
  for killing dhcpcd (#308577).

-------------------------------------------------------------------
Mon Nov 19 17:58:09 CET 2007 - kmachalkova@suse.cz

- Initialize locale variables (UTF-8 or not) properly to prevent
  displaying garbled characters in console (#335246) (thanks, mfabian
  and werner)

-------------------------------------------------------------------
Fri Nov 16 11:03:43 CET 2007 - locilka@suse.cz

- SCR agent for any_XML has been moved from yast2-packager-2.16.5
  to yast2-2.16.11 (#332187).
- Adjusted RPM dependencies.
- 2.16.11

-------------------------------------------------------------------
Fri Nov  9 12:23:00 CET 2007 - jsrain@suse.cz

- added manpage for yast (#336004)
- initialize product name during live installation properly
  (#297609)
- changed labels of software confirmation popup to Install/Cancel,
  resp. Uninstall/Cancel (#215195)
- 2.16.10

-------------------------------------------------------------------
Wed Nov  7 20:59:53 CET 2007 - mzugec@suse.cz

- added new function ListDevicesExcept(string)
- 2.16.9

-------------------------------------------------------------------
Tue Nov  6 18:22:47 CET 2007 - locilka@suse.cz

- Added new YCP module AutoinstData (which holds all data shared
  between Autoinstallation and other YaST modules) to break cyclic
  dependencies.
- Adjusted RPM dependencies.
- 2.16.8

-------------------------------------------------------------------
Mon Nov  5 11:19:38 CET 2007 - locilka@suse.cz

- Dirinstall-related global data added to Installation YCP module.
- 2.16.7

-------------------------------------------------------------------
Fri Nov  2 14:27:14 CET 2007 - locilka@suse.cz

- YCP module Internet moved from yast2-network to yast2 to remove
  RPM dependencies.
- Adjusted RPM dependencies.
- Added some more texts for firewall services defined by packages.
- Some functions from Internet were moved to newly created
  InternetDevices because of dependency on Provirer module.
- 2.16.6

-------------------------------------------------------------------
Thu Nov  1 16:44:07 CET 2007 - locilka@suse.cz

- Update/backup-related variables were moved from  Update::* to
  Installation::update_* to remove RPM dependencies.
- 2.16.5

-------------------------------------------------------------------
Wed Oct 31 13:19:42 CET 2007 - locilka@suse.cz

- installedVersion and updateVersion moved from 'Update' to
  'Installation' YCP module to remove dependencies.
- 2.16.4

-------------------------------------------------------------------
Tue Oct 30 17:24:06 CET 2007 - locilka@suse.cz

- Modules Hotplug and HwStatus moved here from yast2-installation
  to remove yast2-storage dependency on yast2-installation.
- Adjusted RPM dependencies.
- 2.16.3

-------------------------------------------------------------------
Tue Oct 23 08:10:22 CEST 2007 - jsrain@suse.cz

- kernel-bigsmp renamed to kernel-pae
- 2.16.2

-------------------------------------------------------------------
Thu Oct 11 11:52:23 CEST 2007 - locilka@suse.cz

- New function FileUtils::MD5sum.
- Merging every single workflow only once, skipping duplicate
  additional workflows even if provided by a different file name
  (#332436).
- Merging control-file texts in WorkflowManager as well (#271608).

-------------------------------------------------------------------
Thu Oct  4 16:29:01 CEST 2007 - jsrain@suse.cz

- install bigsmp kernel regardless the memory size (Fate #159006)
- 2.16.1

-------------------------------------------------------------------
Wed Oct  3 09:39:45 CEST 2007 - mvidner@suse.cz

- Do not try to package COPYRIGHT.english, it is gone from
  devtools (#299144).
- 2.16.0

-------------------------------------------------------------------
Wed Sep 26 18:06:50 CEST 2007 - kmachalkova@suse.cz

- Text-mode control center: do not show groups containing no modules
  to the user (#309452)

-------------------------------------------------------------------
Wed Sep 12 11:24:50 CEST 2007 - jsrain@suse.cz

- reverted Fate #159006 (always using bigsmp kernel if PAE detected)
  (#309468)
- 2.15.58

-------------------------------------------------------------------
Tue Sep 11 10:23:08 CEST 2007 - varkoly@suse.de

- Fixed Provides list (#309420)

-------------------------------------------------------------------
Mon Sep 10 11:41:49 CEST 2007 - locilka@suse.cz

- Fixed agent for /content file to correctly identify the key and
  the value (#305495).
- 2.15.57

-------------------------------------------------------------------
Thu Sep  6 14:30:06 CEST 2007 - tgoettlicher@suse.de

- fixed mouse cursor for links (#304679)
- 2.15.56

-------------------------------------------------------------------
Wed Sep  5 12:48:58 CEST 2007 - jsrain@suse.cz

- handle missing /usr/bin/id properly (#307375)
- 2.15.55

-------------------------------------------------------------------
Mon Sep  3 14:25:19 CEST 2007 - mvidner@suse.cz

- Mail via AutoYaST: do not omit the colon separator in /etc/aliases;
  fixed warnings about undefined variables (#304190).
- 2.15.54

-------------------------------------------------------------------
Mon Sep  3 13:08:17 CEST 2007 - lslezak@suse.cz

- added fallback for "kernel-iseries64" - use "kernel-ppc64",
  when it's not available (#302246)
- properly check whether a kernel package is available (use package
  name instead of 'provides' capability), fixed check in 'repair'
  mode (#302246, #299683)
- added Package::PackageAvailable() and Package::PackageInstaled()
  functions to check whether a package is available or installed
  (they check package name in contrast to Package::IsAvailable()
  and Package::IsInstalled() which check 'provides' capability)
- 2.15.53

-------------------------------------------------------------------
Mon Sep  3 08:24:32 CEST 2007 - mvidner@suse.cz

- Use xmessage only if y2base fails. Don't use it for harmless
  warnings (#265263#c59).
- 2.15.52

-------------------------------------------------------------------
Fri Aug 31 10:34:10 CEST 2007 - locilka@suse.cz

- Fixing evaluation of unreadable cpuflags in Kernel.ycp (#303842).
- 2.15.51

-------------------------------------------------------------------
Thu Aug 30 11:25:02 CEST 2007 - jsrain@suse.cz

- removed the -s/--style option from manpage and help (#300362)

-------------------------------------------------------------------
Thu Aug 30 10:51:17 CEST 2007 - jsrain@suse.cz

- updated list of fallback kernels (no longer kernel-smp) (#304646)
- 2.15.50

-------------------------------------------------------------------
Thu Aug 30 10:23:29 CEST 2007 - jsrain@suse.cz

- updated list of modules not to add to initrd (#298726)
- 2.15.49

-------------------------------------------------------------------
Tue Aug 28 15:54:17 CEST 2007 - mzugec@suse.cz

- add filter and log for output of NetworkDevices::List() (#303858)

-------------------------------------------------------------------
Tue Aug 28 12:12:49 CEST 2007 - locilka@suse.cz

- Fixed SuSEFirewall to better handle erroneous data from
  NetworkDevices module (#303858).

-------------------------------------------------------------------
Mon Aug 27 11:59:50 CEST 2007 - sh@suse.de

- Fixed bug #304776: save_y2logs usage message

-------------------------------------------------------------------
Fri Aug 24 13:21:57 CEST 2007 - mzugec@suse.cz

- add "ath" into "netcard" macro in NetworkDevices (#288450)
- 2.15.48

-------------------------------------------------------------------
Sun Aug 12 12:13:36 CEST 2007 - coolo@suse.de

- avoid conflicts without version

-------------------------------------------------------------------
Fri Aug 10 13:56:42 CEST 2007 - locilka@suse.cz

- Preselect "Add Online Repositories Before Installation" check-box
  in the "Installation Mode" dialog (#299207).
- 2.15.47

-------------------------------------------------------------------
Fri Aug 10 12:28:27 CEST 2007 - jsrain@suse.cz

- conflict older versions of packages which files were moved here
  from (#294054)
- 2.15.46

-------------------------------------------------------------------
Fri Aug 10 11:10:34 CEST 2007 - locilka@suse.cz

- Updated firewall-related texts for services defined by packages.

-------------------------------------------------------------------
Thu Aug  2 14:54:01 CEST 2007 - lslezak@suse.cz

- register download callbacks (#292629)
- 2.15.45

-------------------------------------------------------------------
Mon Jul 30 13:08:04 CEST 2007 - jsrain@suse.cz

- install bigsmp kernel regardless the memory size (Fate #159006)
- 2.15.42

-------------------------------------------------------------------
Thu Jul 26 10:07:51 CEST 2007 - jsrain@suse.cz

- added Provides: yast2-devel to yast2-devel-doc
- 2.15.43

-------------------------------------------------------------------
Wed Jul 25 14:46:56 CEST 2007 - locilka@suse.cz

- Renamed yast2-devel to yast2-devel-doc (FATE #302461).
- 2.15.42

-------------------------------------------------------------------
Sun Jul 22 10:02:08 CEST 2007 - mzugec@suse.de

- don't use getcfg in IsConnected function
- 2.15.41

-------------------------------------------------------------------
Wed Jul 18 16:56:45 CEST 2007 - lslezak@suse.cz

- PackageCallbacksInit.ycp - register ProgressReport callbacks
- 2.15.40

-------------------------------------------------------------------
Thu Jul 12 15:01:28 CEST 2007 - jsrain@suse.cz

- disabled rpmlint checks for .desktop files in order to build
- 2.15.39

-------------------------------------------------------------------
Wed Jul  4 11:47:40 CEST 2007 - locilka@suse.cz

- Fixed initrd testsuite
- 2.15.38

-------------------------------------------------------------------
Mon Jul  2 15:16:20 CEST 2007 - locilka@suse.cz

- Fixed adding of firewall custom rules in case of empty
  destination port but source port set (#284998).

-------------------------------------------------------------------
Thu Jun 28 21:33:42 CEST 2007 - jsrain@suse.cz

- added mode for live CD installation
- several updates for live CD installation

-------------------------------------------------------------------
Thu Jun 21 17:35:48 CEST 2007 - adrian@suse.de

- fix changelog entry order

-------------------------------------------------------------------
Wed Jun 20 11:56:36 CEST 2007 - locilka@suse.cz

- Extending Installation module to provide persistent information
  in Instalaltion Mode dialog.

-------------------------------------------------------------------
Tue Jun 19 13:02:27 CEST 2007 - kmachalkova@suse.cz

- Respect user's choice and never unset LANG (yast2-funcs)
- Do not append .UTF-8 suffix to POSIX and C locale (/sbin/yast2)
  (#285178)
- 2.15.37

-------------------------------------------------------------------
Tue Jun 19 08:28:57 CEST 2007 - locilka@suse.cz

- Allowing to go back in the installation workflow even if the
  workflow has changed. The condition must be explicitly set in
  the control file.

-------------------------------------------------------------------
Mon Jun 18 17:13:55 CEST 2007 - jsrain@suse.cz

- check patch lenght before calling substring (#283146)

-------------------------------------------------------------------
Thu Jun 14 15:57:58 CEST 2007 - kmachalkova@suse.cz

- Enable setting color theme of ncurses UI (Y2NCURSES_COLOR_THEME
  variable added to sysconfig, exported by /sbin/yast2 if defined)
  (FaTE #301893))

-------------------------------------------------------------------
Tue Jun 12 18:05:51 CEST 2007 - mzugec@suse.cz

- fixed CheckDomain function - allow "." character at the end
of domain name (suse.cz.)
- 2.15.36

-------------------------------------------------------------------
Thu Jun  7 10:14:06 CEST 2007 - lslezak@suse.cz

- speed up PackageSystem::InstallKernel() - call rpm directly
  instead of starting the package manager
- display licenses in the command line mode properly,
  fixed prompt when removing packages (#270910)

-------------------------------------------------------------------
Tue Jun  5 21:22:50 CEST 2007 - locilka@suse.cz

- Extended PackageLock::Check function to allow to 'Retry' getting
  the package management lock (#280383).

-------------------------------------------------------------------
Fri Jun  1 09:51:24 CEST 2007 - mzugec@suse.cz

- add function NetworkService::isNetworkRunning()
- NetworkStorage moved here from yast2-network
- 2.15.35

-------------------------------------------------------------------
Wed May 30 13:48:27 CEST 2007 - sh@suse.de

- Fixed bug #278790: save_y2logs complains about missing RPM DB

-------------------------------------------------------------------
Tue May 29 15:53:15 CEST 2007 - lslezak@suse.cz

- updated metadata in the sysconfig file (#278612)

-------------------------------------------------------------------
Fri May 25 10:59:56 CEST 2007 - jsrain@suse.cz

- fixed spec file (removed duplicate .desktop files translations)
- removed translations from .desktop-files (#271209)
- 2.15.34

-------------------------------------------------------------------
Mon May 21 16:04:31 CEST 2007 - kmachalkova@suse.cz

- Do not show empty xmessage window if nothing is printed to stderr
  after yast module has exited (mvidner's patch for #265263)

-------------------------------------------------------------------
Mon May 21 13:39:58 CEST 2007 - jsrain@suse.cz

- fixed chrp board detection (PPC) (#273606)
- do not check UI mode when enabling the 'Use LDAP' widget in
  service dialog (#274649)

-------------------------------------------------------------------
Thu May 17 17:57:17 CEST 2007 - lslezak@suse.cz

- Fixed testsuite for String.ycp
- 2.15.33

-------------------------------------------------------------------
Thu May 17 17:08:57 CEST 2007 - kmachalkova@suse.cz

- Do not request link state of network devices from ethtool (ask
  sysfs instead) so that yast2 does not require ethtool (#256382)

-------------------------------------------------------------------
Wed May 16 11:52:52 CEST 2007 - locilka@suse.cz

- Added checking for allowed "ssh" TCP port into
  SuSEFirewallProposal module additionaly to "service:sshd"
  (related to #274761).

-------------------------------------------------------------------
Wed May  9 13:47:10 CEST 2007 - lslezak@suse.cz

- fixed units - use "kB" instead of "KB" in strings (#270935)

-------------------------------------------------------------------
Mon May  7 14:47:41 CEST 2007 - mvidner@suse.cz

- save_y2logs: do not query the RPM database if there is none, as
  in the inst-sys (#270321).

-------------------------------------------------------------------
Fri May  4 15:28:26 CEST 2007 - locilka@suse.cz

- Added new refresh-srv-def-by-pkgs-trans.sh script that creates
  a YCP file containing translations for services defined by
  packages (FATE #30068).
- Added yast2-services-translations.ycp file with translations,
  textdomain is "firewall-services".
- Changed SuSEFirewallProposal to use new definition of services
  instead the old one from SuSEFirewallServices.
- Fixed BuildRequires (yast2-perl-bindings) after moving
  Mail-related perl modules to yast2 package.
- 2.15.32

-------------------------------------------------------------------
Thu May  3 14:44:05 CEST 2007 - varkoly@suse.de

- Add new module file MailAlias.ycp (269867 - build cycle between
  yast2-users and yast2-mail)
- 2.15.31

-------------------------------------------------------------------
Thu May  3 14:20:41 CEST 2007 - locilka@suse.cz

- Present more information to the user when calling a YaST client
  fails (#267886).

-------------------------------------------------------------------
Thu Apr 19 16:30:05 CEST 2007 - mzugec@suse.cz

- added GetIP(device) function to get first+additional addresses (#264393)
- 2.15.30

-------------------------------------------------------------------
Thu Apr 19 11:09:13 CEST 2007 - jsrain@suse.cz

- fixed path to GNOME control center (#245970)

-------------------------------------------------------------------
Wed Apr 18 08:33:37 CEST 2007 - locilka@suse.cz

- FileUtils::CheckAndCreatePatch function has been fixed not to
  turn "/" into empty string (#203363).
- 2.15.29

-------------------------------------------------------------------
Fri Apr 13 16:36:09 CEST 2007 - locilka@suse.cz

- Added 'modified' flag into SuSEFirewallServices module. This
  makes SuSEFirewall module to restart SuSEfirewall2 in case of
  changed only SuSEFirewallServices settings.

-------------------------------------------------------------------
Thu Apr 12 14:05:24 CEST 2007 - locilka@suse.cz

- Added new SetNeededPortsAndProtocols() function into
  SuSEFirewallServices module. It allows to modify services defined
  by packages described in FATE #300687.
- 2.15.28

-------------------------------------------------------------------
Thu Apr 12 13:09:40 CEST 2007 - mvidner@suse.cz

- Detect Efika board type, handle it like Pegasos (#259827).
- Fixed /sbin/yast2 to pass on the return value of y2base and of the
  control center (#263412).
- Let /sbin/yast2 redirect its output to xmessage if appropriate
  (#211392).
- 2.15.27

-------------------------------------------------------------------
Wed Apr 11 10:14:42 CEST 2007 - lslezak@suse.cz

- properly detect PV/FV Xen machine (#255217)
- 2.15.26

-------------------------------------------------------------------
Fri Apr  6 15:34:36 CEST 2007 - locilka@suse.cz

- Adding new Installation::reboot_net_settings that will point to
  a file storing current nework services settings when rebooting
  a computer during installation (#258742).
- Adding comments for Installation::* variables
- 2.15.25

-------------------------------------------------------------------
Fri Apr  6 11:18:10 CEST 2007 - lslezak@suse.cz

- register Pkg::CallbackAuthentication() callback (#190609)
- 2.15.24

-------------------------------------------------------------------
Mon Apr  2 14:15:53 CEST 2007 - jsuchome@suse.cz

- fixed restarting after Patch CD update (#259825)
- 2.15.23

-------------------------------------------------------------------
Mon Apr  2 14:11:12 CEST 2007 - lslezak@suse.cz

- register new callbacks Pkg::CallbackSourceCreateInit/Destroy()
  and Pkg::CallbackSourceReportInit/Destroy() (#251726)

-------------------------------------------------------------------
Mon Apr  2 10:59:49 CEST 2007 - locilka@suse.cz

- Changed Firewall proposal to be unified with other network
  proposals, e.g., "Firewall is enabled (disable)" (#259778).

-------------------------------------------------------------------
Fri Mar 30 08:23:46 CEST 2007 - locilka@suse.cz

- SCR agent proc_meminfo.scr moved from yast2-storage to yast2

-------------------------------------------------------------------
Thu Mar 29 15:45:49 CEST 2007 - locilka@suse.cz

- Added new WorkflowManager testsuite
- Added some debugging functions into WorkflowManager
- Changed ProductControl for easier testing

-------------------------------------------------------------------
Wed Mar 28 17:09:39 CEST 2007 - locilka@suse.cz

- Some testsuites have been moved from yast2-packager to yast2
- 2.15.22

-------------------------------------------------------------------
Wed Mar 28 15:59:03 CEST 2007 - locilka@suse.cz

- A new YCP module WorkflowManager has been created in order to
  unifys Add-On and Patterns in their possibility to influence the
  installation and configuration workflow (FATE #129).
- 2.15.21

-------------------------------------------------------------------
Fri Mar 23 12:47:17 CET 2007 - jsrain@suse.cz

- use Qt control center instead of Gtk and vice versa if the preffered
  one doesn't exist, fixed path to Gtk control center (#255745)
- fixed focus switching when changing dialogs in tree dialog (#239775)

-------------------------------------------------------------------
Wed Mar 21 16:12:54 CET 2007 - locilka@suse.cz

- Using SuSEFirewall::SuSEFirewallIsInstalled also internally in
  some SuSEFirewall functions.

-------------------------------------------------------------------
Wed Mar 21 07:50:59 CET 2007 - lslezak@suse.cz

- added hwinfo/classnames.ycp (from yast2-tune) (#253486)
- 2.15.20

-------------------------------------------------------------------
Mon Mar 19 16:37:40 CET 2007 - jsrain@suse.cz

- fixed selecting proper dialog in DialogTree in case of widget
  validation failed (#253488)

-------------------------------------------------------------------
Tue Mar 13 10:07:05 CET 2007 - jsrain@suse.cz

- added yast2-perl-bindings to Requires (#253514)

-------------------------------------------------------------------
Mon Mar 12 11:54:18 CET 2007 - mzugec@suse.cz

- sysconfig/network: use IPADDR/PREFIXLEN as default instead of NETMASK (#231997)
- 2.15.19

-------------------------------------------------------------------
Mon Mar 12 08:42:07 CET 2007 - locilka@suse.cz

- Modules 'Product' and 'Installation' (installation settings) were
  moved from 'yast2-installation' to 'yast2' to minimize
  cross-package dependencies.
- Adjusted package-conflicts.
- 2.15.18

-------------------------------------------------------------------
Fri Mar  9 08:57:01 CET 2007 - locilka@suse.cz

- Changing 'xenbr0' in SuSEfirewall2's FW_FORWARD_ALWAYS_INOUT_DEV
  to 'xenbr+' to match all XEN bridges. XEN bridge name is newly
  dependent on network interface number (#233934).

-------------------------------------------------------------------
Thu Mar  8 18:21:35 CET 2007 - jsuchome@suse.cz

- added SLPAPI.pm, Perl API for SLP agent (#238680)
- 2.15.17

-------------------------------------------------------------------
Thu Mar  8 16:57:17 CET 2007 - locilka@suse.cz

- Module GetInstArgs moved from yast2-installation to yast2, many
  clients required yast2-installation only because of this module.
- Added documentation of functions into that module.

-------------------------------------------------------------------
Thu Mar  8 16:30:09 CET 2007 - jsrain@suse.cz

- added xinetd support to the CWM service start widget

-------------------------------------------------------------------
Wed Mar  7 13:26:03 CET 2007 - jsrain@suse.cz

- build correctly URL in case of multiple leading slashes in the
  path (#179623)

-------------------------------------------------------------------
Tue Mar  6 22:25:24 CET 2007 - locilka@suse.cz

- Adding more documentation into the FileUtils module (examples).

-------------------------------------------------------------------
Tue Mar  6 13:49:56 CET 2007 - locilka@suse.cz

- When updating the SuSEfirewall2 network interfaces, consider that
  interfaces needn't be assigned to zones only by SuSEFirewall but
  also by network modules. Do not change assignments which have
  been made already.

-------------------------------------------------------------------
Mon Mar  5 10:57:48 CET 2007 - locilka@suse.cz

- fixed SuSEFirewall testsuite
- 2.15.16

-------------------------------------------------------------------
Mon Mar  5 10:42:34 CET 2007 - jsrain@suse.cz

- fixed testsuite

-------------------------------------------------------------------
Fri Mar  2 08:54:41 CET 2007 - lslezak@suse.cz

- install Xen paravirtual drivers (xen-kmp-* package) if running in
  a fully virtualized guest (#241564)
- register new yast agents when a patch or a package has been
  installed (#250179)
- 2.15.15

-------------------------------------------------------------------
Thu Mar  1 17:58:14 CET 2007 - kmachalkova@suse.cz

- Added checking for root user into ncurses menu. If the user is not
  root, show notify popup and list only the modules that do not need
  root privileges (#246015)

-------------------------------------------------------------------
Thu Mar  1 16:43:01 CET 2007 - jsuchome@suse.cz

- Added command line help text describing format of the [string]
  type options (#248201)

-------------------------------------------------------------------
Wed Feb 28 15:20:00 CET 2007 - locilka@suse.cz

- Making yast2.rpm independent on SuSEfirewall2. The package is
  checked and installed in SuSEFirewall::Read() function. If user
  decides not to install it, Firewall functionality is disabled.
  Installing the SuSEfirewall2 package is possible only on the
  running system (#245506).
- Checking for firewall definitions installed during one YaST run.
  This check is forced when something tries to use unknown service
  definition.
- Disabling possibility to configure firewall in Installation in
  Network proposal when SuSEfirewall2 package is not installed.
- Changing directory of service definitions to
  /etc/sysconfig/SuSEfirewall2.d/services (bugzilla #247352
  comment #13).

-------------------------------------------------------------------
Wed Feb 28 11:26:14 CET 2007 - lslezak@suse.cz

- ProductControl::Run() - return `abort also in the firstboot
  stage (#247552)
- 2.15.14

-------------------------------------------------------------------
Tue Feb 27 12:47:36 CET 2007 - locilka@suse.cz

- Added and fixed support for Firewall Custom Rules (FATE #100068,
  FATE #120042).
- 2.15.13

-------------------------------------------------------------------
Fri Feb 23 11:30:05 CET 2007 - lslezak@suse.cz

- error handling in Package::Available*() - return nil if no
  installation source is available (#225484)
- 2.15.12

-------------------------------------------------------------------
Mon Feb 19 14:04:18 CET 2007 - lslezak@suse.cz

- NetworkPopup - fixed NFS browsing (the same problem was
  in #71064), display scan results in a simple popup
- 2.15.11

-------------------------------------------------------------------
Fri Feb 16 12:50:35 CET 2007 - lslezak@suse.cz

- added String::FormatFilename() and URL::FormatUrl() - functions
  for removing the middle part of an URL/file name (#221163)
- 2.15.10

-------------------------------------------------------------------
Thu Feb 15 09:24:32 CET 2007 - aosthof@suse.de

- Fixed ComputePackage() in library/system/src/Kernel.ycp to be
  able to check provided kernel packages in installed system

-------------------------------------------------------------------
Thu Feb 15 07:31:47 CET 2007 - lslezak@suse.cz

- register ScanDB callbacks (#219953)
- String.ycp - functions for formatting dowload rate string
  (required for #168935)
- /sbin/yast2 - added control center switching, configurable via
  sysconfig (fate #301082) (mmeeks)
- 2.15.9

-------------------------------------------------------------------
Tue Feb 13 17:17:43 CET 2007 - mvidner@suse.cz

- ModulesConf::RunDepmod: do it also on s390 (#192120).

-------------------------------------------------------------------
Mon Feb 12 13:08:46 CET 2007 - lslezak@suse.cz

- register TrustGpgKey() callback handler (#242087, #240771)
- 2.15.8

-------------------------------------------------------------------
Mon Feb 12 11:00:53 CET 2007 - jsrain@suse.cz

- added control center switching, configurable via sysconfig
  (fate #301082) (mmeeks)

-------------------------------------------------------------------
Fri Feb  9 14:55:20 CET 2007 - mvidner@suse.cz

- Set Mode::testMode () == "testsuite" automatically when running with
  yast2-testsuite (#243624).
- Adjusted SuSEFirewall testsuite to match the current
  Mode::testMode () implementation
- 2.15.7

-------------------------------------------------------------------
Fri Feb  9 13:14:43 CET 2007 - locilka@suse.cz

- Using SCR::UnregisterAgent() instead of SCR::UnmountAgent in
  SetDesktopIcon() in Wizard.ycp (#244046).

-------------------------------------------------------------------
Thu Feb  8 16:46:18 CET 2007 - locilka@suse.cz

- Tuning firewall services defined by packages (FATE #300687).
- Added a lot of documentation and examples and comments into the
  SuSEFirewall YCP module.
- 2.15.6

-------------------------------------------------------------------
Thu Feb  8 11:06:41 CET 2007 - kmachalkova@suse.cz

- Use UI::RunInTerminal in menu.ycp for text-mode only. In all other
  cases run appropriate module in Qt(Gtk)
- 2.15.5

-------------------------------------------------------------------
Wed Feb  7 16:15:41 CET 2007 - locilka@suse.cz

- Added support for firewall services defined by packages
  (FATE #300687).
- Adjusted SuSEFirewall testsuite.

-------------------------------------------------------------------
Mon Jan 29 16:10:53 CET 2007 - mzugec@suse.de

- Internet connection test fails on s390 (#238246)
- 2.15.4

-------------------------------------------------------------------
Tue Jan 23 10:03:01 CET 2007 - jsrain@suse.cz

- use --whatprovides when quering for an installed package (#76181)

-------------------------------------------------------------------
Mon Jan 22 17:53:17 CET 2007 - mzugec@suse.cz

- 2.15.3
- #237353 - use cache to avoid multiple confirmations for the same purpose

-------------------------------------------------------------------
Fri Jan 19 10:16:05 CET 2007 - jsuchome@suse.cz

- added new API to Popup: MessageDetails, WarningDetails, ErrorDetails,
  NotifyDetails (popup with text and Details button for extra info)

-------------------------------------------------------------------
Fri Jan 19 09:09:33 CET 2007 - locilka@suse.cz

- Added two new remarkable functions GetFirewallKernelModules and
  SetFirewallKernelModules into the SuSEFirewall module. They will
  allow to open FTP service in SuSEfirewall2.
- Adjusted testsuite on Firewall

-------------------------------------------------------------------
Thu Jan 18 15:16:45 CET 2007 - kmachalkova@suse.cz

- Avoid displaying empty strings in NetworkPopup (#220813, #223498)

-------------------------------------------------------------------
Tue Jan  9 11:23:04 CET 2007 - mzugec@suse.cz

- add bond device

-------------------------------------------------------------------
Mon Jan  8 18:09:00 CET 2007 - locilka@suse.cz

- Fixed handling Y2_GEOMETRY="-geometry XxY[+OffsX+OffsY]" and
  "--geometry XxY[+OffsX+OffsY]" in /sbin/yast2 call (#232568).

-------------------------------------------------------------------
Fri Jan  5 13:20:26 CET 2007 - lslezak@suse.cz

- gpg library: fixed export of a key, export key in ASCII or
  binary format, added passphrase widget/popup, API documentation,
  example code
- 2.15.2

-------------------------------------------------------------------
Thu Jan  4 15:45:00 CET 2007 - locilka@suse.cz

- Changed y2error() to y2warning() when using default value is
  Misc::SysconfigRead() (#231744).

-------------------------------------------------------------------
Thu Dec 21 10:19:00 CET 2006 - lslezak@suse.cz

- added a gpg library - a wrapper for gpg binary (GPG.ycp),
  CWM widgets (GPGWidgets.ycp)  (initial version)

-------------------------------------------------------------------
Thu Dec 14 15:06:25 CET 2006 - lslezak@suse.cz

- added Label::SkipButton() (#228370)

-------------------------------------------------------------------
Wed Dec 13 09:11:24 CET 2006 - lslezak@suse.cz

- URL.ycp: fixed url building and checking in Estonian locale
  (use [[:alpha:]] instead of [a-z] in regexps) (#227256)
- 2.15.1

-------------------------------------------------------------------
Thu Dec  7 15:30:30 CET 2006 - lslezak@suse.cz

- menu.ycp: `restart_menu is not needed anymore (#148683)

-------------------------------------------------------------------
Tue Dec  5 11:20:10 CET 2006 - kmachalkova@suse.cz

- Adapt ncurses menu.ycp for running yast modules as separate
  processes (#148683, #221254, #222547)
- Do not change LANG and LC_CTYPE when stdin does not support
  utf8 (testutf8 returns 0) (partly #179989)
- 2.15.0

-------------------------------------------------------------------
Tue Nov 28 09:04:31 CET 2006 - jsrain@suse.cz

- fixed board detection on PPC (#223872)
- 2.14.15

-------------------------------------------------------------------
Tue Nov 21 11:16:27 CET 2006 - mvidner@suse.cz

- Implemented yast2 --remove and yast2 --update (#222757).
  (It needs yast2-packager-2.14.8 to work.)
- 2.14.14

-------------------------------------------------------------------
Tue Nov 14 10:49:04 CET 2006 - kmachalkova@suse.cz

- Better selection of fastest available network device (checking
  for cable connection and status for NICs) (#214897)
- 2.14.13

-------------------------------------------------------------------
Mon Nov 13 17:26:19 CET 2006 - locilka@suse.cz

- Tuning the previous change not to use .target.tmpdir but using
  "/var/lib/YaST2" instead.
- 2.14.12

-------------------------------------------------------------------
Mon Nov 13 14:27:39 CET 2006 - locilka@suse.cz

- Calling /sbin/SuSEfirewall2 (start|stop) instead of
  Service::Start()/Service::Stop() for SuSEfirewall2_(init && setup)
  (#215416).
- Extended testsuite of SuSEFirewall module.
- 2.14.11

-------------------------------------------------------------------
Wed Nov  8 09:44:03 CET 2006 - mvidner@suse.cz

- Resubmitting to fix the build.
- 2.14.10

-------------------------------------------------------------------
Mon Nov  6 15:20:34 CET 2006 - mzugec@suse.cz

- #177560 - fixed corrupting sysconfig files after setting locale to et_EE
- set value to boolean if contains "yes" or "no"
- 2.14.9

-------------------------------------------------------------------
Fri Nov  3 15:37:06 CET 2006 - locilka@suse.cz

- Fixed handling of missign SuSE-release files (partly #217013).

-------------------------------------------------------------------
Fri Nov  3 10:58:21 CET 2006 - mvidner@suse.cz

- Manual page: documented the command line interface (jfriedl).

-------------------------------------------------------------------
Mon Oct 30 09:29:21 CET 2006 - locilka@suse.cz

- Stopping/Starting and/or Enabling/Disabling all SuSEfirewall2
  services even if one of them fails. Partly preventing from not
  writing the new status of services (bugzilla #215416).
- Restarting firewall in SuSEFirewall::ActivateConfiguration() even
  if the configuration is not changed but there are some RPC
  services in the configuration (bugzilla #186186).
- 2.14.8

-------------------------------------------------------------------
Wed Oct 25 11:13:38 CEST 2006 - locilka@suse.cz

- Writing the client's return value to the log (ProductControl)
  for easier debugging (#214886).

-------------------------------------------------------------------
Tue Oct 24 15:50:54 CEST 2006 - lslezak@suse.cz

- .etc.policykit agent - added documentation
- fixed script callback registration

-------------------------------------------------------------------
Tue Oct 24 09:44:20 CEST 2006 - jsrain@suse.cz

- lazy initialization of list of YaST modules for bash completion
  (#212928)

-------------------------------------------------------------------
Mon Oct 23 17:14:04 CEST 2006 - lslezak@suse.cz

- added .etc.policykit agent (reads/writes
  /etc/PolicyKit/privilege.d/*.privilege files), used for
  handling powermanagement permissions (fate #301180, bug #214272)
- 2.14.7

-------------------------------------------------------------------
Wed Oct 18 15:12:08 CEST 2006 - locilka@suse.cz

- Returning `abort from ProductControl::Run in case of Abort button
  pressed during the second stage installation (FATE #300422).
- 2.14.6

-------------------------------------------------------------------
Wed Oct 18 13:47:50 CEST 2006 - kmachalkova@suse.cz

- NetworkDevices: return device type (e.g. netcard, modem,..) in
  human readable form
- NetworkPopup: display more information (besides device id also
  type, name and IP address)
- Moved NetworkPopup.ycp from library/wizard to library/network
- 2.14.5

-------------------------------------------------------------------
Mon Oct 16 16:34:58 CEST 2006 - lslezak@suse.cz

- register script callbacks (feature #100233)
- 2.14.4

-------------------------------------------------------------------
Mon Oct 16 11:23:48 CEST 2006 - mvidner@suse.cz

- /sbin/yast2: make ldd "not found" messages visible so that there is
  a hint about why a UI plugin is not working (#211392).

-------------------------------------------------------------------
Tue Oct 10 18:02:17 CEST 2006 - mvidner@suse.cz

- It is now configurable whether to use Qt or GTK GUI,
  see "man yast2" (F#301083).
- 2.14.3

-------------------------------------------------------------------
Tue Oct  3 12:38:46 CEST 2006 - jsrain@suse.cz

- reverted bigsmp kernel usage
- 2.14.2

-------------------------------------------------------------------
Mon Oct  2 16:38:20 CEST 2006 - jsrain@suse.cz

- merged texts from proofread
- install bigsmp kernel regardless the memory size
- 2.14.1

-------------------------------------------------------------------
Wed Sep 27 11:02:10 CEST 2006 - jsrain@suse.cz

- merged 10.2-only patches to SVN repository
- fixed Cell detection (#206539)
- 2.14.0

-------------------------------------------------------------------
Mon Sep 18 16:35:26 CEST 2006 - lslezak@suse.cz

- use the new source callbacks (feature #1466),
  require yast2-pkg-bindigs >= 2.13.95
- 2.13.81

-------------------------------------------------------------------
Fri Sep 15 10:02:49 CEST 2006 - mvidner@suse.cz

- Refactored Progress.ycp (but reverted the interface change).
- 2.13.80

-------------------------------------------------------------------
Wed Aug 30 16:31:11 CEST 2006 - sh@suse.de

- Added output of "rpm -qa" to save_y2logs
  upon request at all-hands meeting 2006-08-29
- 2.13.79

-------------------------------------------------------------------
Wed Aug 30 15:23:33 CEST 2006 - locilka@suse.cz

- DnsServerPunycode module moved from yast2-dns-server to yast2
  as Punycode module.
- 2.13.78

-------------------------------------------------------------------
Wed Aug 23 16:27:16 CEST 2006 - jsrain@suse.cz

- added release-specific Xvnc parameters
- 2.13.77

-------------------------------------------------------------------
Wed Aug 23 09:59:40 CEST 2006 - jsrain@suse.cz

- kernel-smp package is dropped for 10.2
- simplified kernel package detection for PPC for 10.2 (#195049)
- 2.13.76

-------------------------------------------------------------------
Tue Aug 22 19:24:18 CEST 2006 - mvidner@suse.cz

- CWM::ShowAndRun: documented disable_buttons.

-------------------------------------------------------------------
Thu Aug 17 16:40:58 CEST 2006 - jsrain@suse.cz

- initialize patch/delta RPM callbacks
- 2.13.75

-------------------------------------------------------------------
Thu Aug 10 15:25:59 CEST 2006 - locilka@suse.cz

- Moved (x)inetd agent from yast2-inetd to yast2
- 2.13.74

-------------------------------------------------------------------
Wed Aug  9 15:37:45 CEST 2006 - jsrain@suse.cz

- fixed recognizing pegasos, cell and maple boot requirements (PPC)
  (#192957)

-------------------------------------------------------------------
Wed Aug  9 14:19:23 CEST 2006 - kmachalkova@suse.cz

- Added new Address::CheckMAC() and Address::ValidMAC() functions.
- 2.13.73

-------------------------------------------------------------------
Mon Aug  7 11:07:31 CEST 2006 - locilka@suse.cz

- Added new IP::IPv4ToBits() and IP::BitsToIPv4() functions.

-------------------------------------------------------------------
Fri Aug  4 16:21:43 CEST 2006 - jsrain@suse.cz

- added mode X-version-specific paths
- 2.13.72

-------------------------------------------------------------------
Thu Aug  3 14:51:46 CEST 2006 - mvidner@suse.cz

- Start-up speed-up: don't read all desktop files to find our icon.
  Thanks to Michael Meeks for profiling.
- 2.13.71

-------------------------------------------------------------------
Wed Aug  2 16:00:12 CEST 2006 - jsrain@suse.cz

- Added more X-version-specific paths
- 2.13.70

-------------------------------------------------------------------
Wed Aug  2 10:08:50 CEST 2006 - locilka@suse.cz

- Added new module SuSEFirewallExpertRules managing expert ACCEPT
  rules of SuSEfirewall2.
- Port-ranges-related functionality in SuSEFirewall module moved
  to new module PortRanges.

-------------------------------------------------------------------
Tue Aug  1 16:10:01 CEST 2006 - jsrain@suse.cz

- Added module and data file specifying X11 paths

-------------------------------------------------------------------
Wed Jul 26 11:40:32 CEST 2006 - locilka@suse.cz

- Added new FileUtils::CheckAndCreatePath function that checks the
  current system for path existency and offers its creation if it
  doesn't exist.
- 2.13.69

-------------------------------------------------------------------
Tue Jul 25 15:50:15 CEST 2006 - jsrain@suse.cz

- fixed error popup if log of mkinitrd could not be run (#156762)
- prevent from crash in DialogTree.ycp (#191237)

-------------------------------------------------------------------
Mon Jul 24 09:42:55 CEST 2006 - locilka@suse.cz

- Fixed handling of multiline entries in the SuSEfirewall2
  sysconfig file. Newline characters were removed when joining
  multiline entries together. By now, .sysconfig.SuSEfirewall2
  returns values as it reads them, newlines are replaced with
  spaces in SuSEFirewall::Read() (#194419).

-------------------------------------------------------------------
Tue Jul 18 16:02:46 CEST 2006 - jsrain@suse.cz

- fixed handling of translated strings in control file (eg.
  congratulate string)
- 2.13.68

-------------------------------------------------------------------
Tue Jul 18 10:24:24 CEST 2006 - locilka@suse.cz

- Fixed proposal to reflect the current status better. Network
  interfaces might be assigned to the zone with 'any' in 'EXT'.
  If there are no network interfaces but SSH port is open, proposal
  informs about it (#154401).
- If there are only dial-up interfaces, SSH port can be also
  enabled and correctly informs about the current state.

-------------------------------------------------------------------
Sun Jul 16 08:54:55 CEST 2006 - olh@suse.de

- introduce a Linuxrc::display_ip and use it instead of Arch::s390
- 2.13.67

-------------------------------------------------------------------
Fri Jul 14 17:09:02 CEST 2006 - locilka@suse.cz

- Added better checking for wrong port-ranges. Invalid ones are
  stored in the configuration but ignored for firewall functions,
  such as joining port ranges.
- Joining ranges is possible only for TCP and UDP because other
  protocols don't support port ranges.
- Removing notes about NetworkManager from the SuSEFirewall
  documentation because it isn't needed to mention it there.
- 2.13.66

-------------------------------------------------------------------
Sat Jun 24 22:23:08 CEST 2006 - locilka@suse.cz

- Adding special Xen interface "xenbr0" into the
  FW_FORWARD_ALWAYS_INOUT_DEV variable in the Network Proposal in
  case of "kernel-xenpae" package installed (#154133) (Similar to
  change in 2.13.43).
- 2.13.65

-------------------------------------------------------------------
Tue Jun 13 13:27:35 CEST 2006 - jsrain@suse.cz

- fixed encoding/decoding query part of URL (#179913)
- 2.13.64

-------------------------------------------------------------------
Mon Jun 12 17:16:34 CEST 2006 - mvidner@suse.cz

- Moved cfg_security.scr from yast2-security.rpm to yast2.rpm
- Do not sit in a networked directory when reconfiguring network
  (#61055, reapplied lost fix).
- 2.13.63

-------------------------------------------------------------------
Mon Jun 12 11:48:12 CEST 2006 - locilka@suse.cz

- Do not register Signature Callbacks in case of AutoInst (#183821)
- 2.13.62

-------------------------------------------------------------------
Fri Jun  2 12:42:04 CEST 2006 - jsrain@suse.cz

- Marked global API of following modules as stable:
    ProductFeatures, WizardHW
- 2.13.61

-------------------------------------------------------------------
Thu Jun  1 14:49:53 CEST 2006 - locilka@suse.cz

- Global API or parts of these modules were marked as Stable:
    Address, Arch, Confirm, Crash, FileUtils, Hostname, HTML,
    HWConfig, IP, Label, Map, Message, Mode, Netmask, Package,
    PackageAI, PackageSystem, Popup, Report, RichText, Sequencer,
    Service, Stage, TypeRepository, URL and Wizard
- Added some more documentation into the Wizard module
- Fixing documentation of global modules (for generated docu.)
- 2.13.60

-------------------------------------------------------------------
Thu May 18 12:28:09 CEST 2006 - locilka@suse.cz

- Fixing exporting the $QT_HOME_DIR according to $user's home
  directory (#162114).
- 2.13.59

-------------------------------------------------------------------
Mon May 15 15:18:56 CEST 2006 - locilka@suse.cz

- Fixed CWMFirewallInterfaces behavior in the basic view for all
  interfaces at once. When the status of the firewall checkbox is
  changed, the current configuration is checked and possible errors
  are reported to user (#158520 c17).
- 2.13.58

-------------------------------------------------------------------
Mon May 15 12:58:42 CEST 2006 - jsrain@suse.cz

- provide more information about restart of YaST during
  installation from ProductControl (#167561)

-------------------------------------------------------------------
Thu May 11 09:23:29 CEST 2006 - lslezak@suse.cz

- select kernel-xenpae package if Xen PAE kernel is running
  (#172978)
- 2.13.57

-------------------------------------------------------------------
Wed May 10 16:30:02 CEST 2006 - locilka@suse.cz

- Added more logging into the Service.ycp module (for bug #173418)

-------------------------------------------------------------------
Thu May  4 14:15:31 CEST 2006 - jsrain@suse.cz

- read texts from control file (#170881)
- 2.13.56

-------------------------------------------------------------------
Wed May  3 17:45:59 CEST 2006 - locilka@suse.cz

- Properly handle special string 'any' in 'EXT' zone in CWM for
  firewall. Creating special functions in SuSEFirewall module for
  that (#158520).
- 2.13.55

-------------------------------------------------------------------
Tue Apr 25 20:38:04 CEST 2006 - jsrain@suse.de

- properly parse FTP URL (#166248, many others)
- 2.13.54

-------------------------------------------------------------------
Tue Apr 25 14:24:45 CEST 2006 - visnov@suse.cz

- ensure importing trusted RPM keys before initializing sources (#169121)
- 2.13.53

-------------------------------------------------------------------
Thu Apr 20 22:47:03 CEST 2006 - jsrain@suse.de

- handle installation restart with repeating last step (#167561)
- 2.13.52

-------------------------------------------------------------------
Wed Apr 19 15:02:44 CEST 2006 - jsuchome@suse.cz

- menu.ycp: check for `restart_menu possible return value (#162966)
- scripts/yast2: enable restarting curses menu
- 2.13.51

-------------------------------------------------------------------
Tue Apr 18 15:13:32 CEST 2006 - jsuchome@suse.cz

- menu.ycp: better check if menu should exit after online-update
- 2.13.50

-------------------------------------------------------------------
Fri Apr 14 19:21:11 CEST 2006 - jsrain@suse.de

- fixed handling of disabling back button (#165832)
- 2.13.49

-------------------------------------------------------------------
Fri Apr 14 14:29:17 CEST 2006 - jsuchome@suse.cz

- restart online update if there are some selected patches left to
  installation (#165540)
- 2.13.48

-------------------------------------------------------------------
Tue Apr 11 10:08:09 CEST 2006 - locilka@suse.cz

- Registering callback Pkg::CallbackAcceptFileWithoutChecksum
- 2.13.47

-------------------------------------------------------------------
Fri Apr  7 22:40:56 CEST 2006 - jsrain@suse.de

- fixed content file parser (#163702)
- 2.13.46

-------------------------------------------------------------------
Wed Apr  5 15:59:36 CEST 2006 - locilka@suse.cz

- Registered new Pkg:: callbacks
  - Pkg::CallbackAcceptUnsignedFile
  - Pkg::CallbackAcceptUnknownGpgKey
  - Pkg::CallbackImportGpgKey
  - Pkg::CallbackAcceptVerificationFailed
  - Pkg::CallbackTrustedKeyAdded
  - Pkg::CallbackTrustedKeyRemoved
- 2.13.45

-------------------------------------------------------------------
Wed Apr  5 15:09:52 CEST 2006 - sh@suse.de

- V 2.13.44
- Fixed bug #116356: save_y2logs saves into a different directory

-------------------------------------------------------------------
Wed Apr  5 11:36:03 CEST 2006 - fehr@suse.de

- changed some very verbose debug output in AsciiFile.ycp
- 2.13.43

-------------------------------------------------------------------
Wed Apr  5 11:11:44 CEST 2006 - locilka@suse.cz

- Adding special Xen interface "xenbr0" into the
  FW_FORWARD_ALWAYS_INOUT_DEV variable in the Network Proposal in
  case of "kernel-xen" package installed (#154133).

-------------------------------------------------------------------
Wed Apr  5 10:49:47 CEST 2006 - mvidner@suse.cz

- Added CWM::DisableButtons (jsuchome, #157125).

-------------------------------------------------------------------
Wed Apr  5 09:44:25 CEST 2006 - locilka@suse.cz

- Fixed wrong handling of special 'any' string in the internal
  function ArePortsOrServicesAllowed(). This part was forgotten
  from the first implementation of NetworkManager support (#162512).
- Adding FW_FORWARD_ALWAYS_INOUT_DEV variable into the Read()
  function to prepare fix for Xen handling (#154133).

-------------------------------------------------------------------
Tue Apr  4 15:31:08 CEST 2006 - locilka@suse.cz

- Added mapping for Pkg::CallbackAcceptUnsignedFile() callback
  (#162858)
- 2.13.42

-------------------------------------------------------------------
Wed Mar 29 17:04:09 CEST 2006 - mvidner@suse.cz

- Added PackageLock, a module to handle the big Zypp lock (#160319).
- 2.13.41

-------------------------------------------------------------------
Mon Mar 27 10:24:51 CEST 2006 - locilka@suse.cz

- TERM=raw -> TERM=dumb in Service::RunInitScriptWithTimeOut()

-------------------------------------------------------------------
Wed Mar 22 13:00:10 CET 2006 - locilka@suse.cz

- better testing of UTF-8 support using the testutf8 binary
  (#158001)
- 2.13.40

-------------------------------------------------------------------
Mon Mar 20 11:17:11 CET 2006 - locilka@suse.cz

- removed yast2 starting script from /usr/lib/YaST2/bin/, leaving
  it only in /sbin/ (#144237).
- replacing relative paths in /sbin/yast2 with absolute ones.
- 2.13.39

-------------------------------------------------------------------
Wed Mar 15 16:15:35 CET 2006 - jsrain@suse.de

- changed the name of kernel package on S/390 (#157605)
- 2.13.38

-------------------------------------------------------------------
Wed Mar 15 09:03:47 CET 2006 - locilka@suse.cz

- checking for testutf8 binary before running it in /sbin/yast2
  starting script (#158001)
- 2.13.37

-------------------------------------------------------------------
Mon Mar 13 14:07:54 CET 2006 - jsuchome@suse.cz

- fixed long buttons (#157420)
- 2.13.36

-------------------------------------------------------------------
Fri Mar 10 23:17:46 CET 2006 - jsrain@suse.de

- store all installation options in /etc/YaST2/Productfeatures
  (#156388)
- 2.13.35

-------------------------------------------------------------------
Fri Mar 10 17:12:00 CET 2006 - mvidner@suse.cz

- Start ncurses UI in non-threaded mode to enable spawning of
  interactive processes (like w3m for suseRegister, #150799).
- Added String::Random (#157107).
- 2.13.34

-------------------------------------------------------------------
Mon Feb 27 14:04:10 CET 2006 - lslezak@suse.cz

- Arch::is_xen0() and Arch::is_xenU() (#153235)
- 2.13.33

-------------------------------------------------------------------
Thu Feb 23 13:10:38 CET 2006 - mvidner@suse.cz

- ag_initscripts: no need to use absolute paths to awk and friends
  (#152840)
- 2.13.32

-------------------------------------------------------------------
Mon Feb 20 16:08:07 CET 2006 - mvidner@suse.cz

- Added Arch::is_laptop as a better alternative to
  Arch::has_pcmcia (#151813).
- 2.13.31

-------------------------------------------------------------------
Thu Feb 16 19:45:58 CET 2006 - olh@suse.de

- fix two typos in error path in Mode.ycp

-------------------------------------------------------------------
Tue Feb 14 17:57:57 CET 2006 - jsrain@suse.de

- added possibility to disable individual proposals
- 2.13.30

-------------------------------------------------------------------
Tue Feb 14 13:30:19 CET 2006 - olh@suse.de

- remove nubus support

-------------------------------------------------------------------
Mon Feb 13 13:06:25 CET 2006 - lslezak@suse.cz

- don't try to install kernel-*-nongpl packages
- 2.13.29

-------------------------------------------------------------------
Mon Feb 13 12:17:02 CET 2006 - locilka@suse.cz

- Killing the .background agent in the
  Service::RunInitScriptWithTimeOut function to prevent from
  undefined behavior when calling this function one by one
  without any sleep (#144891).
- Ignoring all 'skeleton' and 'skeleton.*' init scripts in the
  Rulevel editor since they are not a real init scripts.

-------------------------------------------------------------------
Mon Feb 13 09:49:13 CET 2006 - locilka@suse.cz

- Removing obsolete support for NetworkManager which have changed
  its behavior again (#149075). Changing firewall, firewall
  proposal and CWM firewall.
- 2.13.28

-------------------------------------------------------------------
Thu Feb  9 17:04:13 CET 2006 - locilka@suse.cz

- Added support for the iscsi-target (#149548) into the Firewall
  services

-------------------------------------------------------------------
Wed Feb  8 17:33:40 CET 2006 - jsrain@suse.de

- added support for localization of workflows updated from add-on
  products

-------------------------------------------------------------------
Tue Feb  7 19:33:38 CET 2006 - mvidner@suse.cz

- Use rcnetwork restart insted of rcnetwork start to handle the switch
  between ifup and NetworkManager (#148263).
- Use BuildRequires, but without openslp-devel, popt-devel.
- 2.13.27

-------------------------------------------------------------------
Thu Jan 26 09:36:21 CET 2006 - locilka@suse.cz

- Added new function String::WrapAt() to ease wrapping texts in
  dialogs and pop-up windows.
  Useful particulary for translated strings with unknown length.

-------------------------------------------------------------------
Mon Jan 23 17:36:06 CET 2006 - locilka@suse.cz

- Added new function NetworkService::ConfirmNetworkManager() to be
  called in the Read dialogs of services configuration. User has to
  confirm continuing the configuration when NetworkManager is
  enabled.
- Merged texts from proofreading.
- 2.13.26

-------------------------------------------------------------------
Mon Jan 23 17:06:18 CET 2006 - mvidner@suse.cz

- Start the network using rcnetwork start, not rcnetwork status.
  Fixes the internet test (#144829).
- 2.13.25

-------------------------------------------------------------------
Sun Jan 15 17:56:00 CET 2006 - mvidner@suse.cz

- NetworkService: use /etc/sysconfig/network/config:NETWORKMANAGER
  instead of rcnetworkmanager (#135595).
- 2.13.24

-------------------------------------------------------------------
Fri Jan 13 16:46:36 CET 2006 - jsrain@suse.cz

- hide disabled steps from installation workflow
- 2.13.23

-------------------------------------------------------------------
Fri Jan 13 15:20:02 CET 2006 - locilka@suse.cz

- Added missing function Progress::status()
  Returning whether progress 'is' on or 'off'

-------------------------------------------------------------------
Wed Jan 11 18:31:17 CET 2006 - mvidner@suse.cz

- CWMTab::CleanUp: do not reset current_tab_id, the caller may want to
  remember it for revisiting the dialog (#134386).
- Added String::NonEmpty (stringlist) and NewlineItems (string).
- Added XML::XmlError () (ug).
- 2.13.22

-------------------------------------------------------------------
Wed Jan 11 13:47:24 CET 2006 - jsrain@suse.cz

- added possibility to hide Edit button in Table/Popup
- 2.13.21

-------------------------------------------------------------------
Wed Jan 11 11:10:38 CET 2006 - locilka@suse.cz

- Fixing bug #142502
  Firewall still reported 'closed' SSH port when the Network Manager
  was used.
  Added more debugging logs.
- 2.13.20

-------------------------------------------------------------------
Mon Jan  9 17:54:49 CET 2006 - locilka@suse.cz

- Teaching SuSEFirewallProposal to work well with Network Manager
  enabled.
- 2.13.19

-------------------------------------------------------------------
Fri Jan  6 10:18:56 CET 2006 - locilka@suse.cz

- Tuning SuSEFirewall known Services
  Adding "TCP: 427" and "Broadcast: 427" to the definition of
  SLP-daemon by the feature #117 "SLP configuration module"

-------------------------------------------------------------------
Thu Jan  5 16:57:00 CET 2006 - mvidner@suse.cz

- CWM: implemented valid_chars property; added InitNull and StoreNull.
- CWM::Run: generate a fake event to allow a handler to enable/disable
  widgets before the first real UserInput takes place
- Dropped commandline.ycp, really now.
- 2.13.18

-------------------------------------------------------------------
Thu Jan  5 10:01:17 CET 2006 - locilka@suse.cz

- Adjusting environment for bugfix #129679
  Preventing Service::RunInitScript() from stuck by adding a new
  function Service::RunInitScriptWithTimeOut() using the
  .background agent
- Fixing bug #139587
  Firewall Functions IsEnabled() and IsStarted() expected that the
  firewall is not enabled or started by default in the
  installation. The [Back] button from the connection test (and
  changing firewall "enabled" to "disabled") has broken this
  expectation.

-------------------------------------------------------------------
Wed Jan  4 11:12:18 CET 2006 - visnov@suse.cz

- Dropped Require.ycp, long time obsolete library
- Dropped commandline.ycp obsolete wrapper

-------------------------------------------------------------------
Wed Jan  4 10:22:51 CET 2006 - locilka@suse.cz

- Adding Network Manager support into
        - SuSEFirewall Proposal
        - SuSEFirewall itself
        - CWM Firewall Interfaces (for other modules)
- 2.13.17

-------------------------------------------------------------------
Tue Jan  3 15:22:12 CET 2006 - visnov@suse.cz

- Show progress in command-line mode (F300349)

-------------------------------------------------------------------
Tue Jan  3 10:29:58 CET 2006 - mvidner@suse.cz

- Prevented NetworkService::Managed() from returning nil.

-------------------------------------------------------------------
Thu Dec 22 08:46:07 CET 2005 - visnov@suse.cz

- ignore .desktop comments starting with #

-------------------------------------------------------------------
Tue Dec 20 11:13:26 CET 2005 - visnov@suse.cz

- Include bash completion script
- 2.13.16

-------------------------------------------------------------------
Mon Dec 19 17:20:03 CET 2005 - mvidner@suse.cz

- Consider also NetworkManager if there are no ifcfgs during the
  firewall proposal (#139402).
- 2.13.15

-------------------------------------------------------------------
Mon Dec 19 15:34:37 CET 2005 - jsuchome@suse.cz

- merged texts from proofreading
- 2.13.14

-------------------------------------------------------------------
Wed Dec 14 16:08:39 CET 2005 - mvidner@suse.cz

- Added a bash completion script, thanks to choeger.

-------------------------------------------------------------------
Wed Dec  7 10:02:18 CET 2005 - locilka@suse.cz

- Changing firewall summary texts due to the bug/enhancement
  #119810. A bit misleading text "SSH is enabled" was changed to
  the "SSH port is open" etc. Also translatios should be now much
  more clearer.

-------------------------------------------------------------------
Tue Nov 29 14:41:40 CET 2005 - locilka@suse.cz

- Adding feature #5998 from FaTE: Port ranges
  Port ranges are supported in the whole configuration of
  SuSEFirewall2 for TCP, UDP and Broadcast. Port range has a higher
  priority than a port itsef, which means that adding a port which
  is already mentioned in some port alias will not add it again. If
  there is some port range next to the new port it will join it
  with the port range. Port ranges can be flatten when one is a
  neighbor of any other or if one covers any other. Removing a port
  from the port range will split the port range up into two port
  ranges.
- Adding port range support into port aliases
- Changing searching for port alias from grep-regexp to the
  perl-regexp (because of buggy behaviour with the 'mysql' port).
- Fixing variable types in documentation of some functions
- 2.13.13

-------------------------------------------------------------------
Thu Nov 24 12:51:20 CET 2005 - locilka@suse.cz

- Fixed the misleading documentation for GetEnableService()
  function in the SuSEFirewall module, thanks to jsmeix

-------------------------------------------------------------------
Wed Nov 23 13:41:53 CET 2005 - mvidner@suse.cz

- CWM::ProcessTerm now handles all container widgets
  (added `MarginBox, `MinWidth, `MinHeight, `MinSize).

-------------------------------------------------------------------
Wed Nov 23 12:36:26 CET 2005 - visnov@suse.cz

- 2.13.12

-------------------------------------------------------------------
Tue Nov 22 15:50:21 CET 2005 - lslezak@suse.cz

- do not log passwords (#134886)

-------------------------------------------------------------------
Wed Nov 16 15:03:58 CET 2005 - jsrain@suse.cz

- read list of modules to clone at the end of installation from
  control file

-------------------------------------------------------------------
Wed Nov 16 07:40:38 CET 2005 - lslezak@suse.cz

- Kernel.ycp - some PPC kernel RPMs have been dropped, kernel
  package selection updated (#64206)
- 2.13.11

-------------------------------------------------------------------
Tue Nov 15 18:49:54 CET 2005 - mvidner@suse.cz

- CWM:
 - added `menu_button
 - explicitly specifying an empty help produces no errors, like no_help
 - actually implemented validate_help
 - added validate_type: `function_no_popup so that the function bodies
   can be shared and only validate_help needs to differ
- CWMTab:
 - widget_names is now optional
 - generate a fake event when switching to a new tab to allow a handler
   to enabled/disable widgets before the first real UserInput takes place
 - prevent double tab initialization at tab set initialization
- 2.13.10

-------------------------------------------------------------------
Fri Nov 11 10:05:46 CET 2005 - jsrain@suse.cz

- initialize package source only if needed when installing kernel
  modules package (#132458)

-------------------------------------------------------------------
Tue Nov  8 13:37:34 CET 2005 - lslezak@suse.cz

- add %2f when the begining of FTP URL path starts with /
- 2.13.9

-------------------------------------------------------------------
Tue Nov  8 09:28:22 CET 2005 - lslezak@suse.cz

- The reserved characters can be part of URL (#96960),
  properly handle the escape sequences in parsing/building of URL
- 2.13.8

-------------------------------------------------------------------
Wed Nov  2 18:33:12 CET 2005 - mvidner@suse.cz

- CWM
 - PrepareDialog recognizes *Squash and alignment widgets.
 - "widget_names" can be omitted in ShowAndRun.
 - Added section: Widget Description Map Reference.
 - Factored out rules to format the docbook documentation.
- CWMTab
 - CreateWidget recognizes "fallback_functions" in the main map
   and the tab maps.
 - Also call "clean_up" functions for widgets inside the tabs.

-------------------------------------------------------------------
Wed Nov  2 10:54:54 CET 2005 - locilka@suse.cz

- Removing TCP port 135 from samba-server firewall definition.
- Adding "Portable Batch System (PBS)" definition into firewall
- Adding MySQL definition into firewall, enhancement #131478

-------------------------------------------------------------------
Thu Oct 27 18:14:24 CEST 2005 - mvidner@suse.cz

- CLI XML help: changed document structure, hopefully for the better.
- 2.13.7

-------------------------------------------------------------------
Fri Oct 21 16:28:01 CEST 2005 - lslezak@suse.cz

- CommandLine:: supports printing texts without trailing
  newline character (useful for progress messages); added YesNo()
  functionality for the command line mode
- Package:: supports installing packages in the command line mode
  (#91033)
- 2.13.6

-------------------------------------------------------------------
Thu Oct 20 13:14:33 CEST 2005 - jsuchome@suse.cz

- added Misc::CustomSysconfigRead for reading custom sysconfig files
- 2.13.5

-------------------------------------------------------------------
Mon Oct 10 15:38:30 CEST 2005 - mvidner@suse.cz

- Do not use modules marked with BrokenModules (#97655).
- 2.13.4

-------------------------------------------------------------------
Fri Sep 30 12:53:28 CEST 2005 - mvidner@suse.cz

- Fixed the configuration of ESCON and FICON (#82891).
- 2.13.3

-------------------------------------------------------------------
Thu Sep 29 13:44:59 CEST 2005 - visnov@suse.cz

- require yast2-hardware-detection for probing

-------------------------------------------------------------------
Tue Sep 27 11:02:16 CEST 2005 - jsrain@suse.cz

- do not prevent USB modules from being added to initrd (#66733)

-------------------------------------------------------------------
Tue Sep 27 09:56:07 CEST 2005 - lslezak@suse.cz

- Popup - display long error "as is" - escape rich text tags,
  format lines; layout fixes
- version 2.13.2

-------------------------------------------------------------------
Fri Sep 23 13:42:46 CEST 2005 - lslezak@suse.cz

- command line - multiline description of a command is possible
  (help can be string or list of strings)

-------------------------------------------------------------------
Fri Sep 23 09:43:09 CEST 2005 - locilka@suse.cz

- Adding support for VNC and SSH installations. Firewall proposal
  enables SSH on non-dial-up interfaces when installing over SSH,
  enables VNC on non-dial-up interfaces when installing over VNC.
  Firewall proposal warns when installing over SSH/VNC and SSH/VNC
  is not enabled. (enahancement #113211)
- Adding XDMCP (Remote Acces to Display Manager) support
  (enhancement #118200)
- Adding FAM (Remote File Alteration Monitor) support
  (enhancement #118196)
- 2.13.1

-------------------------------------------------------------------
Wed Sep 21 13:10:38 CEST 2005 - lslezak@suse.cz

- Support for long error and long warning messages
  (e.g. Report::LongError) (#79161)
- new popups in Popup:: module (e.g. Popup::TimedLongError)
- added [Stop] button to all timed popups
- version 2.13.0

-------------------------------------------------------------------
Wed Sep  7 16:01:13 CEST 2005 - mvidner@suse.cz

- Fixed deleting an interface after writing and returning
  to the network proposal (#115448).
- WIRELESS_WPA_PASSWORD is also secret (#65741).
- 2.12.27

-------------------------------------------------------------------
Mon Sep  5 22:39:56 CEST 2005 - locilka@suse.cz

- fixing default SuSEfirewall2 logging values using the
  GetDefaultValue() function for undefined and newly also for
  empty values  for security reasons (#100692).
- 2.12.26

-------------------------------------------------------------------
Mon Sep  5 16:55:12 CEST 2005 - jsrain@suse.cz

- translate proposal tab headers (#114677)
- 2.12.25

-------------------------------------------------------------------
Mon Aug 22 12:33:42 CEST 2005 - jsuchome@suse.cz

- added check for `cancel to ncurses menu loop (#105507)
- 2.12.24

-------------------------------------------------------------------
Thu Aug 18 13:59:50 CEST 2005 - lslezak@suse.cz

- added simple XEN detection (workaround for #100726)
- select kernel-xen if XEN is detected
- 2.12.23

-------------------------------------------------------------------
Thu Aug 18 11:05:25 CEST 2005 - locilka@suse.cz

- Do not Read() NetworkDevices when running CWMFirewallInterfaces
  in Installation or Update.
- Set SuSEFirewallProposal as 'modified' when changing the firewall
  counfiguration via CWMFirewallInterfaces in Installation or
  Update (bug #105170).

-------------------------------------------------------------------
Mon Aug 15 14:47:36 CEST 2005 - jsrain@suse.cz

- check whether VGA kernel parameter is correct (#103150)

-------------------------------------------------------------------
Fri Aug 12 13:10:37 CEST 2005 - jsrain@suse.cz

- don't prevent xfs and jfx module from being added to initrd on
  PPC (#104037)
- 2.12.22

-------------------------------------------------------------------
Fri Aug 12 13:03:29 CEST 2005 - locilka@suse.cz

- Fixed YaST in console. It had been using LANG set to "POSIX"
  which was supporsed to be empty or to contain "xx_XX" string
  (#103007).

-------------------------------------------------------------------
Fri Aug 12 10:08:14 CEST 2005 - visnov@suse.cz

- added comments for translators

-------------------------------------------------------------------
Tue Aug  9 16:10:22 CEST 2005 - mvidner@suse.cz

- Fixed init script parsing with special backslash and whitespace
  combination (#103013).

-------------------------------------------------------------------
Tue Aug  9 11:27:06 CEST 2005 - locilka@suse.cz

- Fixing bug #102951
  Adding SLP Daemon to the firewall as a known service
- 2.12.21

-------------------------------------------------------------------
Mon Aug  8 16:35:47 CEST 2005 - jsrain@suse.cz

- disable "Edit" and "Delete" buttons in hardware dialog if no item
  is present in the list (#102526)
- store vendor URL in the installed system (#102542)
- do not add unneeded modules to initrd (#102588)
- 2.12.20

-------------------------------------------------------------------
Fri Aug  5 09:08:24 CEST 2005 - jsrain@suse.cz

- added initialization of source refresh callbacks
- changed label of the menubutton in the hardware dialog
- 2.12.19

-------------------------------------------------------------------
Thu Aug  4 16:14:49 CEST 2005 - lslezak@suse.cz

- move sysconfig metadata parsing functions from Sysconfig
  to String module.
- 2.12.18

-------------------------------------------------------------------
Tue Aug  2 15:54:10 CEST 2005 - lslezak@suse.cz

- format function in WizardHW module
- 2.12.17

-------------------------------------------------------------------
Tue Aug  2 14:36:32 CEST 2005 - jsrain@suse.cz

- added support not to allow to go back in the installation
  workflow if started from the middle
- 2.12.16

-------------------------------------------------------------------
Mon Aug  1 15:06:21 CEST 2005 - locilka@suse.cz

- Changing firewall definition for samba-server by the Samba-Howto
  Allowed ports/functionality is: TCP 135, 139, 445; UDP: 137, 138;
  Broadcast: 137, 138;
  Bugzilla #81254

-------------------------------------------------------------------
Thu Jul 28 15:52:49 CEST 2005 - jsrain@suse.cz

- merged texts from proofreading

-------------------------------------------------------------------
Thu Jul 28 08:55:08 CEST 2005 - jsrain@suse.cz

- fixed stopping the workflow in the middle to reboot (eg. in case
  of kernel update)
- 2.12.15

-------------------------------------------------------------------
Thu Jul 21 13:58:55 CEST 2005 - sh@suse.de

- Now using `opt(`hvstretch) in wizard to restore old laoyut
  behaviour: center content by default
- V 2.12.14

-------------------------------------------------------------------
Thu Jul 21 09:53:02 CEST 2005 - jsrain@suse.cz

- don't report void errors in CWM

-------------------------------------------------------------------
Wed Jul 20 14:51:42 CEST 2005 - jsrain@suse.cz

- fixed incorrecr wizard command causing crash at the begin of the
  installation
- 2.12.13

-------------------------------------------------------------------
Wed Jul 20 10:35:22 CEST 2005 - jsrain@suse.cz

- added libxml2(-devel) to neededforbuild
- 2.12.12

-------------------------------------------------------------------
Tue Jul 19 16:47:38 CEST 2005 - jsrain@suse.cz

- fixed installation workflow re-load on switch from installation
  to update or vice versa
- added possibility to start the workflow from the middle
- added possibility for having more stages in the installation
  wizard navigation bar
- added support for specifying textdomain for translatable texts
  for installation wizard
- 2.12.11

-------------------------------------------------------------------
Mon Jul 18 11:42:40 CEST 2005 - sh@suse.de

- Properly check if KDE is running in /sbin/yast so the sw_single
  module is started full-screen if that works flawlessly (KDE)
- V 2.12.10

-------------------------------------------------------------------
Mon Jul 11 18:20:44 CEST 2005 - sh@suse.de

- Fixed NCurses wizard layout behaviour:
  Properly propagate content strechability to layout parent
- V 2.12.9

-------------------------------------------------------------------
Fri Jul  8 16:03:01 CEST 2005 - visnov@suse.cz

- adapt build dependencies for blocxx
- 2.12.8

-------------------------------------------------------------------
Fri Jul  1 12:48:43 CEST 2005 - jsrain@suse.cz

- added support functions fir general hardware summary dialog
- added possibility to get selected tab from CWMTab
- 2.12.7

-------------------------------------------------------------------
Tue Jun 14 16:05:05 CEST 2005 - lslezak@suse.cz

- command line - fixed example definition in xmlhelp output
- 2.12.6

-------------------------------------------------------------------
Mon Jun 13 17:04:03 CEST 2005 - lslezak@suse.cz

- command line - 'xmlhelp' command (store command line help of
  a client in XML format)

-------------------------------------------------------------------
Mon Jun  6 10:24:53 CEST 2005 - jsrain@suse.cz

- keep order of initrd modules from installation system in the
  target system
- 2.12.5

-------------------------------------------------------------------
Tue May 31 10:32:54 CEST 2005 - jsrain@suse.cz

- create initial ProductFeatures file via fillup (#79278)

-------------------------------------------------------------------
Wed May 25 14:26:50 CEST 2005 - locilka@suse.cz

- Fixed SuSEFirewall testsuite after adding 'bootps' port to the
  DHCP Server definition

-------------------------------------------------------------------
Wed May 25 13:25:04 CEST 2005 - mvidner@suse.cz

- CWM: added a standalone radio button widget

-------------------------------------------------------------------
Thu May 19 11:51:29 CEST 2005 - locilka@suse.cz

- Fixed bug in CWMTsigKeys
  Key name containing the 't' letter had been ending on that
  character because of wrong implementation of regexp with '\\t'

-------------------------------------------------------------------
Mon May  9 09:51:10 CEST 2005 - locilka@suse.cz

- Adding "Requires: SuSEfirewall2" into the yast2 package instead
  of the yast2-firewall

-------------------------------------------------------------------
Tue May  3 16:42:41 CEST 2005 - jsrain@suse.cz

- made the hardcoded fallback list of VGA modes in Initrd.ycp
  public (via global function)

-------------------------------------------------------------------
Tue May  3 11:27:04 CEST 2005 - locilka@suse.cz

- Added 'bootps' port allowing broadcast into the DHCP Server
  definition for SuSEFirewallServices

-------------------------------------------------------------------
Thu Apr 28 14:04:57 CEST 2005 - jsrain@suse.cz

- if YOU updates any YaST package, restart NCurses control center
  (#80591)

-------------------------------------------------------------------
Thu Apr 28 10:08:20 CEST 2005 - jsrain@suse.cz

- updated ProductControl.ycp to privide inst_finish steps
- 2.12.4

-------------------------------------------------------------------
Fri Apr 22 13:39:55 CEST 2005 - mvidner@suse.cz

- Do not use "default" as an identifier.

-------------------------------------------------------------------
Mon Apr 18 15:43:43 CEST 2005 - jsrain@suse.cz

- added testsuite for new ProductFeatures.ycp
- 2.12.3

-------------------------------------------------------------------
Mon Apr 18 14:40:43 CEST 2005 - jsrain@suse.cz

- updated manual page and help of yast2 (#70892)
- changed interface of ProductFeatures.ycp
- 2.12.2

-------------------------------------------------------------------
Tue Apr  5 14:45:07 CEST 2005 - visnov@suse.cz

- fix NFB
- 2.12.1

-------------------------------------------------------------------
Mon Apr  4 10:27:58 CEST 2005 - jsrain@suse.cz

- after running online update, exit ncurses control center (#63542)

-------------------------------------------------------------------
Thu Mar 31 13:05:13 CEST 2005 - jsrain@suse.cz

- initialize product macro for help texts from /etc/*-release
  (#61247)

-------------------------------------------------------------------
Thu Mar 31 11:10:12 CEST 2005 - locilka@suse.cz

- Changed firewall proposal texts to be clearly translatable
  (#73612)

-------------------------------------------------------------------
Thu Mar 24 13:07:15 CET 2005 - jsrain@suse.cz

- changed kernel packages for PPC (#72344)

-------------------------------------------------------------------
Mon Mar 21 16:25:33 CET 2005 - sh@suse.de

- Fixed bug #72799: Help/Steps buttons not translated
- V 2.11.48

-------------------------------------------------------------------
Mon Mar 21 13:51:43 CET 2005 - jsrain@suse.cz

- fixed setting bootsplash resolutino if framebuffer modes couldn't
  be detected (#74052)
- 2.11.47

-------------------------------------------------------------------
Fri Mar 18 14:17:30 CET 2005 - jsrain@suse.cz

- fixed determining if firewall is enabled (#73819)
- 2.11.46

-------------------------------------------------------------------
Wed Mar 16 16:50:03 CET 2005 - visnov@suse.cz

- 2.11.45

-------------------------------------------------------------------
Tue Mar 15 13:40:39 CET 2005 - visnov@suse.cz

- added check-all-syntax script for validating all YCP clients
  and modules (#63942)

-------------------------------------------------------------------
Mon Mar 14 16:36:55 CET 2005 - mvidner@suse.cz

- Don't allow single quotes inside ifcfg-* variables,
  especially NAME (#72164).
- NetworkDevices::ConcealSecrets: only nonempty; also WIRELESS_WPA_PSK.
- 2.11.44

-------------------------------------------------------------------
Sat Mar 12 04:44:45 CET 2005 - nashif@suse.de

- optionally add addon selections using the control file (#72257)
- 2.11.43

-------------------------------------------------------------------
Fri Mar 11 15:38:51 CET 2005 - mvidner@suse.cz

- Added NetworkDevices::ConcealSecrets not to log sensitive
  information (#65741).
- 2.11.42

-------------------------------------------------------------------
Fri Mar 11 10:45:17 CET 2005 - locilka@suse.cz

- Added new testsuite for SuSEFirewall module
- Added new testsuite for PortAliases module

-------------------------------------------------------------------
Wed Mar  9 13:17:46 CET 2005 - locilka@suse.cz

- Adjusting to changed /etc/services
  "ipsec-msft" has been changed to "ipsec-nat-t"
- 2.11.41

-------------------------------------------------------------------
Fri Mar  4 14:09:28 CET 2005 - lslezak@suse.cz

- HWConfig.ycp - /etc/sysconfig/hardware/hwcfg-* file access
- 2.11.40

-------------------------------------------------------------------
Fri Mar  4 10:25:56 CET 2005 - locilka@suse.cz

- fixed bug #67335
  Aborting unchanged SuSEfirewall configuration
- 2.11.39

-------------------------------------------------------------------
Thu Mar  3 13:40:45 CET 2005 - jsrain@suse.cz

- prevent Initrd module from automatical reading in Mode::config
  (#67256)

-------------------------------------------------------------------
Wed Mar  2 11:22:33 CET 2005 - locilka@suse.cz

- merged proofed texts
- 2.11.38

-------------------------------------------------------------------
Fri Feb 25 15:24:07 CET 2005 - lslezak@suse.cz

- command line - fixed checking of the mandatory keys - don't
  abort in "unsupported" mode, testsuite updated
- 2.11.37

-------------------------------------------------------------------
Fri Feb 25 13:20:17 CET 2005 - visnov@suse.cz

- 2.11.35

-------------------------------------------------------------------
Fri Feb 25 13:11:07 CET 2005 - lslezak@suse.cz

- commandline - don't check mandatory keys when the command line
  mode is "unsupported", testsuite updated
- 2.11.36

-------------------------------------------------------------------
Thu Feb 24 12:00:54 CET 2005 - fehr@suse.de

- Add AsciiFile::ReplaceLine
- 2.11.34

-------------------------------------------------------------------
Thu Feb 24 08:54:01 CET 2005 - visnov@suse.cz

- reading INCOMPLETE_TRANSLATION_TRESHOLD enabled
- 2.11.33

-------------------------------------------------------------------
Wed Feb 23 14:25:44 CET 2005 - lslezak@suse.cz

- command line - use command 'abort' instead of 'quit',
  testsuite updated

-------------------------------------------------------------------
Mon Feb 21 18:31:12 CET 2005 - nashif@suse.de

- Fixed reading of global variable which breaks testsuites

-------------------------------------------------------------------
Mon Feb 21 16:22:21 CET 2005 - nashif@suse.de

- Added incomplete_translation_treshold to product features

-------------------------------------------------------------------
Fri Feb 18 11:33:32 CET 2005 - visnov@suse.cz

- Don't show desktop files with "Hidden" set to yes in ncurses menu

-------------------------------------------------------------------
Thu Feb 17 07:16:41 CET 2005 - nashif@suse.de

- Added function to reset install.inf data to initiate a reread of
  the file

-------------------------------------------------------------------
Tue Feb 15 15:55:55 CET 2005 - locilka@suse.cz

- added name of the device for configuring interfaces
- added missing comments for SuSEFirewall functions

-------------------------------------------------------------------
Mon Feb 14 11:30:44 CET 2005 - jsrain@suse.cz

- added functions to disable and enable the CWM Firewall Interfaces
  widget
- 2.11.30

-------------------------------------------------------------------
Thu Feb 10 16:35:17 CET 2005 - mvidner@suse.cz

- Do not propose a dynamic address if the product (OES) says
  force_static_ip (#50524).
- 2.11.29

-------------------------------------------------------------------
Wed Feb  9 19:19:42 CET 2005 - nashif@suse.de

- control file and saved features from installation is now saved
  into /etc/YaST2,  /var/lib is too risky

-------------------------------------------------------------------
Wed Feb  9 15:12:00 CET 2005 - jsrain@suse.cz

- merged variables for kernel parameters in ProductFeatures into
  one (#50369)

-------------------------------------------------------------------
Wed Feb  9 12:03:50 CET 2005 - locilka@suse.cz

- Fixed reading SuSEfirewall2 configuration to be done only once
  in network proposal.

-------------------------------------------------------------------
Tue Feb  8 17:03:02 CET 2005 - sh@suse.de

- Added icons to standard popups
- V 2.11.26

-------------------------------------------------------------------
Tue Feb  8 16:09:19 CET 2005 - nashif@suse.de

- Moved ProductControl. Hooks from installation

-------------------------------------------------------------------
Tue Feb  8 14:48:37 CET 2005 - nashif@suse.de

- Moved XML module to library

-------------------------------------------------------------------
Tue Feb  8 10:48:25 CET 2005 - jsrain@suse.cz

- added richtext and (multi)selection box widget support to CWM
- enable release notes in inst. proposal also for NCurses

-------------------------------------------------------------------
Tue Feb  8 10:10:52 CET 2005 - jsuchome@suse.cz

- merged texts from proofreading
- 2.11.25

-------------------------------------------------------------------
Tue Feb  8 09:46:32 CET 2005 - jsuchome@suse.cz

- build with CustomDialogs.ycp
- 2.11.24

-------------------------------------------------------------------
Mon Feb  7 06:17:22 CET 2005 - nashif@suse.de

- Fixed call to inst_suseconfig
- Added variable to Directory used for custom workflows

-------------------------------------------------------------------
Fri Feb  4 17:44:21 CET 2005 - mvidner@suse.cz

- Added String::OptParens, String::OptFormat.
- 2.11.23

-------------------------------------------------------------------
Tue Feb  1 12:56:56 CET 2005 - lslezak@suse.cz

- fixed finish call handling (don't call finish handler (Write)
  when module is not initialized)
- 2.11.22

-------------------------------------------------------------------
Mon Jan 31 17:47:43 CET 2005 - sh@suse.de

- Added Show|HideReleaseNotesButton() to Wizard::
- V 2.11.21

-------------------------------------------------------------------
Mon Jan 31 10:46:33 CET 2005 - locilka@suse.cz

- added samba-server allowing broadcast feature (#50311)
- 2.11.20

-------------------------------------------------------------------
Fri Jan 28 09:57:54 CET 2005 - mlazar@suse.cz

- fixed runlevel agent: don't dump error msg if service script
  isn't readable

-------------------------------------------------------------------
Thu Jan 27 13:29:28 CET 2005 - mvidner@suse.cz

- NetworkDevices: canonicalize STARTMODE (~#50095), also on Import.
- 2.11.19

-------------------------------------------------------------------
Thu Jan 27 12:34:14 CET 2005 - locilka@suse.cz

- Rewritten SuSEFirewall::ActivateConfiguration() function
- Fixed some y2error message

-------------------------------------------------------------------
Wed Jan 26 16:39:19 CET 2005 - mvidner@suse.cz

- Fixed a typo preventing from adding an Altix XP interface (#50044).

-------------------------------------------------------------------
Tue Jan 25 12:39:26 CET 2005 - locilka@suse.cz

- removed SuSEfirewall2_final init script (bugzilla #50157)
- 2.11.18

-------------------------------------------------------------------
Fri Jan 21 10:50:28 CET 2005 - lslezak@suse.cz

- an option in command line mode specification can have
  more help texts (depending on command)
- improved command line mode support test (test also empty map)
- version 2.11.17

-------------------------------------------------------------------
Tue Jan 18 14:56:33 CET 2005 - lslezak@suse.cz

- command line - new simple mode (no commands),
  lazy initialization (bug #44083)
- version 2.11.16

-------------------------------------------------------------------
Wed Jan 12 16:16:20 CET 2005 - lslezak@suse.cz

- command line mode enhancements: accept integer type,
  added CommandLine::PrintVerbose(), cutom help option,
  testsuite update, small fixes
- version 2.11.15

-------------------------------------------------------------------
Tue Jan 11 16:52:35 CET 2005 - jsrain@suse.cz

-reverted fix of #49483

-------------------------------------------------------------------
Mon Jan 10 14:03:48 CET 2005 - jsrain@suse.cz

- added new function to compute additional packages (eg. -nongpl)
  for any base kernel package to Kernel.ycp

-------------------------------------------------------------------
Fri Jan  7 10:53:19 CET 2005 - locilka@suse.cz

- added new functions into String module
  TextTable() & UnderlinedHeader()

-------------------------------------------------------------------
Thu Jan  6 10:43:19 CET 2005 - jsrain@suse.cz

- prevent vga= kernel parameter from being used on IA64 (#49483)

-------------------------------------------------------------------
Wed Jan  5 16:52:31 CET 2005 - jsrain@suse.cz

- changed Kernel.ycp to functional interface
- 2.11.14

-------------------------------------------------------------------
Tue Jan  4 09:41:35 CET 2005 - jsrain@suse.cz

- fixed handling of sysconfig/kernel:MODULES_LOADED_ON_BOOT if
  changed externally during installation (#46971)

-------------------------------------------------------------------
Mon Jan  3 10:47:34 CET 2005 - locilka@suse.cz

- Added new implementation of SuSEfirewall2 broadcast configuration
  into SuSEFirewall module
- 2.11.13

-------------------------------------------------------------------
Tue Dec 21 17:13:26 CET 2004 - mvidner@suse.cz

- Added Hostname::Validhost (#22802).
- Substitute VERSION in Version.ycp also at "make" time (#40492).
- Support FW_ALLOW_FW_BROADCAST_* (locilka).
- 2.11.12

-------------------------------------------------------------------
Tue Dec 21 11:46:19 CET 2004 - jsrain@suse.cz

- fixed validation of widgets inside CWM Tab widget
- added possibility to set functions for immediate service
  start/stop in the CWMServiceStart widget

-------------------------------------------------------------------
Tue Dec 14 17:17:12 CET 2004 - mvidner@suse.cz

- Added Progress::set, fixed docs a bit.
- 2.11.11

-------------------------------------------------------------------
Fri Dec  3 16:45:39 CET 2004 - mvidner@suse.cz

- NetworkDevices: Canonicalize netmask data (#46885).

-------------------------------------------------------------------
Wed Dec  1 11:37:39 CET 2004 - locilka@suse.cz

- Added handling for 'all' parameter in old firewall functions
  in SuSEFirewall module
- Added CharacterDevice file-type into FileUtils.ycp.
- Created testsuite for FileUtils module.

-------------------------------------------------------------------
Wed Dec  1 10:56:06 CET 2004 - mvidner@suse.cz

- NetworkDevices: Improved ifcfg name handling,
  particularly mobile ipv6 (#48696).

-------------------------------------------------------------------
Tue Nov 30 12:40:31 CET 2004 - locilka@suse.cz

- Moved CWMFirewallInterfaces from yast2-firewall to yast2 rpm

-------------------------------------------------------------------
Tue Nov 30 10:47:06 CET 2004 - visnov@suse.cz

- added testsuite infrastructure for library/modules

-------------------------------------------------------------------
Thu Nov 25 09:50:51 CET 2004 - locilka@suse.cz

- added SuSEFirewallServices and PortAliases YCP Modules into
  library/network.

-------------------------------------------------------------------
Wed Nov 17 17:21:29 CET 2004 - arvin@suse.de

- fixed handling of command line arguments with space (bug #48264)

-------------------------------------------------------------------
Tue Nov 16 12:15:15 CET 2004  - fehr@suse.de

- add evms logfiles to save_y2logs if present

-------------------------------------------------------------------
Fri Nov 12 17:53:01 CET 2004 - mvidner@suse.cz

- Added NetworkDevices::DeleteAlias (#48191).

-------------------------------------------------------------------
Fri Nov 12 15:27:24 CET 2004 - locilka@suse.cz

- FileUtils have now GetFileRealType and GetFileType functions
  with output depending on the type of requested file.
- Increased documentation for FileUtils.

-------------------------------------------------------------------
Thu Nov 11 18:09:15 CET 2004 - arvin@suse.de

- always use Directory::logdir

-------------------------------------------------------------------
Thu Nov 11 16:28:56 CET 2004 - locilka@suse.cz

- Created FileUtils module for getting information about system
  files and directories.

-------------------------------------------------------------------
Thu Nov 11 15:32:43 CET 2004 - mvidner@suse.cz

- Added String::ValidCharsFilename, NetworkDevices::ValidCharsIfcfg
  (#46803)
- Added character set functions to String.
- PackageSystem::InstallKernel: return early if the module list is
  empty, thus slashing "yast2 lan" startup time.
- Desktop::RunViaDesktop now accepts arguments (#46828).

-------------------------------------------------------------------
Wed Nov 10 10:45:21 CET 2004 - mvidner@suse.cz

- Moved NetworkDevices from yast2-network to yast2.
- 2.11.7

-------------------------------------------------------------------
Mon Nov  8 15:07:10 CET 2004 - visnov@suse.cz

- yast2-pkg-bindings added to requires

-------------------------------------------------------------------
Mon Nov  8 12:53:46 CET 2004 - jsrain@suse.cz

- added optional "no_help" key to CWM widget description map
  in order to suppress errors in log if no help wanted (#47938)
- added protection against removing used TSIG keys to the CWM
  TSIG keys management widget (#47480)

-------------------------------------------------------------------
Thu Nov  4 17:56:47 CET 2004 - sh@suse.de

- Added save_y2logs script for easier bug reporting
- V 2.11.6

-------------------------------------------------------------------
Thu Nov  4 11:00:06 CET 2004 - mvidner@suse.cz

- Added String::FirstChunk.
- 2.11.5

-------------------------------------------------------------------
Wed Nov 03 14:32:15 CET 2004 - arvin@suse.de

- removed deprecated lookup

-------------------------------------------------------------------
Tue Nov  2 16:36:35 CET 2004 - mvidner@suse.cz

- Allow overriding sbindir so that we can install to a prefix.
- Merged changes from the 9.2 branch.

-------------------------------------------------------------------
Mon Nov  1 14:29:34 CET 2004 - visnov@suse.cz

- set product name in wizard when opening a dialog (#46247)

-------------------------------------------------------------------
Mon Nov  1 10:32:10 CET 2004 - visnov@suse.cz

- fix processing of command line arguments in Mode and Stage

-------------------------------------------------------------------
Mon Nov  1 09:34:44 CET 2004 - msvec@suse.cz

- use ll_LL in .desktop files (#47668)

-------------------------------------------------------------------
Mon Nov  1 08:00:06 CET 2004 - jsrain@suse.cz

- fixed parameters to sformat in Commandline.ycp
- 2.11.3

-------------------------------------------------------------------
Tue Oct 26 12:35:59 CEST 2004 - jsrain@suse.cz

- Mode.ycp split to Mode.ycp, Stage.ycp, Linuxrc.ycp and
  Installation.ycp (yast2-installation), clean-up
- adapted the code to the clean-up
- 2.11.2

-------------------------------------------------------------------
Tue Oct 19 13:29:57 CEST 2004 - locilka@suse.de

- added several messages into Message.ycp
- added several labels into Label.ycp
- added two functions into Confirm.ycp
- 2.11.1

-------------------------------------------------------------------
Mon Oct 11 14:53:47 CEST 2004 - jsrain@suse.cz

- changed Arch.ycp to functional interface, probing the settings
  when they are needed (instead of constructor)
- update Initrd.ycp not to use Arch:: in its constructor
- 2.11.0

-------------------------------------------------------------------
Mon Oct  4 16:42:21 CEST 2004 - mvidner@suse.cz

- Moved the "cd /" workaround to yast2-network (#46055).
- 2.10.27

-------------------------------------------------------------------
Fri Oct  1 13:44:58 CEST 2004 - sh@suse.de

- Fixed bug #46598: Layout broken due to 800x600 default size
- V 2.10.24

-------------------------------------------------------------------
Wed Sep 29 13:51:00 CEST 2004 - visnov@suse.cz

- always reinitialize target (#45356)
- 2.10.23

-------------------------------------------------------------------
Wed Sep 29 10:10:37 CEST 2004 - mvidner@suse.cz

- Fixed Package::FunctionsAI["DoInstall" and "DoRemove"] (#45463).
- 2.10.22

-------------------------------------------------------------------
Mon Sep 27 15:09:44 CEST 2004 - arvin@suse.de

- fixed generation of desktop files

-------------------------------------------------------------------
Sat Sep 25 10:55:58 CEST 2004 - mvidner@suse.cz

- Change directory to / in /sbin/yast2 (#46055).
- 2.10.20

-------------------------------------------------------------------
Fri Sep 24 19:03:41 CEST 2004 - mvidner@suse.cz

- Added Desktop::RunViaDesktop (#37864).
- 2.10.19

-------------------------------------------------------------------
Fri Sep 24 08:07:29 CEST 2004 - visnov@suse.cz

- always initialize SourceCache when installing packages
- use installed kernel to compute kernel packages (#45905)
- 2.10.18

-------------------------------------------------------------------
Thu Sep 23 09:49:52 CEST 2004 - mvidner@suse.cz

- Fixed empty runlevel editor (#45858).

-------------------------------------------------------------------
Tue Sep 21 11:31:00 CEST 2004 - arvin@suse.de

- adapted path for qtrc (bug #44803)

-------------------------------------------------------------------
Tue Sep 14 16:58:38 CEST 2004 - mvidner@suse.cz

- Ignore /etc/init.d/Makefile (#45198).

-------------------------------------------------------------------
Tue Sep 14 10:51:01 CEST 2004 - jsrain@suse.cz

- added ProductFeatures::enable_firewall and firewall_ssh_enable
  to control firewall behavior in the proposal

-------------------------------------------------------------------
Mon Sep 13 11:25:06 CEST 2004 - jsrain@suse.cz

- fixed reordering of items in Table/Popup's table (#45097)
- added ProductFeatures::fam_local_only
- 2.10.14

-------------------------------------------------------------------
Mon Sep  6 12:42:27 CEST 2004 - visnov@suse.cz

- moved ComputeKernelPackages to Kernel.ycp
- use Kernel::ComputePackages in Package (#44394)
- 2.10.13

-------------------------------------------------------------------
Mon Sep  6 11:53:31 CEST 2004 - jsrain@suse.cz

- mark licenses as confirmed when accepted (in PackageSystem.ycp
  and Require.ycp)

-------------------------------------------------------------------
Thu Sep  2 13:01:38 CEST 2004 - locilka@suse.cz

- added String::escapetags - function for escaping HTML/XML tags

-------------------------------------------------------------------
Mon Aug 30 15:10:19 CEST 2004 - arvin@suse.de

- add nongpl kernel package during installation (bug #44394)

-------------------------------------------------------------------
Fri Aug 27 15:10:55 CEST 2004 - arvin@suse.de

- merged proof read messages

-------------------------------------------------------------------
Fri Aug 27 11:19:51 CEST 2004 - mvidner@suse.cz

- LogView grep: properly quote the regex; it is a basic regex.

-------------------------------------------------------------------
Fri Aug 20 06:27:01 CEST 2004 - nashif@suse.de

- Own schema directory
- 2.10.10

-------------------------------------------------------------------
Thu Aug 19 13:14:02 CEST 2004 - visnov@suse.cz

- allow in commandline also GUI handler returning symbols (#43935)

-------------------------------------------------------------------
Tue Aug 17 11:26:37 CEST 2004 - jsrain@suse.cz

- fixed function type casting in Table/Popup routines
- prevent 'usbhid' module from being added to initrd (#36766)

-------------------------------------------------------------------
Mon Aug 16 23:36:18 CEST 2004 - nashif@suse.de

- fixed testsuites (added Testsuite.ycp to testedfiles or modified output
  according to the change of logging function references) (jsrain)
- type cast fixes
- CWM: fixed structure validation

-------------------------------------------------------------------
Thu Aug 12 23:27:19 CEST 2004 - nashif@suse.de

- Disable Commandline interface during firstboot phase
- 2.10.7

-------------------------------------------------------------------
Tue Aug  3 15:41:32 CEST 2004 - jsrain@suse.cz

- fixed types in CWM, changed interface of CWM::ShowAndRun ()
- split the CWMServiceStart widget into multiple widgets (one for
  each part)
- 2.10.6

-------------------------------------------------------------------
Fri Jul 30 11:37:44 CEST 2004 - jsrain@suse.cz

- adapted CWMServiceStart.ycp functionality for box product

-------------------------------------------------------------------
Thu Jul 29 09:47:51 CEST 2004 - nashif@suse.de

- New module for interaction with linuxrc(yast.inf and install.inf
  handling)
- Move functions from misc to Linuxrc

-------------------------------------------------------------------
Thu Jul 29 08:34:41 CEST 2004 - nashif@suse.de

- Defined more variables in ProductFeatures
- Removed live_eval variable

-------------------------------------------------------------------
Tue Jul 20 13:48:00 CEST 2004 - jsrain@suse.cz

- enhanced the TSIG keys management widget to do more checks before
  creating a new TSIG key (#40845)

-------------------------------------------------------------------
Mon Jul 19 12:26:40 CEST 2004 - jsrain@suse.cz

- enhnced functionality of Package*.ycp modules (popups with custom
  message, package check for read functions with error feedback)

-------------------------------------------------------------------
Wed Jul 14 11:27:23 CEST 2004 - jsrain@suse.cz

- fixed typos in CWMServiceStart.ycp

-------------------------------------------------------------------
Tue Jul 13 09:02:49 CEST 2004 - locilka@suse.de

- added new Message module
- 2.10.3

-------------------------------------------------------------------
Mon Jun 21 13:24:03 CEST 2004 - jsrain@suse.cz

- added CWM widget for TSIG keys management

-------------------------------------------------------------------
Fri Jun 18 15:28:07 CEST 2004 - lslezak@suse.cz

- CommandLine: read text or password from console

-------------------------------------------------------------------
Fri Jun 18 10:16:04 CEST 2004 - jsrain@suse.cz

- added CWM widget for service starting (like the Start-up dialog
  in DNS server component)

-------------------------------------------------------------------
Thu Jun 17 10:00:53 CEST 2004 - msvec@suse.cz

- updated testsuite
- 2.10.2

-------------------------------------------------------------------
Wed Jun 16 16:16:58 CEST 2004 - jsrain@suse.cz

- added suport for navigation tree and tabs to CWM
- updated the LogView popup to be able to be used as widget for CWM
- do not add 'desktop' to kernel command line

-------------------------------------------------------------------
Wed Jun 16 10:36:53 CEST 2004 - msvec@suse.cz

- fixed 'yast2 -l' output (#42087)
- 2.9.75

-------------------------------------------------------------------
Fri Jun 11 01:01:14 CEST 2004 - nashif@suse.de

- Added software-proposal variable to product features

-------------------------------------------------------------------
Tue Jun  8 04:35:25 CEST 2004 - nashif@suse.de

- Fixed bug #41696: yast uses elevator=anticipatory instead of
  elevator=as
- URL with empty host is valid (i.e. file:///test.xml )

-------------------------------------------------------------------
Fri May 28 16:48:12 CEST 2004 - sh@suse.de

- Fixed bug #41305: License agreement after abort in NCurses

-------------------------------------------------------------------
Wed May 26 15:12:17 CEST 2004 - mvidner@suse.cz

- Fixed agent definition for /etc/sysconfig/hardware
  to handle multiline values (#39350).
- 2.9.72

-------------------------------------------------------------------
Tue May 25 18:27:15 CEST 2004 - arvin@suse.de

- install kernel-bigsmp even with a bit less than 4GB of RAM
  (bug #40729)

-------------------------------------------------------------------
Tue May 25 13:48:01 CEST 2004 - jsrain@suse.cz

- set the I/O scheduler in ProductFeatures (#41038)
- 2.9.70

-------------------------------------------------------------------
Wed May 19 03:30:13 CEST 2004 - nashif@suse.de

- Added a timeout for ShowText popup when called via
  Report. (Report::ShowText)

-------------------------------------------------------------------
Mon May 17 10:42:57 CEST 2004 - msvec@suse.cz

- added PadZero general function for padding with zeros

-------------------------------------------------------------------
Wed May 12 15:30:47 CEST 2004 - msvec@suse.cz

- improved ncurses menu responsiveness (#38363)
- 2.9.68

-------------------------------------------------------------------
Wed May  5 16:20:30 CEST 2004 - gs@suse.de

- yast2 start script: check whether the terminal supports UTF-8
  and adapt language settings (bug #39606)
- 2.9.67

-------------------------------------------------------------------
Tue May 04 10:12:45 CEST 2004 - arvin@suse.de

- merged proofread messages

-------------------------------------------------------------------
Fri Apr 23 15:58:47 CEST 2004 - mvidner@suse.cz

- do not copy network aliases from install.inf
  to modprobe.conf (#39135)
- 2.9.65

-------------------------------------------------------------------
Thu Apr 22 11:09:32 CEST 2004 - arvin@suse.de

- run unicode_{start,stop} only if they are present (bug #35714)

-------------------------------------------------------------------
Mon Apr 19 13:05:04 CEST 2004 - arvin@suse.de

- merged proofread messages

-------------------------------------------------------------------
Fri Apr 16 18:11:07 CEST 2004 - nashif@suse.de

- Save runtime product variables

-------------------------------------------------------------------
Thu Apr  8 13:56:41 CEST 2004 - jsrain@suse.cz

- use the 'desktop' kernel parameter only for desktop products

-------------------------------------------------------------------
Wed Apr  7 19:25:31 CEST 2004 - nashif@suse.de

- #38596: Also use saved id

-------------------------------------------------------------------
Wed Apr  7 18:21:39 CEST 2004 - nashif@suse.de

- Workaround for #38596, broken recursion for iterators

-------------------------------------------------------------------
Tue Apr  6 18:53:56 CEST 2004 - nashif@suse.de

- update/upgrade defaults added to product feature set (#38486)

-------------------------------------------------------------------
Mon Apr  5 18:00:23 CEST 2004 - nashif@suse.de

- Removed unconfigurable options from report summary
- Added optional list of package to product features
- 2.9.60

-------------------------------------------------------------------
Fri Apr  2 22:16:33 CEST 2004 - nashif@suse.de

- Fixed wrapper functions for new wizard
- 2.9.59

-------------------------------------------------------------------
Fri Apr 02 15:59:59 CEST 2004 - arvin@suse.de

- finally changed license to GPL for good

-------------------------------------------------------------------
Fri Apr  2 06:41:58 CEST 2004 - nashif@suse.de

- added wrapper functions around Tree and Menu enabled Wizards to
  support ncurses mode (#37581)

-------------------------------------------------------------------
Thu Apr 01 14:28:23 CEST 2004 - arvin@suse.de

- don't set download callbacks globaly (bug #37151)

-------------------------------------------------------------------
Wed Mar 31 19:52:42 CEST 2004 - nashif@suse.de

- New ProductFeature variables

-------------------------------------------------------------------
Wed Mar 31 17:53:05 CEST 2004 - msvec@suse.cz

- added /etc/YaST2 dir (for log.conf)
- 2.9.54

-------------------------------------------------------------------
Wed Mar 31 14:06:43 CEST 2004 - gs@suse.de

- show header of ShowText popup (bug #37171)

-------------------------------------------------------------------
Wed Mar 31 12:20:54 CEST 2004 - arvin@suse.de

- added product feature about suboptimal distribution (bug #36823)

-------------------------------------------------------------------
Wed Mar 31 10:32:13 CEST 2004 - jsrain@suse.de

- remove ide-scsi from initrd during update (#37591)

-------------------------------------------------------------------
Tue Mar 30 18:04:43 CEST 2004 - jsrain@suse.de

- fixed map validator of CWM

-------------------------------------------------------------------
Mon Mar 29 16:18:49 CEST 2004 - jsrain@suse.de

- fixed behavior of combo box for adding new option if it is
  editable (#37267)
- 2.9.52

-------------------------------------------------------------------
Mon Mar 29 15:27:24 CEST 2004 - adrian@suse.de

- hide YaST groups desktop files in the desktop world

-------------------------------------------------------------------
Mon Mar 29 11:13:30 CEST 2004 - arvin@suse.de

- fixed kernel selection on i386 smp systems (bug #35876)

-------------------------------------------------------------------
Mon Mar 29 09:19:19 CEST 2004 - jsrain@suse.de

- adapted CWM to updated 'is' builtin
- fixed Initrd testsuite
- 2.9.50

-------------------------------------------------------------------
Fri Mar 26 15:03:49 CET 2004 - arvin@suse.de

- added uml detection to Arch module

-------------------------------------------------------------------
Wed Mar 24 16:59:37 CET 2004 - adrian@suse.de

- fix yast qt ui themeing, export QT_HOME_DIR again
  (got broken due to login shell usage bye kdesu)

-------------------------------------------------------------------
Wed Mar 24 11:17:25 CET 2004 - arvin@suse.de

- fixed function name (bug #36783)

-------------------------------------------------------------------
Tue Mar 23 16:54:37 CET 2004 - mvidner@suse.cz

- added Confirm::MustBeRoot to easily alert the user (#35363)

-------------------------------------------------------------------
Tue Mar 23 09:05:39 CET 2004 - lslezak@suse.cz

- fixed parsing quoted string in String::ParseOptions() (#36223)
- testsuite update

-------------------------------------------------------------------
Mon Mar 22 17:09:55 CET 2004 - msvec@suse.cz

- support for sort keys in ncurses menu (#36466)
- 2.9.47

-------------------------------------------------------------------
Mon Mar 22 14:11:58 CET 2004 - jsrain@suse.cz

- fixed unwanted hiding of helps during progress bar run
- don't abort installing packages via Require and PackageSystem
  if dependency solving fails and system wasn't consistent before
  installing them

-------------------------------------------------------------------
Mon Mar 22 13:38:27 CET 2004 - sh@suse.de

- V 2.9.46
- Fixed bug #35768: Wizard buttons not retranslated

-------------------------------------------------------------------
Fri Mar 19 15:41:00 CET 2004 - sh@suse.de

- V 2.9.45
- Improved handling for all Popup::*timed*() dialogs:
  Use UI::TimeoutUserInput() now, no more confusing busy cursor,
  less delays (no more sleep() )

-------------------------------------------------------------------
Wed Mar 17 19:10:15 CET 2004 - fehr@suse.de

- add functions {Set,Get}Utf8Lang() to Encoding module

-------------------------------------------------------------------
Wed Mar 17 11:48:25 CET 2004 - arvin@suse.de

- added download progress callbacks (bug #31445)

-------------------------------------------------------------------
Mon Mar 15 16:49:00 CET 2004 - fehr@suse.de

- add functions {Set,Get}EncLang() && GetCodePage() to Encoding module
- add global boolean evms_config to ProductFeatures.ycp

-------------------------------------------------------------------
Mon Mar 15 14:59:41 CET 2004 - arvin@suse.de

- adapted "yast -l" to desktop files (bug #35019)

-------------------------------------------------------------------
Fri Mar 12 15:35:56 CET 2004 - nashif@suse.de

- Custom wizard added (sh@suse.de)

-------------------------------------------------------------------
Thu Mar 11 18:17:52 CET 2004 - msvec@suse.cz

- proper event ID type handling (#35602)

-------------------------------------------------------------------
Wed Mar 10 14:05:43 CET 2004 - msvec@suse.cz

- accept nil from some UI calls (should fix the failing testsuites)
- added function for creation of FQ hostname

-------------------------------------------------------------------
Wed Mar 10 09:26:03 CET 2004 - arvin@suse.de

- install kernel-um in uml

-------------------------------------------------------------------
Wed Mar 10 07:03:41 CET 2004 - nashif@suse.de

- Fixed Progress for new Wizard
- 2.9.39

-------------------------------------------------------------------
Wed Mar 10 01:42:25 CET 2004 - sh@suse.de

- V 2.9.37
- Migration to new wizard

-------------------------------------------------------------------
Mon Mar  8 17:53:29 CET 2004 - sh@suse.de

- Changed X cursor theme (adrian)

-------------------------------------------------------------------
Mon Mar  8 15:56:52 CET 2004 - msvec@suse.cz

- Added Wizard::SetDesktopIcon to set the title icon
- 2.9.35

-------------------------------------------------------------------
Fri Mar  5 14:31:39 CET 2004 - mvidner@suse.cz

- Added Popup::AnyQuestionRichText.
- {Require,PackageSystem}::DoInstallAndRemove:
  ask for license acceptance (#35250).

-------------------------------------------------------------------
Fri Mar  5 12:43:40 CET 2004 - msvec@suse.cz

- make runlevel testsuite use Service
- add warnings about usage of obsolete interface
- 2.9.33

-------------------------------------------------------------------
Thu Mar  4 20:05:13 CET 2004 - visnov@suse.cz

- 2.9.32
- late initialization of Wizard and Progress (for command line)

-------------------------------------------------------------------
Thu Mar  4 17:24:56 CET 2004 - msvec@suse.cz

- fixed docu installation dirs
- replaced sequencer include with dummy one using Sequencer

-------------------------------------------------------------------
Thu Mar  4 16:09:18 CET 2004 - visnov@suse.cz

- added type info (kkaempf, visnov)

-------------------------------------------------------------------
Thu Mar  4 15:47:00 CET 2004 - msvec@suse.cz

- improved the packages testing client
- fixed ncurses menu generation (#35186)

-------------------------------------------------------------------
Tue Mar  2 15:50:16 CET 2004 - msvec@suse.cz

- fixed Package interface
- added documentation and testing client

-------------------------------------------------------------------
Tue Mar  2 10:58:54 CET 2004 - msvec@suse.cz

- improved (fixed) agent for sysconfig/hardware
- 2.9.31

-------------------------------------------------------------------
Fri Feb 27 03:28:39 CET 2004 - nashif@suse.de

- Adapt for new control file based installation

-------------------------------------------------------------------
Thu Feb 26 12:32:12 CET 2004 - jsrain@suse.de

- preventing modules uhci-hcd, ehci-hcd, ohci-hcd from being put
  into initrd (#35032)

-------------------------------------------------------------------
Tue Feb 24 13:03:03 CET 2004 - visnov@suse.cz

- don't duplicate history entries in interactive command line (#34610)

-------------------------------------------------------------------
Tue Feb 24 11:37:17 CET 2004 - kkaempf@suse.de

- treat x86_64 as 'wintel' architecture (#34853)

-------------------------------------------------------------------
Mon Feb 23 13:02:40 CET 2004 - mvidner@suse.cz

- Services: don't omit boot.hotplug-beta, boot.restore_permissions (#34775)
- 2.9.28

-------------------------------------------------------------------
Fri Feb 20 19:45:58 CET 2004 - arvin@suse.de

- disable accept button during Progress (bug #30303)

-------------------------------------------------------------------
Fri Feb 20 09:38:13 CET 2004 - jsrain@suse.de

- fixed redrawing of fields in Table/Popup table widget after an
  option was changed

-------------------------------------------------------------------
Thu Feb 19 18:04:31 CET 2004 - jsrain@suse.de

- added agent for handling /etc/sysconfig/hardware/hwcfg-*

-------------------------------------------------------------------
Thu Feb 19 15:33:17 CET 2004 - arvin@suse.de

- removed function Kernel::IDERecorders since "ide-scsi" is not
  used anymore (bug #34694)

-------------------------------------------------------------------
Thu Feb 19 13:24:44 CET 2004 - mvidner@suse.cz

- changed sort to use "<" instead of "<=" because of the switch
  to std::sort

-------------------------------------------------------------------
Thu Feb 19 11:15:17 CET 2004 - visnov@suse.cz

- restore AsciiFile::AssertLineValid behavior as in 9.0

-------------------------------------------------------------------
Tue Feb 17 18:12:25 CET 2004 - sh@suse.de

- Use correct kernel image name on S/390
- 2.9.25

-------------------------------------------------------------------
Tue Feb 17 15:37:45 CET 2004 - sh@suse.de

- Fixed bug #34617: New kernel names on S/390
- 2.9.24

-------------------------------------------------------------------
Tue Feb 17 12:00:56 CET 2004 - sh@suse.de

- Applied olh's patch for bug #34602: PPC kernel renamed
- 2.9.23

-------------------------------------------------------------------
Mon Feb 16 18:27:14 CET 2004 - arvin@suse.de

- recognize newer macs (bug #34587)

-------------------------------------------------------------------
Mon Feb 16 17:06:46 CET 2004 - jsrain@suse.de

- kernel image is now /boot/vmlinux on all PPC subarchs (#34588)
- 2.9.21

-------------------------------------------------------------------
Mon Feb 16 11:20:53 CET 2004 - arvin@suse.de

- removed obsolete Mode::hardBoot

-------------------------------------------------------------------
Thu Feb 12 17:50:24 CET 2004 - lslezak@suse.cz

- CWM: added better `back event handling, correctly displaying
  option names in the new option checkbox (jsrain)
- added function String::FormatSizeWithPrecision,
  updated testsuite
- version 2.9.19

-------------------------------------------------------------------
Wed Feb 11 11:02:20 CET 2004 - msvec@suse.cz

- adapt remote clients for the new interpreter

-------------------------------------------------------------------
Tue Feb 10 17:45:16 CET 2004 - arvin@suse.de

- adapted kernel determination to kernel 2.6 names

-------------------------------------------------------------------
Tue Feb 10 10:33:05 CET 2004 - arvin@suse.de

- finally removed configdir from file list (doesn't help anymore)

-------------------------------------------------------------------
Sat Feb 07 20:19:29 CET 2004 - arvin@suse.de

- removed config files (*.y2cc)

-------------------------------------------------------------------
Sat Feb  7 16:29:32 CET 2004 - msvec@suse.cz

- own configdir until all modules are updated
- 2.9.15

-------------------------------------------------------------------
Fri Feb  6 14:34:35 CET 2004 - msvec@suse.cz

- call %suse_update_desktop_file for the group files
- use the group .desktop files also in the ncurses menu
- 2.9.14

-------------------------------------------------------------------
Tue Feb  3 12:39:35 CET 2004 - msvec@suse.cz

- added yast2 groups .desktop files
- 2.9.13

-------------------------------------------------------------------
Tue Feb  3 09:27:50 CET 2004 - visnov@suse.cz

- implemented non-strict checking of command line options

-------------------------------------------------------------------
Sat Jan 31 21:58:23 CET 2004 - arvin@suse.de

- added function to build a url from tokens

-------------------------------------------------------------------
Fri Jan 30 16:46:34 CET 2004 - mvidner@suse.cz

- removed lookups in Service to fix configuration modules testsuites
- 2.9.11

-------------------------------------------------------------------
Thu Jan 29 18:09:39 CET 2004 - msvec@suse.cz

- more testsuite fixes
- 2.9.10

-------------------------------------------------------------------
Thu Jan 29 11:32:55 CET 2004 - jsrain@suse.de

- fixed cwm testsuite
- fixed file list
- 2.9.9

-------------------------------------------------------------------
Tue Jan 27 09:19:21 CET 2004 - jsrain@suse.de

- removed hwinfo from neededforbuild
- fixed testsuite for initrd

-------------------------------------------------------------------
Mon Jan 26 17:14:59 CET 2004 - jsrain@suse.de

- added hwinfo to neededforbuild
- 2.9.8

-------------------------------------------------------------------
Mon Jan 26 15:08:56 CET 2004 - msvec@suse.cz

- converted wizard sequencer to module
- 2.9.7

-------------------------------------------------------------------
Fri Jan 23 16:11:46 CET 2004 - msvec@suse.cz

- added agents for sysconfig/sysctl and /suseconfig
- 2.9.6

-------------------------------------------------------------------
Fri Jan 23 12:29:29 CET 2004 - arvin@suse.de

- fixed Require.ycp for brand new interpreter

-------------------------------------------------------------------
Mon Jan 19 08:52:19 CET 2004 - jsrain@suse.de

- merged the new interpreter branch

-------------------------------------------------------------------
Mon Dec 15 15:58:45 CET 2003 - jsrain@suse.de

- Moved Label.ycp and Popup.ycp from source/yast2/library/wizard/src
  to source/yas t2/library/module because of building with the new
  interpreter

-------------------------------------------------------------------
Mon Dec 15 11:34:19 CET 2003 - msvec@suse.cz

- better services handling: Service (from Runlevel)

-------------------------------------------------------------------
Fri Dec  5 09:41:45 CET 2003 - jsrain@suse.de

- added Mode::commandline variable, setting it an appropriate way

-------------------------------------------------------------------
Wed Dec  3 18:20:13 CET 2003 - msvec@suse.cz

- use common Makefile.am (needs recent devtools)

-------------------------------------------------------------------
Mon Nov 24 00:32:55 CET 2003 - ro@suse.de

- remove file conflict with yast2-pam (Autologin.ycp moved there)

-------------------------------------------------------------------
Mon Nov 17 18:10:50 CET 2003 - arvin@suse.de

- adapted plugindir detection for NPTL

-------------------------------------------------------------------
Fri Nov 14 11:16:31 CET 2003 - gs@suse.de

- use ncurses file selection widgets

-------------------------------------------------------------------
Wed Oct 29 13:55:00 CET 2003 - visnov@suse.cz

- fix testsuite
- 2.9.2

-------------------------------------------------------------------
Fri Oct 24 15:55:36 CEST 2003 - ms@suse.de

- moved x11 subdir to installation

-------------------------------------------------------------------
Fri Oct 17 11:01:59 CEST 2003 - jsrain@suse.de

- Fixed "blinking" of Table/Popup's buttons when table content was
  reordered

-------------------------------------------------------------------
Fri Oct  3 14:18:55 CEST 2003 - jsrain@suse.de

- Table/Popup stuff splitt off from CWM.ycp to separate file
- Added support for "Changed" column to Table/Popup

-------------------------------------------------------------------
Wed Oct  1 10:47:19 CEST 2003 - jsuchome@suse.cz

- added Autologin.ycp module to handle autologin configuration
- 2.9.0

-------------------------------------------------------------------
Wed Sep 17 16:18:48 CEST 2003 - gs@suse.de

- script/yast2: start textmode yast in UTF-8 environment (bug #30512)
- 2.8.31

-------------------------------------------------------------------
Wed Sep 17 08:59:45 CEST 2003 - visnov@suse.de

- enable interactive mode for command line again
- 2.8.30

-------------------------------------------------------------------
Mon Sep 15 17:56:07 CEST 2003 - jsrain@suse.de

- fixed X11Version.ycp to prefix Require:: when calling function
  from Require.ycp module
- 2.8.29

-------------------------------------------------------------------
Mon Sep 15 10:18:36 CEST 2003 - ms@suse.de

- fixed X11Version.ycp to use 'import "Require"' instead of
  'include "require.ycp"'

-------------------------------------------------------------------
Thu Sep 11 21:02:32 CEST 2003 - arvin@suse.de

- cool mouse cursor theme for 2nd stage installation (bug #30552)

-------------------------------------------------------------------
Thu Sep 11 18:58:37 CEST 2003 - gs@suse.de

- file_popups.ycp: bugfix for SaveFileAs() bug #29745

-------------------------------------------------------------------
Wed Sep 10 15:24:28 CEST 2003 - gs@suse.de

- V 2.8.27
- menu/menu.ycp: replace <key> by [key] in help text (to avoid
  misinterpretation in RichText)

-------------------------------------------------------------------
Fri Sep  5 14:34:09 CEST 2003 - visnov@suse.de

- library/commandline: care about command line only in normal mode (#30144)

-------------------------------------------------------------------
Thu Sep 04 17:51:12 CEST 2003 - arvin@suse.de

- proof-read messages

-------------------------------------------------------------------
Mon Sep  1 16:56:22 CEST 2003 - visnov@suse.de

- do not print module help twice in the header
- revert capitalization for the command line actions/options from
  proofreader
- 2.8.25

-------------------------------------------------------------------
Mon Sep  1 15:50:49 CEST 2003 - jsrain@suse.de

- added support for immutable options to Table/Popup

-------------------------------------------------------------------
Mon Sep 01 09:56:12 CEST 2003 - arvin@suse.de

- handle repair mode in Popup::ConfirmAbort

-------------------------------------------------------------------
Fri Aug 29 14:18:39 CEST 2003 - visnov@suse.de

- fix error reporting, use RichText::Rich2Plain()

-------------------------------------------------------------------
Wed Aug 27 16:14:09 CEST 2003 - msvec@suse.cz

- new module for confirmation of detection (#26515)
- 2.8.23

-------------------------------------------------------------------
Wed Aug 27 16:04:18 CEST 2003 - gs@suse.de

- yast2 script: set language to english only on console if LANG is
  japanese, korean or chinese

-------------------------------------------------------------------
Tue Aug 19 13:15:38 CEST 2003 - arvin@suse.de

- removed include file common_functions.ycp

-------------------------------------------------------------------
Tue Aug 19 08:52:50 CEST 2003 - arvin@suse.de

- optimized String::CutBlanks

-------------------------------------------------------------------
Fri Aug 15 15:16:37 CEST 2003 - arvin@suse.de

- added Popup::ShowText

-------------------------------------------------------------------
Thu Aug 14 14:35:30 CEST 2003 - arvin@suse.de

- removed y2menu for good
- added /usr/share/YaST2/include to file list (bug #28807)
- removed common_popups.ycp and common_messages.ycp for good

-------------------------------------------------------------------
Mon Aug 11 15:40:00 CEST 2003 - gs@suse.de

- yast2 script: start y2base menu ncurses (instead of y2menu)

-------------------------------------------------------------------
Fri Aug  8 14:47:14 CEST 2003 - gs@suse.de

- bugfix in file_popups.ycp/PopupDir(dir) (if the argument is an
  empty string, 'pwd' is the directory)
- menu.ycp: improved layout and usability

-------------------------------------------------------------------
Wed Aug  6 12:27:01 CEST 2003 - fehr@suse.de

- added function CutRegexMatch to String.ycp it can be used to
  remove matches of a regular expression from a string
- 2.8.16

-------------------------------------------------------------------
Mon Aug  4 14:21:17 CEST 2003 - jsrain@suse.de

- added possiblity to restart command getting log after performing
  operation from LogView popup
- 2.8.15

-------------------------------------------------------------------
Fri Aug 01 16:12:05 CEST 2003 - arvin@suse.de

- added directory for desktop files

-------------------------------------------------------------------
Tue Jul 29 14:48:06 CEST 2003 - jsrain@suse.de

- passing whole event information from CWM to handlers

-------------------------------------------------------------------
Wed Jul 23 09:33:04 CEST 2003 - jsrain@suse.de

- updated CWM to use WaitForEvent instead of UserInput, tables of
  table/popup dialogs display popup on double-click or enter key
- allow to specify command to display log directly, not only as
  filename and argument for grep for LogView

-------------------------------------------------------------------
Tue Jul 22 16:19:53 CEST 2003 - msvec@suse.cz

- further String updates and fixes
- 2.8.13

-------------------------------------------------------------------
Wed Jul  9 10:06:34 CEST 2003 - fehr@suse.de

- remove Mode::language, now handled in Laguage module (#27115)

-------------------------------------------------------------------
Mon Jul  7 14:06:06 CEST 2003 - visnov@suse.de

- let TypeRepository module use the simple types

-------------------------------------------------------------------
Fri Jul  4 16:55:41 CEST 2003 - msvec@suse.cz

- added a first library of simple types:
    IP, Netmask, Hostname, Address, String, URL
- 2.8.12

-------------------------------------------------------------------
Wed Jul  2 08:52:29 CEST 2003 - visnov@suse.de

- propagate y2base exit code from yast2 script

-------------------------------------------------------------------
Tue Jul  1 10:19:44 CEST 2003 - jsrain@suse.de

- updates of CWM module, added validation of used structures and
  some wrappers for more complex tasks

-------------------------------------------------------------------
Thu Jun 26 13:38:26 CEST 2003 - visnov@suse.de

- print to stderr in non-interactive mode

-------------------------------------------------------------------
Wed Jun 25 13:11:47 CEST 2003 - visnov@suse.de

- fixed Perl/encoding problem in commandline agent
- fixed padding of helps in commandline
- quiet is now default, verbose an option

-------------------------------------------------------------------
Tue Jun 24 11:05:50 CEST 2003 - visnov@suse.de

- 2.8.11

-------------------------------------------------------------------
Tue Jun 24 10:52:31 CEST 2003 - jsrain@suse.de

- added testsuite for CWM module

-------------------------------------------------------------------
Tue Jun 24 10:42:34 CEST 2003 - visnov@suse.cz

- removed modules directory at the top-level

-------------------------------------------------------------------
Mon Jun 23 17:06:34 CEST 2003 - jsrain@suse.de

- moved YCP libraries to own subdirectory (visnov@suse.cz)
- added CWM module for simple manipulation with widgets, including
  common routines for Table/Popup-style dialogs
- added LogView module for displaying logs with advanced
  functionality
- 2.8.10

-------------------------------------------------------------------
Fri Jun 20 13:38:28 CEST 2003 - mvidner@suse.cz

- Runlevel editor: call insserv with force
  when writing multiple services (#27370).
- Moved MailAliases out, to be put to yast2-mail-aliases (#18212).
- Reverted yast2-network from Requires
- 2.8.9

-------------------------------------------------------------------
Wed Jun 18 11:22:41 CEST 2003 - visnov@suse.de

- disabled ipaddress type for command line
- disabled interactive mode for command line
- reverted yast2-network from neededforbuild
- version 2.8.8

-------------------------------------------------------------------
Wed Jun 18 10:42:22 CEST 2003 - lslezak@suse.de

- spec file: added yast2-network to Requires/neededforbuild
- version 2.8.7

-------------------------------------------------------------------
Mon Jun 16 16:06:43 CEST 2003 - lslezak@suse.cz

- new NetworkPopup:: module (common network browsing popups)
- version 2.8.6

-------------------------------------------------------------------
Wed Jun 11 18:09:37 CEST 2003 - arvin@suse.de

- added /usr/share/doc/packages/yast2 to file list (2nd try)

-------------------------------------------------------------------
Wed Jun 11 17:04:50 CEST 2003 - visnov@suse.de

- added command line interface
- 2.8.4

-------------------------------------------------------------------
Wed Jun 11 16:08:13 CEST 2003 - arvin@suse.de

- added /usr/share/doc/packages/yast2 to file list

-------------------------------------------------------------------
Fri Jun  6 12:54:25 CEST 2003 - mvidner@suse.cz

- common_popups: fixed an embarassing syntax error
- 2.8.3

-------------------------------------------------------------------
Fri Jun  6 10:03:29 CEST 2003 - mvidner@suse.cz

- common_popups: revert from Label to common_messages.
- Fixed file list (lslezak).
- Directory: added tmpdir (msvec).
- 2.8.2

-------------------------------------------------------------------
Tue Jun  3 18:28:06 CEST 2003 - sh@suse.de

- Fixed bug #27213: Default sort order in NCurses control center

-------------------------------------------------------------------
Fri May 30 10:03:23 CEST 2003 - mvidner@suse.cz

- Added Label and Popup, replacements for common_{messages,popups}.
- ag_initscripts: recognize X-UnitedLinux-Default-Enabled.
- 2.8.1

-------------------------------------------------------------------
Thu Apr 24 11:08:10 CEST 2003 - kkaempf@suse.de

- rename 'axp' to 'alpha'

-------------------------------------------------------------------
Wed Apr 23 11:51:42 CEST 2003 - ms@suse.de

- added getX11Link function to solve the X11 link
  within the installed system

-------------------------------------------------------------------
Wed Mar 19 12:00:53 CET 2003 - ms@suse.de

- added textdomain to X11Version.ycp (#25627)
- added sax2 to RequireAndConflict() (#25628)

-------------------------------------------------------------------
Mon Mar 17 17:11:52 CET 2003 - arvin@suse.de

- correctly remove ampersand in button lables in y2menu (bug
  #25364)

-------------------------------------------------------------------
Fri Mar 14 17:03:30 CET 2003 - sh@suse.de

- V 2.7.29
- Removed excess quotes in yast2 script when starting in kcontrol

-------------------------------------------------------------------
Fri Mar 14 16:45:19 CET 2003 - sh@suse.de

- V 2.7.28
- Moved yast2_kde functionality into yast2 script
  (Fix for 25230: kcontrol YaST2 module not working)

-------------------------------------------------------------------
Wed Mar 12 11:42:02 CET 2003 - sh@suse.de

- Applied Adrian's patch to use the correct ~/.qtrc in yast2-funcs

-------------------------------------------------------------------
Tue Mar 11 15:24:30 CET 2003 - arvin@suse.de

- fixed syntax in start script (bug #25080)

-------------------------------------------------------------------
Mon Mar 10 14:56:22 CET 2003 - gs@suse.de

- Fixed bugs #24866/#24865 in ncurses file selector (show links;
  set focus to the directory list)

-------------------------------------------------------------------
Sun Mar  9 19:28:07 CET 2003 - nashif@suse.de

- Fixed bug #24953: beta message during installation does not time out

-------------------------------------------------------------------
Fri Mar  7 16:06:09 CET 2003 - sh@suse.de

- Dropped "Notify" header for notify popups (#24782)

-------------------------------------------------------------------
Fri Mar  7 14:20:31 CET 2003 - sh@suse.de

- Fixed bug #24809: sw_single window outside screen
  Now only using --fullscreen for sw_single with KDE running

-------------------------------------------------------------------
Fri Mar  7 13:39:03 CET 2003 - sh@suse.de

- Fixed bug #24790 - Wrong Qt style in y2cc modules after inst.
  (Adrian)

-------------------------------------------------------------------
Wed Mar  5 15:25:12 CET 2003 - ms@suse.de

- added scr agent for /etc/sysconfig/displaymanager handling (#24669)
- do not check for packages in autoinst mode (#24706)

-------------------------------------------------------------------
Mon Mar  3 17:14:44 CET 2003 - jsrain@suse.de

- added scr agent for /etc/sysconfig/hotplug handling (#22580)

-------------------------------------------------------------------
Mon Mar 03 13:02:47 CET 2003 - arvin@suse.de

- once more merged proofread texts

-------------------------------------------------------------------
Mon Mar 03 11:59:24 CET 2003 - arvin@suse.de

- fixed testsuite

-------------------------------------------------------------------
Fri Feb 28 17:25:39 CET 2003 - ms@suse.de

- use require.ycp for package checks in X11Version.ycp (#24488)

-------------------------------------------------------------------
Fri Feb 28 17:16:04 CET 2003 - kkaempf@suse.de

- honor 'manual' on kernel command line (#24462)

-------------------------------------------------------------------
Tue Feb 25 18:46:42 CET 2003 - kkaempf@suse.de

- fix mkdir silence option.

-------------------------------------------------------------------
Tue Feb 25 13:44:23 CET 2003 - kkaempf@suse.de

- suppress warning if /tmp/.qt already exists (#24243)

-------------------------------------------------------------------
Mon Feb 24 11:05:02 CET 2003 - jsrain@suse.de

- added `opt (`notify) to Wizard_hw::ConfiguredContent table to
  allow double click handling (#24095)
- 2.7.15

-------------------------------------------------------------------
Thu Feb 20 11:39:23 CET 2003 - arvin@suse.de

- use title-style capitalization for menu names (bug #23848)

-------------------------------------------------------------------
Wed Feb 19 10:52:05 CET 2003 - arvin@suse.de

- fixed DoNotAcceptButtonLabel (used during beta notice)

-------------------------------------------------------------------
Tue Feb 18 11:56:24 CET 2003 - arvin@suse.de

- added AsciiFile module from yast2-storage

-------------------------------------------------------------------
Mon Feb 17 17:17:42 CET 2003 - arvin@suse.de

- disable x11 setup on mips
- make Next and Accept the default button

-------------------------------------------------------------------
Mon Feb 10 20:53:53 CET 2003 - arvin@suse.de

- setup complete environment for qt during installation

-------------------------------------------------------------------
Mon Feb 10 18:18:00 CET 2003 - arvin@suse.de

- make anti aliased fonts work

-------------------------------------------------------------------
Thu Feb  6 17:01:26 CET 2003 - sh@suse.de

- New command line options for "yast2" script: --fullscreen --noborder
- Always start "sw_single" in full screen mode

-------------------------------------------------------------------
Wed Feb 05 17:10:45 CET 2003 - arvin@suse.de

- merged proofread messages

-------------------------------------------------------------------
Mon Feb  3 18:13:21 CET 2003 - sh@suse.de

- V 2.7.7
- Added default function key handling

-------------------------------------------------------------------
Mon Feb 03 17:40:14 CET 2003 - arvin@suse.de

- new pot file handling

-------------------------------------------------------------------
Mon Jan 27 16:12:51 CET 2003 - arvin@suse.de

- added popt to neededforbuild

-------------------------------------------------------------------
Mon Jan 27 15:48:51 CET 2003 - msvec@suse.de

- network groups: Network Devices and Network Services
- 2.7.4

-------------------------------------------------------------------
Fri Jan 24 15:56:26 CET 2003 - mvidner@suse.de

- Added readconfig.ycp to the file list. Fixes autoyast.

-------------------------------------------------------------------
Fri Jan 17 12:28:21 CET 2003 - mvidner@suse.de

- Reverted sequencer checking: allow superfluous aliases.
- 2.7.3

-------------------------------------------------------------------
Tue Jan 14 11:14:19 CET 2003 - mvidner@suse.de

- Added function key shortcuts to common dialogs (try F1 in curses).
- Report: added global settings for easier access (nashif).
- 2.7.2

-------------------------------------------------------------------
Mon Jan 13 13:13:04 CET 2003 - jsrain@suse.de

- added crashes handling module

-------------------------------------------------------------------
Fri Jan 10 12:58:45 CET 2003 - mvidner@suse.de

- mail table agent: Prevent returning strings as integers/booleans (~#21804).

-------------------------------------------------------------------
Fri Dec 20 15:23:50 CET 2002 - mvidner@suse.de

- file_popups: in qt, use the new widgets
- Arch: fallback for .probe.system being nil (msvec)
- workaround for CallFunction scope bug (#22486) (msvec)
- sequencer: check that all aliases are used (msvec)
- common_messages: DoNotAcceptButtonLabel (arvin)
- Wizard: use opt(key_F1) for Help (gs)
- 2.7.1

-------------------------------------------------------------------
Wed Nov 13 15:14:33 CET 2002 - ms@suse.de

- forgot to add hwinfo and hwinfo-devel to neededforbuild

-------------------------------------------------------------------
Wed Nov 13 12:07:47 CET 2002 - ms@suse.de

- fixed GetVersion() function within the X11Version module. The code
  to obtain the XFree86 version used to configure the installed
  card was really broken. I add a libhd based C program to check
  whether XFree86 4 or 3 is used to configure the card. This program
  is called from the GetVersion() function now.

-------------------------------------------------------------------
Mon Oct 21 15:45:19 CEST 2002 - arvin@suse.de

- print warning if qt frontend is installed but does not work
  (bug #20805)

-------------------------------------------------------------------
Thu Oct 17 13:38:33 CEST 2002 - arvin@suse.de

- fixed arrows in ncurses menu (#19902)

-------------------------------------------------------------------
Fri Oct 11 15:18:14 CEST 2002 - msvec@suse.cz

- fixed translations in the ncurses menu (#20801)
- 2.6.39

-------------------------------------------------------------------
Fri Oct 11 11:07:01 CEST 2002 - arvin@suse.de

- added lost password.ycp (bug #20087)

-------------------------------------------------------------------
Fri Sep 20 14:36:49 CEST 2002 - kkaempf@suse.de

- access content only in initial mode
- 2.6.37

-------------------------------------------------------------------
Fri Sep 20 13:13:05 CEST 2002 - kkaempf@suse.de

- read initial language from content file
- 2.6.36

-------------------------------------------------------------------
Wed Sep 18 16:01:32 CEST 2002 - arvin@suse.de

- does not provides/obsoletes the old yast

-------------------------------------------------------------------
Thu Sep 12 12:20:55 CEST 2002 - kkaempf@suse.de

- define IgnoreButtonLabel in WFM and UI
- 2.6.34

-------------------------------------------------------------------
Tue Sep 10 16:03:47 CEST 2002 - arvin@suse.de

- added provide/obsolete y2t_menu (bug #19325)

-------------------------------------------------------------------
Sat Sep 07 23:00:24 CEST 2002 - arvin@suse.de

- added help text in y2menu

-------------------------------------------------------------------
Thu Sep 05 17:48:13 CEST 2002 - arvin@suse.de

- wizard loads it's images from the theme dir

-------------------------------------------------------------------
Wed Sep  4 19:08:56 CEST 2002 - mvidner@suse.cz

- ncurses menu: fixed shortcut cycling in the group menu (#18258).
- 2.6.30

-------------------------------------------------------------------
Mon Sep  2 17:44:13 CEST 2002 - mvidner@suse.cz

- ag_initscripts: fixed parsing Short-Descriptions.

-------------------------------------------------------------------
Sat Aug 31 01:16:44 CEST 2002 - schwab@suse.de

- Don't waste tons of memory in y2menu.

-------------------------------------------------------------------
Fri Aug 30 11:35:30 CEST 2002 - arvin@suse.de

- moved X11Version.ycp from yast2-installation here

-------------------------------------------------------------------
Thu Aug 29 15:28:48 CEST 2002 - sh@suse.de

- Adapted wizard colors to new grey style images by wimer@suse.de

-------------------------------------------------------------------
Thu Aug 29 11:25:47 CEST 2002 - mvidner@suse.cz

- wizard: prevent temporary (but visible) truncations
  of dialog captions (#18517).

-------------------------------------------------------------------
Wed Aug 28 18:29:15 CEST 2002 - mvidner@suse.cz

- mail aliases: fixed line continuation processing (#18487).
- file_popups::PopupDir: fixed the Selected directory heading.
- 2.6.28

-------------------------------------------------------------------
Tue Aug 27 20:00:00 CEST 2002 - jsuchome@suse.cz

- provide/obsolete old translation packages

-------------------------------------------------------------------
Thu Aug 22 12:09:46 CEST 2002 - arvin@suse.de

- make links to yast2 relative (bug #18170)

-------------------------------------------------------------------
Tue Aug 20 19:07:38 CEST 2002 - arvin@suse.de

- added variable Mode::x11_setup_needed and Arch::x11_setup_needed

-------------------------------------------------------------------
Tue Aug 20 11:29:36 CEST 2002 - arvin@suse.de

- added ncurses based y2menu by Marco Skambraks

-------------------------------------------------------------------
Sun Aug 18 20:24:48 CEST 2002 - kkaempf@suse.de

- honor /etc/install.inf:UseSSH (#18053)

-------------------------------------------------------------------
Fri Aug 16 17:31:33 CEST 2002 - arvin@suse.de

- marked more texts for translation

-------------------------------------------------------------------
Wed Aug 14 11:54:01 CEST 2002 - arvin@suse.de

- removed links to /sbin/yast2 with non ascii characters to
  prevent screen corruption is some locales

-------------------------------------------------------------------
Tue Aug 13 14:20:37 CEST 2002 - arvin@suse.de

- merged proofread texts

-------------------------------------------------------------------
Mon Aug 12 17:23:44 CEST 2002 - kkaempf@suse.de

- read /etc/install.inf:InstMode correctly for Mode::boot
- 2.6.20

-------------------------------------------------------------------
Sun Aug 11 21:16:04 CEST 2002 - mvidner@suse.cz

- Runlevel: use full path of service scripts; force removal
  (#17608 workaround)
- 2.6.19

-------------------------------------------------------------------
Fri Aug  9 15:32:54 CEST 2002 - mvidner@suse.cz

- Fixed falling back to ncurses when DISPLAY is set
  but yast2-qt is not installed.
- Added Runlevel::error_msg, to inform the user what went wrong.
- 2.6.18

-------------------------------------------------------------------
Tue Aug 06 11:31:46 CEST 2002 - arvin@suse.de

- fixed detection of autoinst in Mode.ycp

-------------------------------------------------------------------
Mon Aug 05 18:13:04 CEST 2002 - arvin@suse.de

- adaption for new /etc/install.inf agent

-------------------------------------------------------------------
Wed Jul 31 13:49:39 CEST 2002 - mvidner@suse.cz

- Moved private runlevel files back to yast2-runlevel.
- 2.6.15

-------------------------------------------------------------------
Mon Jul 29 11:51:52 CEST 2002 - msvec@suse.cz

- included some general purpose agents
- 2.6.14

-------------------------------------------------------------------
Wed Jul 24 19:28:17 CEST 2002 - jsuchome@suse.cz

- Added runlevel module files.

-------------------------------------------------------------------
Fri Jul 19 16:50:44 CEST 2002 - mvidner@suse.cz

- Moved aliases handling from yast2-mail (bug #11730).
- 2.6.13

-------------------------------------------------------------------
Fri Jul 19 12:01:11 CEST 2002 - mvidner@suse.cz

- Added Wizard::{Set,Restore}ScreenShotName ().
- Moved sysconfig/ypserv definition from yast2-nis-server.
- 2.6.12

-------------------------------------------------------------------
Fri Jul 19 11:24:35 CEST 2002 - sh@suse.de

- Wizard now uses consistent image names for easier OEM logo
  handling

-------------------------------------------------------------------
Tue Jul 16 16:44:03 CEST 2002 - sh@suse.de

- V 2.6.11
- provide/obsolete yast2-trans-wizard

-------------------------------------------------------------------
Fri Jul 12 17:11:52 CEST 2002 - kkaempf@suse.de

- fix sequencer and wizard testsuite
- call sequencer testsuite during build
- 2.6.10

-------------------------------------------------------------------
Fri Jul 12 10:24:37 CEST 2002 - msvec@suse.cz

- added doc and autodocs
- new module Directory: contains definitions of all directories

-------------------------------------------------------------------
Tue Jul  9 11:43:47 CEST 2002 - mvidner@suse.cz

- Provides/Obsoletes fixed for the devel subpackage

-------------------------------------------------------------------
Thu Jul 04 13:22:52 CEST 2002 - arvin@suse.de

- move non binary file from /usr/lib/YaST2 to /usr/share/YaST2

-------------------------------------------------------------------
Mon Jul  1 11:03:51 CEST 2002 - kkaempf@suse.de

- split of images to separate package

-------------------------------------------------------------------
Thu Jun 27 13:55:21 CEST 2002 - kkaempf@suse.de

- merged yast2-lib-sequencer and yast2-lib-wizard.

-------------------------------------------------------------------
Tue Jun 11 16:52:39 CEST 2002 - arvin@suse.de

- the yast2 script now handels all arguments as strings when
  calling y2base

-------------------------------------------------------------------
Thu Jun 06 17:23:36 CEST 2002 - arvin@suse.de

- various minor fixes for installation

-------------------------------------------------------------------
Wed Jun  5 11:02:17 CEST 2002 - kkaempf@suse.de

- recode shell output properly for UI (#16178)
- don't require trans packages (#16285)

-------------------------------------------------------------------
Wed May 29 12:55:31 CEST 2002 - arvin@suse.de

- fixed yast2 start scripts for lib/lib64

-------------------------------------------------------------------
Tue May 28 14:37:19 CEST 2002 - sh@suse.de

- V 2.6.4
- dropped obsolete hw_setup_launcher.ycp
- fixed file list in spec file
- fixed Makefile.am to work with new automake

-------------------------------------------------------------------
Wed May 22 21:29:28 MEST 2002 - tom@suse.de

- Moved X11 functionality from x11 to y2c_x11.

-------------------------------------------------------------------
Tue May 14 11:09:46 CEST 2002 - arvin@suse.de

- prevent ncurses frontend to start with languages that
  are known to not work correct

-------------------------------------------------------------------
Wed May  8 17:40:49 MEST 2002 - tom@suse.de

- Removed keyboard, mouse, timezone, language (now extra packages)

-------------------------------------------------------------------
Tue Apr 23 12:14:56 CEST 2002 - fehr@suse.de

- remove subdirectories storage and partitioning they are now in
  a separate package yast2-storage.
- new version 2.6.2

-------------------------------------------------------------------
Wed Apr 17 15:47:56 MEST 2002 - tom@suse.de

- (#15565) monitors.ycp newly generated with uppercase vendor and
  model strings.

-------------------------------------------------------------------
Tue Apr 16 17:28:14 CEST 2002 - gs@suse.de

- (#15600, #15727) Package Installation: check again the package
  dependencies if the user deselects an additional required package

-------------------------------------------------------------------
Mon Apr 15 19:03:30 MEST 2002 - tom@suse.de

- (#15546) Now changing lilo.conf correctly.

-------------------------------------------------------------------
Thu Apr 11 15:55:50 MEST 2002 - tom@suse.de

- (#15546) Handle VESA mode correctly for fbdev graphics.

-------------------------------------------------------------------
Wed Apr 10 16:21:16 MEST 2002 - tom@suse.de

- (#15690) Now the probe button really probes.

-------------------------------------------------------------------
Wed Apr 10 10:01:56 CEST 2002 - lnussel@suse.de

- merged modifications for certification/product CD

-------------------------------------------------------------------
Wed Mar 27 17:52:38 CET 2002 - kkaempf@suse.de

- Unpack driver update data in chrooted directory.
- y2update.tar.gz is alread copied by linuxrc, don't expect
  it below /media/floppy.

-------------------------------------------------------------------
Wed Mar 27 12:22:01 CET 2002 - kkaempf@suse.de

- Evaluate "partition" and "serverdir" when installing from
  harddisk (#15525).

-------------------------------------------------------------------
Wed Mar 27 10:41:08 CET 2002 - gs@suse.de

- Change source medium: use "serverdir" instead of "partition"
  (concerns installation from hard disk)

-------------------------------------------------------------------
Tue Mar 26 18:01:45 CET 2002 - kkaempf@suse.de

- Set all hardware to a defined state after update (#15532).
- For installation from harddisk, use "serverdir" instead of
  "partition" from install.inf (#15525).
- linuxrc mounts CD1 to /var/adm/mount during harddisk install
  (#15525).

-------------------------------------------------------------------
Tue Mar 26 17:40:04 CET 2002 - sh@suse.de

- Fixed bug #15520: can't boot into installed system

-------------------------------------------------------------------
Tue Mar 26 16:54:53 CET 2002 - ms@suse.de

- need blank as first sign for VESA and LCD vendor to ensure
  proper display at top of the monitors list (#15521)

-------------------------------------------------------------------
Tue Mar 26 15:44:13 CET 2002 - sh@suse.de

- Fixed bug #15512: Can't install base pkgs in installed system

-------------------------------------------------------------------
Tue Mar 26 15:39:22 MET 2002 - tom@suse.de

- (#15518) Renamed YaST-internal IDs in sysconfig:
  keyboard: YAST_TYPE --> YAST_KEYBOARD
  mouse:    YAST_TYPE --> YAST_MOUSE

-------------------------------------------------------------------
Tue Mar 26 15:20:53 CET 2002 - kkaempf@suse.de

- Delete runme_at_boot after updating all packages.

-------------------------------------------------------------------
Tue Mar 26 14:28:44 MET 2002 - tom@suse.de

- (#15515) YaST-internal IDs are now: keyboard: YAST_TYPE, mouse: YAST_TYPE

-------------------------------------------------------------------
Tue Mar 26 14:27:10 CET 2002 - sh@suse.de

- Fixed bug #15506: Disable "Change" menu when skipping HW config

-------------------------------------------------------------------
Mon Mar 25 17:58:20 MET 2002 - tom@suse.de

- (#14852) inst_config_x11.ycp:
  The variables currentMode and Selected_3D were first stored into the
  X11 module and then queried from the UI. Fixed.

-------------------------------------------------------------------
Mon Mar 25 17:46:16 CET 2002 - sh@suse.de

- Fixed bug #15418: selbox in inst_rootpart not wide enough

-------------------------------------------------------------------
Mon Mar 25 17:38:37 CET 2002 - kkaempf@suse.de

- make update.post script executable before starting it.
- Allow either packed or unpacked extension disk.

-------------------------------------------------------------------
Mon Mar 25 17:23:46 CET 2002 - fehr@suse.de

- make reading of exiting fstab work again (#15482)

-------------------------------------------------------------------
Mon Mar 25 17:09:45 CET 2002 - schubi@suse.de

- kdoc added in forceupdate list

-------------------------------------------------------------------
Mon Mar 25 15:54:00 CET 2002 - kkaempf@suse.de

- adapt probing for usb controllers to changed libhd requirements
  (#15483).
- dont re-calculate bootloader location if it was set manually
  (#15446).
- fix typo in monitors.ycp ("90,47" is no valid vsync).

-------------------------------------------------------------------
Mon Mar 25 14:56:40 CET 2002 - sh@suse.de

- Fixed bug #15419: confusing message in inst_suseconfig

-------------------------------------------------------------------
Mon Mar 25 14:23:42 CET 2002 - gs@suse.de

- Update: change status from "u" to "i" for uninstalled packages
  (#14727)

-------------------------------------------------------------------
Mon Mar 25 13:44:54 CET 2002 - sh@suse.de

- Fixed bug #15412: One log line for each package installed

-------------------------------------------------------------------
Mon Mar 25 13:40:39 CET 2002 - fehr@suse.de

- moved static dialog definitions for fs options into function
  GetNormalFilesystems() to make translations work (#15460)

-------------------------------------------------------------------
Mon Mar 25 12:20:21 CET 2002 - ms@suse.de

- update monitors.ycp to currently used CDB entries (#15421).

-------------------------------------------------------------------
Sun Mar 24 13:00:35 CET 2002 - kkaempf@suse.de

- delete runme_at_boot after package installation (#15430).
- remember device (index) where (wrong) SuSE medium was found (#15432).

-------------------------------------------------------------------
Fri Mar 22 18:59:40 CET 2002 - gs@suse.de

- package selection: show correct status of the package (#15400)

-------------------------------------------------------------------
Fri Mar 22 16:04:40 CET 2002 - fehr@suse.de

- removed superfluous warning about fsid change when assigning a
  mount point to LVM LV (#15388)
- changed fstab options for /proc/bus/usb from "defaults,noauto"
  to "noauto" (#15389)

-------------------------------------------------------------------
Fri Mar 22 15:47:39 CET 2002 - kkaempf@suse.de

- Call /usr/bin/setfont without parameters when Braille enabled (#13801).

-------------------------------------------------------------------
Fri Mar 22 15:14:51 CET 2002 - gs@suse.de

- Change source of installation: umount /var/adm/mount before mounting
  the new source medium (#14425)

-------------------------------------------------------------------
Fri Mar 22 15:09:48 CET 2002 - sh@suse.de

- Fixed bug #15356: killed mwm message

-------------------------------------------------------------------
Fri Mar 22 14:08:46 CET 2002 - schubi@suse.de

- bugix: Xf86config module has been overwritten while update #15376
  ( wrong if statement in inst_finish.ycp )

-------------------------------------------------------------------
Fri Mar 22 12:42:58 CET 2002 - gs@suse.de

- Update: show packages with status "d" in the "No Update" list
  (#15350)

-------------------------------------------------------------------
Thu Mar 21 18:38:41 MET 2002 - tom@suse.de

- (#14936) Now capturing `cancel and treating like `abort.

-------------------------------------------------------------------
Thu Mar 21 18:17:01 CET 2002 - arvin@suse.de

- check for yast2-qt-plugin and it's libraries in the YaST2 and
  yast2 start scripts (bug #15300 and probably bug #13831)

-------------------------------------------------------------------
Thu Mar 21 17:41:42 MET 2002 - tom@suse.de

- (#14882) Now marking probed but unused monitor-hw-data with configured = no.

-------------------------------------------------------------------
Thu Mar 21 16:37:09 CET 2002 - kkaempf@suse.de

- Drop intermediate textdomain calls, they're useless (#15294).

-------------------------------------------------------------------
Thu Mar 21 16:21:59 CET 2002 - gs@suse.de

- Package installation: respect product information AND release number
  of the source medium (#15278)

-------------------------------------------------------------------
Thu Mar 21 16:05:00 CET 2002 - schubi@suse.de

- Checking mouse protocol before calling update_Xf86config

-------------------------------------------------------------------
Thu Mar 21 15:45:27 CET 2002 - sh@suse.de

- Fixed bug #15220: Wizard buttons not translated

-------------------------------------------------------------------
Thu Mar 21 15:03:47 CET 2002 - sh@suse.de

- Fixed endless loop in language with some weird NCurses combinations

-------------------------------------------------------------------
Thu Mar 21 12:51:34 CET 2002 - gs@suse.de

- Update: do not allow status "delete" for packages which are not
  installed (#14727)

-------------------------------------------------------------------
Thu Mar 21 11:03:27 CET 2002 - ms@suse.de

- fixed check script to be valid with the new firegl driver [fglr200]

-------------------------------------------------------------------
Thu Mar 21 09:36:31 CET 2002 - schubi@suse.de

- Checking broken update correctly #13597

-------------------------------------------------------------------
Wed Mar 20 22:27:30 CET 2002 - kkaempf@suse.de

- fallback to (chipset related) vendor/device if graphics card
  doesn't provide (manufacturer related) subvendor/subdevice (#15099)

-------------------------------------------------------------------
Wed Mar 20 18:48:16 MET 2002 - tom@suse.de

- (#15098) Now reading file with default value.

-------------------------------------------------------------------
Wed Mar 20 17:15:49 CET 2002 - kkaempf@suse.de

- Also show SuSE release number when choosing root partiton (#15243).
- Properly probe cdroms during installation/update (#15275).

-------------------------------------------------------------------
Wed Mar 20 15:04:48 CET 2002 - fehr@suse.de

- fix problem with map access to non-map in GetEntryForMountpoint
  (#15229)
- fix problem with wrong partition proposal
- fix problem with wrong default filesystem (#15057)

-------------------------------------------------------------------
Wed Mar 20 14:52:44 MET 2002 - tom@suse.de

- (#15093) New frequency range: [60,62,65,68,70,72,75,78,80,85,90,100]

-------------------------------------------------------------------
Wed Mar 20 14:27:52 CET 2002 - sh@suse.de

- Fixed bug #15214: Control center after HW proposal english only
- Fixed bug #15201: Disable WM decorations for first control center

-------------------------------------------------------------------
Wed Mar 20 14:26:01 CET 2002 - lnussel@suse.de

- added -S option to yast2 shell script (for susewm)

-------------------------------------------------------------------
Wed Mar 20 14:17:42 CET 2002 - schubi@suse.de

-  Installing vnc (if needed ) while updating the system #14707

-------------------------------------------------------------------
Wed Mar 20 14:03:24 MET 2002 - tom@suse.de

- Added norwegian language.

-------------------------------------------------------------------
Wed Mar 20 12:45:54 CET 2002 - sh@suse.de

- Fixed bug #13894: Slide show progress bar shows wrong value

-------------------------------------------------------------------
Wed Mar 20 12:23:47 CET 2002 - schubi@suse.de

- Starting raidstart for partitions which are not / and have
  raid systems ( update ). #14798

-------------------------------------------------------------------
Wed Mar 20 10:35:08 CET 2002 - kkaempf@suse.de

- remember language in Mouse in order to trigger re-translation
  (#15197).

-------------------------------------------------------------------
Tue Mar 19 20:10:49 CET 2002 - sh@suse.de

- Fixed bug #14530: Explicit file names in .spec rather than *.scr

-------------------------------------------------------------------
Tue Mar 19 18:40:21 CET 2002 - gs@suse.de

- Update: re-evaluate the update packages if the status of the
  "Clean up the system ..." checkbox has changed

-------------------------------------------------------------------
Tue Mar 19 18:25:06 CET 2002 - schubi@suse.de

- Call substring with the correct parameters #15184
  ( inst_rpmupdate.ycp)

-------------------------------------------------------------------
Tue Mar 19 18:10:04 CET 2002 - kkaempf@suse.de

- Also write hardware status for already active ide, floppy, usb
  controllers, and framebuffer (#15195).
- Preliminary fix for YaST2.firstboot (#15187).

-------------------------------------------------------------------
Tue Mar 19 18:05:01 MET 2002 - tom@suse.de

- (#15096) Do not use undefined variable any more.
- (#15091) Now restoring saved monitor data in normal mode.

-------------------------------------------------------------------
Tue Mar 19 15:49:13 CET 2002 - sh@suse.de

- Fixed "update finished, empty proposal dialog" bug

-------------------------------------------------------------------
Tue Mar 19 10:31:44 CET 2002 - kkaempf@suse.de

- Properly check return code from inst_mode if update was choosen.
- just pass 'Framebuffer' entry from install.inf to lilo, don't
  look at probe results (#15168)
- add comments to /etc/sysconfig/bootloader.

-------------------------------------------------------------------
Mon Mar 18 17:27:46 MET 2002 - tom@suse.de

- (#14238) Now writing sysconfig comments for the mouse.

-------------------------------------------------------------------
Mon Mar 18 16:29:01 CET 2002 - sh@suse.de

- Fixed bug #15101: Checkboxes truncated in 80x24 ncurses proposal

-------------------------------------------------------------------
Mon Mar 18 15:36:28 CET 2002 - kkaempf@suse.de

- re-probe cdroms in installed system in order to get proper status
  for ide cdwriter devices which couldn't be detected at boot-time
  (#15126).

-------------------------------------------------------------------
Mon Mar 18 14:26:38 CET 2002 - lnussel@suse.de

- added -i option for installing packages to yast2 shell script
- added some shell magic to allow more than two parameters for modules

-------------------------------------------------------------------
Mon Mar 18 12:19:29 CET 2002 - gs@suse.de

-  Recode for copyright and author added (#15058)

-------------------------------------------------------------------
Mon Mar 18 12:10:26 CET 2002 - kkaempf@suse.de

- Bugfix for lilo/dolilo: drop "vga" from append, pass via "-v"
  to dolilo.

-------------------------------------------------------------------
Mon Mar 18 12:07:55 CET 2002 - sh@suse.de

- Fixed bug #15090: "No" in "really install" interpreted as "yes"

-------------------------------------------------------------------
Mon Mar 18 11:50:06 CET 2002 - sh@suse.de

- Fixed bug #15100: Default "off" for "start control center"

-------------------------------------------------------------------
Mon Mar 18 11:19:58 CET 2002 - snwint@suse.de

- mk_lilo_conf: put 'vga' entry into image section

-------------------------------------------------------------------
Fri Mar 15 19:01:23 MET 2002 - tom@suse.de

- (#13878) Added Estonian keyboard.

-------------------------------------------------------------------
Fri Mar 15 17:22:10 MET 2002 - tom@suse.de

- (#14855) Language: Added Slovene language.
- (#14855) Keyboard: Added Slovene keyboard to YaST2 keyboards.
- (#14855) Timezone: Cleaned up existing lang --> timezone mess (new: Slovene).

-------------------------------------------------------------------
Fri Mar 15 17:15:23 CET 2002 - kkaempf@suse.de

- drop workaround for author/copyright twist from libpkg.
- Replace "\n" in author list with ", "

-------------------------------------------------------------------
Fri Mar 15 16:32:27 CET 2002 - fehr@suse.de

- fix wrong nameing for windows mount points (#15031)

-------------------------------------------------------------------
Fri Mar 15 16:17:50 CET 2002 - kkaempf@suse.de

- ignore more cmdline parameters
- don't pass "-v" (for global vga=) to dolilo, the "vga=" in the
  append line is sufficient.

-------------------------------------------------------------------
Fri Mar 15 16:10:54 CET 2002 - gs@suse.de

- Update: do not delete "aps" if it is in use (#15015)
- Package Selection: correct update of the disk space information

-------------------------------------------------------------------
Fri Mar 15 16:08:49 CET 2002 - snwint@suse.de

- updated 'failsafe' options for lilo.conf
- append user specified boot options to 'failsafe' entry

-------------------------------------------------------------------
Fri Mar 15 14:43:27 CET 2002 - sh@suse.de

- Fixed bug #13894: Slide show pkg sizes garbled from CD2 on

-------------------------------------------------------------------
Fri Mar 15 13:32:03 MET 2002 - tom@suse.de

- (#15021) Now only removing X11-link in case of "No X11".

-------------------------------------------------------------------
Fri Mar 15 12:54:14 CET 2002 - kkaempf@suse.de

- Check also /proc/modules besides the "active" flag from hwinfo
  in order to find out if a module is already loaded (#15007).

-------------------------------------------------------------------
Thu Mar 14 17:37:23 CET 2002 - sh@suse.de

- Fixed bug #14161: wrong background grey

-------------------------------------------------------------------
Thu Mar 14 16:16:21 CET 2002 - sh@suse.de

- Fixed bug #13186: Start Y2 control center after installation
- Fixed bug #14975: Final "All is ready" popup

-------------------------------------------------------------------
Thu Mar 14 15:55:07 CET 2002 - zoz@suse.de

- fix PCMCIA startup (#14661).

-------------------------------------------------------------------
Thu Mar 14 15:43:43 MET 2002 - tom@suse.de

- Added turkish language again in language.ycp.

-------------------------------------------------------------------
Thu Mar 14 14:49:07 MET 2002 - tom@suse.de

- (#14518) Added Irish.

-------------------------------------------------------------------
Thu Mar 14 13:16:15 MET 2002 - tom@suse.de

- (#14814) Now translating old lang codes to ISO codes on entry.

-------------------------------------------------------------------
Thu Mar 14 11:08:17 CET 2002 - kkaempf@suse.de

- scripts/yast2_kde: set LANG from /etc/sysconfig/language:RC_LANG (#14607).
- scripts/yast2: honor $LANG (#14607).
- install k_smp if > 4GB physical memory detected (#14287).

-------------------------------------------------------------------
Thu Mar 14 10:56:04 CET 2002 - gs@suse.de

- (#14592) Now ask the user whether YaST2 shall delete unmaintained
  packages from the system
- (#14406), (#14805) Package selection dialog: help text added for "X"
   status and popup text changed

-------------------------------------------------------------------
Wed Mar 13 18:30:42 MET 2002 - tom@suse.de

- (#14882) Now marking faked GENERIC Monitor with cfg=no.

-------------------------------------------------------------------
Wed Mar 13 18:23:06 MET 2002 - tom@suse.de

- (#14885) Now writing "/dev/mouse" into XF86Config so xmset works in the
  running system.

-------------------------------------------------------------------
Wed Mar 13 11:48:58 EST 2002 - nashif@suse.de

- Don't probe hardware in Mode::config

-------------------------------------------------------------------
Wed Mar 13 15:41:26 CET 2002 - fehr@suse.de

- prevent upward rounding in combination of
  ByteToHumanString/kmgt_str_to_byte (#14673)

-------------------------------------------------------------------
Wed Mar 13 13:22:57 MET 2002 - tom@suse.de

- (#14446) Now also restoring hwclock-param from sysconfig
  and setting timezone again in continue mode.

-------------------------------------------------------------------
Wed Mar 13 10:15:41 CET 2002 - kkaempf@suse.de

- Fix locale for greek (ISO8859-7 -> ISO-8859-7, #14898).
- Set "acpismp=force" for UP and SMP systems if "ht" flag detected (#13531).
- Install k_smp if "BOOT_IMAGE=apic" given in cmdline (#14022).
- Dont change initrd modules aic7xxx vs. aic7xxx_old on update (#14614).
- Override instmode "cd" in install.inf, if setup/descr/info knows better
  (#14469).
- Start ncurses "menu" with first group preselected (instead of all),
  general code cleanup of menu code (#14909).

-------------------------------------------------------------------
Tue Mar 12 16:57:16 CET 2002 - gs@suse.de

- equal button size in package conflict popups (#13302)

-------------------------------------------------------------------
Tue Mar 12 16:43:56 CET 2002 - mvidner@suse.cz

- Provide keyboard shortcuts for the group and package tables in
  ncurses detailed package selection. #14737.

-------------------------------------------------------------------
Tue Mar 12 16:24:34 MET 2002 - tom@suse.de

- (#13198) Changed mouse probing strategy.
  Applied sleep before mouse probing in inst_startup.ycp.

-------------------------------------------------------------------
Tue Mar 12 10:26:15 CET 2002 - fehr@suse.de

- add hibernation partition to expert partitioner menue (#14668)
- handle raids present on system to install reasonably

-------------------------------------------------------------------
Mon Mar 11 18:07:23 MET 2002 - tom@suse.de

- (#14491) Now using new "manual" probing to get the new unique key (mouse).

-------------------------------------------------------------------
Mon Mar 11 15:55:31 CET 2002 - kkaempf@suse.de

- Skip all non-data lines in "parted print" output (#14793).
- Don't pass "manual" option to installed system.

-------------------------------------------------------------------
Mon Mar 11 15:46:55 MET 2002 - tom@suse.de

- Detect language change to avoid unnecessary package selection recalculation.

-------------------------------------------------------------------
Mon Mar 11 14:41:28 CET 2002 - sh@suse.de

- Fixed bug #14164: inst_mode should be a popup

-------------------------------------------------------------------
Mon Mar 11 10:46:46 MET 2002 - tom@suse.de

- New script by ms@suse.de for changing X11-mouse-protocol during update.

-------------------------------------------------------------------
Fri Mar  8 14:28:27 CET 2002 - kkaempf@suse.de

- clean up firsboot script to fix pcmcia/usb and usbdevfs (#14416)
- don't 'hard' probe for cdroms when checking for installation
  sources but rely on libhd configuration database instead.
  Fallback to /dev/cdrom if even this fails (#14555).
- add "vnc" package to installation list if running under vnc (#14707).
- remove duplicate portmap start from firstboot script.

-------------------------------------------------------------------
Fri Mar  8 13:35:25 MET 2002 - tom@suse.de

- (#14663) Added textdomains to import-modules.

-------------------------------------------------------------------
Fri Mar  8 12:54:55 MET 2002 - tom@suse.de

- (#13951) After having talked to ke@suse.de removed (commented out):
	ca_ES, gl_ES, hr_HR, ru_RU, tr_TR
  Added again:
	pt_BR

-------------------------------------------------------------------
Thu Mar  7 18:14:04 MET 2002 - tom@suse.de

- (#14227 addendum) Just discovered that the faked monitor also fooled the
  automatic insertion of probed but unknown monitors into the monitor DB.
  This is done so that those monitors can be selected in the monitor selection
  dialog. Furthermore for user convenience such a monitor is preselected when
  entering the monitor selection dialog. Unfortunately the libhd-faked monitor
  does fulfil all those criteria and triggered this mechanism. Fixed.

-------------------------------------------------------------------
Thu Mar  7 17:53:52 MET 2002 - tom@suse.de

- (#14227) Erroneously there was still a branch where the new behaviour of
  libhd was not honored. YaST now takes this into consideration in any case
  (hopefully) and leads the user to the monitor selection dialog again as it
  was before.

-------------------------------------------------------------------
Thu Mar  7 17:21:00 MET 2002 - tom@suse.de

- (#14606) Solved by now displaying date in numerical form because in inst-sys
  not all translations for all languages are available for system commands.
  Invented new function Timezone::GetDateTime().

-------------------------------------------------------------------
Thu Mar  7 13:46:16 CET 2002 - sh@suse.de

- Added missing "textdomain" in BootSILO.ycp

-------------------------------------------------------------------
Thu Mar  7 13:42:26 CET 2002 - sh@suse.de

- Addes missing translation markers in inst_root

-------------------------------------------------------------------
Thu Mar  7 12:34:58 CET 2002 - schubi@suse.de

- patch xf86config in update mode

-------------------------------------------------------------------
Thu Mar  7 12:11:27 CET 2002 - fehr@suse.de

- handle editing of encrypted partitions in running system correct
- change handling of back-button in LVM lv dialog

-------------------------------------------------------------------
Wed Mar  6 17:39:47 CET 2002 - schubi@suse.de

- textdomain added for software proposal #14538

-------------------------------------------------------------------
Wed Mar  6 16:58:35 CET 2002 - schubi@suse.de

- Showing error popup, if the package agent has not been initialized
  correctly

-------------------------------------------------------------------
Wed Mar  6 16:45:43 MET 2002 - tom@suse.de

- (#14540) Now setting sysconfig var DISPLAYMANAGER to  "console"  instead
  of DISPLAYMANAGER_STARTS_XSERVER to "no" if user selects "No X11".

-------------------------------------------------------------------
Wed Mar  6 15:09:39 CET 2002 - sh@suse.de

- Fixed bug #14011: Switching laguages does not switch all texts

-------------------------------------------------------------------
Wed Mar  6 14:14:02 CET 2002 - fehr@suse.de

- fix bug in handling crypto fs in running system (#13781)

-------------------------------------------------------------------
Wed Mar  6 14:03:37 CET 2002 - kkaempf@suse.de

- Drop "-a" (activate parition) flag from dolilo call if no primary
  partition can be found for activation (#13884).
- Hide information box if user de-selected "Show details" checkbox
  in "Please insert CD n" popup.
- When checking for a medium, always start with the last active
  device and check other devices only on failure.

-------------------------------------------------------------------
Tue Mar  5 19:08:18 CET 2002 - schubi@suse.de

- copy *.pkd to target system

-------------------------------------------------------------------
Tue Mar  5 17:20:47 MET 2002 - tom@suse.de

- (#4849) Corrected if-clause in constructor. Now functional in continue mode.

-------------------------------------------------------------------
Tue Mar  5 16:39:49 CET 2002 - kkaempf@suse.de

- Require "yast2-trans-inst-proposal" for yast2-instsys to get
  proper translations for the "proposal" screen.
- fix textdomain for 'proposal_bootloader' to "proposal".

-------------------------------------------------------------------
Tue Mar  5 16:30:51 MET 2002 - tom@suse.de

- (#14457) Now date/time is redisplayed on any change in the UI.

-------------------------------------------------------------------
Tue Mar  5 14:38:01 CET 2002 - schubi@suse.de

- Bugfix while changing update-upgrade-status #14473

-------------------------------------------------------------------
Tue Mar  5 14:23:14 CET 2002 - lnussel@suse.de

- filter out "\n" in helptexts (#14337)
- create the list of all modules only once when the splashscreen is displayed
  and recycle this list later when the "All" button is selected (#14472)

-------------------------------------------------------------------
Tue Mar  5 12:42:31 MET 2002 - tom@suse.de

- (#14211) Now executing SuSEconfig.3ddiag instead of switch2mesasoft.

-------------------------------------------------------------------
Tue Mar  5 11:53:58 CET 2002 - kkaempf@suse.de

- Copy setup/descr/en.pkd instead of setup/descr/english.pkd to
  installed system.

-------------------------------------------------------------------
Mon Mar  4 19:36:08 MET 2002 - tom@suse.de

- (#14116) Now considering Win partitions when assuming GMT vs. local time.

-------------------------------------------------------------------
Mon Mar  4 19:12:12 CET 2002 - fehr@suse.de

- add module loading info for xfs

-------------------------------------------------------------------
Mon Mar  4 17:57:54 CET 2002 - fehr@suse.de

- support more than 26 scsi disks (#13983)
- various fixes for usage in running system

-------------------------------------------------------------------
Mon Mar  4 17:48:28 CET 2002 - zoz@suse.de

- check usb/pci hotplug on first start and rewrite sysconfig
  properly (#14428).

-------------------------------------------------------------------
Mon Mar  4 17:23:59 CET 2002 - sh@suse.de

- Fixed the YaST2 part of bug #1218: Linuxrc displays an error
  message if the user aborted the installation

-------------------------------------------------------------------
Mon Mar  4 16:51:18 CET 2002 - kkaempf@suse.de

- check old lilo destination on update and re-use it.
- when writing lilo on update, check better if floppy or harddisk.
- write bootloader related settings to sysconfig/bootloader.

- run /sbin/raidautorun after all storage modules are loaded.

-------------------------------------------------------------------
Mon Mar  4 16:36:49 CET 2002 - sh@suse.de

- Fixed bug #14363: Don't execute SuSEconfig once more when going back

-------------------------------------------------------------------
Mon Mar  4 16:27:13 CET 2002 - gs@suse.de

- show the packages of first set or group (#14339)

-------------------------------------------------------------------
Mon Mar  4 15:06:53 CET 2002 - lnussel@suse.de

- added comment header to menu.ycp (#14379)
- replaced "Quit" with QuitButtonLabel()

-------------------------------------------------------------------
Mon Mar  4 15:02:01 CET 2002 - gs@suse.de

- add button and popup for Samba installation in dialog Choose
  installation source (#14010)

-------------------------------------------------------------------
Mon Mar  4 14:45:50 MET 2002 - tom@suse.de

- (#14117) Now showing static date/time in timezone window and proposal.

-------------------------------------------------------------------
Mon Mar  4 12:30:28 CET 2002 - sh@suse.de

- Fixed bug #14351: YaST2 SuSEconfig executes *.rpmsave modules

-------------------------------------------------------------------
Mon Mar  4 12:07:16 CET 2002 - gs@suse.de

- don't destroy the user defined software selection if the
  partitioning is changed (bug #14103)

-------------------------------------------------------------------
Mon Mar  4 09:33:48 CET 2002 - schubi@suse.de

- Showing error message after update #14250
- Deleting unsupported packages while update #14194
- Showing delete packages correctly while update #14235

-------------------------------------------------------------------
Sat Mar  2 14:31:37 CET 2002 - kkaempf@suse.de

- remember state of "details" checkbox if media not found (#14018).
- restore "instmode" properly (#14170).

-------------------------------------------------------------------
Sat Mar  2 09:32:27 CET 2002 - schubi@suse.de

- Postifx added in force update #13995

-------------------------------------------------------------------
Fri Mar  1 17:03:01 CET 2002 - fehr@suse.de

- set passno to 0 for partitions without mount point (#14130)
- determine bootable windows partitions independent of entry in
  /etc/fstab (#13884)

-------------------------------------------------------------------
Fri Mar  1 14:30:39 MET 2002 - tom@suse.de

- (#14174) X11 configuration.
  Now also considering the xserver name when deciding to use framebuffer.

-------------------------------------------------------------------
Fri Mar  1 13:42:25 CET 2002 - sh@suse.de

- Fixed bug #13630: inst_proposal reinitialized after selecting
  "No" in final installation confirmation (inst_doit)

-------------------------------------------------------------------
Fri Mar  1 09:30:25 CET 2002 - kkaempf@suse.de

- Fixed YaST2.firstboot to handle pcmcia network correctly (#13993).

-------------------------------------------------------------------
Thu Feb 28 19:19:20 MET 2002 - tom@suse.de

- (#14076) Now marking the monitor as "configured" and "needed".

-------------------------------------------------------------------
Thu Feb 28 17:39:57 MET 2002 - tom@suse.de

- (#13888) Libhd now delivers a fake monitor when no monitor can be probed.
  So inst_choose_desktop now checks for the unique_key of this fake monitor.
  Also improved logging for diagnosing purposes.

-------------------------------------------------------------------
Thu Feb 28 16:44:51 CET 2002 - sh@suse.de

- Fixed bug #13555: HW proposal error handling - added err logging

-------------------------------------------------------------------
Thu Feb 28 16:30:01 CET 2002 - sh@suse.de

- Fixed bug #13556: Installation proposal screen not re-translated

-------------------------------------------------------------------
Thu Feb 28 15:58:54 CET 2002 - gs@suse.de

- missing description for set "images" added (#1406)
- only one default button (#14067)
- correct installation of software packages in hardware configuration
  dialog (#14026)

-------------------------------------------------------------------
Thu Feb 28 11:40:28 CET 2002 - schubi@suse.de

- Installing 3d packages after rebooting #13659

-------------------------------------------------------------------
Thu Feb 28 11:35:47 CET 2002 - gs@suse.de

- improvements in popups used for software installation

-------------------------------------------------------------------
Thu Feb 28 10:36:13 CET 2002 - fehr@suse.de

- fixes the wrong default when selecting a swap partition in the
  custom partitioner and formatting is turned on.

-------------------------------------------------------------------
Wed Feb 27 17:33:07 MET 2002 - tom@suse.de

- (#13906) Invented a new function TimedOKCancelPopup() in
  common_popups.ycp. Using this function during X11-configuration.

-------------------------------------------------------------------
Wed Feb 27 17:31:07 CET 2002 - kkaempf@suse.de

- Allow splitted dirs (.../CD1, .../CD2, ...) for all network
  installs (#14009).
- Sort partitions combo box in bootloader dialogue (#14124).

-------------------------------------------------------------------
Wed Feb 27 17:27:51 CET 2002 - gs@suse.de

- proposal dialog: show a warning message, if the software selection is reset
  (bug #13942)
- set default button "Select/Deselect" in dialog Package Selection

-------------------------------------------------------------------
Wed Feb 27 14:33:37 MET 2002 - tom@suse.de

- (#13944) Now reading sysconfig with default value.
  This applies to language, keyboard, mouse and timezone.
  Moved SysconfigRead() to Misc-module.

-------------------------------------------------------------------
Wed Feb 27 11:19:50 CET 2002 - schubi@suse.de

- target.insmod to target.modprobe changed #13928
  ( update )
- LANG might not be in install.inf, get it from descr/info then.
  (#13959).

-------------------------------------------------------------------
Wed Feb 27 11:16:24 CET 2002 - kkaempf@suse.de

- fix checking VNC on startup.

-------------------------------------------------------------------
Wed Feb 27 09:11:31 CET 2002 - schubi@suse.de

- bugfix in starting update #13909

-------------------------------------------------------------------
Wed Feb 27 09:01:24 CET 2002 - schubi@suse.de

- setting keyboard while update #13610

-------------------------------------------------------------------
Tue Feb 26 20:30:58 CET 2002 - kkaempf@suse.de

- Fix "please wait" popup, wrap string in `Label().

-------------------------------------------------------------------
Tue Feb 26 19:49:53 MET 2002 - tom@suse.de

- (#13944) Now reading sysconfig with default value.
  This applies to language, keyboard, mouse and timezone.

-------------------------------------------------------------------
Tue Feb 26 19:33:21 CET 2002 - schubi@suse.de

- setting timezone moved to inst_rootpart ( update )

-------------------------------------------------------------------
Tue Feb 26 19:01:25 CET 2002 - arvin@suse.de

- fixed emergency unmounting of installation system

-------------------------------------------------------------------
Tue Feb 26 18:41:28 CET 2002 - kkaempf@suse.de

- add "sv_SV" for "swedish" to language list.

-------------------------------------------------------------------
Tue Feb 26 18:20:58 CET 2002 - fehr@suse.de

- fix syntax error in functions used during update
- add call to .lvm.init before rereading Lvm infos

-------------------------------------------------------------------
Tue Feb 26 18:17:46 CET 2002 - sh@suse.de

- Added help text for installation and hardware proposals

-------------------------------------------------------------------
Tue Feb 26 16:05:49 CET 2002 - sh@suse.de

- Removed leftover debugging condition from last checkin

-------------------------------------------------------------------
Tue Feb 26 16:00:30 CET 2002 - sh@suse.de

- "Only new installation" popup msg back from proof reading

-------------------------------------------------------------------
Tue Feb 26 15:57:11 CET 2002 - schubi@suse.de

- setting timezone after update #13651

-------------------------------------------------------------------
Tue Feb 26 15:48:31 CET 2002 - fehr@suse.de

- fix typo ia86 -> ia64 in do_propocal.ycp

-------------------------------------------------------------------
Tue Feb 26 15:43:29 CET 2002 - gs@suse.de

- software installation: show the package version in the
  description popup (bug #13750)

-------------------------------------------------------------------
Tue Feb 26 15:36:43 CET 2002 - schubi@suse.de

- initialize package agent correctly for update #13838
  ( grep and locate has not been updated )

-------------------------------------------------------------------
Tue Feb 26 15:35:42 CET 2002 - sh@suse.de

- Added notify popup when user wants to change installation mode
  and no Linux partitions were found

-------------------------------------------------------------------
Tue Feb 26 15:31:39 CET 2002 - kkaempf@suse.de

- Fix vnc password setting.

-------------------------------------------------------------------
Tue Feb 26 14:11:46 CET 2002 - kkaempf@suse.de

- fix VNC check and startup.

-------------------------------------------------------------------
Tue Feb 26 12:25:15 CET 2002 - kkaempf@suse.de

- remove "runme_on_start" early during first boot in order to
  prevent endless re-start (#13907).
- re-create "media" convenience symlinks (e.g. /cdrom->/media/cdrom)
  after update (#13756).

-------------------------------------------------------------------
Mon Feb 25 19:31:25 MET 2002 - tom@suse.de

- Corrected handling of wheel mice in Mouse.ycp.
- Extended mouse_raw.ycp with "wheels"-field.

-------------------------------------------------------------------
Mon Feb 25 19:26:28 CET 2002 - kkaempf@suse.de

- re-probe floppy and cdroms in installed system (#13828).

-------------------------------------------------------------------
Mon Feb 25 18:38:19 CET 2002 - kkaempf@suse.de

- Support installation via VNC.

-------------------------------------------------------------------
Mon Feb 25 18:20:16 CET 2002 - fehr@suse.de

- enable support for xfs, issue warning when it is used
- fix reading of fstab in installed system (#13457, #13455)
- fix wrong workflow in partitioner in installed system (#13456)

-------------------------------------------------------------------
Mon Feb 25 17:29:51 CET 2002 - sh@suse.de

- Changed order of initial installation proposals to match
  agreement with marketing and software ergonimists

-------------------------------------------------------------------
Mon Feb 25 17:16:56 CET 2002 - kkaempf@suse.de

- Enable "lo" interface when running in installed system.
- mout installation media read-only (#13846).

-------------------------------------------------------------------
Mon Feb 25 16:52:42 CET 2002 - sh@suse.de

- Fixed bug #13612: Call to obsolete Wizard::SetStage()

-------------------------------------------------------------------
Mon Feb 25 16:04:33 CET 2002 - sh@suse.de

- Fixed bug #13666: (Apparent) bad spelling

-------------------------------------------------------------------
Mon Feb 25 13:24:59 CET 2002 - kkaempf@suse.de

- write hardware status for all storage related devices (#13657).

-------------------------------------------------------------------
Mon Feb 25 13:12:26 CET 2002 - fehr@suse.de

- Fixed bug #11300, #13742 removal of a PV forgot partition marked
  for deletion
- handle active swap partition during installation

-------------------------------------------------------------------
Fri Feb 22 18:02:51 CET 2002 - gs@suse.de

- Fixed bug #13640: consider change of partitioning for software
  selection

-------------------------------------------------------------------
Fri Feb 22 17:38:41 CET 2002 - sh@suse.de

- Fixed bug #13341: Hardware Proposal must suppress missing configs

-------------------------------------------------------------------
Fri Feb 22 15:52:37 CET 2002 - lnussel@suse.de

- workaround to make textdomain call work
- Added some commandline switches to /sbin/yast2, like --list
  (Bug #13738)

-------------------------------------------------------------------
Thu Feb 21 17:19:47 CET 2002 - sh@suse.de

- Reimported monitor DB - fixed bug #13530: IBM monitor not detected

-------------------------------------------------------------------
Thu Feb 21 16:04:23 CET 2002 - kkaempf@suse.de

- Unmount installation medium in target system (#13706).
- Install "apmd" if pcmcia detected (#13713).
- Load "mousedev" if USB (wheel) mouse (#13654).
- Check for either IO or memory resource when checking for
  active storage controllers (#13567).
- Copy hardware status to target system (#13762).

-------------------------------------------------------------------
Wed Feb 20 18:06:04 CET 2002 - fehr@suse.de

- do not destroy proposal in `inst_mode when `installation is
  selected (#13644)
- reorder LVM changes in inst_predisk to make removal of PVs from
  VGs easier and make it succeed in more cases than before (#13415)

-------------------------------------------------------------------
Wed Feb 20 14:50:03 CET 2002 - sh@suse.de

- Fixed bug #13513: Double abort confirmation

-------------------------------------------------------------------
Wed Feb 20 12:45:42 CET 2002 - sh@suse.de

- Fixed bug #13594: Fallback for slide show "en" only, no longer
  "en_US", "en_GB", "en" (in this order)

-------------------------------------------------------------------
Wed Feb 20 09:52:17 CET 2002 - kkaempf@suse.de

- add agent for /etc/sysconfig/windowmanager.
- fix writing of hwstatus for disk controllers.
- fix symlink handling for cd-w and cd-rw (#13596).
- handle $(srcdir) correctly when installing .scr files.
- add "acpismp=force" to kernel command line for "ht" processors.

-------------------------------------------------------------------
Tue Feb 19 19:01:17 CET 2002 - kkaempf@suse.de

- Check for specific .S.u.S.E file, so multiple CDs can be copied
  into a single directory for network installation.

-------------------------------------------------------------------
Tue Feb 19 18:02:23 MET 2002 - tom@suse.de

- Now setting timezone info with hwclock_wrapper.

-------------------------------------------------------------------
Tue Feb 19 17:34:27 CET 2002 - kkaempf@suse.de

- Properly install "Vendor" module.
- Handle "Sourcemounted" from linuxrc and mount the medium if
  not done properly by linuxrc.

-------------------------------------------------------------------
Tue Feb 19 15:36:24 CET 2002 - fehr@suse.de

- fix missing "/data<n>" mount point in installed system (#13406)

-------------------------------------------------------------------
Tue Feb 19 13:46:34 CET 2002 - fehr@suse.de

- fix bug with windows resizing in old installation path
  (inst_target_selection.ycp, inst_target_part.ycp) (#13559)

-------------------------------------------------------------------
Tue Feb 19 13:46:17 CET 2002 - kkaempf@suse.de

- save 'configured' status of devices detected during installation
  in order to get hw-probing at boot time correct.

-------------------------------------------------------------------
Tue Feb 19 09:14:30 CET 2002 - kkaempf@suse.de

- Install SMP kernel if "ht" set in cpuinfo:flags (#13532).
- Keep old initrd, only add new modules.

-------------------------------------------------------------------
Mon Feb 18 19:18:51 CET 2002 - kkaempf@suse.de

- Handle update in Boot, merge old initrd modules with new (#13370).

-------------------------------------------------------------------
Mon Feb 18 18:58:47 MET 2002 - tom@suse.de

- Implemented reprobe functionality  for X11 config.

-------------------------------------------------------------------
Mon Feb 18 18:08:04 CET 2002 - sh@suse.de

- V 2.5.41

-------------------------------------------------------------------
Mon Feb 18 15:15:16 CET 2002 - fehr@suse.de

- Do not allow FAT partitions for system mountpoints (#13485)
- Do not allow some special characters in mountpoint (#13411)
- fix configuration of encrypted filesystems (#13268)
- fix inconsitencie in mount point suggestion (#13444)

-------------------------------------------------------------------
Mon Feb 18 14:33:53 CET 2002 - sh@suse.de

- Fixed bug #13383: Letters not mentioned as valid chars in help text

-------------------------------------------------------------------
Mon Feb 18 14:32:50 CET 2002 - kkaempf@suse.de

- Check pcmcia values in /etc/sysconfig/pcmcia instead of /etc/rc.config.

-------------------------------------------------------------------
Mon Feb 18 13:54:16 CET 2002 - sh@suse.de

- Fixed bug #10726: Installation log incomplete during slide show

-------------------------------------------------------------------
Mon Feb 18 13:52:02 CET 2002 - kkaempf@suse.de

- Move vendor driver update code to separate module.

-------------------------------------------------------------------
Mon Feb 18 13:37:42 CET 2002 - schubi@suse.de

- vim howto* and ttmkfdir added to force list #13195
- Removing release number while checking packages for force update #12187

-------------------------------------------------------------------
Fri Feb 15 16:58:00 CET 2002 - gs@suse.de

- Change source medium dialog: read the package information from
  the source medium (if mounting works)

-------------------------------------------------------------------
Fri Feb 15 10:21:54 CET 2002 - kkaempf@suse.de

- make symlinks for /sbin/yast, /sbin/YaST, /sbin/zast, and /sbin/ZaST (#13292)

-------------------------------------------------------------------
Thu Feb 14 18:27:13 CET 2002 - sh@suse.de

- inst_doit falls through back to proposal if inst_prepdisk etc. failed
- [Back] in update falls back to inst_mode

-------------------------------------------------------------------
Thu Feb 14 17:08:05 CET 2002 - kkaempf@suse.de

- recognize USB-Wheel mouse (imps2 protocol) (#13258).

-------------------------------------------------------------------
Thu Feb 14 11:13:06 CET 2002 - fehr@suse.de

- Fix ycp syntax error (#13214) when editing a dos partition
- Change second error dialog button in inst_prepdisk from
  "Cancel" to "Abort" (#13217)

-------------------------------------------------------------------
Thu Feb 14 10:25:20 CET 2002 - kkaempf@suse.de

- Make fstab entries for all /dev/fdX devices (#13235).

-------------------------------------------------------------------
Wed Feb 13 19:07:21 CET 2002 - sh@suse.de

- Changed default background color in installation start script
- Changed default geometry to 800x600 in start script

-------------------------------------------------------------------
Wed Feb 13 18:45:31 CET 2002 - sh@suse.de

- cut off one of the "easy installation" pics to get rid of tons
  of layout warnings (allow some pixels more space for buttons to
  grow)

-------------------------------------------------------------------
Wed Feb 13 18:06:23 CET 2002 - fehr@suse.de

- fix option handling for new version of mkreiserfs (#13205)

-------------------------------------------------------------------
Wed Feb 13 18:04:29 CET 2002 - gs@suse.de

- don't compare the release number of the installation source
  with the information saved on hard disk

-------------------------------------------------------------------
Wed Feb 13 16:03:41 CET 2002 - kkaempf@suse.de

- make remove button in physical volume dialog of PV work again
- remove correspondig create/remove pairs for LVM modify_targets
  (# 12083)
- add modify_targets to backup set of partition values

-------------------------------------------------------------------
Wed Feb 13 16:03:41 CET 2002 - kkaempf@suse.de

- Call BootLILO constructor for proper setting of lba_support.

-------------------------------------------------------------------
Wed Feb 13 10:39:34 CET 2002 - olh@suse.de

- default to GMT also on chrp and prep

-------------------------------------------------------------------
Wed Feb 13 10:25:52 CET 2002 - olh@suse.de

- dont call yast1 anymore on ppc
  dont write to non existant tty devices on iSeries
  handle p690 hvc console on startup
  update ask_for_TERM_variable

-------------------------------------------------------------------
Wed Feb 13 10:12:53 CET 2002 - olh@suse.de

- add support for p690 hvc console in postinstall
  activate all 41prep boot partitions on iSeries

-------------------------------------------------------------------
Wed Feb 13 10:00:56 CET 2002 - olh@suse.de

- add fixes for console font. whitespaces
- add ja_JP.sjis entry to consolefonts.ycp

-------------------------------------------------------------------
Wed Feb 13 09:53:09 CET 2002 - olh@suse.de

- add ppc64 keymaps

-------------------------------------------------------------------
Tue Feb 12 22:01:35 CET 2002 - fehr@suse.de

- fix bug in doing a valid proposal when using only primary
  partitions and /boot is needed (#13184)
- V 2.5.39

-------------------------------------------------------------------
Tue Feb 12 19:11:40 CET 2002 - kkaempf@suse.de

- remove superfluous calls to inst_ask_hardware.

-------------------------------------------------------------------
Tue Feb 12 18:38:38 CET 2002 - sh@suse.de

- V 2.5.37
- Initial call to submod Write() func in proposal (for HW config)

-------------------------------------------------------------------
Tue Feb 12 18:27:31 CET 2002 - kkaempf@suse.de

- setup "lo" during network install.

-------------------------------------------------------------------
Tue Feb 12 18:03:50 CET 2002 - sh@suse.de

- V 2.5.35

-------------------------------------------------------------------
Tue Feb 12 17:51:22 CET 2002 - sh@suse.de

- Added images for new "easy installation" layout

-------------------------------------------------------------------
Tue Feb 12 17:39:00 CET 2002 - msvec@suse.cz

- added network proposals
- 2.5.34

-------------------------------------------------------------------
Tue Feb 12 14:16:57 CET 2002 - kkaempf@suse.de

- hwclock runs only GMT on sparc and iseries.
- dont write FQHOSTNAME.

-------------------------------------------------------------------
Tue Feb 12 11:32:57 CET 2002 - kkaempf@suse.de

- write keyboard data to /etc/sysconfig/keyboard instead of sysconfig/console.

-------------------------------------------------------------------
Mon Feb 11 15:08:16 CET 2002 - kkaempf@suse.de

- re-config network device even on 'warm' boot.

-------------------------------------------------------------------
Mon Feb 11 12:59:10 CET 2002 - fehr@suse.de

- following changes in partition proposal:
  try not to create an extended partition when enough primaries are
     available
  split swap from root slots large enough if at all possible

-------------------------------------------------------------------
Thu Feb  7 16:02:24 CET 2002 - pblahos@suse.cz

- proposal_printers changed to proposal_printers

-------------------------------------------------------------------
Thu Feb  7 13:33:25 CET 2002 - kkaempf@suse.de

- save infoMap and installMap for re-use after reboot.

-------------------------------------------------------------------
Wed Feb  6 15:28:18 CET 2002 - sh@suse.de

- Provides/obsoletes yast

-------------------------------------------------------------------
Tue Feb  5 18:36:09 CET 2002 - sh@suse.de

- Timeout upon msg "now booting your system"
  unless a hard reboot is required

-------------------------------------------------------------------
Tue Feb  5 17:41:13 CET 2002 - kkaempf@suse.de

- Properly reboot when adding ide-scsi to cmdline.
- Re-config ethX for all network installation modes.
- Restart portmapper for "nfs" installation mode.

-------------------------------------------------------------------
Tue Feb  5 17:12:54 CET 2002 - kukuk@suse.de

- Try to clear terminal before we ask for TERM variable [Bug #12848]

-------------------------------------------------------------------
Tue Feb  5 17:09:31 CET 2002 - sh@suse.de

- Fixed bug #13040: yast2 should not require saxtools

-------------------------------------------------------------------
Tue Feb  5 14:17:20 CET 2002 - kkaempf@suse.de

- Make "custom" boot loader field an editable combo box (#11821).

-------------------------------------------------------------------
Mon Feb  4 12:49:42 CET 2002 - snwint@suse.de

- added 'change-rules reset' to lilo.conf to prevent lilo from rewriting
  the partition table (#11875)

-------------------------------------------------------------------
Fri Feb  1 15:24:34 CET 2002 - gs@suse.de

- Single Package Selection: optimize checks when selecting a package

-------------------------------------------------------------------
Thu Jan 31 19:26:24 CET 2002 - sh@suse.de

- Made proposal aware of language changes
- Reintroduced inst_mode unless absolutely clear if update possible

-------------------------------------------------------------------
Thu Jan 31 12:11:55 CET 2002 - kkaempf@suse.de

- recognize "imps2" mice.

-------------------------------------------------------------------
Thu Jan 31 08:22:01 CET 2002 - kkaempf@suse.de

- Fix writing of yast.inf

-------------------------------------------------------------------
Wed Jan 30 20:59:51 CET 2002 - kkaempf@suse.de

- force /dev/cdrom symlink to point to boot cdrom.
- work around linuxrc "InstMode" bug.

-------------------------------------------------------------------
Wed Jan 30 17:47:56 CET 2002 - kkaempf@suse.de

- drop ag_yast agent, do yast.inf writing in Misc module.

-------------------------------------------------------------------
Wed Jan 30 16:19:15 CET 2002 - kkaempf@suse.de

- make cd-links prior to re-mounting.

-------------------------------------------------------------------
Wed Jan 30 14:06:34 CET 2002 - gs@suse.de

- bugfix concerning software installation workflow:
  read local package description instead of information from mounted medium

-------------------------------------------------------------------
Wed Jan 30 12:05:01 CET 2002 - kkaempf@suse.de

- make device symlinks earlier.

-------------------------------------------------------------------
Tue Jan 29 19:30:33 CET 2002 - kkaempf@suse.de

- write lilo to /dev/md if /boot is on raid1.
- adapting update to new agents.

-------------------------------------------------------------------
Tue Jan 29 13:16:18 CET 2002 - arvin@suse.de

- always use ini-agent instead of rcconfig-agent;
  bugfix syntax error in Bootloader module

-------------------------------------------------------------------
Mon Jan 28 17:41:42 CET 2002 - kkaempf@suse.de

- Simplify bootloader proposal.
- Adapt to changed install.inf syntax.

-------------------------------------------------------------------
Mon Jan 28 14:53:03 CET 2002 - gs@suse.de

- internal changes concerning the initialization of the package agent

-------------------------------------------------------------------
Thu Jan 24 12:47:02 CET 2002 - gs@suse.de

- bugfixes package installation workflow (already installed system)

-------------------------------------------------------------------
Wed Jan 23 12:03:29 CET 2002 - schubi@suse.de

- include/packages added in specfile

-------------------------------------------------------------------
Tue Jan 22 15:21:53 CET 2002 - schubi@suse.de

- Saving user package selections

-------------------------------------------------------------------
Mon Jan 21 12:12:27 EST 2002 - nashif@suse.de

- Skip confirmation(inst_doit)  in autoinst mode
  if requested in control file

-------------------------------------------------------------------
Mon Jan 21 12:28:29 CET 2002 - schubi@suse.de

- bufixes in installing packages after reboot

-------------------------------------------------------------------
Fri Jan 18 16:14:05 CET 2002 - kkaempf@suse.de

- more agents moved here.
- Fixed initrd creation, corrected module order.
- Final installation workflow (3 clicks !) and button labels.

-------------------------------------------------------------------
Tue Jan 15 17:55:02 CET 2002 - kkaempf@suse.de

- move bootloader do* scripts to bootloader sub-directories.
- fix bootloader proposal and texts.

-------------------------------------------------------------------
Mon Jan 14 16:19:34 CET 2002 - kkaempf@suse.de

- add dasddev.scr etc_cryptotab.scr etc_fstab.scr parted_check.scr
  parted_print.scr pdisk.scr proc_meminfo.scr proc_swaps.scr
  run_swapon_s.scr to ycp/partitioning/agents
- remove conf directory

-------------------------------------------------------------------
Mon Jan 14 16:19:34 CET 2002 - kkaempf@suse.de

- Integrate bootloader proposal.

-------------------------------------------------------------------
Thu Jan 10 12:31:38 CET 2002 - kkaempf@suse.de

- fix filelist.

-------------------------------------------------------------------
Thu Jan 10 11:59:56 CET 2002 - sh@suse.de

- Added proposal files to spec file file list

-------------------------------------------------------------------
Wed Jan  9 15:56:24 CET 2002 - kkaempf@suse.de

- pass filesystem module needed for "/" to Boot module.

-------------------------------------------------------------------
Tue Jan  8 19:33:59 CET 2002 - kkaempf@suse.de

- integrated software and partition proposal.

-------------------------------------------------------------------
Fri Jan 04 18:31:36 CET 2002 - arvin@suse.de

- adapted the new SCROpen syntax

-------------------------------------------------------------------
Fri Jan  4 17:44:58 CET 2002 - kkaempf@suse.de

- Complete modularization, drop user_settings.
- Implement new workflow, based on proposals, requiring
  a minimum amount of mouse clicks.
- Add support for auto installation.

-------------------------------------------------------------------
Mon Dec 10 10:01:12 CET 2001 - kkaempf@suse.de

- Greek locale fix (el_GR@ISO8859-7 instead of el_GR@euro, #12587)

-------------------------------------------------------------------
Wed Nov 21 11:11:35 CET 2001 - sh@suse.de

- Fixed bug #12381: YaST2 ignores ENABLE_SUSECONFIG in rc.config

-------------------------------------------------------------------
Thu Nov 15 15:14:58 CET 2001 - sh@suse.de

- V 2.5.8
- Fixed lots of missing lookup() default values
- Migrated inst_startup to new ProgressBar wizard

-------------------------------------------------------------------
Fri Oct 19 12:25:47 CEST 2001 - ms@suse.de

- include BusID statement if r128 driver is used. This is needed
  for the r128 driver on PPC and does not influence the i386 setup
  negatively [y2xr40.pl] Bug: 11689

-------------------------------------------------------------------
Thu Oct 18 17:48:11 MEST 2001 - tom@suse.de

- (#11689) Necessary changes to provide the BusID on PPC/r128.

-------------------------------------------------------------------
Thu Oct 18 16:29:21 MEST 2001 - tom@suse.de

- (#11876) Corrected Symbols for Japanese. nec/jp --> jp.

-------------------------------------------------------------------
Tue Oct 16 14:04:51 MEST 2001 - tom@suse.de

- (#11847) X11-config. Now using new y2xr40 parameter "-o <option-csl>".

-------------------------------------------------------------------
Tue Oct 16 13:19:26 CEST 2001 - sh@suse.de

- V 2.5.4
- Migration to yast2-devtools

-------------------------------------------------------------------
Mon Oct 15 16:46:42 CEST 2001 - ms@suse.de

- include a general parameter called --option which
  requires a comma separated list of options. This is the better
  solution if we need special options for calling y2xr40.pl

-------------------------------------------------------------------
Mon Oct 15 11:01:14 CEST 2001 - sh@suse.de

- Fixed bug #11812: patch_lilo_conf produces double initrd entry

-------------------------------------------------------------------
Fri Oct 12 17:27:48 MEST 2001 - tom@suse.de

- (#11672) Extended some YCP files with special cases for PPC.

-------------------------------------------------------------------
Fri Oct  5 17:30:15 CEST 2001 - kkaempf@suse.de

- present button "format floppy" if mount fails (#1220).

-------------------------------------------------------------------
Thu Oct  4 16:53:07 CEST 2001 - lnussel@suse.de

- do not overwrite softwaresel in usersettings if it's already set

-------------------------------------------------------------------
Wed Oct  3 21:18:36 CEST 2001 - olh@suse.de

- first part of bootconfiguration for ppc (#5440) ..............

-------------------------------------------------------------------
Wed Oct  3 21:00:18 CEST 2001 - olh@suse.de

- do not create floppy link on new Macs and iSeries
  write fstab correctly, not type auto for known filesystems
  whitespaces..

-------------------------------------------------------------------
Wed Oct  3 20:54:37 CEST 2001 - olh@suse.de

- do not force xf3 on ppc. the whole Xsetup is still broken...

-------------------------------------------------------------------
Wed Oct  3 20:50:11 CEST 2001 - olh@suse.de

- add mol and sudo to package list on pmac
  small whitespace fixes

-------------------------------------------------------------------
Wed Oct  3 20:45:59 CEST 2001 - olh@suse.de

- do not call mk_initrd on ppc in inst_finish_update

-------------------------------------------------------------------
Wed Oct  3 20:38:00 CEST 2001 - olh@suse.de

- fix handling of chrp kernels, compare lowercase strings
  use name_of_kernel_image for usersettings,
  s390 and axp must be verified (#9713)

-------------------------------------------------------------------
Tue Oct  2 17:57:37 CEST 2001 - olh@suse.de

- add keymap2mac.ycp to filelist (#11336)
  fix english-us and uk list

-------------------------------------------------------------------
Fri Sep 28 10:44:52 CEST 2001 - fehr@suse.de

- add dasd-parameter to S390 boot configuration

-------------------------------------------------------------------
Thu Sep 27 15:18:59 CEST 2001 - fehr@suse.de

- remove entry bus -> "SCSI" for LVM VGs

-------------------------------------------------------------------
Thu Sep 27 13:15:23 CEST 2001 - olh@suse.de

- install pmud on pmac and remove some obsolete packages on pmac

-------------------------------------------------------------------
Thu Sep 27 12:42:29 CEST 2001 - kkaempf@suse.de

- drop 3-button emulation since it might interfere with X11
  button events (#11204).

-------------------------------------------------------------------
Wed Sep 26 14:57:07 MEST 2001 - tom@suse.de

- (#11315 addendum) Now also updating the path section.

-------------------------------------------------------------------
Wed Sep 26 12:10:46 CEST 2001 - kendy@suse.cz

- update_unique_keys.pl: call hwinfo with --all instead of --reallyall
  (#11340).

-------------------------------------------------------------------
Wed Sep 26 11:59:03 CEST 2001 - sh@suse.de

- Reimported monitor DB (bug #11252: Iiyama monitors missing)

-------------------------------------------------------------------
Wed Sep 26 11:57:54 CEST 2001 - kkaempf@suse.de

- add /sbin:/usr/sbin to runtime PATH.
- vendor.ycp: message is string, not locale.

-------------------------------------------------------------------
Tue Sep 25 16:17:51 MEST 2001 - tom@suse.de

- (#11315) X11 reconfig: Now also updating the card section.

-------------------------------------------------------------------
Tue Sep 25 14:37:36 CEST 2001 - kkaempf@suse.de

- re-probe for mountable media (floppies) after loading
  of usb-storage (#11299).

-------------------------------------------------------------------
Tue Sep 25 09:00:59 CEST 2001 - kkaempf@suse.de

- make proper re-use of messages in inst_finish_update to get
  correct translations.
- prepare a mtab for mk_initrd after update.
- if first bios drive isn't hda, lilo probably wants to know about this.

-------------------------------------------------------------------
Mon Sep 24 19:39:07 CEST 2001 - snwint@suse.de

- do not try to install lilo into a raid partition (#10329)

-------------------------------------------------------------------
Mon Sep 24 18:39:26 CEST 2001 - sh@suse.de

- Added final "all the rest" step for SuSEconfig

-------------------------------------------------------------------
Mon Sep 24 17:32:13 CEST 2001 - lnussel@suse.de

- do not mount ntfs partitions automatically during installation (#11222)

-------------------------------------------------------------------
Mon Sep 24 16:49:57 CEST 2001 - kkaempf@suse.de

- If the mouse was choosen manually, going back must present
  mouse selection again (#11235).
- No need to make a backup of /etc/fstab in inst-sys, there's none anyway.
  Then inst_finish_update gets the correct fstab (#11215).

-------------------------------------------------------------------
Mon Sep 24 16:16:13 CEST 2001 - kkaempf@suse.de

- update NVIDIA kernel modules regardless of version (#11091).

-------------------------------------------------------------------
Mon Sep 24 14:28:48 CEST 2001 - kkaempf@suse.de

- set console keyboard even when called standalone (#11223).

-------------------------------------------------------------------
Mon Sep 24 13:38:38 CEST 2001 - kkaempf@suse.de

- split language and encoding to prevent gettext from applying
  it's own recoding.

-------------------------------------------------------------------
Mon Sep 24 13:30:24 CEST 2001 - sh@suse.de

- Correctly init slide show in installed system so YOU and single
  package installation works OK

-------------------------------------------------------------------
Mon Sep 24 12:34:18 CEST 2001 - kkaempf@suse.de

- Load usb-storage last in order to not interfere with other storage
  module (9490).

-------------------------------------------------------------------
Sun Sep 23 20:58:13 CEST 2001 - mike@suse.de

- (#11188) Press back at the "suggested partitioning" screen followed by
  "next" and YaST2 says "You have rejected the proposal.
  RAID: bugfix: user are not allowed to remove RAID Devices in UI
  which are already exist.
-------------------------------------------------------------------
Sun Sep 23 18:38:08 CEST 2001 - kukuk@suse.de

- Check for color depth, not # of colors for slide show to avoid
  problems with overflow (#11178)

-------------------------------------------------------------------
Sat Sep 22 20:20:46 CEST 2001 - kukuk@suse.de

- Sync X11 font path with SaX2
- Enable jfs and ext3 on PPC (#11194)

-------------------------------------------------------------------
Sat Sep 22 19:17:31 CEST 2001 - fehr@suse.de

- add "ori_nr" entries for lvm and md devices
- add empty argument to SCR call

-------------------------------------------------------------------
Sat Sep 22 16:43:38 MEST 2001 - tom@suse.de

- (#10421) Fixed the focus switch.

-------------------------------------------------------------------
Sat Sep 22 01:08:40 CEST 2001 - mike@suse.de

- md: detect number of raid partitions per RAID only for new created RAIDs
- md: do not let the user edit or delete already existing RAIDs
- swap: activate per default all swap partitions automatically
-modules: switch on automatical load of modules when Y2 is mounting
          filesystems, so that undetectebal and not formated fs are mounted
          properly

-------------------------------------------------------------------
Fri Sep 21 18:55:07 CEST 2001 - sh@suse.de

- Fixed bug #10303: Must press 'back' twice in 'choose part. to boot'

-------------------------------------------------------------------
Fri Sep 21 17:52:28 CEST 2001 - fehr@suse.de

- allow adding of mount points to LVs in lvm runtime config
- prevent formatting of edited LV in lvm runtime config
- allow handling of ataraid devices (e.g. /dev/ataraid/d0p0)
- prevent partitions with id 0x8E from being written to fstab (#10390)

-------------------------------------------------------------------
Fri Sep 21 16:21:50 CEST 2001 - sh@suse.de, gs@suse.de

- Only ONE SlideShow::OpenSlideShowDialog() in all modes -
  avoid confusion, much more reliable in all the different modes

-------------------------------------------------------------------
Fri Sep 21 16:01:09 CEST 2001 - lnussel@suse.de

- no longer mark partitions with id 130 automatically as swap
- do not change flags for swap devices in fstab if more than one
  such entry exists
- properly hande fstab entries for moved logical partitions (#11074)
- change fstab entry for first occurence of a device, instead of
  creating a new one
- do not create directories for swap partitions

-------------------------------------------------------------------
Fri Sep 21 14:59:31 CEST 2001 - mike@suse.de

- lvm_config now works in ncurses

-------------------------------------------------------------------
Fri Sep 21 13:36:39 CEST 2001 - gs@suse.de

- installation startup always (not only in manual mode) checks whether a
  kernel module is already loaded
  (workaround for bug #10983)

-------------------------------------------------------------------
Fri Sep 21 12:59:45 CEST 2001 - sh@suse.de

- Fixed bug #9977: Abort button doesn't work during slide show

-------------------------------------------------------------------
Fri Sep 21 12:58:09 CEST 2001 - ms@suse.de

- fixed access control bug during X11 reconfiguration
  with YaST2. For further details see Bug: [10921]

-------------------------------------------------------------------
Fri Sep 21 12:46:16 CEST 2001 - fehr@suse.de

- fix impossible 0 as stripe size in LV dialog
- make lvm configuration in system work again (#10291)

-------------------------------------------------------------------
Fri Sep 21 10:44:21 CEST 2001 - kendy@suse.cz

- Update /var/lib/YaST/unique.inf during update (bug 10931, 10941)

-------------------------------------------------------------------
Fri Sep 21 10:28:47 CEST 2001 - kkaempf@suse.de

- default medianame to "CD" (11106).

-------------------------------------------------------------------
Thu Sep 20 21:31:15 CEST 2001 - fehr@suse.de

- Fixed bug #10963: Now an update on systems using encrypted fs is
  possible

-------------------------------------------------------------------
Thu Sep 20 18:26:06 CEST 2001 - sh@suse.de

- Fixed bug #10325: Save settings to floppy doesn't work
- Reading log file of mkinitrd and lilo correctly #11030
  (inst_finish_update.ycp)
- Correct cancel popup added #10951( inst_kernel.ycp )

-------------------------------------------------------------------
Thu Sep 20 18:15:10 CEST 2001 - kkaempf@suse.de

- "break" is not allowed inside "foreach" (11015).
- properly extract module arguments (11015).
- umount medium before ejecting (11053).
- offer "save & exit" in media selection (11086).

-------------------------------------------------------------------
Thu Sep 20 17:45:30 CEST 2001 - lnussel@suse.de

- do not create symlink for mountpoint if it would point to itself

-------------------------------------------------------------------
Thu Sep 20 15:55:27 CEST 2001 - lnussel@suse.de

- fstab entries for mount flags, passno etc are no longer changed
  for existing entries

-------------------------------------------------------------------
Thu Sep 20 15:21:01 CEST 2001 - mike@suse.de

- bug 11063: YaST2 trys to change fsids of pdisk-label partitions, and
  popups therefore irritating popups

-------------------------------------------------------------------
Thu Sep 20 15:08:24 CEST 2001 - fehr@suse.de

- fix problem when root fs is md of personality raid5 (#10747)

-------------------------------------------------------------------
Thu Sep 20 14:06:25 MEST 2001 - tom@suse.de

- (#10920) Now the presence of the dummy packages is checked at first.

-------------------------------------------------------------------
Thu Sep 20 12:03:37 CEST 2001 - kkaempf@suse.de

- Remove old release number file before installing new one (#10992).

-------------------------------------------------------------------
Thu Sep 20 11:55:08 CEST 2001 - sh@suse.de

- Fixed bug #10684: Monitor DB outdated

-------------------------------------------------------------------
Thu Sep 20 11:52:20 CEST 2001 - fehr@suse.de

- Do not delete modify_targets in inst_sw_select.ycp except when
  using a while disk for installation

-------------------------------------------------------------------
Thu Sep 20 10:43:06 CEST 2001 - lnussel@suse.de

- Fixed root filesystem on raid leads to corrupted fstab (#10418)

-------------------------------------------------------------------
Wed Sep 19 20:42:44 CEST 2001 - mike@suse.de

- Bugfix: if zero partition table: resync /proc/partitions
  Added warning, if "/" is /dev/md and there is no /boot
- Downgrade versions correctly #10906 ( inst_sw_update.ycp )

-------------------------------------------------------------------
Wed Sep 19 16:59:15 CEST 2001 - snwint@suse.de

- YaST2.start: mtab might be missing, avoid error message
- unmounting proc filesystem in inst_finish_update.ycp
- start X-Server for testing with "-ac", needed when starting
  from inside YCC.

-------------------------------------------------------------------
Wed Sep 19 15:07:17 CEST 2001 - fehr@suse.de

- force a hard reboot when root filesystem is on a md device
- Logging reduced in inst_rpmupdate.ycp

-------------------------------------------------------------------
Wed Sep 19 14:12:54 CEST 2001 - sh@suse.de

- Fixed bug #10909: Complaint about slide show init in log file
- Added more packages for version 6.2 in forceUpdate.ycp
- No error, if the versions of updated packages differs from common.pkd

-------------------------------------------------------------------
Wed Sep 19 12:36:08 CEST 2001 - kkaempf@suse.de

- Fix installing package information to updated target.
- Eject CDs on PPC only when unmounting.

-------------------------------------------------------------------
Wed Sep 19 11:02:17 CEST 2001 - kkaempf@suse.de

- Fix "Lithuanian" with native translation in language list.
- Properly label progress bar during swap formatting.
- Use predefined button labels for continue/cancel/retry if partitioning
  or formatting fails.
- preselect first partition #10840 (inst_rootpart.ycp)
- /sbin/yast2: add "-f" to 'rm'.

-------------------------------------------------------------------
Tue Sep 18 22:20:19 CEST 2001 - schubi@suse.de

- Silly testpopup in inst_finish_update removed.
- packages for 7.2 added #10874" (forceUpdate.ycp)

-------------------------------------------------------------------
Tue Sep 18 20:52:59 CEST 2001 - schubi@suse.de

- Recognize update mode after reboot ( installation.ycp )
- /mnt to Installation::destdir changed ; checking modus improved in
  inst_sw_backup.ycp

-------------------------------------------------------------------
Tue Sep 18 20:41:06 CEST 2001 - sh@suse.de

- V 2.4.84
- Fixed bug #10859: Inconsistent "needed from CD" values

-------------------------------------------------------------------
Tue Sep 18 19:30:40 MEST 2001 - tom@suse.de

- (#10762) Popups displayed in Richtext now (with scroll bars).

-------------------------------------------------------------------
Tue Sep 18 18:45:00 CEST 2001 - sh@suse.de

- Fixed bug #10411: Show difference between pkg deleting and inst.
- Fixed bug #10793: Unmounting /mnt after update.

-------------------------------------------------------------------
Tue Sep 18 18:25:52 MEST 2001 - tom@suse.de

- Added script call when switching 3D <--> 2D mode. (#10761)
- Module inst_config_x11.ycp

-------------------------------------------------------------------
Tue Sep 18 18:23:17 CEST 2001 - kkaempf@suse.de

- only use "switch2mesasoft" for non-3d x11 setups.

-------------------------------------------------------------------
Tue Sep 18 17:33:10 CEST 2001 - lnussel@suse.de

- do not try to create or change /etc/raidtab if raid is active
  while the user has changed nothing

-------------------------------------------------------------------
Tue Sep 18 16:17:10 CEST 2001 - mike@suse.de

- bug 10673: need /boot if no ext2 on /
- bug 10686: swap <= 1GB
- show raid size correct: existing raid and raid in LVM
- ignore automatic inserted mountpoints
- pdisk: size of partition for inst_doit fixed

-------------------------------------------------------------------
Tue Sep 18 15:37:35 CEST 2001 - fehr@suse.de

- shut down LVM VGs and umount /etc/lvmtab.d in inst_finish.ycp

-------------------------------------------------------------------
Tue Sep 18 15:14:33 CEST 2001 - lnussel@suse.de

- workaround for '&'-character not displayed in ncurses menu

-------------------------------------------------------------------
Tue Sep 18 11:58:18 CEST 2001 - lnussel@suse.de

- removed the texdomain switching from menu.ycp (Bug #10819)
- only create fstab entry for partitions if user explicitly
  entererd a mountpoint, instead of inventing one

-------------------------------------------------------------------
Tue Sep 18 09:45:55 CEST 2001 - kkaempf@suse.de

- properly pass encoding ("UTF-8", "ISO-8859-X", ...) via SetLanguage() (#10807).
- drop unsupported "korean" from language list.
- properly detect that X11 couldn't be started and present
  and appropriate error message.
- just skip unknown options.
- stop SCR and all agents on target before umounting filesystems
  from WFM.
- remove faked /etc/mtab from target.
- Installation::normal_mode = true if running in installed system.
  (neither initila_mode, nor continue_mode).
- fix parport zip module loading.

-------------------------------------------------------------------
Mon Sep 17 21:31:56 CEST 2001 - kkaempf@suse.de

- write language back to /etc/yast.inf (#9790).
- umount all filesystems in target, except "/". Umount this
  from WFM after stopping SCR (#10685).
- Reading language from user_settings while selection kernel
- Showing correct counter of updated packages
- Button -Old Version- changed #10559
- ChangeCD --> ChangeMedium
- include package_utils removed #10763

-------------------------------------------------------------------
Mon Sep 17 10:06:30 CEST 2001 - kkaempf@suse.de

- use "lt-brim-8x14" font and "iso-8859-13" encoding for 'Lithuanian'.

-------------------------------------------------------------------
Sun Sep 16 13:47:05 CEST 2001 - kkaempf@suse.de

- only symlink /dev/cdrom once (#10370).

-------------------------------------------------------------------
Fri Sep 14 21:28:38 CEST 2001 - kukuk@suse.de

- On SPARC print error message about SILO, not LILO

-------------------------------------------------------------------
Fri Sep 14 19:35:01 CEST 2001 - kkaempf@suse.de

- adapt language list accoring to doc department.

-------------------------------------------------------------------
Fri Sep 14 19:29:31 MEST 2001 - tom@suse.de

- Bugfix #9986: Reduced suggestion refresh to 75 Hz.

-------------------------------------------------------------------
Fri Sep 14 18:53:28 CEST 2001 - mike@suse.de

- bug 10200: check the proposal for failures
  make a boot partition if possible
  bug 10347: set whole_diskflag
  bug 10044: set a message when proposal is discarded

-------------------------------------------------------------------
Fri Sep 14 18:39:10 CEST 2001 - kkaempf@suse.de

- fix inst_environment for standalone mode (#10413).
- respect user choice to NOT install a module (#10665).

-------------------------------------------------------------------
Fri Sep 14 16:24:31 MEST 2001 - tom@suse.de

- Fixed Bug #10651: Autoadjusting refresh/resolution/color-depth now correct.

-------------------------------------------------------------------
Fri Sep 14 14:04:39 CEST 2001 - kkaempf@suse.de

- set correct Installation::encoding in continue_mode (#10611).

-------------------------------------------------------------------
Fri Sep 14 11:58:13 CEST 2001 - mike@suse.de

- dont reread partition data always at start of inst_custom
  activate lvm if at least one vg exist
- check if textmode due to memory restrictions or x11 failure (#10134).
- use Arch and Installation modules in inst_environment (#10413).
- pkginfo release common.pkd before releasing CD 1 #10555

-------------------------------------------------------------------
Fri Sep 14 10:57:16 CEST 2001 - kkaempf@suse.de

- correct handling of 'splitted' media (#10532)
- touch/remove /var/run/yast.pid

-------------------------------------------------------------------
Thu Sep 13 17:10:14 CEST 2001 - snwint@suse.de

- dolilo: new mk_initrd needs fb resolution for splash screen config
- Taking long language for kernel description #10556 #1552
- No penguin progress bar in kernel selection module #10311
- Button -Old Version- changed #10559

-------------------------------------------------------------------
Thu Sep 13 16:58:40 CEST 2001 - kkaempf@suse.de

- dont probe mouse on serial console.
- dont probe mouse outside of initial_mode.
- sort languages by ascii equivalent.

-------------------------------------------------------------------
Thu Sep 13 12:46:11 CEST 2001 - kkaempf@suse.de

- enable software selection on S/390 (froh@suse.de).
- show proper boot-loader partition even if we don't have lilo (froh@suse.de).
- load input, hid, and mousedev if USB-mouse detected (#9228).
- default medium is CD (#10374)
- re-enable WFM::SetLanguage(), regexp bug in glibc identified,
  workaround in liby2 applied. (#10496)
- use /boot/zilo-kernel/image instead of /boot/vmlinuz on S/390 (froh@suse.de).
- sort language list alphabetically (#10516).

-------------------------------------------------------------------
Wed Sep 12 13:53:33 CEST 2001 - kkaempf@suse.de

- drop all WFM::SetLanguage()
- Unmounting partitions correctly while going back #10125
- REQUIRES are ordered; qt, qt-japanese.... in the selection box
- Warning popup for single selection removed while going backward
  in the software selection #10339

-------------------------------------------------------------------
Wed Sep 12 12:47:48 CEST 2001 - snwint@suse.de

- revert latest vmware changes to YaST2.start

-------------------------------------------------------------------
Wed Sep 12 12:07:01 CEST 2001 - kkaempf@suse.de

- drop initial WFM::SetLanguage()

-------------------------------------------------------------------
Tue Sep 11 15:15:23 CEST 2001 - kkaempf@suse.de

- Initial zipl configuration for S/390.

-------------------------------------------------------------------
Tue Sep 11 14:26:28 CEST 2001 - kkaempf@suse.de

- Unmount .probe and .disk agent before package installation.

-------------------------------------------------------------------
Tue Sep 11 11:25:39 CEST 2001 - kkaempf@suse.de

- call SetLanguage in UI and WFM.

-------------------------------------------------------------------
Mon Sep 10 18:54:56 CEST 2001 - snwint@suse.de

- create 'failsafe' instead of 'suse' entry in lilo.conf
- don't overwrite existing vmlinuz.suse

-------------------------------------------------------------------
Mon Sep 10 15:06:12 CEST 2001 - snwint@suse.de

- make YaST2.start work with vmware

-------------------------------------------------------------------
Mon Sep 10 12:29:04 CEST 2001 - sh@suse.de

- Fixed bug #10350: YaST2 doesn't look good with anti-aliasing

-------------------------------------------------------------------
Fri Sep  7 13:24:52 CEST 2001 - sh@suse.de

- Fixed bug #10244: No slide show unless at least 800x600x256col
- center slide show image

-------------------------------------------------------------------
Fri Sep  7 12:32:10 CEST 2001 - sh@suse.de

- V2.4.64

-------------------------------------------------------------------
Fri Sep  7 12:29:41 CEST 2001 - pblahos@suse.cz

- hotplug is started instead of usbmgr during YaST2.firstboot

-------------------------------------------------------------------
Fri Sep  7 12:25:24 CEST 2001 - sh@suse.de

- CD remaining times more pessimistic

-------------------------------------------------------------------
Fri Sep  7 09:59:31 CEST 2001 - kkaempf@suse.de

- fix textmode recognition with help of GetDisplayInfo().

-------------------------------------------------------------------
Thu Sep  6 16:56:32 CEST 2001 - kkaempf@suse.de

- fix X11 resolution dedection if 3D is selected.

-------------------------------------------------------------------
Thu Sep  6 15:05:17 CEST 2001 - sh@suse.de

- V 2.4.62
- Correctly reinitialize packager in continue mode
  -> correct remaining times / progress bar display

-------------------------------------------------------------------
Thu Sep  6 10:37:08 CEST 2001 - kkaempf@suse.de

- drop extraction of boot parameter from lilo setup, already
  done at startup. (#10223)
- fix reading of local package information.
- check if mount point is in use in InstMedia

-------------------------------------------------------------------
Wed Sep  5 18:11:25 CEST 2001 - schubi@suse.de

- Do not upgrade a package which produces package conflicts.

-------------------------------------------------------------------
Wed Sep  5 18:10:25 CEST 2001 - sh@suse.de

- Fixed bug #10063: bad display of hd partitions in inst_doit
  Re-used existing function from partitioning

-------------------------------------------------------------------
Wed Sep  5 17:33:57 CEST 2001 - sh@suse.de

- Fixed bug #10084: zero size for k_deflt

-------------------------------------------------------------------
Wed Sep  5 14:23:22 CEST 2001 - kkaempf@suse.de

- add belgian keyboard to keyboard list (#9577)

-------------------------------------------------------------------
Wed Sep  5 11:24:21 CEST 2001 - kkaempf@suse.de

- fix runtime installation and configuration of X11.

-------------------------------------------------------------------
Wed Sep  5 08:58:45 CEST 2001 - kkaempf@suse.de

- dont unmount installation medium if wrong product id detected,
  honor user request to ignore this fact.

-------------------------------------------------------------------
Tue Sep  4 18:07:07 CEST 2001 - kkaempf@suse.de

- use plain ascii language names if running in text mode (#10026).
- correct parameter for setEnvironment

-------------------------------------------------------------------
Tue Sep  4 18:05:05 CEST 2001 - fehr@suse.de

- add dummy parameter to SCR::Write(.lvm.deactivate)
- deactivate lvm only when running in inst-sys

-------------------------------------------------------------------
Tue Sep  4 17:50:15 CEST 2001 - mike@suse.de

- partproposal always creates /boot
  bugfix inst_do_resize: resize always when a "resize" is in targetmap
  software installation in installed system fixed

-------------------------------------------------------------------
Tue Sep  4 17:48:56 CEST 2001 - sh@suse.de

- Reimported monitor db

-------------------------------------------------------------------
Tue Sep  4 17:41:18 CEST 2001 - kkaempf@suse.de

- get {install,delete}_list in inst_rpmcopy from user_settings if
  not passed otherwise.

-------------------------------------------------------------------
Tue Sep  4 16:16:39 CEST 2001 - snwint@suse.de

- YaST start script: use vmware server module, not vga16

-------------------------------------------------------------------
Tue Sep  4 13:17:16 CEST 2001 - kukuk@suse.de

- inst_silo_expert.ycp: Initialize PROM/boot-device variablen
- inst_disk.ycp: Fix allowed filesystems on sparc [Bug #9678]

-------------------------------------------------------------------
Mon Sep  3 16:29:14 CEST 2001 - kkaempf@suse.de

- recognize IDE CD-R(W) drives and set up ide-scsi automatically.
- Hard reboot after update, if the installed kernel differs from
  the kernel which has been booted #10103
- Checking dependencies in -only update modus- too #10043

-------------------------------------------------------------------
Mon Sep  3 16:06:51 CEST 2001 - kendy@suse.cz

- keyboard_raw.ycp: group(shift_toggle) is not needed for the
  Czech and Slovak keyboards any more...
  (In fact, it breaks them.)

-------------------------------------------------------------------
Mon Sep  3 12:07:58 CEST 2001 - kkaempf@suse.de

- sort keyboards alphabetically.
- Error popup for dolilo #9729

-------------------------------------------------------------------
Sat Sep  1 15:54:42 CEST 2001 - kukuk@suse.de

- Show warning about PROMs with 1GB bug only on sparc32
- If /boot is selected for the boot manager, this is Ok on SPARC.
  Remove extra warning on SPARC since it is wrong here.
- Disable gpm if we install over serial console

-------------------------------------------------------------------
Fri Aug 31 17:45:22 CEST 2001 - kkaempf@suse.de

- fix installation path handling and mounting
  should now work for CD, DVD, Harddisk, Nfs, and Smb

-------------------------------------------------------------------
Thu Aug 30 12:43:39 CEST 2001 - kkaempf@suse.de

- modularized SlideShow.
- New help text in upgrade frame
- properly recode output of commands to utf-8
- allow change of installation medium on server (Nfs/Ftp/Smb)
- Short language description in inst_sw_select removed.
- fixed some parse errors <msvec@suse.cz>
- added abuild parse check <msvec@suse.cz>

-------------------------------------------------------------------
Thu Aug 30 00:58:43 CEST 2001 - kkaempf@suse.de

- unmount wrong medium.

-------------------------------------------------------------------
Thu Aug 30 00:25:53 CEST 2001 - kkaempf@suse.de

- always give all alternatives in ChangeCDPopup.
- always do a hard reboot after installation from first medium.

-------------------------------------------------------------------
Wed Aug 29 22:40:24 CEST 2001 - kkaempf@suse.de

- properly handle media release and product codes.
- initialize PKGINFO to installed data in continue_mode.

-------------------------------------------------------------------
Wed Aug 29 17:35:55 CEST 2001 - kkaempf@suse.de

- re-read installation data in continue_mode.

-------------------------------------------------------------------
Tue Aug 28 22:36:37 CEST 2001 - kkaempf@suse.de

- properly switch SCR during update.
- write YaST information after re-mounting installation medium.
- fix re-mounting of source medium in continue_mode
- re-init PKGINFO environment in continue_mode
- Packagelist added which have to be updated without checking version.

-------------------------------------------------------------------
Tue Aug 28 18:31:24 CEST 2001 - kkaempf@suse.de

- use "Installation" module in update.

-------------------------------------------------------------------
Tue Aug 28 18:13:39 CEST 2001 - kukuk@suse.de

- Fix dosilo script for new /proc behaviour with kernel 2.4.x
  print a message about SuSE Linux version before loading the
  kernel

-------------------------------------------------------------------
Tue Aug 28 17:34:49 CEST 2001 - sh@suse.de

- Fixed bug #9900: No ISDN for SPARC
- inst_rpmcopy now displays remaining times for each CD
- slide show

-------------------------------------------------------------------
Tue Aug 28 16:39:23 CEST 2001 - kendy@suse.cz

- inst_hw_config.ycp: maps describing the devices to configure can
  have a list "force_reread". It is useful for modules which
  call another one to configure something (e.g. TV may call Sound)

-------------------------------------------------------------------
Tue Aug 28 16:19:36 CEST 2001 - mike@suse.de

- fix: part_proposal only for arch == i386

-------------------------------------------------------------------
Mon Aug 27 20:40:34 CEST 2001 - kkaempf@suse.de

- Clean up SCR/WFM handling. WFM is always local, SCR is always the target.
- Introduce modules for Installation, InstMedia, PackageIO, and MediaUI.
- Prepare for multiple DVD installation.
- Prepare for Ftp, Harddisk, and SMB installation.
- Finally clean up installMap handling.

-------------------------------------------------------------------
Thu Aug 23 16:23:28 CEST 2001 - kukuk@suse.de

- Don't reboot if we use k_deflt on UltraSPARC

-------------------------------------------------------------------
Thu Aug 23 09:21:24 CEST 2001 - pblahos@suse.cz

- Fixed: there were 2 arrows in progressbar shown during hw probe.

-------------------------------------------------------------------
Wed Aug 22 17:30:07 CEST 2001 - kkaempf@suse.de

- fixed X11 setup

-------------------------------------------------------------------
Mon Aug 20 20:22:58 CEST 2001 - mike@suse.de

- partition proposal creates swap partitions

-------------------------------------------------------------------
Mon Aug 20 18:17:57 CEST 2001 - kkaempf@suse.de

- dont write "swap" to yast.inf, but "RebootMsg 0" instead

-------------------------------------------------------------------
Sat Aug 18 17:44:24 MEST 2001 - tom@suse.de

- Finished new X11 configuration dialog incl. control center ability.

-------------------------------------------------------------------
Fri Aug 17 14:31:27 CEST 2001 - kkaempf@suse.de

- implement and use "Arch" module.
- provide modules directory in specfile.
- reduce number of timezones.
- Patch runlevel in /etc/inittab while updating the system.

-------------------------------------------------------------------
Fri Aug 17 12:57:46 MEST 2001 - schubi@suse.de

- .targetroot to .root changed

-------------------------------------------------------------------
Tue Aug 14 13:48:32 CEST 2001 - kendy@suse.cz

- keyboard_raw.ycp: cs, cs_qwerty -> cz, cz_qwerty
- Added slovak keyboard.

-------------------------------------------------------------------
Fri Aug 10 18:51:45 MEST 2001 - tom@suse.de

- X11 configuration:
- Completely redesigned the xf86config module for use with the new
- agent-isax.
- Outsourced functions for X11 keyboard manipulation.
- Outsourced functions for X11 mouse manipulation.
- Outsourced functions for X11 card manipulation.
- Outsourced functions for X11 desktop manipulation.
- Outsourced functions for X11 path manipulation.
- Added batch mode for use with autoinst in xf86config.ycp.

-------------------------------------------------------------------
Fri Aug 10 15:42:59 CEST 2001 - jbuch@suse.de

- added SW-RAID support for installation Workflow
- added sequencer

-------------------------------------------------------------------
Fri Aug 10 13:50:35 CEST 2001 - kkaempf@suse.de

- extract kernel parameters from /proc/cmdline and pass them to LILO

-------------------------------------------------------------------
Fri Aug 10 12:49:45 CEST 2001 - kukuk@suse.de

- Only ask for TERM variable if we use serial console and not if
  we are in text mode (#9701)

-------------------------------------------------------------------
Fri Aug 10 09:36:32 CEST 2001 - kkaempf@suse.de

- partitioning enhancements for automatic and runtime usage
- copy info and update.in_ after CD1 installation, not before

-------------------------------------------------------------------
Thu Aug  9 17:47:41 CEST 2001 - kkaempf@suse.de

- check /proc/modules before asking for module load (#9698)

-------------------------------------------------------------------
Thu Aug  9 14:56:51 CEST 2001 - snwint@suse.de

- yast2 text mode starts on /dev/console, not tty3
- /mnt is a link on LiveEval: don't umount it

-------------------------------------------------------------------
Wed Aug  8 17:56:39 CEST 2001 - kkaempf@suse.de

- mount and mk*fs are .local not .target actions

-------------------------------------------------------------------
Wed Aug  8 13:02:19 CEST 2001 - kkaempf@suse.de

- adapt driver loading to new .probe format
- replace .target.inject calls

-------------------------------------------------------------------
Tue Aug  7 17:37:02 CEST 2001 - kkaempf@suse.de

- replace use of targetroot in favour of system agent.

-------------------------------------------------------------------
Tue Aug  7 12:11:21 CEST 2001 - kkaempf@suse.de

- skip "whole disk" partitions on BSD disks. (#7904)
- Activate button in lilo now reads "Activate LILO partition". (#7884)

-------------------------------------------------------------------
Mon Aug  6 09:55:15 CEST 2001 - kukuk@suse.de

- Add script to ask for TERM variable to yast2-instsys, too.

-------------------------------------------------------------------
Fri Aug 03 16:24:59 CEST 2001 - arvin@suse.de

- don't start vga x11 server on ppc (bug #9622)

-------------------------------------------------------------------
Fri Aug 03 14:05:13 CEST 2001 - arvin@suse.de

- added inst_part_proposal.ycp to inst-sys

-------------------------------------------------------------------
Fri Aug  3 11:51:50 CEST 2001 - kukuk@suse.de

- If installed over serial console ask the user for the TERM
  variable and write it to /etc/install.inf

-------------------------------------------------------------------
Thu Aug  2 17:31:36 CEST 2001 - mike@suse.de

- taged version for 7.3 - preview 3

-------------------------------------------------------------------
Wed Aug  1 00:32:56 CEST 2001 - mike@suse.de

- first Version for RAID and partition proposal
  (only for translation, dosn't work properly)

-------------------------------------------------------------------
Fri Jul 27 20:32:03 CEST 2001 - kkaempf@suse.de

- initial slide show code for package installation

-------------------------------------------------------------------
Fri Jul 27 16:46:49 CEST 2001 - kkaempf@suse.de

- ask for confirmation before loading module in manual mode

-------------------------------------------------------------------
Fri Jul 27 11:06:44 CEST 2001 - kkaempf@suse.de

- fix initrd module handling
  properly pass options to modules.conf
  use agent-modules in inst_finish

-------------------------------------------------------------------
Thu Jul 26 21:15:54 CEST 2001 - kkaempf@suse.de

- minor text changes

-------------------------------------------------------------------
Tue Jul 24 11:52:40 CEST 2001 - fehr@suse.de

- add detection of md devices to function GetLvmMdSystemInfo

-------------------------------------------------------------------
Wed Jul 18 17:37:35 CEST 2001 - fehr@suse.de

- fix a bug in LVM configuration for devices /dev/ida/, /dev/rd/
  and /dev/cciss/

-------------------------------------------------------------------
Mon Jul 16 10:26:31 CEST 2001 - kkaempf@suse.de

- fix keyboard data for swedish

-------------------------------------------------------------------
Thu Jul 12 16:13:51 CEST 2001 - sh@suse.de

- Improved inst_startup UI: More feedback

-------------------------------------------------------------------
Tue Jul 10 12:06:53 CEST 2001 - sh@suse.de

- Improved inst_suseconfig UI: Give feedback for individual steps

-------------------------------------------------------------------
Fri Jul  6 10:37:21 CEST 2001 - kkaempf@suse.de

- merge SLES fixes
- add JFS as filesystem

-------------------------------------------------------------------
Thu Jul  5 16:55:45 MEST 2001 - schubi@suse.de

- New handle of package selection groups.

-------------------------------------------------------------------
Thu Jul  5 13:51:58 CEST 2001 - sh@suse.de

- Fixed bug #9277: Bad initial focus in menu.ycp

-------------------------------------------------------------------
Wed Jul  4 17:38:35 CEST 2001 - sh@suse.de

- Redesigned inst_doit: Now using RichText widget

-------------------------------------------------------------------
Mon Jul  2 19:06:20 CEST 2001 - kkaempf@suse.de

- merge with 7.1-axp fixes:
  fix user information for vfat /boot
  format /boot as fat on milo and ia64
  changed 'doaboot' to get a useable /etc/aboot.conf
  force "-t vfat" for mount of /boot on MILO machines
  check cylinder boundaries on "aboot" only, not "axp" in general
  format /boot on "milo" machines with mkdosfs
  boot_mode "milo" on Alpha has FAT disklabel
  use smp flag from install.inf instead of probing on Alpha
  select correct cpml package for cpu model on Alpha
  auto-select aboot or milo on Alpha
  use data from milo package for installation
  write correct /etc/aboot.conf
  fix kernel image names for depmod
  for /boot to be FAT16 for MILO machines
  implemented boot loader installation on Alpha
  fix handling of XkbModel on pmac
  remove arch_ppc check in inst_lilo_expert.ycp #6684
  add missing pdisk partition type #6688
  allow update on a drive with pdisk label #6689

-------------------------------------------------------------------
Mon Jun 25 12:15:09 CEST 2001 - kkaempf@suse.de

- tell about reboot after first round of installation (#7994)
- modprobe "hid" and "mousedev" if "usb mouse" choosen from list (#8215)
- close CD tray before executing mount (#8492)

-------------------------------------------------------------------
Fri Jun 22 12:35:54 CEST 2001 - kkaempf@suse.de

- dont mention LILO on ia64 (#9003)

-------------------------------------------------------------------
Wed Jun 20 11:34:52 CEST 2001 - fehr@suse.de

- add necessary changes to handle LVs in fstab in running system

-------------------------------------------------------------------
Tue Jun 19 15:33:14 CEST 2001 - fehr@suse.de

- add changes for lvm configuration in installed system to
  handle /etc/fstab reasonable.
- Enable "next" button in selection ftp-server (#8641)

-------------------------------------------------------------------
Tue Jun 12 19:37:50 CEST 2001 - sh@suse.de

- V 2.4.1
  Fixed bug #8726: SuSEconfig fails on SPARC with serial console
- Fixed bug #8641: Allow "next" button in choosing ftp server

-------------------------------------------------------------------
Tue Jun 12 15:13:20 CEST 2001 - sh@suse.de

- V 2.4.0 for 7.3
  Honor new BarGraph / PartitionSplitter format: "%1"

-------------------------------------------------------------------
Thu Jun  7 16:52:06 CEST 2001 - kkaempf@suse.de

- remove @euro for en_GB and da_DK

-------------------------------------------------------------------
Thu Jun  7 11:39:52 CEST 2001 - kukuk@suse.de

- inst_silo_info.ycp: Fix info text: Don't speak about whole
  computer but only about selected harddisk.

-------------------------------------------------------------------
Wed Jun  6 14:00:43 CEST 2001 - kukuk@suse.de

- inst_environment.ycp: Don't set keyboard if serial console was
  detected.

-------------------------------------------------------------------
Tue Jun  5 15:44:47 CEST 2001 - kukuk@suse.de

- Remove inst_sunfb.ycp from instsys
- keyboard_raw.ycp: Replace default us keymap with new cz keymap
  on SPARC.
- inst_choose_desktop: Switch to own workflow for Sun Framebuffers

-------------------------------------------------------------------
Fri Jun  1 16:14:06 CEST 2001 - kukuk@suse.de

- inst_finish.ycp: Set correct boot device for hard reboot,
                   modify boot-device and set linux alias

-------------------------------------------------------------------
Fri Jun  1 14:16:21 CEST 2001 - kkaempf@suse.de

- install correct kernel for different ia64 cpu steppings
- allow vfat as root during update
- define "string architecture" in vendor.ycp
-#8425 update does a hard reboot
 #8081 too negative message after update ..
 #8356 vfat will not be mounted while updating the system
 #8185 Installation/Update: sformat wanted
 #8567 YaST2 does not mount /boot
 #6063 Update: Don't see ok button
 #7097 YaST2 info during update
 #4953 "Configurate boot-mode" should be renamed to "Configure boot-mode"
 #5051 typo in yast2 installation popup

-------------------------------------------------------------------
Fri Jun  1 12:46:59 CEST 2001 - kkaempf@suse.de

- adapt and enter inst_lilo_info for ia64

-------------------------------------------------------------------
Mon May 28 13:23:58 CEST 2001 - schwab@suse.de

- Also mount vfat filesystems during update.

-------------------------------------------------------------------
Wed May 23 14:24:22 MEST 2001 - gs@suse.de

- package_utils: samba mount implemented
  inst_smbmount: new module

-------------------------------------------------------------------
Tue May 22 15:46:51 CEST 2001 - schwab@suse.de

- doelilo: Adjust elilo config file for gnu-efi 2.5.

-------------------------------------------------------------------
Mon May 21 15:06:40 CEST 2001 - mike@suse.de

- XFS support in custom partitioner and LVM configuration

-------------------------------------------------------------------
Mon May 21 10:35:07 CEST 2001 - kukuk@suse.de

- inst_silo_info/inst_silo_expert: Tell the user that we change
  PROM aliases and let him change this.

-------------------------------------------------------------------
Fri May 18 16:35:33 CEST 2001 - kkaempf@suse.de

- add xfs to inst_prepdisk

-------------------------------------------------------------------
Fri May 18 14:41:38 CEST 2001 - kkaempf@suse.de

- setab 0 -> setab 9 to make output more pleasing on splash screen (#8551)

-------------------------------------------------------------------
Thu May 17 18:24:58 MEST 2001 - tom@suse.de

-  X configuration:
   Bugfix 8454: Besides the passing of the currently selected refresh rate
                in the resolution string (e.g. 600x800@70) to isax for XFree 3
                the selected refresh now also terminates the vsync range to
                prevent isax from generating modelines up to this value.

   Bugfix 8524: The 3D acceleration button is now disabled if the graphics
                adapter doesn't support 3D-acceleration.

   Bugfix 8540: Now the vendor and model strings are converted to upper case
                on module entry.

   Bugfix 8541: Now the probed data are deleted if the user selects another
                monitor.

-------------------------------------------------------------------
Thu May 17 17:20:41 CEST 2001 - kkaempf@suse.de

- dont pretend that no other os has been found if we can't
  write LILO to floppy disk.

-------------------------------------------------------------------
Wed May 16 23:38:31 CEST 2001 - sh@suse.de

- V 2.3.90
  added patch_lilo_conf to file list

-------------------------------------------------------------------
Wed May 16 19:51:18 CEST 2001 - sh@suse.de

- Fixed patch_lilo_conf: optional as well as initrd

-------------------------------------------------------------------
Wed May 16 19:33:57 CEST 2001 - kkaempf@suse.de

- prevent duplicate entry in initrdmodules during update
- activate only primary devices (#8458)

-------------------------------------------------------------------
Wed May 16 19:09:48 CEST 2001 - kkaempf@suse.de

- give proper default for "lilo_device" if "mbr_disk" is unknown (#8501)

-------------------------------------------------------------------
Wed May 16 18:54:19 CEST 2001 - sh@suse.de

- Fixed bug #8494: initrd not added to lilo.conf
  patch_lilo_conf adds "initrd" entries if corresponding
  initrd is present in /boot (for SuSE standard kernels only!)

-------------------------------------------------------------------
Wed May 16 17:18:48 CEST 2001 - kkaempf@suse.de

- add reiserfs to initrd if root is on reiserfs (#8494)

-------------------------------------------------------------------
Wed May 16 16:06:13 CEST 2001 - sh@suse.de

- Fix for bug #7465: "Abort Installation" always default button
  Added more SetFocus() calls for good measure

-------------------------------------------------------------------
Wed May 16 10:55:36 CEST 2001 - kkaempf@suse.de

- use gdm as displaymanager if minimal(+x11) and gnome (#6175)
- dont write MODEM in rc.config (#7895)
- copy complete y2log to installed system.
- fix declaration in lilo_info, string->boolean

-------------------------------------------------------------------
Tue May 15 19:33:14 MEST 2001 - tom@suse.de

- Bugfix 8423: probed monitor data now used.

-------------------------------------------------------------------
Tue May 15 17:00:57 MEST 2001 - gs@suse.de

- bugfix in Change Source Media (include file added) bug # 8406

-------------------------------------------------------------------
Tue May 15 14:16:36 CEST 2001 - mike@suse.de

- due to last information: to crypt /usr is
  not allowed. Added a popup

-------------------------------------------------------------------
Tue May 15 12:48:12 CEST 2001 - kkaempf@suse.de

- revert change in y2xr40.pl, support tft panel layouts
  in favour of higher resolutions (#8348)
- remove "breton" from languages, add "danish"
- patching XF86config for wheel mouse (#8251)

-------------------------------------------------------------------
Tue May 15 12:00:24 CEST 2001 - mike@suse.de

- bugfix cryptofs: now works with already existing
  and edited partitions

-------------------------------------------------------------------
Tue May 15 10:33:34 CEST 2001 - ms@suse.de

- disable use of DDC resolutions in y2xr40.pl (bug #8329)
  ( YaST2 used its own resolution list )

-------------------------------------------------------------------
Tue May 15 10:14:01 MEST 2001 - gs@suse.de

- don't show /dev/shm in single package selection (bug #8318)

-------------------------------------------------------------------
Mon May 14 19:58:34 CEST 2001 - sh@suse.de

- V2.2.79
  Fixed bug #8255: Wrong mouse cursor during SuSEconfig
  Removed obsolete UI(`NormalCursor()) calls

-------------------------------------------------------------------
Mon May 14 19:47:12 CEST 2001 - kkaempf@suse.de

- create lower case symlinks for /windows and /dos mount points
  (installation and update) to get around case mapping bug
  in star office (#8310)

-------------------------------------------------------------------
Mon May 14 16:30:12 CEST 2001 - kkaempf@suse.de

- properly initiale UI wizard for vendor cd modules (#8268)
- de-activate pt_PT, translations are incomplete (afaber@suse.de)

-------------------------------------------------------------------
Mon May 14 15:52:37 CEST 2001 - kkaempf@suse.de

- fix variable name in inst_finish (install_inf -> installMap) (#8247)

-------------------------------------------------------------------
Mon May 14 15:10:08 CEST 2001 - kkaempf@suse.de

- dont look at "Language" in install.inf, it's not in ISO-format
  if "Locale" in install.inf doesn't give a value, look at descr/info

-------------------------------------------------------------------
Mon May 14 13:11:33 CEST 2001 - kkaempf@suse.de

- read Locale, Language (from install.inf), and LANG (from desc/info)
  and use first set value.

-------------------------------------------------------------------
Mon May 14 12:55:26 CEST 2001 - kkaempf@suse.de

- restart network after staring system in NFS install (#8274)

-------------------------------------------------------------------
Mon May 14 12:40:25 CEST 2001 - kkaempf@suse.de

- check if "/" is reiser and force "reisefs" to INITRD_MODULES

-------------------------------------------------------------------
Mon May 14 12:02:07 CEST 2001 - kkaempf@suse.de

- drop question for kernel 2.2 on pcmcia, only very rare systems
  still fail with kernel 2.4

-------------------------------------------------------------------
Mon May 14 11:22:15 CEST 2001 - fehr@suse.de

- make removal of LVM volume groups work

-------------------------------------------------------------------
Sun May 13 11:09:14 CEST 2001 - kkaempf@suse.de

- fix blocker bug 8216

-------------------------------------------------------------------
Sat May 12 16:28:33 CEST 2001 - kkaempf@suse.de

- ask for kernel 2.2 on PCMCIA systems

-------------------------------------------------------------------
Sat May 12 15:20:16 CEST 2001 - kkaempf@suse.de

- unset MODPATH at initial start (#8143)
- install kernel 2.2 on PCMCIA systems

-------------------------------------------------------------------
Fri May 11 18:56:47 MEST 2001 - schubi@suse.de

- Not required reread of target map fixed.

-------------------------------------------------------------------
Fri May 11 17:07:22 CEST 2001 - pblahos@suse.cz

- #8064: fixed: if there is print spooled installed and configuration
  tool is not, there is no status in final YaST2 inst. screen.
- Correct popup message while backup #7584

-------------------------------------------------------------------
Fri May 11 14:10:20 CEST 2001 - kkaempf@suse.de

- provide extra start script for KDE which suppresses geometry hint
  to window manager.

-------------------------------------------------------------------
Thu May 10 21:24:51 CEST 2001 - kkaempf@suse.de

- Require translation packages
- dont translate empty string
- force LILO on MBR if initrd won't make it on floppy (#7864)
- calling patch_lilo_conf while update #7556
- bugfix in renamed packages while update #8057
- mounting swapfile correctly while update #8040

-------------------------------------------------------------------
Thu May 10 21:16:56 CEST 2001 - kkaempf@suse.de

- fix initrd modules order after update (#7948)

-------------------------------------------------------------------
Thu May 10 20:10:22 CEST 2001 - mike@suse.de

- fix for LVM configuration at runtime

-------------------------------------------------------------------
Thu May 10 18:42:39 CEST 2001 - sh@suse.de

- Fixed bug #7388: unnecessary OK-buttons
  (confirmation for writing LILO, confirmation for reboot)
  only one popup that contains both messages

-------------------------------------------------------------------
Thu May 10 18:41:56 CEST 2001 - kkaempf@suse.de

- dont write /boot/message any more (#8062)

-------------------------------------------------------------------
Thu May 10 18:02:33 CEST 2001 - fehr@suse.de

- add lvm initialisation when doing an update (#7974)
- allow update when root fs is LV (#7801)
- fixed:YaST updated old updatelist after reboot #8066
- #8025 not starting update, if there is nothing for update

-------------------------------------------------------------------
Thu May 10 17:58:02 CEST 2001 - sh@suse.de

- Fixed bug #8049: "boot installed system" "back" button boots

-------------------------------------------------------------------
Thu May 10 17:39:53 CEST 2001 - kkaempf@suse.de

- set "ulimit -s unlimited" before calling "rpm --rebuilddb"

-------------------------------------------------------------------
Thu May 10 17:10:57 CEST 2001 - kendy@suse.cz

- added console fonts for Brezhoneg and Lithuania
- Russian -> Russkij in cyrilics
- adaption of SelectConsoleFont() to new language.ycp

-------------------------------------------------------------------
Thu May 10 16:42:57 MEST 2001 - gs@suse.de

- make the popup Additional package needed larger (bug # 7900)
- Software Source Media dialog: label for button is "Next" (bug # 8038)

-------------------------------------------------------------------
Thu May 10 16:09:25 CEST 2001 - sh@suse.de

- Fixed bug #7199: Printer config before network
  Changed order to "professional" mode when network card detected
- bugfix in eavaluate diskspace in boot partition #8047

-------------------------------------------------------------------
Thu May 10 15:35:13 CEST 2001 - sh@suse.de

- (partial) fix for bug #7888: obsolete lilo.conf entries after update
  added patch_lilo_conf script that deletes vmlinuz_22 / vmlinuz_24
  if the respective boot images are not present and adds "optional"
  for other boot images that are not present


-------------------------------------------------------------------
Thu May 10 15:32:03 CEST 2001 - kkaempf@suse.de

- use RC_LANG when starting yast2 to get correct language (#8013)

-------------------------------------------------------------------
Thu May 10 15:03:03 MEST 2001 - tom@suse.de

- bugfix 7823:
  Now even in the special cases LCD and VESA an xserver query is made
  to get information regarding the possible color depths.

-------------------------------------------------------------------
Thu May 10 13:12:15 MEST 2001 - tom@suse.de

- bugfix #8000:
  Now the modified monitor db is preserved by storing it to disk.

-------------------------------------------------------------------
Thu May 10 11:42:22 CEST 2001 - sh@suse.de

- Re-imported SaX2 monitor DB

-------------------------------------------------------------------
Thu May 10 11:21:18 CEST 2001 - kendy@suse.cz

- lat9w font for EU states (#7776)

-------------------------------------------------------------------
Thu May 10 09:19:15 CEST 2001 - kkaempf@suse.de

- keep LANG codes and modifiers in single list (#7957)

-------------------------------------------------------------------
Wed May  9 17:36:32 CEST 2001 - kkaempf@suse.de

- fix order of initrd modules (#7948)

-------------------------------------------------------------------
Wed May  9 16:06:47 MEST 2001 - gs@suse.de

- text changed for popup package conflicts (bug # 7887)
  and popup "Release number differs ...."

-------------------------------------------------------------------
Wed May  9 14:30:29 CEST 2001 - jbuch@suse.de

- forbid crypt_fs with mountpoints like / /boot swap
  added cryt_fs to ExistingPartitionDlg

-------------------------------------------------------------------
Tue May  8 18:38:45 CEST 2001 - kkaempf@suse.de

- set "Greenwich" as default timezone for en_GB (#7837)
- unset MODPATH before calling depmod
- Update: selecting default to UPGRADE #7804

-------------------------------------------------------------------
Tue May  8 18:05:17 CEST 2001 - kkaempf@suse.de

- skip drives which are not ready (#6547)

-------------------------------------------------------------------
Tue May  8 16:39:56 MEST 2001 - tom@suse.de

- X11 configuration: removed integer <---> float inconsistency

-------------------------------------------------------------------
Tue May  8 16:31:59 CEST 2001 - kkaempf@suse.de

- reset have_x11 after switching to "minimal"
- allow "activate" switch for partitions

-------------------------------------------------------------------
Tue May  8 15:54:17 MEST 2001 - gs@suse.de

- package_utils: CheckLocalDescription added

-------------------------------------------------------------------
Tue May  8 15:47:36 CEST 2001 - mike@suse.de

- for security reasons: use now losetup agent instead of standalone binary

-------------------------------------------------------------------
Tue May  8 15:37:10 CEST 2001 - fehr@suse.de

- add shortcut key to crypt checkbox

-------------------------------------------------------------------
Tue May  8 15:26:28 CEST 2001 - sh@suse.de

- Fixed bug #7547: "Boot installed system" not active
  Implemented reboot from installed system

-------------------------------------------------------------------
Tue May  8 14:06:30 CEST 2001 - jbuch@suse.de

- fixed english

-------------------------------------------------------------------
Tue May  8 13:52:43 CEST 2001 - jbuch@suse.de

- removed not used variable last_format from inst_custompart.ycp
  forbid using fat file system with mountpoints / /home /opt /usr /var

-------------------------------------------------------------------
Tue May  8 13:29:19 MEST 2001 - schubi@suse.de

- showing progress bars again #7774
- rename /cdrom to /media/cdrom in /etc/fstab #7732

-------------------------------------------------------------------
Tue May  8 12:16:33 CEST 2001 - snwint@suse.de

- floppy device for mk_lilo_conf via $floppy environment var
- mk_boot_floppy completely rewritten to use lilo instead of syslinux

-------------------------------------------------------------------
Tue May  8 10:56:51 CEST 2001 - schwab@suse.de

- Fix typo targeroot -> targetroot.

-------------------------------------------------------------------
Tue May  8 10:25:01 CEST 2001 - jbuch@suse.de

- added define to change fsid from 5 to 15
  only for new extended partitions
  added DisplayMessage if a fat file system is greater than 2 GB
- showing progress bars again #7774

-------------------------------------------------------------------
Tue May  8 09:28:29 CEST 2001 - kkaempf@suse.de

- set hwclock before starting to change the target (#7833)

-------------------------------------------------------------------
Mon May  7 19:21:37 MEST 2001 - gs@suse.de

- Single Package Selection: improve popup Severe package conflict
- mk_lilo_conf removed #7569

-------------------------------------------------------------------
Mon May  7 18:26:26 CEST 2001 - kkaempf@suse.de

- FHS: /floppy -> /media/floppy also in inst-sys (#7827)

-------------------------------------------------------------------
Mon May  7 18:20:19 CEST 2001 - fehr@suse.de

- Add possibility to encrypt lvm logical volumes

-------------------------------------------------------------------
Mon May  7 17:59:08 CEST 2001 - sh@suse.de

- Fixed bug #7628: textmode info shown after booting
  Add flag to user_settings when text mode warning is shown

-------------------------------------------------------------------
Mon May  7 17:49:48 CEST 2001 - kendy@suse.cz

- Do not use CONSOLE_UNIMAP in consolefonts.ycp (#7767)

-------------------------------------------------------------------
Mon May  7 16:57:22 CEST 2001 - kkaempf@suse.de

- drop hard coded /dev/fd0, use value from hw-probing (#7789)

-------------------------------------------------------------------
Mon May  7 16:23:05 CEST 2001 - mike@suse.de

- Bugfix LVM: mount more than one crypted partition

-------------------------------------------------------------------
Mon May  7 16:21:38 MEST 2001 - tom@suse.de

- X-configuration
  Bugfix 7641: X-configuration for XFree86 3.x now functional (didn't work).
  Removed integer|float syntax warning.
  Added support for mice with wheels.
  checked default values for some lookups.

-------------------------------------------------------------------
Mon May  7 16:02:59 CEST 2001 - arvin@suse.de

- added output of memory information to YaST2 start script

-------------------------------------------------------------------
Mon May  7 15:49:31 CEST 2001 - sh@suse.de

- Use new UI builtin GetLanguage() parameter "strip_encoding"

-------------------------------------------------------------------
Mon May  7 15:15:00 CEST 2001 - kendy@suse.cz

- Use non-UTF-8 locale in the y2xfinetune40 (not reported bug)

-------------------------------------------------------------------
Mon May 07 11:53:08 CEST 2001 - arvin@suse.de

- start qt frontend with >= 64MB and adjusted corresponding text
- mounting /usr as reiserfs #7585
- initialize server, if another root has been selected #7495

-------------------------------------------------------------------
Mon May  7 11:21:44 CEST 2001 - kkaempf@suse.de

- change controlling terminal after switching virtual console (#7626)
- dont check mouse with serial console (#7716)
- dont ask keyboard with serial console (#7717)
- dont ask hwclock setting on sparc (#7717)

-------------------------------------------------------------------
Fri May  4 16:16:02 CEST 2001 - mike@suse.de

- fixed Bug 7528: YaST2->Partitioning: wrong info in popup

- Bug:          LVM:
                it at the moment not possible to delete a "activated"
                lvm partition (physical volume) and do afterwards
                mk*fs ...
                - changed: read lvm as late as possible
                - after deleting a  physical volume:
                  immediately do partitioning and reboot
                - if the target_partitioner delets volume group: reboot

- Bug:          Setting up an LVM an than switching via back to custom
                partitioner:
                - drop target_modifications in inst_sw_select

- Bug:          wrong error message appears:
                quick hack: delete message: inst_target_selection.ycp

- Bug:          no warning if /boot is to small
                - added warning

- Bug:          missing textdomains is lvm includes



-------------------------------------------------------------------
Fri May  4 12:39:50 MEST 2001 - gs@suse.de

- helptext for Mininum graphical system added (bug 7483) in
  dialog Software Selection
- check the software selection again when going next (bug reported by mike)

-------------------------------------------------------------------
Wed May  2 18:50:51 CEST 2001 - kkaempf@suse.de

- allow calling inst_enviroment and inst_language from outside

-------------------------------------------------------------------
Wed May  2 14:59:26 CEST 2001 - sh@suse.de

- Fixed bug #7463: next/abort/back not translated in installed system
  Moved msg re-translation code out to separate function
  added call to this function when starting in "continue mode"
- no more: RPM returned an error (#7424)

-------------------------------------------------------------------
Wed May  2 14:54:44 CEST 2001 - fehr@suse.de

- umount lvm agent after re-partitioning harddisk

-------------------------------------------------------------------
Wed May  2 14:26:54 CEST 2001 - sh@suse.de

- Fixed bug #7467: Help text not translated in inst_finish.ycp
  Added missing translation markers

-------------------------------------------------------------------
Wed May  2 14:02:36 CEST 2001 - sh@suse.de

- updated monitor DB from devel server

-------------------------------------------------------------------
Wed May  2 12:18:17 CEST 2001 - kkaempf@suse.de

- handle all sync values as floats in x11

-------------------------------------------------------------------
Wed May  2 10:39:26 CEST 2001 - kkaempf@suse.de

- use gdm as display manager if gnome is selected

-------------------------------------------------------------------
Mon Apr 30 22:01:11 CEST 2001 - kkaempf@suse.de

- drop obsolete file from filelist

-------------------------------------------------------------------
Mon Apr 30 17:14:11 CEST 2001 - fehr@suse.de

- bugfix for lvm configuration

-------------------------------------------------------------------
Mon Apr 30 17:06:36 CEST 2001 - kkaempf@suse.de

- Evaluate "buttons" and "wheels" values from probing
  dont emulate 3 buttons if not needed

-------------------------------------------------------------------
Mon Apr 30 16:53:54 CEST 2001 - sh@suse.de

- Fix for bug #7004: Penguin image too small
  New penguin image at startup: colored margins right and bottom,
  can adapt to different screen geometries

-------------------------------------------------------------------
Mon Apr 30 16:49:03 CEST 2001 - snwint@suse.de

- removed mk_lilo_message
- vga parameter correctly interpreted in mk_lilo_conf (#7197)
- new graphical boot screen handling

-------------------------------------------------------------------
Mon Apr 30 15:54:26 CEST 2001 - kkaempf@suse.de

- first try on DVORAK keyboard (incomplete)
- showing package description while installing rpm via ftp update (#6573)
- install "yast2-ui-qt" if "xf86" is installed.

-------------------------------------------------------------------
Mon Apr 30 15:44:10 CEST 2001 - mike@suse.de

- bugfix creating two volume groups

-------------------------------------------------------------------
Mon Apr 30 15:43:40 CEST 2001 - kkaempf@suse.de

- fix lilo device message (show disk instead of partition)

-------------------------------------------------------------------
Mon Apr 30 15:36:47 CEST 2001 - sh@suse.de

- (partial) fix for bug #7004: Penguin image too small at Y2 start
  Allow more flexible scaling of image, top left aligned, zero
  size by default

-------------------------------------------------------------------
Mon Apr 30 14:54:51 MEST 2001 - tom@suse.de

- X11 configuration:
  Fixed bug 7437:
  Corrected typo in sorting algorithm for sorting resolutions in the GUI.

-------------------------------------------------------------------
Mon Apr 30 12:00:56 CEST 2001 - kkaempf@suse.de

- mount "/boot" with "defaults", even if its vfat formatted (#7413)

-------------------------------------------------------------------
Fri Apr 27 17:20:41 MEST 2001 - tom@suse.de

- X11 configuration:
  Improved display with erroneous probing of monitor vendor and/or model.

-------------------------------------------------------------------
Fri Apr 27 16:20:09 CEST 2001 - fehr@suse.de

- bug fixes in lvm configuration

-------------------------------------------------------------------
Fri Apr 27 15:13:46 MEST 2001 - gs@suse.de

- inst_sw_details: internal changes because of new package dependencies
- package_utils: improve function ChangeCD
- Single Package Selection: translation of group tags
- evaluate splitted packages correctly ( e.g finger ) #7271

-------------------------------------------------------------------
Fri Apr 27 14:01:30 CEST 2001 - mike@suse.de

- Bugfixes:
        read cryptotab at firstboot failed
  7238  crypto dialog has no frame
  5967  unnecessary logline
        crypto dialog appears twice
  4693  deleting of extended partition 8 and 9
  2309  popup when deleteing partitions
  5422  display an error if we mount a ro filesystem for update


-------------------------------------------------------------------
Thu Apr 26 17:29:13 CEST 2001 - kkaempf@suse.de

- extrace x11 3d packages correctly (#7231)

-------------------------------------------------------------------
Thu Apr 26 17:12:28 MEST 2001 - tom@suse.de

- X11 configuration:
  Fixed Bug 4558: Now the model string (if VESA or LCD) is parsed and the
                  resolution and refresh rate are used for configuration.
  Improved setting of refresh rate with XFree86 4.
  (now reality will suit the users demand better)
  Consequently changed suggestion value from 90 Hz to 80 Hz.

-------------------------------------------------------------------
Thu Apr 26 16:08:07 CEST 2001 - kendy@suse.cz

- inst_hw_config: ReallyAbortPopup()->UI(`ReallyAbortPopup())

-------------------------------------------------------------------
Thu Apr 26 16:05:36 CEST 2001 - kkaempf@suse.de

- evaluate return from NIS question (#7269)

-------------------------------------------------------------------
Thu Apr 26 15:59:21 CEST 2001 - kkaempf@suse.de

- dont start inetd by default.

-------------------------------------------------------------------
Thu Apr 26 13:51:20 CEST 2001 - kkaempf@suse.de

- re-compute timezone if language was changed (#7008)

-------------------------------------------------------------------
Thu Apr 26 12:26:59 CEST 2001 - kkaempf@suse.de

- added "ash" to requires for dolilo (#7254)
- Checking boot partitionsize while updating the system (#6445)

-------------------------------------------------------------------
Thu Apr 26 12:17:03 CEST 2001 - kkaempf@suse.de

- look for "update.tar.gz" first, fallback to "update.tgz" else

-------------------------------------------------------------------
Thu Apr 26 11:45:21 CEST 2001 - kkaempf@suse.de

- load usb modules and mount usbdevfs (#7037)

-------------------------------------------------------------------
Thu Apr 26 10:52:17 CEST 2001 - kkaempf@suse.de

- set hwclock option to "--localtime" instead of empty (#3907)

-------------------------------------------------------------------
Thu Apr 26 10:12:15 CEST 2001 - kkaempf@suse.de

- correctly check for have_smp and pae flag for k_psmp kernel (#7093)
- add requires for yast2-instsys (#7189)

-------------------------------------------------------------------
Wed Apr 25 18:00:46 CEST 2001 - fehr@suse.de

- removal of LVM volume group should now work
- Bugfix showing logging after installation (#7034)
- Deleting old kernel will be handled by rpm ( update )
- Setting textdomain for logging installation


-------------------------------------------------------------------
Wed Apr 25 17:37:06 MEST 2001 - tom@suse.de

- X11 configuration
  fixed bug 7193: now empty vendor results in "".
  set default refresh to 90 Hz due to XFree86 4 variations.
  removed test code and test logging.

-------------------------------------------------------------------
Wed Apr 25 17:28:16 CEST 2001 - schwab@suse.de

- Add doelilo for ia64.

-------------------------------------------------------------------
Wed Apr 25 16:34:29 CEST 2001 - kkaempf@suse.de

- disable kernel include copies

-------------------------------------------------------------------
Wed Apr 25 14:16:46 CEST 2001 - kkaempf@suse.de

- /boot on ia64 is `fat32, not `fat (#6599)

-------------------------------------------------------------------
Wed Apr 25 13:03:14 CEST 2001 - mike@suse.de

- new lvm helptexts

-------------------------------------------------------------------
Wed Apr 25 12:51:37 CEST 2001 - sh@suse.de

- Fixed bug #6947: Long time empty screen
  Added feedback what's happening to inst_finish.ycp

-------------------------------------------------------------------
Wed Apr 25 12:45:46 CEST 2001 - sh@suse.de

- Fixed X11 config: Add correct user_settings key to
  inst_choose_desktop.ycp

-------------------------------------------------------------------
Wed Apr 25 11:18:00 MEST 2001 - gs@suse.de

- use of common popups in update modules

-------------------------------------------------------------------
Wed Apr 25 09:58:18 CEST 2001 - kkaempf@suse.de

- read euro.ycp from proper dir
- remove duplicate popup

-------------------------------------------------------------------
Wed Apr 25 09:39:32 CEST 2001 - kkaempf@suse.de

- moved menu.ycp here (from yast2-menu)

-------------------------------------------------------------------
Tue Apr 24 18:19:39 MEST 2001 - tom@suse.de

- X11 configuration fixed
  restriction logic complete in first version
  merged suggestion logic with restriction logic

-------------------------------------------------------------------
Tue Apr 24 16:45:07 CEST 2001 - kkaempf@suse.de

- mount in lexical order
- updating k_deflt_24 to k_deflt

-------------------------------------------------------------------
Tue Apr 24 16:14:52 MEST 2001 - gs@suse.de

- Single Package Selction: popup to show the Obsolete dependencies has changed

-------------------------------------------------------------------
Tue Apr 24 14:40:05 MEST 2001 - tom@suse.de

- interim checkin for beta 2
- texts now final for translaters
- restriction logic partly implemented

-------------------------------------------------------------------
Tue Apr 24 14:27:55 CEST 2001 - kkaempf@suse.de

- fix COMPOSETABLE entry according to latest kdb package (#7023)

-------------------------------------------------------------------
Tue Apr 24 11:22:00 MEST 2001 - fehr@suse.de

- change layout of vuloume group dialog
- add help texts for lvm dialog

-------------------------------------------------------------------
Tue Apr 24 10:14:09 CEST 2001 - kkaempf@suse.de

- new list of language codes which allow "@euro" appended
- error popup in inst_rpmupdate removed BUG 6243

-------------------------------------------------------------------
Mon Apr 23 18:17:44 MEST 2001 - fehr@suse.de

- fixes and extensions for lvm configuration

-------------------------------------------------------------------
Mon Apr 23 17:15:08 CEST 2001 - kkaempf@suse.de

- append "@euro" instead of ".ISO8859-15" to RC_LANG

-------------------------------------------------------------------
Mon Apr 23 17:11:26 CEST 2001 - sh@suse.de

- Fix for bug #7013: Abort should be disabled
  Disable "Abort" button in inst_suseconfig.ycp

-------------------------------------------------------------------
Mon Apr 23 15:02:46 CEST 2001 - sh@suse.de

- Always use "Abort Installation" for button label, even on the
  first dialogs (before lang switch)
- Fix screen shot mode hint in inst_startup: Use correct popup

-------------------------------------------------------------------
Mon Apr 23 14:46:13 CEST 2001 - sh@suse.de

- Fixed check_ycp complaints in installation.ycp:
  Obsolete WFM functions
- Assume presence of floppy in test_mode so "write settings to
  floppy" button appears consistently (screen shots!)

-------------------------------------------------------------------
Mon Apr 23 13:46:22 CEST 2001 - sh@suse.de

- Used correct include path for custom_part_helptexts.ycp
  in custom_part_dialogs.ycp

-------------------------------------------------------------------
Mon Apr 23 13:36:02 CEST 2001 - sh@suse.de

- declared "hwclock" in inst_environment.ycp

-------------------------------------------------------------------
Mon Apr 23 12:43:32 CEST 2001 - kkaempf@suse.de

- set COMPOSETABLE in rc.config (#7023)

-------------------------------------------------------------------
Mon Apr 23 11:08:13 CEST 2001 - kkaempf@suse.de

- fix isnil check in installation.ycp
- inst_sw_update: Changes for new dependencies
- add requirements for yast2-instsys package
- remove /var/lib/YaST2/run_suseconfig after SuSEconfig
- replace all isnil() calls

-------------------------------------------------------------------
Fri Apr 20 19:55:51 MEST 2001 - tom@suse.de

X11 configuration:
- added nvidia warning
- added change warning popup
- cleaned sequence of dialogs
- streamlined code
- fixed bug 7028: now text login when X11 configuration is skipped
- restriction logic when selecting resolution, color depth, or refresh
  is still missing

-------------------------------------------------------------------
Fri Apr 20 15:45:18 CEST 2001 - kkaempf@suse.de

- prepare standalone handling of keyboard and timezone selection

-------------------------------------------------------------------
Fri Apr 20 14:35:35 CEST 2001 - kkaempf@suse.de

- show username only if given (#7082)

-------------------------------------------------------------------
Fri Apr 20 12:31:04 CEST 2001 - kkaempf@suse.de

- switch "START_PORTMAP" back to "yes", must be fixed in kernel 2.4 by linus
- Update: Deleting old packages removed.

-------------------------------------------------------------------
Fri Apr 20 12:08:29 CEST 2001 - kkaempf@suse.de

- write bios ids to lilo.conf only on an ide/scsi mix system

-------------------------------------------------------------------
Fri Apr 20 11:25:51 MEST 2001 - gs@suse.de

- show set pay in dialog Pay Selection and groups tags in Single Selection
- popup displaying obsolete package dependencies added

-------------------------------------------------------------------
Fri Apr 20 11:11:22 MEST 2001 - fehr@suse.de

- fix some problems with lvm configuration

-------------------------------------------------------------------
Fri Apr 20 11:02:57 CEST 2001 - kkaempf@suse.de

- drop SEARCHLIST from rc.config (#7063)

-------------------------------------------------------------------
Thu Apr 19 10:17:54 CEST 2001 - kkaempf@suse.de

- X11 configuration fixes
  module loading fix

-------------------------------------------------------------------
Wed Apr 18 19:04:46 CEST 2001 - kkaempf@suse.de

- re-create tmpdir in continue_mode

-------------------------------------------------------------------
Wed Apr 18 18:08:45 CEST 2001 - kkaempf@suse.de

- add ".ISO8859-15" to RC_LANG where appropriate

-------------------------------------------------------------------
Wed Apr 18 17:52:45 CEST 2001 - kkaempf@suse.de

- provide correct "vga" entry to lilo.conf

-------------------------------------------------------------------
Wed Apr 18 16:22:09 CEST 2001 - kkaempf@suse.de

- use WarningPopup in installation.ycp

-------------------------------------------------------------------
Wed Apr 18 14:02:54 CEST 2001 - kkaempf@suse.de

- fixed x11 fontpathes

-------------------------------------------------------------------
Wed Apr 18 12:19:10 CEST 2001 - kkaempf@suse.de

- fix filelist for yast2-instsys

-------------------------------------------------------------------
Wed Apr 18 09:19:18 CEST 2001 - kkaempf@suse.de

- define "current_video" for x11 setting

-------------------------------------------------------------------
Wed Apr 18 09:05:36 CEST 2001 - kkaempf@suse.de

- set "YAST_ASK" values in rc.config (#6261)

-------------------------------------------------------------------
Tue Apr 17 18:42:10 CEST 2001 - kkaempf@suse.de

- check for serial console when configuring x11

-------------------------------------------------------------------
Tue Apr 17 18:14:35 MEST 2001 - fehr@suse.de

- allow formatting of lvm logical volumes

-------------------------------------------------------------------
Tue Apr 17 17:39:08 CEST 2001 - kkaempf@suse.de

- fix "have_x11" handling

-------------------------------------------------------------------
Tue Apr 17 15:36:31 MEST 2001 - gs@suse.de

- show package groups when entering the dialog

-------------------------------------------------------------------
Tue Apr 17 15:31:15 CEST 2001 - kkaempf@suse.de

- "START_PORTMAP" in rc.config defaults to "no" now (#6270)

-------------------------------------------------------------------
Tue Apr 17 15:27:36 CEST 2001 - kkaempf@suse.de

- dont ask for mouse on serial console (#6030)

-------------------------------------------------------------------
Tue Apr 17 15:21:10 CEST 2001 - kkaempf@suse.de

- dont ask for keyboard on serial console (#5939)

-------------------------------------------------------------------
Tue Apr 17 15:06:12 CEST 2001 - kkaempf@suse.de

- set linuxrc override language code from CD (#5249)

-------------------------------------------------------------------
Tue Apr 17 11:03:22 CEST 2001 - mike@suse.de

- new FEATURE: LVM setup is now possible

-------------------------------------------------------------------
Fri Apr 13 14:52:42 CEST 2001 - kendy@suse.cz

- inst_hw_config rewritten to use ui/summary.ycp include and
  to ask modules about the configured devices (or about the
  devices to configure) using calls of <module>_summary.ycp.

-------------------------------------------------------------------
Thu Apr 12 16:48:06 MEST 2001 - tom@suse.de

- X11 configuration

Complete redesign involving heavy changes (mostly new code).

o Split up functionality into modules and functions.
o Providing testsuites for functions (nearly all of them still to be done)
o Ask user if he wants to skip X11 configuration if "No X11" is selected
  in monitor selection dialog.
o Now reading X11 font pathes dynamically (hardcoded up to now).
o Better logic presenting resolution-colordepth-frequency dependencies.
o Better logic providing the settings suggestion that user may accept.
o New decision workflow in GUI (one more dialog).
o Better handling of monitor refresh rate (user can choose one).
o DPMS now supported in the XF86Config file to be created.
o Now it is possible to go back to the original YaST2 monitor data base after
  having read a Microsoft compatible drivers disk.
o Now a monitor that could be probed but is not known in the YaST2 monitor
  data base is automatically added to this data base (volatile, not in the
  data base file) if the monitor selection dialog is entered.

-------------------------------------------------------------------
Thu Apr 12 16:28:53 MEST 2001 - gs@suse.de

- respect new package dependencies for Single Package Selection

-------------------------------------------------------------------
Thu Apr 12 16:02:48 CEST 2001 - kkaempf@suse.de

- provide menuentry for vendor.ycp

-------------------------------------------------------------------
Thu Apr 12 15:39:26 CEST 2001 - sh@suse.de

- Migration to yast2-lib-wizard: Get rid of duplicate code,
  replace old style popups with new ones from common_popups.ycp
- Fixed lots of check_ycp complaints

-------------------------------------------------------------------
Thu Apr 12 15:38:32 CEST 2001 - kkaempf@suse.de

- adapt to FHS, /floppy, /cdrom, and /zip are below /media now
  provide compatibility symlinks

-------------------------------------------------------------------
Thu Apr 12 15:28:27 CEST 2001 - kkaempf@suse.de

- dont pass user_settings to SelectConsoleFont

-------------------------------------------------------------------
Tue Apr 10 19:28:14 CEST 2001 - kkaempf@suse.de

- do swap calculation based on detected main memory

-------------------------------------------------------------------
Fri Apr  6 15:36:55 CEST 2001 - kkaempf@suse.de

- ensure proper libGL link in YaST2.firstboot (# 6916)

-------------------------------------------------------------------
Thu Apr  5 10:33:56 CEST 2001 - kkaempf@suse.de

- kernel rpm rename, drop "_24" suffix

-------------------------------------------------------------------
Wed Apr  4 12:55:46 CEST 2001 - kkaempf@suse.de

- revert "switch_kernel" check, 2.4 is default now

-------------------------------------------------------------------
Wed Apr  4 10:17:45 CEST 2001 - kkaempf@suse.de

- separate show log defines from inst_suseconfig.ycp

-------------------------------------------------------------------
Tue Apr  3 20:37:26 CEST 2001 - kkaempf@suse.de

- add "yast2-agent-rcconfig" to Requires

-------------------------------------------------------------------
Tue Apr  3 19:25:13 CEST 2001 - kkaempf@suse.de

- remove need for global variables in installation.ycp

-------------------------------------------------------------------
Tue Apr 03 14:55:58 CEST 2001 - arvin@suse.de

- adapt calls to makefs-agent to new syntax

-------------------------------------------------------------------
Fri Mar 30 13:22:45 CEST 2001 - arvin@suse.de

- filelist correction for "yast2-instsys"

-------------------------------------------------------------------
Tue Mar 27 19:40:11 CEST 2001 - kkaempf@suse.de

- recode passwd comment to local encoding (#3798)

-------------------------------------------------------------------
Tue Mar 27 16:53:57 CEST 2001 - kkaempf@suse.de

- filelist correction for "yast2-instsys"

-------------------------------------------------------------------
Mon Mar 26 12:38:14 CEST 2001 - kkaempf@suse.de

- mark global defines as such
- require "yast2-core-pkginfo"

-------------------------------------------------------------------
Thu Mar 22 18:43:12 CET 2001 - kkaempf@suse.de

- first round of check_ycp adaptions

-------------------------------------------------------------------
Thu Mar 22 11:05:26 CET 2001 - kkaempf@suse.de

- merge 7.1 branch with CVS head

-------------------------------------------------------------------
Wed Mar 21 18:21:49 CET 2001 - kkaempf@suse.de

- remove all "...|any" declarations

-------------------------------------------------------------------
Wed Mar 21 17:09:27 CET 2001 - kkaempf@suse.de

- sub-package "yast2-instsys" for easier instsys creation.

-------------------------------------------------------------------
Thu Mar 15 18:28:17 CET 2001 - mfabian@suse.de

- change ja_JP : "english" to ja_JP : "japanese" in lang2yast1.ycp
  YaST1 doesn't know "japanese" but this entry is also used for
  the package selection in YaST2.

-------------------------------------------------------------------
Fri Mar  9 14:58:10 CET 2001 - kkaempf@suse.de

- recognize firewall cd

-------------------------------------------------------------------
Thu Mar  8 20:50:01 CET 2001 - kkaempf@suse.de

- clean up neededforbuild
  add yast2-base, -core, and -agents to Requires

-------------------------------------------------------------------
Thu Mar  8 13:30:31 CET 2001 - kkaempf@suse.de

- dont show "save to floppy" if no floppy present (#6634)

-------------------------------------------------------------------
Tue Mar  6 17:11:27 CET 2001 - kkaempf@suse.de

- check for partition table overflow on BSD disks (#6614)

-------------------------------------------------------------------
Mon Mar  5 15:31:13 CET 2001 - kkaempf@suse.de

- recognize arch_alpha during kernel selection (#6581)
- no kernel selection on IA64 (#6597)

-------------------------------------------------------------------
Mon Mar  5 13:06:30 CET 2001 - kkaempf@suse.de

- compute last used partition for BSD partitions (# 6580)

-------------------------------------------------------------------
Tue Feb 27 17:54:58 MET 2001 - gs@suse.de

- ppc_fix: eject CD works also if there are several CD devices
           (module package_utils.ycp)

-------------------------------------------------------------------
Fri Feb 23 19:43:13 CET 2001 - mike@suse.de

- ppc_fix: more than 9 pdisk partitions, format hfs partition

-------------------------------------------------------------------
Fri Feb 23 15:53:39 CET 2001 - mfabian@suse.de

- gs@suse.de fixed the syntax error I introduced in
  inst_finish.ycp. Sorry.
- powerpc kernel selection by gs@suse.de

-------------------------------------------------------------------
Fri Feb 23 11:58:35 CET 2001 - kukuk@suse.de

- Reset kernel_is list for sparc64 and PPC [Bug #6489]

-------------------------------------------------------------------
Thu Feb 22 14:54:56 CET 2001 - mfabian@suse.de

- fix from ms@suse.de:
  update fine tune scripts to work with the new
  saxtools package ( start xbound as background process )

-------------------------------------------------------------------
Thu Feb 22 14:30:38 CET 2001 - mfabian@suse.de

- add entries for Korean and Japanese to lang2yast1.ycp
- workaround for Japanese: set RC_LANG. See also bug 5712.

-------------------------------------------------------------------
Wed Feb 21 16:31:26 CET 2001 - snwint@suse.de

- remove /var/X11R6/bin/X link in YaST2.start

-------------------------------------------------------------------
Wed Feb 21 16:29:55 CET 2001 - snwint@suse.de

- remove /var/X11R6/bin/X link in YaST2.start

-------------------------------------------------------------------
Wed Feb 21 14:37:18 CET 2001 - snwint@suse.de

- accidentally removed x11 detection in YaST2.start (ppc only); fixed

-------------------------------------------------------------------
Wed Feb 21 09:47:22 CET 2001 - kkaempf@suse.de

- only check lba_support on i386 (bug #6341)

-------------------------------------------------------------------
Tue Feb 20 10:34:07 CET 2001 - snwint@suse.de

- accidentally removed x11 detection in YaST2.start (ppc only); fixed

-------------------------------------------------------------------
Mon Feb 19 12:09:17 CET 2001 - kkaempf@suse.de

- dont refer to exact kernel version (bug #6403)
- treat primary partitions in BSD and FAT alike (bug #6394)

-------------------------------------------------------------------
Sat Feb 17 12:38:04 CET 2001 - kukuk@suse.de

- Switch for all Sun Framebuffer driver from XFree86 4.0.2 into
  the sunfb module.
- dosilo: Rename label "linux.suse" into "suse"

-------------------------------------------------------------------
Wed Feb 14 10:13:33 CET 2001 - snwint@suse.de

- no braille detection on ppc

-------------------------------------------------------------------
Fri Feb  9 11:19:12 CET 2001 - sh@suse.de

- Re-imported monitor DB - now includes some more Sun monitors

-------------------------------------------------------------------
Wed Feb  7 14:46:06 CET 2001 - sh@suse.de

- Fix for bug #6263: Language selection box loses keyboard focus
  Set focus to the selbox, now simply hitting "Return" doesn't
  proceed to the next dialog any more.

-------------------------------------------------------------------
Wed Feb  7 12:10:46 CET 2001 - kkaempf@suse.de

- honor answer for "show logging"

-------------------------------------------------------------------
Wed Feb  7 09:42:16 CET 2001 - kkaempf@suse.de

- remove USE_KERNEL_NFSD from rc.config (bug #6262)

-------------------------------------------------------------------
Tue Feb  6 11:09:52 CET 2001 - kkaempf@suse.de

- fix partition check for BSD partitions (bug #6249)

-------------------------------------------------------------------
Tue Feb  6 10:42:06 CET 2001 - kkaempf@suse.de

- fix kernel installation (2.2 and 2.4) for Sparc64 and PPC

-------------------------------------------------------------------
Sun Feb  4 21:24:06 CET 2001 - kukuk@suse.de

- custom_part_check_generated.ycp: Fix second check for broken
  PROM version (1GB limit), too

-------------------------------------------------------------------
Sun Feb  4 15:41:01 CET 2001 - kukuk@suse.de

- dosilo: add workaround for new mk_initrd return codes

-------------------------------------------------------------------
Fri Feb  2 13:28:32 CET 2001 - kkaempf@suse.de

- added "lt_LT" : "Lithuania" to language selection

-------------------------------------------------------------------
Tue Jan 30 14:46:47 CET 2001 - kkaempf@suse.de

- support live_eval_mode for LiveCD

-------------------------------------------------------------------
Mon Jan 29 17:27:09 CET 2001 - kkaempf@suse.de

- fix /dev/NULL -> /dev/null (bug 6182)
- update sparc-kernel (schubi)
- call silo (schubi)

-------------------------------------------------------------------
Mon Jan 29 17:13:07 CET 2001 - kkaempf@suse.de

- drop "id" (indonesia) from language list

-------------------------------------------------------------------
Mon Jan 29 14:38:40 CET 2001 - kukuk@suse.de

- keyboard_raw.ycp: Fix dutch type5 keyboard description

-------------------------------------------------------------------
Sat Jan 27 16:32:17 CET 2001 - kukuk@suse.de

- dosilo: Make it useable after installation

-------------------------------------------------------------------
Fri Jan 26 10:00:39 CET 2001 - kkaempf@suse.de

- removed unneeded unimap settings for ISO-2 console fonts
- added ca_ES and gl_ES to consolefonts

-------------------------------------------------------------------
Thu Jan 25 11:18:16 CET 2001 - mike@suse.de

- menulogo.png deleted, not needed anymore

-------------------------------------------------------------------
Wed Jan 24 10:49:32 CET 2001 - kkaempf@suse.de

- enabled "ca_ES" (catalan) in language selection

-------------------------------------------------------------------
Tue Jan 23 16:13:09 CET 2001 - kkaempf@suse.de

- dont check for graphics or mouse if serial console is active

-------------------------------------------------------------------
Tue Jan 23 14:52:46 CET 2001 - kkaempf@suse.de

- write swap partition to global data

-------------------------------------------------------------------
Tue Jan 23 13:28:54 CET 2001 - kkaempf@suse.de

- write proper data to /etc/yast.inf so linuxrc can swapoff
  and set language correctly

-------------------------------------------------------------------
Tue Jan 23 12:49:19 CET 2001 - kkaempf@suse.de

- rename of update.tgz to update.tar.gz

-------------------------------------------------------------------
Mon Jan 22 21:39:01 CET 2001 - kkaempf@suse.de

- fix for initial console message in YaST2.firstboot

-------------------------------------------------------------------
Mon Jan 22 18:13:56 CET 2001 - kkaempf@suse.de

- pass root device to mk_initrd in chroot environment

-------------------------------------------------------------------
Mon Jan 22 17:27:16 CET 2001 - mike@suse.de

- dumpe2fs with option -h to avoid enormous logging

-------------------------------------------------------------------
Mon Jan 22 15:04:12 CET 2001 - sh@suse.de

- Re-imported monitor DB:
  10% higher sync range for LCDs to compensate for -10%
  safety decrease during X11 config
  + some new monitors

-------------------------------------------------------------------
Mon Jan 22 13:21:11 CET 2001 - sh@suse.de

- V2.1.148
- New title graphics from <wimer@suse.de> that no longer are
  cut off to the right

-------------------------------------------------------------------
Sun Jan 21 18:48:45 MET 2001 - schubi@suse.de

- update from 6.2 works

-------------------------------------------------------------------
Sun Jan 21 16:53:30 MET 2001 - schubi@suse.de

- logging of dumpe2fs reduced, is important for update <6.3

-------------------------------------------------------------------
Sun Jan 21 15:07:23 MET 2001 - schubi@suse.de

- new menu position (new logo) in lilo

-------------------------------------------------------------------
Sun Jan 21 13:47:28 MET 2001 - schubi@suse.de

- Update although there are packages which need a manual selection

-------------------------------------------------------------------
Sat Jan 20 12:24:08 MET 2001 - schubi@suse.de

- Warning to update manuell packages
- Made softboot while update

-------------------------------------------------------------------
Fri Jan 19 20:34:19 MET 2001 - tom@suse.de

- Fixed bug #6012: Now restoring original partition state on `back

-------------------------------------------------------------------
Fri Jan 19 18:28:26 CET 2001 - kukuk@suse.de

- Don't set defaultdepth in the moment for Sun Framebuffer

-------------------------------------------------------------------
Fri Jan 19 17:22:58 CET 2001 - sh@suse.de

- V2.1.141
  updated monitor DB (fix for bug #5177: display DB outdated)

-------------------------------------------------------------------
Fri Jan 19 14:12:34 CET 2001 - mike@suse.de

- bug fix 5016: custom partitioner sees a other OS

-------------------------------------------------------------------
Fri Jan 19 14:05:06 CET 2001 - kkaempf@suse.de

- after update:
  properly merge initrd modules from linuxrc and hwinfo
  properly merge modules.conf settings
  properly set USB
  Changing installed kernels which are no longer supported.
  Writing Lilo on floppy while update and retry if an error
  has been occured

-------------------------------------------------------------------
Fri Jan 19 13:43:00 CET 2001 - kkaempf@suse.de

- re-construct INITRD_MODULES after update to match current hardware
  and kernel.

-------------------------------------------------------------------
Fri Jan 19 11:50:04 CET 2001 - kkaempf@suse.de

- write all data needed for re-start at end of first update
- properly initialize initrd modules at startup
- Bugfix 5880: shrinkable in table-widget removed ( inst_sw_single)

-------------------------------------------------------------------
Fri Jan 19 11:12:02 CET 2001 - mike@suse.de

- bugfix 5857: Layout logging of installation
  bugfix 5933: Save and exit-button changed
               message in changeCD changed

-------------------------------------------------------------------
Thu Jan 18 19:53:36 CET 2001 - kkaempf@suse.de

- dont configure X11 with serial console (bug 5951)

-------------------------------------------------------------------
Thu Jan 18 19:37:12 CET 2001 - kkaempf@suse.de

- enable "korean"
- create extended part as "Win Ext LBA" if it starts above cyl 1024

-------------------------------------------------------------------
Thu Jan 18 19:36:57 MET 2001 - tom@suse.de

- added functionality for emulate 3 buttons (Bug #5802)

-------------------------------------------------------------------
Thu Jan 18 19:03:40 CET 2001 - sh@suse.de

- V2.1.131
- Added new column for encoding (ISO-8859-1 etc.) in consolefonts
  and changed the call to SetConsole() accordingly

-------------------------------------------------------------------
Thu Jan 18 13:14:59 CET 2001 - kkaempf@suse.de

- alternative bugfix 5579 to write correct /var/lib/YaST/install.inf
- pass installMap correctly to inst_rpmcopy

-------------------------------------------------------------------
Thu Jan 18 09:28:46 CET 2001 - kkaempf@suse.de

- read correct image to determine kernel version

-------------------------------------------------------------------
Wed Jan 17 19:29:17 CET 2001 - kkaempf@suse.de

- fully implemented driver update feature

- fully implemented vendor driver CD feature with
  fallback to floppy

-------------------------------------------------------------------
Wed Jan 17 13:45:27 CET 2001 - kkaempf@suse.de

- fix chroot call for driver update script (bug #5810)

-------------------------------------------------------------------
Wed Jan 17 09:40:29 MET 2001 - schubi@suse.de

- not mounting partitions with the option noauto while update

-------------------------------------------------------------------
Tue Jan 16 20:21:02 CET 2001 - kkaempf@suse.de

- correctly detect driver update (bug 5799)

-------------------------------------------------------------------
Tue Jan 16 19:13:04 CET 2001 - kkaempf@suse.de

- replace "/mnt" to "/" instead of "" (bug 5512)
- fix syntax error in keymap2yast1 (bug 5782)

-------------------------------------------------------------------
Tue Jan 16 15:24:45 CET 2001 - kkaempf@suse.de

- start/stop usbmgr before probing for printers

-------------------------------------------------------------------
Tue Jan 16 11:58:47 MET 2001 - schubi@suse.de

- Checking dependencies and disk space while UPGRADE

-------------------------------------------------------------------
Mon Jan 15 21:38:15 MET 2001 - schubi@suse.de

- calling GetInstSource at the beginning of the update

-------------------------------------------------------------------
Mon Jan 15 19:06:55 CET 2001 - snwint@suse.de

- add memtest86 to lilo.conf

-------------------------------------------------------------------
Mon Jan 15 14:57:50 CET 2001 - kkaempf@suse.de

- leave RC_LANG alone (bug 5712)

-------------------------------------------------------------------
Mon Jan 15 14:41:58 CET 2001 - snwint@suse.de

- fixed Screen[vga] bug

-------------------------------------------------------------------
Mon Jan 15 13:24:21 CET 2001 - sh@suse.de

- Fixed bug #5114: Title graphics too small
  Changed title graphics to much wider images (2000 pixels wide)

-------------------------------------------------------------------
Sun Jan 14 18:30:14 MET 2001 - tom@suse.de

- Added comment as suggested by ke in bug #5484.

-------------------------------------------------------------------
Sun Jan 14 18:13:50 MET 2001 - tom@suse.de

- Fixed Bug 5638: NVIDIA Warning now appears when enabling 3D acceleration.

-------------------------------------------------------------------
Sun Jan 14 15:48:10 CET 2001 - kkaempf@suse.de

- show partitions being created or formatted (bug #5649)

-------------------------------------------------------------------
Sat Jan 13 19:12:18 CET 2001 - kkaempf@suse.de

- write mtab to target (bug 5512)
- add comment for translators to log popups

-------------------------------------------------------------------
Sat Jan 13 18:19:45 CET 2001 - kkaempf@suse.de

- correctly re-read installMap in continue_mode

-------------------------------------------------------------------
Sat Jan 13 17:59:35 CET 2001 - kkaempf@suse.de

- disable kernel modprobe (bug #5639)

-------------------------------------------------------------------
Sat Jan 13 14:33:23 MET 2001 - schubi@suse.de

- Calling SuSEConfig
- Writing installMap to user_settings

-------------------------------------------------------------------
Fri Jan 12 21:15:22 CET 2001 - mike@suse.de

-  maximum of hda and sda devices changed
   changed message of error popup

-------------------------------------------------------------------
Fri Jan 12 20:03:46 CET 2001 - sh@suse.de

- display only the first device of any kind (printer, sound card,
  modem/isdn card/net card) in inst_ask_config

-------------------------------------------------------------------
Fri Jan 12 15:33:12 CET 2001 - kkaempf@suse.de

- dont leave LILO screen empty (bug 4942)
- user popup "not enough disk space " changed ( schubi )

-------------------------------------------------------------------
Fri Jan 12 13:23:39 CET 2001 - kkaempf@suse.de

- pass full path to vendor install script

-------------------------------------------------------------------
Fri Jan 12 13:01:01 CET 2001 - kkaempf@suse.de

- dont load modules in "manual" mode (bug #5575)

-------------------------------------------------------------------
Fri Jan 12 11:22:22 CET 2001 - kukuk@suse.de

- inst_sunfb.ycp: Write glx modules into filelist for 3D fb cards
- Aborting installation after disk-space exhausted (schubi)

-------------------------------------------------------------------
Fri Jan 12 10:45:13 CET 2001 - smueller@suse.de

- removed debug logging in autoinst modules

-------------------------------------------------------------------
Fri Jan 12 10:21:10 CET 2001 - kkaempf@suse.de

- check for existance of kernels before access

-------------------------------------------------------------------
Fri Jan 12 10:11:07 CET 2001 - kkaempf@suse.de

- provide check.boot in filelist

-------------------------------------------------------------------
Fri Jan 12 10:08:16 CET 2001 - kkaempf@suse.de

- fix write of /var/lib/YaST/install.inf

-------------------------------------------------------------------
Thu Jan 11 21:05:41 CET 2001 - kkaempf@suse.de

- implemented full functionality for vendor.ycp (vendor driver CD)

-------------------------------------------------------------------
Thu Jan 11 20:40:51 MET 2001 - tom@suse.de

- Corrected wrong sync values in X configuration (#5539)

-------------------------------------------------------------------
Thu Jan 11 18:29:15 CET 2001 - kkaempf@suse.de

- add vendor.ycp to filelist
- Installation from partition fixed Bugfix 5480

-------------------------------------------------------------------
Thu Jan 11 16:55:09 CET 2001 - smueller@suse.de

- remember settings during autoinstall process
- user-logging added for non installed packages ( BUG ID 5417)

-------------------------------------------------------------------
Thu Jan 11 15:47:41 CET 2001 - kukuk@suse.de

- YaST2.start: Sync mouse protocoll with template, change keyboard
               section to autoprobed results, too.

-------------------------------------------------------------------
Thu Jan 11 13:33:31 CET 2001 - kkaempf@suse.de

- dont always copy kernel headers in inst_suseconfig (bug #5503)

-------------------------------------------------------------------
Thu Jan 11 13:19:42 CET 2001 - kkaempf@suse.de

- use yast2's copy of install.inf in package_utils

-------------------------------------------------------------------
Thu Jan 11 13:12:55 CET 2001 - kkaempf@suse.de

- write install.inf to installed system (for later use)

-------------------------------------------------------------------
Wed Jan 10 20:38:00 MET 2001 - tom@suse.de

- Fixed bug #5461
  Fixed bug #5411 (schubi)

-------------------------------------------------------------------
Wed Jan 10 18:31:23 CET 2001 - kkaempf@suse.de

- bugfix #5453
- bugfixes in ChangeCD ( schubi )

-------------------------------------------------------------------
Wed Jan 10 17:19:26 MET 2001 - schubi@suse.de

- bugfix in spec-file

-------------------------------------------------------------------
Wed Jan 10 16:08:13 CET 2001 - kukuk@suse.de

- inst_sunfb.ycp: Add XFree86 4.0 support for SPARC framebuffer

-------------------------------------------------------------------
Wed Jan 10 15:16:33 MET 2001 - tom@suse.de

- switch off 32 bpp for XFree 4 config.
  correct partition handling in the "delete Windows" case

-------------------------------------------------------------------
Wed Jan 10 14:00:58 MET 2001 - schubi@suse.de

- Booting from floppy with grafical-lilo works after update the
  system.

-------------------------------------------------------------------
Wed Jan 10 11:57:52 CET 2001 - kukuk@suse.de

- dosilo: Use /proc/mounts instead of mount
- inst_config_x11.ycp: Add more Sun framebuffer cards for inst_sunfb

-------------------------------------------------------------------
Wed Jan 10 11:55:00 CET 2001 - smueller@suse.de

- implemented disabling of SCR with dummyagent during config_mode

-------------------------------------------------------------------
Wed Jan 10 11:39:34 CET 2001 - kkaempf@suse.de

- pass lba capability to lilo (bug #5418)

-------------------------------------------------------------------
Tue Jan  9 18:19:03 CET 2001 - kkaempf@suse.de

- dont force usbcore on sparc (bug #5368)

-------------------------------------------------------------------
Tue Jan  9 18:11:17 CET 2001 - kkaempf@suse.de

- write dummy install.inf before calling PKGINFO (bug 5361)

-------------------------------------------------------------------
Tue Jan  9 15:44:53 CET 2001 - kkaempf@suse.de

- add usb mouse to manual selection list (bug #5355)

-------------------------------------------------------------------
Tue Jan  9 12:16:50 CET 2001 - kkaempf@suse.de

- honor xkblayout if present (bug #5341)

-------------------------------------------------------------------
Tue Jan  9 11:55:43 CET 2001 - kkaempf@suse.de

- do a hard reboot if user de-selects kernel 2.2 (bug #5344)

-------------------------------------------------------------------
Tue Jan  9 11:28:35 MET 2001 - tom@suse.de

- replaced dosfsck with parted, added scandisk hint in resizer module

-------------------------------------------------------------------
Mon Jan  8 18:28:39 CET 2001 - snwint@suse.de

- fixed (hopefully) quoting while reading install.inf

-------------------------------------------------------------------
Mon Jan  8 17:10:36 CET 2001 - kkaempf@suse.de

- remove X11 link before init, yast2.firstboot will do this

-------------------------------------------------------------------
Mon Jan  8 16:16:25 CET 2001 - snwint@suse.de

- set lilo timeout to 8s

-------------------------------------------------------------------
Mon Jan  8 16:05:03 CET 2001 - kkaempf@suse.de

- dont use xfree86 3.x vga16 or fbdev server any more (bug 5214)

-------------------------------------------------------------------
Sun Jan  7 20:43:09 MET 2001 - schubi@suse.de

- update from NFS with CD1,CD2...directories

-------------------------------------------------------------------
Sun Jan  7 20:08:26 MET 2001 - tom@suse.de

- added nvidia warning in inst_config_x11.ycp

-------------------------------------------------------------------
Sun Jan  7 13:43:45 MET 2001 - schubi@suse.de

- Rebooting after CD1 while updating the system

-------------------------------------------------------------------
Sat Jan  6 16:15:07 CET 2001 - kkaempf@suse.de

- fill vendor CD update module with life

-------------------------------------------------------------------
Sat Jan  6 13:35:49 CET 2001 - kkaempf@suse.de

- add missing "/boot" to path (bug 5268)

-------------------------------------------------------------------
Sat Jan  6 13:05:37 CET 2001 - kkaempf@suse.de

- patch y2xr40 for FireGL 2/3

-------------------------------------------------------------------
Sat Jan  6 12:47:21 CET 2001 - kkaempf@suse.de

- start X with PseudoColor if VGA(16) (bug #5243)

-------------------------------------------------------------------
Fri Jan  5 22:27:04 CET 2001 - kkaempf@suse.de

- recognize request for 3DLabs server at startup

-------------------------------------------------------------------
Fri Jan  5 13:41:57 MET 2001 - tom@suse.de

- resizer now handles extended partitions

-------------------------------------------------------------------
Thu Jan  4 18:44:47 CET 2001 - kkaempf@suse.de

- treat part 3 on BSD as extended (e.g. spanning multiple partitions)

-------------------------------------------------------------------
Thu Jan  4 14:13:54 CET 2001 - kkaempf@suse.de

- implement driver update functionality

-------------------------------------------------------------------
Thu Jan  4 13:13:13 MET 2001 - schubi@suse.de

- Bugfix in installPackageInformation ( rm -F )

-------------------------------------------------------------------
Wed Jan  3 21:20:45 CET 2001 - mike@suse.de

- bugfix Bug 2503 4390 detect used_fs

-------------------------------------------------------------------
Wed Jan  3 19:13:43 CET 2001 - kkaempf@suse.de

- fix architecture variable handling

-------------------------------------------------------------------
Wed Jan  3 10:15:41 CET 2001 - kkaempf@suse.de

- dont call xhost or su in /sbin/yast2, let susewm handle this

-------------------------------------------------------------------
Wed Jan  3 09:55:16 CET 2001 - kkaempf@suse.de

- dont explain "default+office" on non-i386

-------------------------------------------------------------------
Tue Jan  2 20:39:28 MET 2001 - tom@suse.de

- fixed bugs #4376 and #4849

-------------------------------------------------------------------
Tue Jan  2 19:22:50 MET 2001 - schubi@suse.de

- call RPM-rebuild with Shell

-------------------------------------------------------------------
Tue Jan  2 15:06:27 CET 2001 - kkaempf@suse.de

- fix lba support check

-------------------------------------------------------------------
Fri Dec 22 17:08:26 MET 2000 - schubi@suse.de

- Bug fixes in kernel-installation

-------------------------------------------------------------------
Wed Dec 20 19:34:53 MET 2000 - tom@suse.de

- corrected X11-3D setup

-------------------------------------------------------------------
Wed Dec 20 12:00:37 CET 2000 - sh@suse.de

- Moved hw_setup_launcher.ycp from include to include/ui
- V2.1.58

-------------------------------------------------------------------
Wed Dec 20 11:35:06 CET 2000 - kkaempf@suse.de

- add include/ui to filelist

-------------------------------------------------------------------
Tue Dec 19 19:31:37 MET 2000 - schubi@suse.de

- kill pkginfo-server removed

-------------------------------------------------------------------
Tue Dec 19 11:46:53 CET 2000 - kkaempf@suse.de

- dont resize Win2000 partitions, let M$ get their act together first

-------------------------------------------------------------------
Mon Dec 18 18:13:57 CET 2000 - kkaempf@suse.de

- better determine version of installed kernel image

-------------------------------------------------------------------
Mon Dec 18 13:27:42 CET 2000 - mike@suse.de

- Fixed Bug 4769
  reiserfs on /boot -> no warning
  check if bios supports lba -> no warning if boot-partition is >1024 cyl

-------------------------------------------------------------------
Sat Dec 16 18:45:49 MET 2000 - schubi@suse.de

-  killing pkginfo while installation
   saving package-description into system
   bugixes in ChangeCD
   installation-logging for user improved

-------------------------------------------------------------------
Fri Dec 15 17:31:39 CET 2000 - kkaempf@suse.de

- prepare for loading vendor-specific driver CDs

-------------------------------------------------------------------
Fri Dec 15 17:09:22 CET 2000 - kkaempf@suse.de

- tell the partitioner about ia64

-------------------------------------------------------------------
Fri Dec 15 09:36:30 CET 2000 - kkaempf@suse.de

- dont put usbdevs in /etc/fstab, usbmgr handles this now

-------------------------------------------------------------------
Thu Dec 14 18:59:06 CET 2000 - kkaempf@suse.de

- usbdevfs is available for ppc now (bug #4694)

-------------------------------------------------------------------
Thu Dec 14 16:02:58 CET 2000 - sh@suse.de

- Fixed bug #4633: Set keyboard focus in text field for package search
- Fixed bug #4632: Added popup for empty results for package search
- V2.1.48

-------------------------------------------------------------------
Thu Dec 14 15:39:16 CET 2000 - kkaempf@suse.de

- activate /boot only if LILO is in MBR

-------------------------------------------------------------------
Wed Dec 13 19:41:46 MET 2000 - schubi@suse.de

- runlevel switching removed, SuSEconfig handles this

-------------------------------------------------------------------
Wed Dec 13 19:26:50 CET 2000 - kkaempf@suse.de

- correct path for kernel includes

-------------------------------------------------------------------
Wed Dec 13 19:02:37 CET 2000 - kkaempf@suse.de

- mount ntfs partitions with umask=022

-------------------------------------------------------------------
Wed Dec 13 18:41:14 CET 2000 - mike@suse.de

- yast2 now starts y2controlcenter

-------------------------------------------------------------------
Wed Dec 13 17:27:47 MET 2000 - schubi@suse.de

- rpm-rebuild added

-------------------------------------------------------------------
Wed Dec 13 15:44:05 CET 2000 - kkaempf@suse.de

- automatically use free space on disk only if it's enough
  for a default installation (w/o office)

-------------------------------------------------------------------
Wed Dec 13 12:25:55 CET 2000 - kkaempf@suse.de

- create version correct include and depmods for all installed kernels

-------------------------------------------------------------------
Wed Dec 13 11:19:45 CET 2000 - kkaempf@suse.de

- flush rc.config agent at end of x11 configuration

-------------------------------------------------------------------
Wed Dec 13 10:15:26 CET 2000 - kkaempf@suse.de

- convert /sbin/init.d -> /etc/init.d in start scripts

-------------------------------------------------------------------
Tue Dec 12 16:23:50 CET 2000 - kkaempf@suse.de

- enable VESA framebuffer in lilo if needed and system is capable

-------------------------------------------------------------------
Mon Dec 11 12:28:31 CET 2000 - kkaempf@suse.de

- support Sun Type5/UK keyboard properly

-------------------------------------------------------------------
Mon Dec 11 11:01:36 CET 2000 - mike@suse.de

- bugfix 4524 reiserfs partition now possible

-------------------------------------------------------------------
Mon Dec 11 09:46:46 CET 2000 - kkaempf@suse.de

- force install usbcore to get usbdevfs
  run depmod for all installed kernels
  rm /etc/install.inf at end of continue_mode only

-------------------------------------------------------------------
Mon Dec 11 09:33:13 CET 2000 - kkaempf@suse.de

- install kernel source configs for all installed kernels

-------------------------------------------------------------------
Sun Dec 10 21:06:00 MET 2000 - schubi@suse.de

- update-mode in installation.ycp added

-------------------------------------------------------------------
Sun Dec 10 15:46:17 CET 2000 - kkaempf@suse.de

- modprobe usbcore to mount usbdevfs

-------------------------------------------------------------------
Sun Dec 10 14:15:02 CET 2000 - kkaempf@suse.de

- make appropriate mountpoints for cdrecorder, dvd, cdrom
  tell mk_lilo_conf about kernel 2.4 and initrd_24

-------------------------------------------------------------------
Sat Dec  9 17:47:36 CET 2000 - kkaempf@suse.de

- adapt mk_lilo_conf to multiple kernels

-------------------------------------------------------------------
Sat Dec  9 16:52:16 CET 2000 - kkaempf@suse.de

- activate kernel 2.4 installation

-------------------------------------------------------------------
Sat Dec  9 14:45:16 CET 2000 - dan@suse.cz

- remove '/etc/install.inf' after inst_ask_config

-------------------------------------------------------------------
Fri Dec  8 19:26:04 CET 2000 - mike@suse.de

- fixed bug in inst_custom test mode

-------------------------------------------------------------------
Fri Dec  8 16:00:07 CET 2000 - arvin@suse.de

- fixed variable name in inst_ask_config.ycp

-------------------------------------------------------------------
Thu Dec  7 19:27:55 CET 2000 - kkaempf@suse.de

- use () for each double-quote
  add "--enable-testsuite" to configure to do just this
  fix update mounts in respect to targetroot

-------------------------------------------------------------------
Thu Dec  7 15:41:21 CET 2000 - kkaempf@suse.de

- fix typo in filename

-------------------------------------------------------------------
Thu Dec  7 15:30:17 CET 2000 - kkaempf@suse.de

- fix mount calls in update

-------------------------------------------------------------------
Thu Dec  7 14:00:26 CET 2000 - kkaempf@suse.de

- dont use double qouted symbols or term, use expressions

-------------------------------------------------------------------
Thu Dec  7 12:47:31 CET 2000 - kkaempf@suse.de

- fix monitor selection

-------------------------------------------------------------------
Tue Dec  5 18:52:15 CET 2000 - kkaempf@suse.de

- do graceful exit on resize errors

-------------------------------------------------------------------
Tue Dec  5 11:49:31 CET 2000 - kkaempf@suse.de

- windows resizing enabled

-------------------------------------------------------------------
Mon Dec  4 18:57:53 CET 2000 - kkaempf@suse.de

- gcc not needed, just gpp
  re-read settings in continue mode
  correct text for curses fallback
  adapt to splitted translation packages

-------------------------------------------------------------------
Mon Dec  4 18:05:17 CET 2000 - kkaempf@suse.de

- strip auto_part_create to match requirements

-------------------------------------------------------------------
Sat Dec  2 16:21:42 CET 2000 - kkaempf@suse.de

- move all UI related code for auto partitioner to auto_part_ui.ycp

-------------------------------------------------------------------
Sat Dec  2 01:57:32 CET 2000 - kkaempf@suse.de

- split up inst_target_part to support testing and
  re-use code for partition resizer

-------------------------------------------------------------------
Fri Dec  1 15:40:07 CET 2000 - arvin@suse.de

- If either the x server could not be started or the computer
  has to less memory, ncurses interface is started and a message
  is displayed to inform the user. (Fix for bug #4272)

-------------------------------------------------------------------
Thu Nov 30 12:18:25 CET 2000 - arvin@suse.de

- unmount agent instsource after use

-------------------------------------------------------------------
Wed Nov 29 22:44:00 CET 2000 - kkaempf@suse.de

- force flush of rc.config agent

-------------------------------------------------------------------
Wed Nov 29 12:27:23 CET 2000 - kkaempf@suse.de

- respect data from setup/descr/info

-------------------------------------------------------------------
Tue Nov 28 19:31:05 CET 2000 - kkaempf@suse.de

- adopt to fixed Y2_TARGET_ROOT handling of target agent

-------------------------------------------------------------------
Tue Nov 21 12:52:25 CET 2000 - kkaempf@suse.de

- dont refer to k_laptop any more

-------------------------------------------------------------------
Mon Nov 20 17:58:49 CET 2000 - kkaempf@suse.de

- make use of target agent

-------------------------------------------------------------------
Fri Nov 17 17:10:08 CET 2000 - kkaempf@suse.de

- use proper agents

-------------------------------------------------------------------
Fri Nov 17 12:26:19 CET 2000 - kkaempf@suse.de

- drop y2t_inst from requires

-------------------------------------------------------------------
Thu Nov  9 17:15:55 CET 2000 - kkaempf@suse.de

- update workflow integrated
  general code cleanup
  workflow for product cd integrated

-------------------------------------------------------------------
Fri Nov  3 09:52:04 CET 2000 - kkaempf@suse.de

- merge with ppc and s390 branch

-------------------------------------------------------------------
Mon Oct 23 10:16:49 CEST 2000 - kkaempf@suse.de

- disable .dumpto calls in inst_finish
  version 2.0.71

-------------------------------------------------------------------
Thu Oct 19 09:28:59 CEST 2000 - mike@suse.de

- s390 fixes
  version 2.0.77

-------------------------------------------------------------------
Wed Oct 18 14:57:13 CEST 2000 - choeger@suse.de

- added product cd detection

-------------------------------------------------------------------
Wed Oct 18 11:48:54 CEST 2000 - choeger@suse.de

- changed the color of the lilo menu to green

-------------------------------------------------------------------
Wed Oct 18 11:45:16 CEST 2000 - kkaempf@suse.de

- allow back from imap to lan at end of installation
  version 2.0.70

-------------------------------------------------------------------
Fri Oct 13 17:42:05 CEST 2000 - kkaempf@suse.de

- also recognize /dev/cciss/... as raid device
  same in mk_lilo_conf
  version 2.0.69

-------------------------------------------------------------------
Thu Oct  5 08:59:07 CEST 2000 - mike@suse.de

- fixed Makefile
  version 2.0.76

-------------------------------------------------------------------
Thu Oct  5 08:51:45 CEST 2000 - mike@suse.de

- s390 support
  version 2.0.75

-------------------------------------------------------------------
Thu Sep 28 14:42:40 CEST 2000 - choeger@suse.de

- workflow for imap server cd implemented
  version 2.0.68

-------------------------------------------------------------------
Tue Sep 26 09:27:16 CEST 2000 - kkaempf@suse.de

- add '-p' to all mkdir calls
- fix alpha custom partition
- probe floppies for ZIP (IDE Zips report as floppy, not disk)
  version 2.0.74

-------------------------------------------------------------------
Fri Sep 22 15:39:36 CEST 2000 - mike@suse.de

- ppc: limit boot region to 4MB if possible
  version 2.0.73

-------------------------------------------------------------------
Fri Sep  8 16:33:41 CEST 2000 - mike@suse.de

- ppc fixes (no msdos floppy needed, warning if on prep/chrp /boot
  is missing, first root login string beautified)
  version 2.0.72

-------------------------------------------------------------------
Mon Aug 28 16:33:53 CEST 2000 - kkaempf@suse.de

- create mountpoints for installation with mkdir -p
  usbdevfs is available for ppc now
  version 2.0.71

-------------------------------------------------------------------
Wed Aug 23 12:34:31 CEST 2000 - kkaempf@suse.de

- new keyboard defines for ppc
  special yast1 keyboard handling for ppc/macs
  version 2.0.70

-------------------------------------------------------------------
Tue Aug 22 17:04:34 CEST 2000 - kkaempf@suse.de

- ignore more Apple partition names
  version 2.0.69

-------------------------------------------------------------------
Thu Aug 17 13:21:29 CEST 2000 - mike@suse.de

- check for a corrupt partition table (partition magic 5.0 can corrupt the
  partition tabe)
 version 2.0.67

-------------------------------------------------------------------
Tue Aug  8 17:09:33 CEST 2000 - mike@suse.de

- enhancement fpr SPARC AXP and PPC
  version 2.0.68

-------------------------------------------------------------------
Mon Aug  7 13:13:08 CEST 2000 - kkaempf@suse.de

- set GMT to "-u" on sparc
  check for dos/windows/nt partitions on i386 architectures only
  version 2.0.67

-------------------------------------------------------------------
Wed Aug  2 11:48:02 CEST 2000 - kkaempf@suse.de

- remove /etc/install.inf at end of installation
  version 2.0.66

-------------------------------------------------------------------
Fri Jul 28 12:27:37 CEST 2000 - kkaempf@suse.de

- default to 640x480 if DDC string does not contain frequency values
  dont select highest monitor resol, most monitors lie about this
  version 2.0.65

-------------------------------------------------------------------
Wed Jul 26 15:12:36 CEST 2000 - kkaempf@suse.de

- fix x11 keyboard handling for sparc
  fix YaST2 startup for XFree86 4.0
  require y2t_inst in specfile
  clean up /tmp
  version 2.0.64

-------------------------------------------------------------------
Tue Jul 25 13:46:23 CEST 2000 - kkaempf@suse.de

- call package module in live_eval_mode to get x11 server data
  set have_x11=true in live_eval_mode
  version 2.0.63

-------------------------------------------------------------------
Mon Jul 24 17:40:00 CEST 2000 - kkaempf@suse.de

- bumped to 2.0.62 due to checkin clash

-------------------------------------------------------------------
Mon Jul 24 16:37:14 CEST 2000 - kkaempf@suse.de

- always allow 640x480 as selectable resolution
  use unicode font at runtime
  pass module name to "su -c"
  better -probeonly parsing from x11 server
  version 2.0.61

-------------------------------------------------------------------
Mon Jul 24 12:24:03 CEST 2000 - kkaempf@suse.de

- always close each opened dialog (bug 3611)
  version 2.0.60

-------------------------------------------------------------------
Fri Jul 21 16:31:20 MEST 2000 - gs@suse.de

- added portuguese, delete brasil
  version 2.0.59

-------------------------------------------------------------------
Thu Jul 20 15:46:24 CEST 2000 - kkaempf@suse.de

- enter all supported video modes to xf86config
  reboot if VGA16 is selected (clash with fbdev)
  check for x server alias existance befor using
  version 2.0.58

-------------------------------------------------------------------
Wed Jul 19 17:42:05 MEST 2000 - gs@suse.de

- condition of warnig popup in package post install mode changed
  version 2.0.57

-------------------------------------------------------------------
Tue Jul 18 18:49:08 CEST 2000 - kkaempf@suse.de

- take VGA16 as default X11 server for unknown graphic cards
  version 2.0.56

-------------------------------------------------------------------
Tue Jul 18 12:56:09 CEST 2000 - kkaempf@suse.de

- fix x11 server selection bug (3d/non-3d)
  version 2.0.55

-------------------------------------------------------------------
Mon Jul 17 19:06:46 CEST 2000 - kkaempf@suse.de

- restrict vsync to 100khz
  correctly construct video data
  version 2.0.54

-------------------------------------------------------------------
Mon Jul 17 11:54:03 CEST 2000 - kkaempf@suse.de

- sparc port: SILO workflow added
  version 2.0.53

-------------------------------------------------------------------
Mon Jul 17 11:41:23 CEST 2000 - kkaempf@suse.de

- only mount floppy if present (bug #3410)
  version 2.0.52

-------------------------------------------------------------------
Mon Jul 17 11:27:12 CEST 2000 - kkaempf@suse.de

- always install vga16 and fbdev
  force reboot if laptop kernel was installed
  version 2.0.51

-------------------------------------------------------------------
Sun Jul 16 17:28:31 CEST 2000 - kkaempf@suse.de

- pass x11 options to isax
  fix czech keyboard
  allow X4 fbdev if the user asked for it
  version 2.0.50

-------------------------------------------------------------------
Sat Jul 15 15:32:42 CEST 2000 - kkaempf@suse.de

- remove bogus help, fix typos
  version 2.0.49

-------------------------------------------------------------------
Sat Jul 15 10:12:42 CEST 2000 - kkaempf@suse.de

- never use nv/nvidia
  never use 4.0 fbdev
  version 2.0.48

-------------------------------------------------------------------
Fri Jul 14 18:25:15 CEST 2000 - kkaempf@suse.de

- fixed custom installer
  decrease space safety threshold
  version 2.0.47

-------------------------------------------------------------------
Fri Jul 14 15:27:31 CEST 2000 - kkaempf@suse.de

- fixed linear lilo bug
  fixed passing bios drivecodes to lilo
  version 2.0.46

-------------------------------------------------------------------
Fri Jul 14 13:02:34 MEST 2000 - tom@suse.de

- added y2merge.pl
  version 2.0.45

-------------------------------------------------------------------
Fri Jul 14 10:40:23 CEST 2000 - kkaempf@suse.de

- added client component password (bug #3403)
  version 2.0.44

-------------------------------------------------------------------
Thu Jul 13 12:19:30 CEST 2000 - kkaempf@suse.de

- fix voodoo handling
  fix nfs install
  version 2.0.43

-------------------------------------------------------------------
Thu Jul 13 11:03:17 CEST 2000 - kkaempf@suse.de

- remove mk_initrd, now in aaa_base
  version 2.0.42

-------------------------------------------------------------------
Wed Jul 12 17:54:22 CEST 2000 - kkaempf@suse.de

- remove cmdline copy (libhd kludge)

-------------------------------------------------------------------
Wed Jul 12 11:50:56 CEST 2000 - kkaempf@suse.de

- fix for free space immediately before empty extended part.
  version 2.0.41

-------------------------------------------------------------------
Wed Jul 12 11:25:26 CEST 2000 - kkaempf@suse.de

- special handling for voodoo1/2 add-on cards
  version 2.0.40

-------------------------------------------------------------------
Wed Jul 12 09:06:50 CEST 2000 - kkaempf@suse.de

- sparc patches
  version 2.0.39

-------------------------------------------------------------------
Tue Jul 11 17:33:08 CEST 2000 - kkaempf@suse.de

- fix space requirements calculation (new du.dir)
  remember if hard-boot is needed (smp, pcmcia)
  version 2.0.38

-------------------------------------------------------------------
Tue Jul 11 14:32:15 CEST 2000 - kkaempf@suse.de

- fix X11 start bug
  version 2.0.37

-------------------------------------------------------------------
Tue Jul 11 14:17:00 CEST 2000 - kkaempf@suse.de

- restart network after hard reboot
  version 2.0.36

-------------------------------------------------------------------
Tue Jul 11 11:57:08 CEST 2000 - kkaempf@suse.de

- dont offer zip drives for installation
  add /zip mountpoint to fstab
  version 2.0.35

-------------------------------------------------------------------
Tue Jul 11 11:29:41 CEST 2000 - kkaempf@suse.de

- re-read partitions after custom partitioning
  version 2.0.34

-------------------------------------------------------------------
Tue Jul 11 10:45:33 CEST 2000 - kkaempf@suse.de

- fix x11 start
  eject cdroms on ppc
  version 2.0.33

-------------------------------------------------------------------
Mon Jul 10 17:43:50 CEST 2000 - kkaempf@suse.de

- fix raid support
  version 2.0.32

-------------------------------------------------------------------
Fri Jul  7 18:49:08 CEST 2000 - @suse.de

- fix pdisk read for ppc
  fix parport ZIP init
  version 2.0.31

-------------------------------------------------------------------
Fri Jul  7 15:38:14 CEST 2000 - kkaempf@suse.de

- fix system probing for PPC
  version 2.0.29

-------------------------------------------------------------------
Fri Jul  7 12:09:30 CEST 2000 - kkaempf@suse.de

- fix NFS install from sub-dirs per CD
  version 2.0.28

-------------------------------------------------------------------
Tue Jul  4 22:25:07 CEST 2000 - kkaempf@suse.de

- fix dolilo activate partition (snwint@suse.de)
  version 2.0.27

-------------------------------------------------------------------
Tue Jul  4 16:42:29 CEST 2000 - kkaempf@suse.de

- support new dolilo options
  version 2.0.26

-------------------------------------------------------------------
Tue Jul  4 14:15:49 CEST 2000 - kkaempf@suse.de

- allow module as argument to "yast2" script
  activate /boot partition in mk_lilo_conf
  version 2.0.25

-------------------------------------------------------------------
Tue Jul  4 12:54:56 CEST 2000 - kkaempf@suse.de

- handle systems without mouse correctly
  version 2.0.24

-------------------------------------------------------------------
Mon Jul  3 12:31:44 CEST 2000 - kkaempf@suse.de

- dont Include() translatable strings
  version 2.0.23

-------------------------------------------------------------------
Thu Jun 29 11:34:32 CEST 2000 - kkaempf@suse.de

- remove noarch
  fixed copying of XF86Config
  version 2.0.22

-------------------------------------------------------------------
Wed Jun 28 19:35:17 CEST 2000 - kkaempf@suse.de

- correct monitor database to reflect documentation
  version 2.0.21

-------------------------------------------------------------------
Wed Jun 28 18:52:49 CEST 2000 - kkaempf@suse.de

- remove FROM_HEADER from sendmail.rc.config

-------------------------------------------------------------------
Wed Jun 28 17:53:58 CEST 2000 - kkaempf@suse.de

- fix sync range handling, decrease max values by 10%
  version 2.0.19

-------------------------------------------------------------------
Wed Jun 28 17:10:20 CEST 2000 - kkaempf@suse.de

- added comments and sparc support to keyboard_raw.ycp
  version 2.0.18

-------------------------------------------------------------------
Wed Jun 28 17:09:57 CEST 2000 - kkaempf@suse.de

- fixed wrong handling of xkbdprotocol

-------------------------------------------------------------------
Wed Jun 28 13:02:57 CEST 2000 - kkaempf@suse.de

- add x11 config setup tools for XFree86 4.0
  version 2.0.17

-------------------------------------------------------------------
Wed Jun 28 12:36:37 CEST 2000 - kkaempf@suse.de

- dont change consolefont for blinux
  version 2.0.16

-------------------------------------------------------------------
Wed Jun 28 12:23:38 CEST 2000 - kkaempf@suse.de

- fix monitor probing

-------------------------------------------------------------------
Wed Jun 28 12:09:14 CEST 2000 - kkaempf@suse.de

- add blinux support
  version 2.0.15

-------------------------------------------------------------------
Wed Jun 28 11:57:47 CEST 2000 - kkaempf@suse.de

- select and install correct kernel for sun4u architecture

-------------------------------------------------------------------
Wed Jun 28 11:39:07 CEST 2000 - kkaempf@suse.de

- fixed XFree86 4.0 startup to prevent sig11
  version 2.0.14

-------------------------------------------------------------------
Wed Jun 28 09:00:33 CEST 2000 - kkaempf@suse.de

- new XFree86 4.0, re-enable SetLanguage and SetKeyboard
  version 2.0.13

-------------------------------------------------------------------
Mon Jun 26 16:08:15 CEST 2000 - kkaempf@suse.de

- new title graphics
  version 2.0.12

-------------------------------------------------------------------
Mon Jun 19 17:40:00 CEST 2000 - kkaempf@suse.de

- correct xf86config
  use binaries from saxtools package
  version 2.0.11
-------------------------------------------------------------------
Fri Jun 16 18:00:38 CEST 2000 - kkaempf@suse.de

- make symlink for /usr/X11R6/bin/X (not in xf86 package any more)
  version 2.0.10

-------------------------------------------------------------------
Fri Jun 16 17:37:30 CEST 2000 - kkaempf@suse.de

- back out workarounds for aaa_base bugs
  version 2.0.9

-------------------------------------------------------------------
Fri Jun  9 15:06:42 CEST 2000 - kkaempf@suse.de

- start using ag_shell and Include()
  version 2.0.8

-------------------------------------------------------------------
Fri Jun  9 12:50:47 CEST 2000 - kkaempf@suse.de

- .probe adaptions, no more "byclass" probing
  corrected inst_ask_config
  version 2.0.7

-------------------------------------------------------------------
Thu Jun  8 15:45:12 CEST 2000 - kkaempf@suse.de

- scripts fixed for XFree86 4.0
  SetLanguage disabled for continue_mode
  version 2.0.6

-------------------------------------------------------------------
Thu Jun  8 13:46:19 CEST 2000 - kkaempf@suse.de

- set LD_LIBRARY_PATH
  version 2.0.5

-------------------------------------------------------------------
Thu Jun  8 11:40:28 CEST 2000 - kkaempf@suse.de

- fixed driver lookup
  added initrd scripts
  version 2.0.4

-------------------------------------------------------------------
Thu Jun  8 10:53:13 CEST 2000 - kkaempf@suse.de

- added dolilo
  version 2.0.3

-------------------------------------------------------------------
Wed Jun  7 13:53:54 CEST 2000 - kkaempf@suse.de

- .ycp are not executable
  use XFree86 3.3.x on startup

-------------------------------------------------------------------
Tue Jun  6 12:04:21 CEST 2000 - kkaempf@suse.de

- syntax change for makefs/makereiserfs/packager clients

-------------------------------------------------------------------
Wed May 31 10:22:36 CEST 2000 - kkaempf@suse.de

- allow for optional translation of timezone list

-------------------------------------------------------------------
Tue May 30 19:28:26 CEST 2000 - kkaempf@suse.de

- allow for optional translation of keyboard and mouse list

-------------------------------------------------------------------
Wed May 24 22:18:50 CEST 2000 - kkaempf@suse.de

- merge ppc changes
  new abort dialogue
  adapt to new .probe paths

-------------------------------------------------------------------
Tue May 23 18:37:36 CEST 2000 - kkaempf@suse.de

- backport sparc changes from old yast2

-------------------------------------------------------------------
Fri May 19 14:05:27 CEST 2000 - kkaempf@suse.de

- add data files for x11 configuration

-------------------------------------------------------------------
Fri May 19 12:55:32 CEST 2000 - kkaempf@suse.de

- add start scripts for yast2

-------------------------------------------------------------------
Wed May 17 12:59:02 CEST 2000 - kkaempf@suse.de

- Initial version based on SuSE 6.4 (i386)
<|MERGE_RESOLUTION|>--- conflicted
+++ resolved
@@ -1,10 +1,10 @@
 -------------------------------------------------------------------
-<<<<<<< HEAD
 Wed Oct 16 10:48:14 UTC 2013 - jsrain@suse.cz
 
 - added dedicated "Show Release Notes" button support for NCurses
   (fate#314695)
-=======
+
+-------------------------------------------------------------------
 Mon Nov  4 16:56:18 CET 2013 - locilka@suse.com
 
 - Removed obsolete clients: password, remotechooser, remoteinstall
@@ -38,7 +38,6 @@
 
 - Added Linuxrc.keys (FATE#314982)
 - 3.1.1
->>>>>>> 48e14009
 
 -------------------------------------------------------------------
 Wed Oct  9 13:45:40 UTC 2013 - jreidinger@suse.com
