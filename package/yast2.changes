--- conflicted
+++ resolved
@@ -1,33 +1,19 @@
 -------------------------------------------------------------------
-<<<<<<< HEAD
 Thu Mar 24 13:07:15 CET 2005 - jsrain@suse.cz
 
 - changed kernel packages for PPC (#72344)
-=======
+
+-------------------------------------------------------------------
 Mon Mar 21 16:25:33 CET 2005 - sh@suse.de
 
 - Fixed bug #72799: Help/Steps buttons not translated 
 - V 2.11.48
->>>>>>> 92913804
 
 -------------------------------------------------------------------
 Mon Mar 21 13:51:43 CET 2005 - jsrain@suse.cz
 
 - fixed setting bootsplash resolutino if framebuffer modes couldn't
   be detected (#74052)
-<<<<<<< HEAD
-
--------------------------------------------------------------------
-Fri Mar 18 14:29:17 CET 2005 - jsrain@suse.cz
-
-- fixed determining if firewall is enabled (#73819)
-
--------------------------------------------------------------------
-Fri Mar  4 11:01:20 CET 2005 - locilka@suse.cz
-
-- fixed bug #67335
-  fixed unnecessary warning aborting the unchanged configuration
-=======
 - 2.11.47
 
 -------------------------------------------------------------------
@@ -97,7 +83,7 @@
 -------------------------------------------------------------------
 Thu Mar  3 13:40:45 CET 2005 - jsrain@suse.cz
 
-- precent Initrd module from automatical reading in Mode::config
+- prevent Initrd module from automatical reading in Mode::config
   (#67256)
 
 -------------------------------------------------------------------
@@ -112,15 +98,11 @@
 - command line - fixed checking of the mandatory keys - don't
   abort in "unsupported" mode, testsuite updated
 - 2.11.37
->>>>>>> 92913804
 
 -------------------------------------------------------------------
 Fri Feb 25 13:11:07 CET 2005 - lslezak@suse.cz
 
 - commandline - don't check mandatory keys when the command line
-<<<<<<< HEAD
-  mode is "unsupported"
-=======
   mode is "unsupported", testsuite updated
 - 2.11.36
 
@@ -128,7 +110,6 @@
 Fri Feb 25 13:20:17 CET 2005 - visnov@suse.cz
 
 - 2.11.35 
->>>>>>> 92913804
 
 -------------------------------------------------------------------
 Thu Feb 24 12:00:54 CET 2005 - fehr@suse.de
