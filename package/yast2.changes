--- conflicted
+++ resolved
@@ -1,16 +1,16 @@
 -------------------------------------------------------------------
-<<<<<<< HEAD
-Wed May  7 08:12:12 UTC 2014 - jsrain@suse.cz
+Mon May 12 12:38:40 UTC 2014 - jsrain@suse.cz
 
 - avoid hiding release notes button when new wizard window is
   opened (bnc#876668)
-=======
+- 3.1.62
+
+-------------------------------------------------------------------
 Fri May  9 07:15:25 UTC 2014 - lslezak@suse.cz
 
 - Product.rb - fixed base product detection (do not check the
   product status, always use the product from the initial
   repository during installation) (bnc#876836)
->>>>>>> 8ddea93c
 - 3.1.61
 
 -------------------------------------------------------------------
