--- conflicted
+++ resolved
@@ -1,15 +1,14 @@
 -------------------------------------------------------------------
-<<<<<<< HEAD
-Mon Jan 26 14:16:20 UTC 2015 - jreidinger@suse.com
+Tue Jan 27 14:16:20 UTC 2015 - jreidinger@suse.com
 
 - fixed \r, \f, \v and \b  characters lost during conversion to
   Ruby
-=======
+
+-------------------------------------------------------------------
 Tue Jan 27 11:51:54 UTC 2015 - cwh@suse.com
 
 - Removed more icons from other dialogs (bnc#875201)
 - 3.1.119
->>>>>>> f96373da
 
 -------------------------------------------------------------------
 Thu Jan 22 13:21:45 UTC 2015 - jsrain@suse.cz
