--- conflicted
+++ resolved
@@ -3,11 +3,7 @@
 
 - Warning messages shouldn't open UI in command-line mode
   (bsc#1036440).
-<<<<<<< HEAD
 - 3.1.216
-=======
-- 3.1.215.2
->>>>>>> 70ac5bdf
 
 -------------------------------------------------------------------
 Tue Mar 28 10:19:44 WEST 2017 - knut.anderssen@suse.com
@@ -15,11 +11,7 @@
 - backported
   - SlideShow: Escape plain text release notes being shown properly
     in RichText (bsc#1028721).
-<<<<<<< HEAD
-- 3.1.215
-=======
 - 3.1.215.1
->>>>>>> 70ac5bdf
 
 -------------------------------------------------------------------
 Thu Mar 16 13:48:06 CET 2017 - schubi@suse.de
@@ -27,20 +19,13 @@
 - UnitFileState will be used for evaluating enable state of
   services. If it has an invalid value "systemctl is-enabled...."
   has to be called instead. (bnc#1012047)
-<<<<<<< HEAD
-- 3.1.214
-=======
 - 3.1.214.1
->>>>>>> 70ac5bdf
 
 -------------------------------------------------------------------
 Wed Mar 15 14:19:44 UTC 2017 - ancor@suse.com
 
 - Added FileChanges.created_files (part of fix for bsc#1027582)
-<<<<<<< HEAD
 - 3.1.213
-=======
-- 3.1.213.1
 
 -------------------------------------------------------------------
 Fri Mar 10 09:20:51 UTC 2017 - mfilka@suse.com
@@ -70,7 +55,6 @@
 - CWM: when skipping storing of widget values, skip also its
   validation (FATE#322328)
 - 3.1.210.3
->>>>>>> 70ac5bdf
 
 -------------------------------------------------------------------
 Thu Jan  5 11:35:23 UTC 2017 - mfilka@suse.com
@@ -80,19 +64,12 @@
     Such file cannot be mapped to any existing device and providing
     empty device name could lead to unexpected crashes in other
     parts of yast.
-<<<<<<< HEAD
-- 3.1.212
-=======
->>>>>>> 70ac5bdf
 
 -------------------------------------------------------------------
 Tue Dec 20 16:28:45 UTC 2016 - igonzalezsosa@suse.com
 
 - Add a method to read the ID property from the /etc/os-release
   file (related to bsc#1016004)
-<<<<<<< HEAD
-- 3.1.211
-=======
 - 3.1.210.2
 
 -------------------------------------------------------------------
@@ -100,7 +77,6 @@
 
 - add generic cwm widget for keyboard layout (used for FATE#321754)
 - 3.1.210.1
->>>>>>> 70ac5bdf
 
 -------------------------------------------------------------------
 Wed Nov 23 15:23:24 UTC 2016 - igonzalezsosa@suse.com
