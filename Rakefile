--- conflicted
+++ resolved
@@ -1,14 +1,6 @@
 require "yast/rake"
 
 Yast::Tasks.configuration do |conf|
-<<<<<<< HEAD
-  #lets ignore license check for now
-=======
-  conf.obs_api = "https://api.suse.de/"
-  conf.obs_target = "SLE_12"
-  conf.obs_sr_project = "SUSE:SLE-12:Update"
-  conf.obs_project = "Devel:YaST:SLE-12"
   # lets ignore license check for now
->>>>>>> 0b029d7a
   conf.skip_license_check << /.*/
 end